version 3.15.0
--------------

**2023-04-27**

* Re-introduction of CFA-netCDF functionality for CFA-0.6
  (https://github.com/NCAS-CMS/cf-python/issues/451,
  https://github.com/NCAS-CMS/cf-python/issues/475,
  https://github.com/NCAS-CMS/cf-python/issues/637)
* Performance improvements to `cf.aggregate`
  (https://github.com/NCAS-CMS/cf-python/issues/598)
* New function: `cf.CFA`
* New method: `cf.Data.get_cfa_write`
* New method: `cf.Data.set_cfa_write`
* Fix excessive memory use arising from `cf.Field.regrids` and
  `cf.Field.regridc`
  (https://github.com/NCAS-CMS/cf-python/issues/623)
* Fixed bug in `cf.Field.read` when reading UM/PP data that are
  run-length encoded
  (https://github.com/NCAS-CMS/cf-python/issues/621)
* Fixed bug in `cf.Field.compute_vertical_coordinates` that retained
  incorrect bounds properties
  (https://github.com/NCAS-CMS/cf-python/issues/626)
* Removed benign UserWarning from `cf.Field.percentile`
  (https://github.com/NCAS-CMS/cf-python/issues/619)
* Handled the renaming of the ESMF Python interface from `ESMF` to
  `esmpy` at version 8.4.0. Both module names are accepted for now.
* Changed dependency: ``1.10.1.0<=cfdm<1.10.2.0``
<<<<<<< HEAD
* Changed dependency: ``cfunits>=3.3.6``
=======
* Changed (optional) dependency: ``8.0.0<=esmpy``
* Changed (optional) dependency: ``1.10.0<=scipy``
>>>>>>> 7a742f20

----

version 3.14.1
--------------

**2023-03-10**

* Python 3.7 support removed
  (https://github.com/NCAS-CMS/cf-python/issues/611)
* New method: `cf.Field.del_properties`
  (https://github.com/NCAS-CMS/cf-python/issues/598)
* New keyword parameter to `cf.Data.concatenate`: ``relaxed_units``
  (https://github.com/NCAS-CMS/cf-python/issues/602)
* New keyword parameter to `cf.unique_constructs`:
  ``ignore_properties``
  (https://github.com/NCAS-CMS/cf-python/issues/597)
* Allow `cf.aggregate` and to retain external cell measures
  (https://github.com/NCAS-CMS/cf-python/issues/605)
* Fixed bug in `cf.Field.collapse` that always retained invalid
  vertical coordinate reference systems
  (https://github.com/NCAS-CMS/cf-python/issues/599)
* Changed dependency: ``1.10.0.3<=cfdm<1.10.1.0``
* Changed dependency: ``cfunits>=3.3.5``
* Changed dependency: ``8.0.0<=ESMPY<8.2.0``

----

version 3.14.0
--------------

**2023-01-31**

* Introduction of `dask` for all data manipulations, replacing the old
  LAMA methodology
  (e.g. https://github.com/NCAS-CMS/cf-python/issues/295,
  https://github.com/NCAS-CMS/cf-python/issues/428)
* Backwards incompatible API changes to facilitate the use of Dask
  (https://github.com/NCAS-CMS/cf-python/issues/579)
* Removal of CFA-0.4 functionality (CFA-0.6 will introduced at a later
  version).
* New method: `cf.Field.get_original_filenames`
  (https://github.com/NCAS-CMS/cf-python/issues/448)
* New method: `cf.Field.to_dask_array`
* Fixed bug when reading UM stash codes that imply an area mean cell
  method (https://github.com/NCAS-CMS/cf-python/issues/487)
* New keyword parameter to `cf.write`: ``omit_data``
  (https://github.com/NCAS-CMS/cf-python/issues/477)
* New keyword parameter to `cf.read`: ``chunks``
  (https://github.com/NCAS-CMS/cf-python/pull/522)
* Extend functionality of `cf.Data.roll` and `cf.Field.roll` to allow
  multiple axes to be rolled simultaneously.
* Fixed bug that raised an exception when using the ``equal`` or
  ``exist`` keyword of `cf.aggregate`
  (https://github.com/NCAS-CMS/cf-python/issues/499)
* Fixed bug that created incorrect cyclic Voronoi bounds from
  `DimensionCoordinate.create_bounds`
  (https://github.com/NCAS-CMS/cf-python/issues/514)
* Changed dependency: ``1.10.0.2<=cfdm<1.10.1.0``
* New dependency: ``dask>=2022.12.1``

----

version 3.13.1
--------------

**2022-10-17**

* Upgrade to allow cf to work with Python 3.10
  (https://github.com/NCAS-CMS/cf-python/issues/419)
* Fixed bug when setting coordinate bounds with different units to
  their parent coordinates
  (https://github.com/NCAS-CMS/cf-python/issues/417)
* Fixed bug that created incorrect hybrid height levels when reading
  UM fields that also have pseudolevels
  (https://github.com/NCAS-CMS/cf-python/issues/468)
* Fixed bug when reading zero length netCDF or PP files caused
  cf-python to hang (https://github.com/NCAS-CMS/cf-python/issues/422)
* Changed dependency: ``1.9.0.4<=cfdm<1.9.1.0``

----

version 3.13.0
--------------

**2022-06-23**

* Fixed bug in `cf.read` when reading PP or fields files for which the
  ``um`` keyword has been set, but without the ``'version'`` key
  (https://github.com/NCAS-CMS/cf-python/issues/306)
* Fixed bug when setting the CFA "base" option to an empty string in
  `cf.write` (https://github.com/NCAS-CMS/cf-python/issues/346)
* Fixed failure from `cf.write` when writing identical (auxiliary)
  coordinates to different data variables in different groups
  (https://github.com/NCAS-CMS/cf-python/issues/336)
* Removed ``-g`` from the ``umread_lib/c-lib`` compiler options
  (https://github.com/NCAS-CMS/cf-python/pull/305)
* Updated the deprecated `distutils.version` to `packaging.version`
  (https://github.com/NCAS-CMS/cf-python/pull/324)
* Changed dependency: ``1.9.0.3<=cfdm<1.9.1.0``
* New dependency: ``packaging>=20.0``

----

version 3.12.0
--------------

**2022-01-18**

* New method: `cf.Field.grad_xy`
  (https://github.com/NCAS-CMS/cf-python/issues/292)
* New method: `cf.Field.laplacian_xy`
  (https://github.com/NCAS-CMS/cf-python/issues/292)
* New function: `cf.div_xy`
  (https://github.com/NCAS-CMS/cf-python/issues/292)
* New function: `cf.curl_xy`
  (https://github.com/NCAS-CMS/cf-python/issues/292)
* Allow element-wise comparisons with `None` on `cf.Data` and
  `cf.Field` objects (https://github.com/NCAS-CMS/cf-python/issues/281)
* Add missing closing parenthesis in `cf.Query` string representations
  (https://github.com/NCAS-CMS/cf-python/issues/279)
* Fix `cf.aggregate` failures when using the ``dimension`` keyword
  parameter (https://github.com/NCAS-CMS/cf-python/issues/283)
* Fix bug that raised error with subtraction of a `cf.TimeDuration`
  (https://github.com/NCAS-CMS/cf-python/issues/287)
* Fix bug in `cf.Field.derivative` when wrapping with periodic
  coordinates (https://github.com/NCAS-CMS/cf-python/issues/289)
* Changed dependency: ``1.9.0.1<=cfdm<1.9.1.0``
* Changed dependency: ``cfunits>=3.3.4``

----

version 3.11.0
--------------

**2021-10-08**

* Python 3.6 support removed
  (https://github.com/NCAS-CMS/cf-python/issues/208)
* Conversion of `cf.Domain` to a non-abstract that may be read from
  and written to a netCDF dataset
  (https://github.com/NCAS-CMS/cf-python/issues/220)
* New method: `cf.Domain.creation_commands`
* New method: `cf.Domain.climatological_time_axes`
* New method: `cf.AuxiliaryCoordinate.del_climatology`
* New method: `cf.AuxiliaryCoordinate.get_climatology`
* New method: `cf.AuxiliaryCoordinate.is_climatology`
* New method: `cf.AuxiliaryCoordinate.set_climatology`
* New method: `cf.DimensionCoordinate.del_climatology`
* New method: `cf.DimensionCoordinate.get_climatology`
* New method: `cf.DimensionCoordinate.is_climatology`
* New method: `cf.DimensionCoordinate.set_climatology`
* New function: `cf.unique_constructs`
* New function: `cf.example_fields`
  (https://github.com/NCAS-CMS/cf-python/issues/220)
* New keyword parameter to `cf.read`: ``cdl_string``
  (https://github.com/NCAS-CMS/cf-python/issues/171)
* Improved verbose information output from `cf.aggregate`
  (https://github.com/NCAS-CMS/cf-python/issues/228)
* Fix bug that causes a failure in `cf.aggregate` when otherwise
  aggregatable fields have non-valid units
  (https://github.com/NCAS-CMS/cf-python/issues/229)
* Fix for `cf.aggregate` failures when a datum or coordinate
  conversion parameter has an array value
  (https://github.com/NCAS-CMS/cf-python/issues/230)
* Allow for regridding using a destination field featuring size 1 dimension(s)
  (https://github.com/NCAS-CMS/cf-python/issues/250)
* Fix bug that sometimes caused `cf.Field.autocyclic` to fail when
  setting a construct that is cyclic and has a defined period
* Fix bug that sometimes caused a failure when reading PP extra data
  (https://github.com/NCAS-CMS/cf-python/issues/241)
* Changed dependency: ``1.9.0.0<=cfdm<1.9.1.0``

----
  
version 3.10.0
--------------

**2021-06-10**

* Improve performance by allowing a saved `RegridOperator` instance to
  define the regrid operator in `cf.Field.regridc` and
  `cf.Field.regrids` (https://github.com/NCAS-CMS/cf-python/issues/222)
* Fix for incorrectly formatted `logging.info` statement sometimes
  causing a hang in `cf.Field.collapse`
  (https://github.com/NCAS-CMS/cf-python/issues/217)

----

version 3.9.0
-------------

**2021-05-25**

* Construct access API changes
  (https://github.com/NCAS-CMS/cf-python/issues/201,
  https://github.com/NCAS-CMS/cf-python/issues/202,
  https://github.com/NCAS-CMS/cf-python/issues/203,
  https://github.com/NCAS-CMS/cf-python/issues/204)
* Performance enhancements
  (https://github.com/NCAS-CMS/cf-python/issues/201,
  https://github.com/NCAS-CMS/cf-python/issues/202)
* New write mode ``mode='a'`` for appending to, rather than over-writing,
  a netCDF file on disk (https://github.com/NCAS-CMS/cf-python/issues/30)
* Temporarily removed the experimental ability to parallelise the
  collapse operation with MPI
  (https://github.com/NCAS-CMS/cf-python/issues/207)
* Improved docstrings
* Fix for unlimited dimensions read from a netCDF4 sub-group having
  zero size (https://github.com/NCAS-CMS/cfdm/issues/113)
* Fixes for changes in behaviour in cftime==1.4.0
  (https://github.com/NCAS-CMS/cf-python/issues/184)
* Better error message in the case of a `numpy.ma.core.MaskError` occurring
  upon reading of CDL files with only header or coordinate information
  (https://github.com/NCAS-CMS/cf-python/issues/197)
* Changed dependency: ``1.8.9.0<=cfdm<1.8.10.0``
* Changed dependency: ``cftime>=1.5.0``
* Changed dependency: ``cfunits>=3.3.3``
* Changed dependency: ``netCDF4>=1.5.4``

----

version 3.8.0
-------------

**2020-12-18**

* The setting of global constants can now be controlled by a context
  manager (https://github.com/NCAS-CMS/cf-python/issues/154)
* Changed the behaviour of binary operations for constructs that have
  bounds (https://github.com/NCAS-CMS/cf-python/issues/146)
* Changed the behaviour of unary operations for constructs that have
  bounds (https://github.com/NCAS-CMS/cf-python/issues/147)
* New function: `cf.bounds_combination_mode`
  (https://github.com/NCAS-CMS/cf-python/issues/146)
* New method: `cf.Field.compute_vertical_coordinates`
  (https://github.com/NCAS-CMS/cf-python/issues/142)
* Fixed bug that prevented the verbosity from changing to any value
  specified as a ``verbose`` keyword parameter to `cf.aggregate` (only).
* Fixed bug that caused a failure when writing a dataset that contains
  a scalar domain ancillary construct
  (https://github.com/NCAS-CMS/cf-python/issues/152)
* Fixed bug that prevented aggregation of fields with external cell measures
  (https://github.com/NCAS-CMS/cf-python/issues/150#issuecomment-729747867)
* Fixed bug that caused rows full of zeros to appear in WGDOS packed
  UM data that contain masked points
  (https://github.com/NCAS-CMS/cf-python/issues/161)
* Changed dependency: ``1.8.8.0<=cfdm<1.8.9.0``
* Changed dependency: ``cftime>=1.3.0``
* Changed dependency: ``cfunits>=3.3.1``

----

version 3.7.0
-------------

**2020-10-15**

* Python 3.5 support deprecated (3.5 was retired on 2020-09-13)
* New method: `cf.Field.del_domain_axis`
* New method: `cf.Field._docstring_special_substitutions`
* New method: `cf.Field._docstring_substitutions`
* New method: `cf.Field._docstring_package_depth`
* New method: `cf.Field._docstring_method_exclusions`
* New keyword parameter to `cf.Field.set_data`: ``inplace``
* New keyword parameter to `cf.write`: ``coordinates``
  (https://github.com/NCAS-CMS/cf-python/issues/125)
* New keyword parameter to `cf.aggregate`: ``ignore``
  (https://github.com/NCAS-CMS/cf-python/issues/115)
* Fixed bug that caused a failure when reading a dataset with
  incompatible bounds units. Now a warning is given (controllable by
  the logging level) and the offending bounds are returned as a
  separate field construct.
* Fixed bug in `cf.aggregate` that caused it to error if either the
  `equal_all` or `exist_all` parameter were set to `True`.
* Fixed bug in `Data.percentile` that caused it to error for non-singular
  ranks if the squeeze parameter was set to `True`.
* ``cfa`` now prints error messages to the stderr stream rather than
  stdout.
* Changed dependency: ``1.8.7.0<=cfdm<1.8.8.0``
* Changed dependency: ``cfunits>=3.3.0``

----

version 3.6.0
-------------

**2020-07-24**

* Implemented the reading and writing of netCDF4 group hierarchies for
  CF-1.8 (https://github.com/NCAS-CMS/cf-python/issues/33)
* New method: `cf.Field.nc_variable_groups`
* New method: `cf.Field.nc_set_variable_groups`
* New method: `cf.Field.nc_clear_variable_groups`
* New method: `cf.Field.nc_group_attributes`
* New method: `cf.Field.nc_set_group_attribute`
* New method: `cf.Field.nc_set_group_attributes`
* New method: `cf.Field.nc_clear_group_attributes`
* New method: `cf.Field.nc_geometry_variable_groups`
* New method: `cf.Field.nc_set_geometry_variable_groups`
* New method: `cf.Field.nc_clear_geometry_variable_groups`
* New method: `cf.DomainAxis.nc_dimension_groups`
* New method: `cf.DomainAxis.nc_set_dimension_groups`
* New method: `cf.DomainAxis.nc_clear_dimension_groups`
* New keyword parameter to `cf.write`: ``group``
* Keyword parameter ``verbose`` to multiple methods now accepts named
  strings, not just the equivalent integer levels, to set verbosity.
* New function: `cf.configuration`
* Renamed to lower-case (but otherwise identical) names all functions which
  get and/or set global constants: `cf.atol`, `cf.rtol`, `cf.log_level`,
  `cf.chunksize`, `cf.collapse_parallel_mode`, `cf.free_memory`,
  `cf.free_memory_factor`, `cf.fm_threshold`, `cf.of_fraction`,
  `cf.regrid_logging`, `cf.set_performance`, `cf.tempdir`, `cf.total_memory`,
  `cf.relaxed_identities`. The upper-case names remain functional as aliases.
* Changed dependency: ``cftime>=1.2.1``
* Changed dependency: ``1.8.6.0<=cfdm<1.8.7.0``
* Changed dependency: ``cfunits>=3.2.9``

----

version 3.5.1
-------------

**2020-06-10**

* Changed dependency: ``1.8.5<=cfdm<1.9.0``
* Fixed bug (emerging from the cfdm library) that prevented the
  reading of certain netCDF files, such as those with at least one
  external variable.

----

version 3.5.0
-------------

**2020-06-09**

* Changed the API to `cf.Field.period`: Now sets and reports on the
  period of the field construct data, rather than that of its metadata
  constructs.
* Enabled configuration of the extent and nature of informational and
  warning messages output by `cf` using a logging framework (see
  points below and also https://github.com/NCAS-CMS/cf-python/issues/37)
* Changed behaviour and default of ``verbose`` keyword argument when
  available to a function/method so it interfaces with the new logging
  functionality.
* Renamed and re-mapped all ``info`` keyword arguments available to any
  function/method to ``verbose``, with equal granularity but a different
  numbering system: ``V = I + 1`` maps ``info=I`` to ``verbose=V`` except
  for the ``debug`` case of ``I=3`` mapping to ``V=-1`` (``V=0`` disables).
* New function `cf.LOG_LEVEL` to set the minimum log level for which
  messages are displayed globally, i.e. to change the project-wide
  verbosity.
* New method: `cf.Field.halo`
* New method: `cf.Data.halo`
* New keyword parameter to `cf.Data.empty`: ``fill_value``
* Changed dependency: ``1.8.4<=cfdm<1.9.0``
* Changed dependency: ``cfunits>=3.2.7``
* Changed dependency: ``cftime>=1.1.3``
* When assessing coordinate constructs for contiguousness with
  `cf.Bounds.contiguous`, allow periodic values that differ by the
  period to be considered the same
  (https://github.com/NCAS-CMS/cf-python/issues/75).
* Fixed bug in `cf.Field.regrids` that caused a failure when
  regridding from latitude-longitude to tripolar domains
  (https://github.com/NCAS-CMS/cf-python/issues/73).
* Fixed bug in `cf.Field.regrids` that caused a failure when
  regridding to tripolar domains the do not have dimension coordinate
  constructs (https://github.com/NCAS-CMS/cf-python/issues/73).
* Fixed bug in `cf.Field.regrids` and `cf.Field.regridc` that caused a
  failure when applying the destination mask to the regridded fields
  (https://github.com/NCAS-CMS/cf-python/issues/73).
* Fixed bug that caused `cf.FieldList.select_by_ncvar` to always fail
  (https://github.com/NCAS-CMS/cf-python/issues/76).
* Fixed bug that stopped 'integral' collapses working for grouped
  collapses (https://github.com/NCAS-CMS/cf-python/issues/81).
* Fixed bug that wouldn't allow the reading of a netCDF file which
  specifies Conventions other than CF
  (https://github.com/NCAS-CMS/cf-python/issues/78).

----

version 3.4.0
-------------

**2020-04-30**

* New method: `cf.Field.apply_masking`
* New method: `cf.Data.apply_masking`
* New method: `cf.Field.get_filenames` (replaces deprecated
  `cf.Field.files`)
* New method: `cf.Data.get_filenames` (replaces deprecated
  `cf.Data.files`)
* New keyword parameter to `cf.read`: ``mask``
* New keyword parameter to `cf.read`: ``warn_valid``
  (https://github.com/NCAS-CMS/cfdm/issues/30)
* New keyword parameter to `cf.write`: ``warn_valid``
  (https://github.com/NCAS-CMS/cfdm/issues/30)
* New keyword parameter to `cf.Field.nc_global_attributes`: ``values``
* Added time coordinate bounds to the polygon geometry example field
  ``6`` returned by `cf.example_field`.
* Changed dependency: ``cfdm==1.8.3``
* Changed dependency: ``cfunits>=3.2.6``
* Fixed bug in `cf.write` that caused (what are effectively)
  string-valued scalar auxiliary coordinates to not be written to disk
  as such, or even an exception to be raised.
* Fixed bug in `cf.write` that caused the ``single`` and ``double``
  keyword parameters to have no effect. This bug was introduced at
  version 3.0.0 (https://github.com/NCAS-CMS/cf-python/issues/65).
* Fixed bug in `cf.Field.has_construct` that caused it to always
  return `False` unless a construct key was used as the construct
  identity (https://github.com/NCAS-CMS/cf-python/issues/67).
  
----

version 3.3.0
-------------

**2020-04-20**

* Changed the API to `cf.Field.convolution_filter`: renamed the
  ``weights`` parameter to ``window``.
* Reinstated `True` as a permitted value of the ``weights`` keyword of
  `cf.Field.collapse` (which was deprecated at version 3.2.0).
* New method: `cf.Field.moving_window`
  (https://github.com/NCAS-CMS/cf-python/issues/44)
* New method: `cf.Data.convolution_filter`
* New keyword parameter to `cf.Field.weights`: ``axes``
* New permitted values to ``coordinate`` keyword parameter of
  `cf.Field.collapse` and `cf.Field.cumsum`: ``'minimum'``,
  ``'maximum'``
* New keyword parameter to `cf.Data.cumsum`: ``inplace``
* Fixed bug that prevented omitted the geometry type when creating
  creation commands (https://github.com/NCAS-CMS/cf-python/issues/59).
* Fixed bug that caused a failure when rolling a dimension coordinate
  construct without bounds.
  
----

version 3.2.0
-------------

**2020-04-01**

* First release for CF-1.8 (does not include netCDF hierarchical
  groups functionality)
  (https://github.com/NCAS-CMS/cf-python/issues/33)
* Deprecated `True` as a permitted value of the ``weights`` keyword of
  `cf.Field.collapse`.
* New methods: `cf.Data.compressed`, `cf.Data.diff`
* New function: `cf.implementation`
* New methods completing coverage of the inverse trigonometric and
  hyperbolic operations: `cf.Data.arccos`, `cf.Data.arccosh`,
  `cf.Data.arcsin`, `cf.Data.arctanh`.
* New keyword parameters to `cf.Field.collapse`, `cf.Field.cell_area`,
  `cf.Field.weights`: ``radius``, ``great_circle``.
* Implemented simple geometries for CF-1.8.
* Implemented string data-types for CF-1.8.
* Changed dependency: ``cfdm>=1.8.0``
* Changed dependency: ``cfunits>=3.2.5``
* Changed dependency: ``netCDF4>=1.5.3``
* Changed dependency: ``cftime>=1.1.1``
* Renamed the regridding method, i.e. option for the ``method``
  parameter to `cf.Field.regridc` and `cf.Field.regrids`, ``bilinear``
  to ``linear``, though ``bilinear`` is still supported (use of it
  gives a message as such).
* Made documentation of available `cf.Field.regridc` and
  `cf.Field.regrids` ``method`` parameters clearer & documented
  second-order conservative method.
* Fixed bug that prevented writing to ``'NETCDF3_64BIT_OFFSET'`` and
  ``'NETCDF3_64BIT_DATA'`` format files
  (https://github.com/NCAS-CMS/cfdm/issues/9).
* Fixed bug that prevented the ``select`` keyword of `cf.read` from
  working with PP and UM files
  (https://github.com/NCAS-CMS/cf-python/issues/40).
* Fixed bug that prevented the reading of PP and UM files with "zero"
  data or validity times.
* Fixed broken API reference 'source' links to code in `cfdm`.
* Fixed bug in `cf.Field.weights` with the parameter ``methods`` set
  to ``True`` where it would always error before returning dictionary
  of methods.
* Fixed bug in `cf.Data.where` that meant the units were not taken
  into account when the condition was a `cf.Query` object with
  specified units.
* Addressed many 'TODO' placeholders in the documentation.

----

version 3.1.0
-------------

**2020-01-17**

* Changed the API to `cf.Field.match_by_construct` and
  `cf.FieldList.select_by_construct`.
* Changed the default value of the `cf.Field.collapse` ``group_span``
  parameter to `True` and default value of the ``group_contiguous``
  parameter to ``1``
  (https://github.com/NCAS-CMS/cf-python/issues/28).
* Changed the default values of the `cf.Field.collapse` ``group_by``
  and ``coordinate`` parameters to `None`.
* Changed the default value of the ``identity`` parameter to `None`
  for `cf.Field.coordinate`, `cf.Field.dimension_coordinate`,
  `cf.Field.auxiliary_coordinate`, `cf.Field.field_ancillary`,
  `cf.Field.domain_ancillary`, `cf.Field.cell_method`,
  `cf.Field.cell_measure`, `cf.Field.coordinate_reference`,
  `cf.Field.domain_axis`.
* New keyword parameter to `cf.Field.weights`: ``data``.
* New keyword parameter to `cf.aggregate`: ``field_identity``
  (https://github.com/NCAS-CMS/cf-python/issues/29).
* New example field (``5``) available from `cf.example_field`.
* New regridding option: ``'conservative_2nd'``.
* Fixed bug that didn't change the units of bounds when the units of
  the coordinates were changed.
* Fixed bug in `cf.Field.domain_axis` that caused an error when no
  unique domain axis construct could be identified.
* Changed dependency:``cfunits>=3.2.4``. This fixes a bug that raised
  an exception for units specified by non-strings
  (https://github.com/NCAS-CMS/cfunits/issues/1).
* Changed dependency: ``ESMF>=to 8.0.0``. This fixes an issue with
  second-order conservative regridding, which is now fully documented
  and available.
* Converted all remaining instances of Python 2 print statements in the
  documentation API reference examples to Python 3.
* Corrected aspects of the API documentation for trigonometric functions.
* Fixed bug whereby `cf.Data.arctan` would not process bounds.
* New methods for hyperbolic operations: `cf.Data.sinh`, `cf.Data.cosh`,
  `cf.Data.tanh`, `cf.Data.arcsinh`.

----

version 3.0.6
-------------

**2019-11-27**

* New method: `cf.Field.uncompress`.
* New method: `cf.Data.uncompress`.
* New keyword parameter to `cf.environment`: ``paths``.
* Can now insert a size 1 data dimension for a new, previously
  non-existent domain axis with `cf.Field.insert_dimension`.
* Changed the default value of the ``ignore_compression`` parameter to
  `True`.
* Fixed bug that sometimes gave incorrect cell sizes from the
  `cellsize` attribute when used on multidimensional coordinates
  (https://github.com/NCAS-CMS/cf-python/issues/15).
* Fixed bug that sometimes gave an error when the LHS and RHS operands
  are swapped in field construct arithmetic
  (https://github.com/NCAS-CMS/cf-python/issues/16).
* Changed dependency: ``cfdm>=1.7.11``

----

version 3.0.5
-------------

**2019-11-14**

* New method: `cf.Field.compress`.
* New function: `cf.example_field`
* New keyword parameter to `cf.Data`: ``mask``.
* Deprecated method: `cf.Field.example_field`
* Fixed bug that didn't allow `cf.Field.cell_area` to work with
  dimension coordinates with units equivalent to metres
  (https://github.com/NCAS-CMS/cf-python/issues/12)
* Fixed bug that omitted bounds having their units changed by
  `override_units` and `override calendar`
  (https://github.com/NCAS-CMS/cf-python/issues/13).
* Removed specific user shebang from ``cfa`` script
  (https://github.com/NCAS-CMS/cf-python/pull/14).
* Changed dependency: ``cfdm>=1.7.10``. This fixes a bug that didn't
  allow CDL files to start with comments or blank lines
  (https://github.com/NCAS-CMS/cfdm/issues/5).
* Changed dependency: ``cftime>=1.0.4.2``

----

version 3.0.4
-------------

**2019-11-08**

* New methods: `cf.Field.percentile`, `cf.Field.example_field`,
  `cf.Field.creation_commands`.
* New field construct collapse methods: ``median``,
  ``mean_of_upper_decile``.
* New method: `cf.FieldList.select_field`.
* New methods: `cf.Data.median`, `cf.Data.mean_of_upper_decile`,
  `cf.Data.percentile`, `cf.Data.filled`, `cf.Data.creation_commands`.
* New keyword parameter to `cf.Data`: ``dtype``.
* Changed default ``ddof`` *back* to 1 in `cf.Data.var` and
  `cf.Data.sd` (see version 3.0.3 and
  https://github.com/NCAS-CMS/cf-python/issues/8)
* Fixed bug that sometimes caused an exception to be raised when
  metadata constructs were selected by a property value that
  legitimately contained a colon.
* Changed dependency: ``cfdm>=1.7.9``

----

version 3.0.3
-------------

**2019-11-01**

* Fixed bug (introduced at v3.0.2) that caused ``mean_absolute_value``
  collapses by `cf.Field.collapse` to be not weighted when they should
  be (https://github.com/NCAS-CMS/cf-python/issues/9)
* Changed default ``ddof`` from 0 to 1 in `cf.Data.var` and
  `cf.Data.sd` (https://github.com/NCAS-CMS/cf-python/issues/8)
   
----

version 3.0.2
-------------

**2019-10-31**

* Now reads CDL files (https://github.com/NCAS-CMS/cf-python/issues/1)
* New methods: `cf.Field.cumsum`, `cf.Field.digitize`, `cf.Field.bin`,
  `cf.Field.swapaxes`, `cf.Field.flatten`, `cf.Field.radius`.
* New function: `cf.histogram`.
* New field construct collapse methods: ``integral``,
  ``mean_absolute_value``, ``maximum_absolute_value``,
  ``minimum_absolute_value``, ``sum_of_squares``,
  ``root_mean_square``.
* New keyword parameters to `cf.Field.collapse` and
  `cf.Field.weights`: ``measure``, ``scale``, ``radius``
* New methods: `cf.Data.cumsum`, `cf.Data.digitize`,
  `cf.Data.masked_all`, `cf.Data.mean_absolute_value`,
  `cf.Data.maximum_absolute_value`, `cf.Data.minimum_absolute_value`,
  `cf.Data.sum_of_squares`, `cf.Data.root_mean_square`,
  `cf.Data.flatten`.
* Renamed `cf.default_fillvals` to `cf.default_netCDF_fillvals`.
* Changed dependency: ``cfdm>=1.7.8``. This fixes a bug that sometimes
  occurs when writing to disk and the _FillValue and data have
  different data types.
* Changed dependency: ``cfunits>=3.2.2``
* Changed dependency: ``cftime>=1.0.4.2``
* Fixed occasional failure to delete all temporary directories at
  exit.
* Fixed bug in `cf.Data.func` when overriding units. Affects all
  methods that call `cf.Data.func`, such as `cf.Data.tan` and
  `cf.Field.tan`.
* Fixed "relaxed units" behaviour in `cf.aggregate` and field
  construct arithmetic.
* Fixed bug that led to incorrect persistent entries in output of
  `cf.Field.properties`.
* Fixed bug in `cf.Data.squeeze` that sometimes created
  inconsistencies with the cyclic dimensions.
* Fixed bug in `cf.Field.mask` that assigned incorrect units to the
  result.

----

version 3.0.1
-------------

**2019-10-01**

* Updated description in ``setup.py``

----

version 3.0.0 (*first Python 3 version*)
----------------------------------------

**2019-10-01**

* Complete refactor for Python 3, including some API changes.

  Scripts written for version 2.x but running under version 3.x should
  either work as expected, or provide informative error messages on
  the new API usage. However, it is advised that the outputs of older
  scripts be checked when running with Python 3 versions of the cf
  library.
* Deprecated ``cfdump`` (its functionality is now included in
  ``cfa``).
  
----

version 2.3.8 (*last Python 2 version*)
---------------------------------------

**2019-10-07**

* In `cf.write`, can set ``single=False`` to mean ``double=True``, and
  vice versa.
* Fixed bug in `cf.aggregate` - removed overly strict test on
  dimension coordinate bounds.
* Fixed bug in `cf.read` that set the climatology attribute to True
  when there are no bounds.
* Fixed bug in `cf.write` when writing missing values (set_fill was
  off, now on)

----

version 2.3.5
-------------

**2019-04-04**

* Changed calculation of chunksize in parallel case to avoid potential
  problems and introduced a new method `cf.SET_PERFORMANCE` to tune
  the chunksize and the fraction of memory to keep free.

----

version 2.3.4
-------------

**2019-03-27**

* Fix bug in creating a during cell method during a field collapse.
	
----

version 2.3.3
-------------

**2019-03-05**

* Allow failure to compile to go through with a warning, rather than
  failing to install. if this happens, reading a PP/UM file will
  result in "Exception: Can't determine format of file test2.pp"
* Fixed bug in `cf.Field.convolution_filter` giving false error over
  units.

----
	
version 2.3.2
-------------

**2018-12-10**

* `cf.Field.regridc` now compares the units of the source and
  destination grids and converts between them if possible or raises an
  error if they are not equivalent.
	
----

version 2.3.1
-------------

**2018-11-07**

* Fixed bug in `cf.Field.regridc` that caused it to fail when
  regridding a multidimensional field along only one dimension.
* Fixed bug which in which the default logarithm is base 10, rather
  than base e
	
version 2.3.0
-------------

**2018-10-22**

* The collapse method can now be parallelised by running any cf-python
  script with mpirun if mpi4py is installed. This is an experimental
  feature and is not recommended for operational use. None of the
  parallel code is executed when a script is run in serial.
	
----

version 2.2.8
-------------

**2018-08-28**

* Bug fix: better handle subspacing by multiple multidimensional items
	
----

version 2.2.7
-------------

**2018-07-25**

* Bug fix: correctly set units of bounds when the `cf.Data` object
  inserted with insert_bounds has units of ''. In this case the bounds
  of the parent coordinate are now inherited.
	
----

version 2.2.6
-------------

**2018-07-24**

* Improved error messages
* Changed behaviour when printing reference times with a calendar of
  ``'none'`` - no longer attempts a to create a date-time
  representation
	
----

version 2.2.5
-------------

**2018-07-02**

* Fixed bug with HDF chunk sizes that prevented the writing of large
  files
	
----

version 2.2.4
-------------

**2018-06-29**

* Interim fix for with HDF chunk sizes that prevented the writing of
  large files
	
version 2.2.3
--------------
----

**2018-06-21**

* During writing, disallow the creation of netCDF variable names that
  contain characters other than letters, digits, and underscores.
	
----

version 2.2.3
-------------

**2018-06-21**

* During writing, disallow the creation of netCDF variable names that
  contain characters other than letters, digits, and underscores.
	
----

version 2.2.2
-------------

**2018-06-06**


* Fix for removing duplicated netCDF dimensions when writing data on
  (e.g.) tripolar grids.
	
----

version 2.2.1
-------------

**2018-06-05**

* Fix for calculating are weights from projection coordinates
			
version 2.2.0
-------------
----

**2018-06-04**

* Updated for `netCDF4` v1.4 `cftime` API changes
	
----

version 2.1.9
-------------

**2018-05-31**

* Allowed invalid units through. Can test with `cf.Units.isvalid`.
	
----

version 2.1.8
-------------

**2018-03-08**

* Fixed bug when weights parameter is a string in `cf.Field.collapse`
	
----

version 2.1.7
-------------

**2018-02-13**

* Fixed bug in `cf.Field.collapse` when doing climatological time
  collapse with only one period per year/day
		
----

version 2.1.6
-------------

**2018-02-09**

* Fixed bug in Variable.mask
	
----

version 2.1.4
-------------

**2018-02-09**

* Added override_calendar method to coordinates and domain ancillaries
  that changes the calendar of the bounds, too.
* Fixed bug in `cf.Data.where` when the condition is a `cf.Query`
  object.
* Fixed bug in `cf.Variable.mask`
	
----

version 2.1.3
-------------

**2018-02-07**

* Allowed `scipy` and `matplotlib` imports to be optional
	
version 2.1.2
-------------
----

**2017-11-28**

* Added ``group_span`` and ``contiguous_group`` options to
  `cf.Field.collapse`
	
----

version 2.1.1
-------------

**2017-11-10**

* Disallowed raising offset units to a power (e.g. taking the square
  of data in units of K @ 273.15).
* Removed len() of `cf.Field` (previously always, and misleadingly,
  returned 1)
* Fixed setting of cell methods after climatological time collapses
* Added printing of ncvar in `cf.Field.__str__` and `cf.Field.dump`
* Added user stash table option to ``cfa`` script
	
----

version 2.1
-----------

**2017-10-30**

* Misc. bug fixes

version 2.0.6
-------------
----

**2017-09-28**

* Removed error when `cf.read` finds no fields - an empty field list
  is now returned
* New method `cf.Field.count`

----

version 2.0.5
-------------

**2017-09-19**

* Bug fix when creating wrap-around subspaces from cyclic fields
* Fix (partial?) for memory leak when reading UM PP and fields files

----

version 2.0.4
-------------

**2017-09-15**

* submodel property for PP files
* API change for `cf.Field.axis`: now returns a `cf.DomainAxis` object
  by default
* Bug fix in `cf.Field.where`
* Bug fix when initialising a field with the source parameter
* Changed default output format to NETCDF4 (from NETCDF3_CLASSIC)

----

version 2.0.3
-------------

**2017-08-01**

----

version 2.0.1.post1
-------------------

**2017-07-12**

* Bug fix for reading DSG ragged arrays

----

version 2.0.1
-------------

**2017-07-11**

* Updated `cf.FieldList` behaviour (with reduced methods)

----

version 2.0
-----------

**2017-07-07**

* First release with full CF data model and full CF-1.6 compliance
  (including DSG)

----

version 1.5.4.post4
-------------------

**2017-07-07**

* Bug fixes to `cf.Field.regridc`

----

version 1.5.4.post1
-------------------

**2017-06-13**

* removed errant scikit import

----

version 1.5.4
-------------

**2017-06-09**

* Tripolar regridding
	
----

version 1.5.3 
-------------

**2017-05-10**

* Updated STASH code to standard_name table (with thanks to Jeff Cole)
* Fixed bug when comparing masked arrays for equality

----

version 1.5.2 
-------------

**2017-03-17**

* Fixed bug when accessing PP file whose format/endian/word-size has
  been specified

----

version 1.5.1 
-------------

**2017-03-14**

* Can specify 'pp' or 'PP' in um option to `cf.read`

----

version 1.5
-----------

**2017-02-24**

* Changed weights in calculation of variance to reliability weights
  (from frequency weights). This not only scientifically better, but
  faster, too.

----

version 1.4
-----------

**2017-02-22**

* Rounded datetime to time-since conversions to the nearest
  microsecond, to reflect the accuracy of netCDF4.netcdftime
* Removed import tests from setup.py
* New option --um to ``cfa``, ``cfdump``
* New parameter um to `cf.read`

----

version 1.3.3
-------------

**2017-01-31**

* Rounded datetime to time-since conversions to the nearest
  microsecond, to reflect the accuracy of netCDF4.netcdftime
* Fix for netCDF4.__version__ > 1.2.4 do to with datetime.calendar
  *handle with care*

----

version 1.3.2
-------------

**2016-09-21**

* Added --build-id to LDFLAGS in umread Makefile, for sake of RPM
  builds (otherwise fails when building debuginfo RPM). Pull request
  #16, thanks to Klaus Zimmermann.
* Improved test handling. Pull request #21, thanks to Klaus
  Zimmermann.
* Removed udunits2 database. This removes the modified version of the
  udunits2 database in order to avoid redundancies, possible version
  incompatibilities, and license questions. The modifications are
  instead carried out programmatically in units.py. Pull request #20,
  thanks to Klaus Zimmermann.

----

version 1.3.1
-------------

**2016-09-09**

* New method: `cf.Field.unlimited`, and new 'unlimited' parameter to
  `cf.write` and ``cfa``

----

version 1.3
-----------

**2016-09-05**

* Removed asreftime, asdatetime and dtvarray methods
* New method: `convert_reference_time` for converting reference time
  data values to have new units.

----

version 1.2.3
-------------

**2016-08-23**

* Fixed bug in `cf.Data.equals`

----

version 1.2.2
-------------

**2016-08-22**

* Fixed bug in binary operations to do with the setting of
  `Partition.part`
* Added `cf.TimeDuration` functionality to get_bounds cellsizes
  parameter. Also new parameter flt ("fraction less than") to position
  the coordinate within the cell.

----

version 1.2
-----------

**2016-07-05**

* Added HDF_chunks methods

----

version 1.1.11
--------------

**2016-07-01**

* Added cellsize option to `cf.Coordinate.get_bounds`, and fixed bugs.
* Added variable_attributes option to `cf.write`
* Added `cf.ENVIRONMENT` method

----

version 1.1.10
--------------

**2016-06-23**

* Added reference_datetime option to cf.write	
* Fixed bug in `cf.um.read.read` which incorrectly ordered vertical
  coordinates

----

version 1.1.9
-------------

**2016-06-17**

* New methods `cf.Variable.files` and `cf.Data.files`,
  `cf.Field.files` which report which files are referenced by the data
  array.
* Fix to stop partitions return `numpy.bool_` instead of
  `numpy.ndarray`
* Fix to determining cyclicity of regridded fields.
* Functionality to recursively read directories in `cf.read`, ``cfa``
  and ``cfump``
* Print warning but carry on when ESMF import fails
* Fixed bug in `cf.Field.subspace` when accessing axes derived from UM
  format files
	
----

version 1.1.8
-------------

**2016-05-18**

* Slightly changed the compression API to `cf.write`
* Added compression support to the ``cfa`` command line script
* Added functionality to change data type on writing to `cf.write` and
  ``cfa`` - both in general and for with extra convenience for the
  common case of double to single (and vice versa).
* Removed annoying debug print statements from `cf.um.read.read`

----

version 1.1.7
-------------

**2016-05-04**

* Added fix for change in numpy behaviour (`numpy.number` types do not
  support assignment)
* Added capability to load in a user STASH to standard name table:
  `cf.um.read.load_stash2standard_name`
	
----

version 1.1.6
-------------

**2016-04-27**

* Added --reference_datetime option to ``cfa``
* Bug fix to `cf.Field.collapse` when providing `cf.Query` objects via
  the group parameter
* Added auto regridding method, which is now the default
	

----

version 1.1.5 
-------------

**2016-03-03**

* Bug fix in `cf.Field.where` when using `cf.masked`
* conda installation (with thanks to Andy Heaps)
* Bug fix for type casting in `cf.Field.collapse`
* Display long_name if it exists and there is no standard_name
* Fix for compiling the UM C code on certain OSs (with thanks to Simon Wilson)
* Fixed incorrect assignment of cyclicity in `cf.Field.regrids`
* Nearest neighbour regridding in `cf.Field.regrids`
	
----

version 1.1.4 
-------------

**2016-02-09**

* Bug fix to `cf.Field.autocyclic`
* Bug fix to `cf.Field.clip` - now works when limit units are supplied
* New methods: `cf.Data.round`, `cf.Field.Round`
* Added ``lbtim`` as a `cf.Field` property when reading UM files
* Fixed coordinate creation for UM atmosphere_hybrid_height_coordinate
* Bug fix to handling of cyclic fields by `cf.Field.regrids`
* Added nearest neighbour field regridding
* Changed keyword ignore_dst_mask in `cf.Field.regrids` to
  use_dst_mask, which is false by default

----

version 1.1.3 
-------------

**2015-12-10**

* Bug fixes to `cf.Field.collapse` when the "group" parameter is used
* Correct setting of cyclic axes on regridded fields
* Updates to STASH_to_CF.txt table: 3209, 3210
	
----

version 1.1.2 
-------------

**2015-12-01**

* Updates to STASH_to_CF.txt table
* Fixed bug in decoding UM version in `cf.um.read.read`
* Fixed bug in `cf.units.Utime.num2date`
* Fixed go-slow behaviour for silly BZX, BDX in PP and fields file
  lookup headers

----

version 1.1.1
-------------

**2015-11-05**

* Fixed bug in decoding UM version in `cf.read`
	
----

version 1.1
-----------

**2015-10-28**

* Fixed bug in `cf.Units.conform`
* Changed `cf.Field.__init__` so that it works with just a data object
* Added `cf.Field.regrids` for lat-lon regridding using ESMF library
* Removed support for netCDF4-python versions < 1.1.1
* Fixed bug which made certain types of coordinate bounds
  non-contiguous after transpose
* Fixed bug with i=True in `cf.Field.where` and in
  `cf.Field.mask_invalid`
* cyclic methods now return a set, rather than a list
* Fixed bug in _write_attributes which might have slowed down some
  writes to netCDF files.
* Reduced annoying redirection in the documentation
* Added `cf.Field.field` method and added top_level keyword to
  `cf.read`
* Fixed bug in calculation of standard deviation and variance (the bug
  caused occasional crashes - no incorrect results were calculated)
* In items method (and friends), removed strict_axes keyword and added
  axes_all, axes_superset and axes_subset keywords

----

version 1.0.3
-------------

**2015-06-23**

* Added default keyword to fill_value() and fixed bugs when doing
  delattr on _fillValue and missing_value properties.

version 1.0.2
-------------

**2015-06-05**

* PyPI release

----

version 1.0.1
-------------

**2015-06-01**

* Fixed bug in when using the select keyword to `cf.read`

----

version 1.0
-----------

**2015-05-27**

* Mac OS support
* Limited Nd functionality to `cf.Field.indices`
* Correct treatment of add_offset and scale_factor
* Replaced -a with -x in ``cfa`` and ``cfdump`` scripts
* added ncvar_identities parameter to `cf.aggregate`
* Performance improvements to field subspacing
* Documentation
* Improved API to match, select, items, axes, etc.
* Reads UM fields files
* Optimised reading PP and UM fields files
* `cf.collapse` replaced by `cf.Field.collapse`
* `cf.Field.collapse` includes CF climatological time statistics

----

version 0.9.9.1
---------------

**2015-01-09**

* Fixed bug for changes to netCDF4-python library versions >= 1.1.2
* Miscellaneous bug fixes

----

version 0.9.9
-------------

**2015-01-05**

* Added netCDF4 compression options to `cf.write`.
* Added `__mod__`, `__imod__`, `__rmod__`, `ceil`, `floor`, `trunc`,
  `rint` methods to `cf.Data` and `cf.Variable`
* Added ceil, floor, trunc, rint to `cf.Data` and `cf.Variable`
* Fixed bug in which array `cf.Data.array` sometimes behaved like
  `cf.Data.varray`
* Fixed bug in `cf.netcdf.read.read` which affected reading fields
  with formula_terms.
* Refactored the test suite to use the unittest package
* Cyclic axes functionality
* Documentation updates

----

version 0.9.8.3
---------------

**2014-07-14**

* Implemented multiple grid_mappings (CF trac ticket #70)
* Improved functionality and speed of field aggregation and ``cfa``
  and ``cfdump`` command line utilities.
* Collapse methods on `cf.Data` object (min, max, mean, var, sd,
  sum, range, mid_range).
* Improved match/select functionality

----

version 0.9.8.2
---------------

**2014-03-13**

* Copes with PP fields with 365_day calendars
* Revamped CFA files in line with the evolving standard. CFA files
  from PP data created with a previous version will no longer work.

----

version 0.9.8
-------------

**2013-12-06**

* Improved API.
* Plenty of speed and memory optimisations.
* A proper treatment of datetimes.
* WGDOS-packed PP fields are now unpacked on demand.
* Fixed bug in functions.py for numpy v1.7. Fixed bug when deleting
  the 'id' attribute.
* Assign a standard name to aggregated PP fields after aggregation
  rather than before (because some stash codes are too similar,
  e.g. 407 and 408).
* New subclasses of `cf.Coordinate`: `cf.DimensionCoordinate` and
  `cf.AuxiliaryCoordinate`.
* A `cf.Units` object is now immutable.

----

version 0.9.7.1
---------------

**2013-04-26**

* Fixed endian bug in CFA-netCDF files referring to PP files
* Changed default output format to NETCDF3_CLASSIC and trap error when
  when writing unsigned integer types and the 64-bit integer type to
  file formats other than NETCDF4.
* Changed unhelpful history created when aggregating

----

version 0.9.7
-------------

**2013-04-24**

* Read and write CFA-netCDF files
* `cf.Field` creation interface
* New command line utilities: ``cfa``, ``cfdump``
* Redesigned repr, str and dump() output (which is shared with ``cfa``
  and ``cfdump``)
* Removed superseded (by ``cfa``) command line utilities ``pp2cf``,
  ``cf2cf``
* Renamed the 'subset' method to 'select'
* Now needs netCDF4-python 0.9.7 or later (and numpy 1.6 or later)

----

version 0.9.6.2
---------------

**2013-03-27**

* Fixed bug in ``cf/pp.py`` which caused the creation of incorrect
  latitude coordinate arrays.

----

version 0.9.6.1
---------------

**2013-02-20**

* Fixed bug in ``cf/netcdf.py`` which caused a failure when a file
  with badly formatted units was encountered.

----

version 0.9.6
-------------

**2012-11-27**

* Assignment to a field's data array with metadata-aware broadcasting,
  assigning to subspaces, assignment where data meets conditions,
  assignment to unmasked elements, etc. (setitem method)
* Proper treatment of the missing data mask, including metadata-aware
  assignment (setmask method)
* Proper treatment of ancillary data.
* Ancillary data and transforms are subspaced with their parent field.
* Much faster aggregation algorithm (with thanks to Jonathan
  Gregory). Also aggregates fields transforms, ancillary variables and
  flags.

----

version 0.9.5
-------------

**2012-10-01**

* Restructured documentation and package code files.
* Large Amounts of Massive Arrays (LAMA) functionality.
* Metadata-aware field manipulation and combination with
  metadata-aware broadcasting.
* Better treatment of cell measures.
* Slightly faster aggregation algorithm (a much improved one is in
  development).
* API changes for clarity.
* Bug fixes.
* Added 'TEMPDIR' to the `cf.CONSTANTS` dictionary
* This is a snapshot of the trunk at revision r195.

----

version 0.9.5.dev
-----------------

**2012-09-19**

* Loads of exciting improvements - mainly LAMA functionality,
  metadata-aware field manipulation and documentation.
* This is a snapshot of the trunk at revision r185. A proper vn0.9.5
  release is imminent.

----

version 0.9.4.2
---------------

**2012-04-17**

* General bug fixes and code restructure

----

version 0.9.4
-------------

**2012-03-15**

* A proper treatment of units using the Udunits C library and the
  extra time functionality provided by the netCDF4 package.
* A command line script to do CF-netCDF to CF-netCDF via cf-python.

----

version 0.9.3.3
---------------

**2012-02-08**

* Objects renamed in line with the CF data model: `cf.Space` becomes
  `cf.Field` and `cf.Grid` becomes `cf.Space`.
* Field aggregation using the CF aggregation rules is available when
  reading fields from disk and on fields in memory. The data of a
  field resulting from aggregation are stored as a collection of the
  data from the component fields and so, as before, may be file
  pointers, arrays in memory or a mixture of these two forms.
* Units, missing data flags, dimension order, dimension direction and
  packing flags may all be different between data components and are
  conformed at the time of data access.
* Files in UK Met Office PP format may now be read into CF fields.
* A command line script for PP to CF-netCDF file conversion is
  provided.

----

version 0.9.3
-------------

**2012-01-05**

* A more consistent treatment of spaces and lists of spaces
  (`cf.Space` and `cf.SpaceList` objects respectively).
* A corrected treatment of scalar or 1-d, size 1 dimensions in the
  space and its grid.
* Data stored in `cf.Data` objects which contain metadata need to
  correctly interpret and manipulate the data. This will be
  particularly useful when data arrays spanning many files/arrays is
  implemented.

----

version 0.9.2
-------------

**2011-08-26**

* Created a ``setup.py`` script for easier installation (with thanks
  to Jeff Whitaker).
* Added support for reading OPeNDAP-hosted datasets given by URLs.
* Restructured the documentation.
* Created a test directory with scripts and sample output.
* No longer fails for unknown calendar types (such as ``'360d'``).

----

version 0.9.1
-------------

**2011-08-06**

* First release.<|MERGE_RESOLUTION|>--- conflicted
+++ resolved
@@ -1,3 +1,12 @@
+version 3.15.1
+--------------
+
+**2023-05-??**
+
+* Changed dependency: ``cfunits>=3.3.6``
+
+----
+  
 version 3.15.0
 --------------
 
@@ -26,12 +35,8 @@
 * Handled the renaming of the ESMF Python interface from `ESMF` to
   `esmpy` at version 8.4.0. Both module names are accepted for now.
 * Changed dependency: ``1.10.1.0<=cfdm<1.10.2.0``
-<<<<<<< HEAD
-* Changed dependency: ``cfunits>=3.3.6``
-=======
 * Changed (optional) dependency: ``8.0.0<=esmpy``
 * Changed (optional) dependency: ``1.10.0<=scipy``
->>>>>>> 7a742f20
 
 ----
 
