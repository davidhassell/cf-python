--- conflicted
+++ resolved
@@ -6,33 +6,20 @@
 
 * The setting of global constants can now be controlled by a context
   manager (https://github.com/NCAS-CMS/cf-python/issues/154)
-<<<<<<< HEAD
-  (https://github.com/NCAS-CMS/cf-python/issues/152)
-=======
->>>>>>> e93c0c6f
 * Changed the behaviour of binary operations for constructs that have
   bounds (https://github.com/NCAS-CMS/cf-python/issues/146)
 * Changed the behaviour of unary operations for constructs that have
   bounds (https://github.com/NCAS-CMS/cf-python/issues/147)
 * New function: `cf.bounds_combination_mode`
   (https://github.com/NCAS-CMS/cf-python/issues/146)
-<<<<<<< HEAD
 * New method: `cf.Field.compute_vertical_coordinates`
   (https://github.com/NCAS-CMS/cf-python/issues/142)
-* Fixed bug that prevented the verbosity from changing to any value specified
-  as a ``verbose`` keyword parameter to `cf.aggregate` (only).
-* Fixed bug that caused a failure when writing a dataset that contains
-  a scalar domain ancillary construct
-* Changed dependency: ``1.8.8.0<=cfdm<1.8.9.0``
-* Changed dependency: ``cfunits>=3.3.1``
-=======
 * Fixed bug that prevented the verbosity from changing to any value
   specified as a ``verbose`` keyword parameter to `cf.aggregate` (only).
 * Fixed bug that caused a failure when writing a dataset that contains
   a scalar domain ancillary construct
   (https://github.com/NCAS-CMS/cf-python/issues/152)
 * Changed dependency: ``1.8.8.0<=cfdm<1.8.9.0``
->>>>>>> e93c0c6f
 * Changed dependency: ``cftime>=1.3.0``
 
 version 3.7.0
