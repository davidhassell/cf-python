--- conflicted
+++ resolved
@@ -3,19 +3,13 @@
 
 **2023-04-??**
 
-<<<<<<< HEAD
 * Fixed bug in `cf.Field.read` when reading UM/PP data that are
   runlength encoded (https://github.com/NCAS-CMS/cf-python/issues/621)
-
-----
-
-=======
 * Removed benign UserWarning from `cf.Field.percentile`
   (https://github.com/NCAS-CMS/cf-python/issues/619)
 
 ----
-  
->>>>>>> ce9f091c
+
 version 3.14.1
 --------------
 
