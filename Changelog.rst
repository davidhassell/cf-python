--- conflicted
+++ resolved
@@ -16,11 +16,7 @@
 * Changed dependency: ``cfunits>=3.3.7``
 
 ----
-<<<<<<< HEAD
-  
-=======
-
->>>>>>> 88cdbe6b
+
 version NEXTVERSION
 -------------------
 
