--- conflicted
+++ resolved
@@ -1,10 +1,5 @@
-<<<<<<< HEAD
 version NEXTVERSION + 1
 -----------------------
-=======
-version NEXTRELEASE
--------------------
->>>>>>> 0149116f
 
 **2024-??-??**
 
@@ -22,7 +17,6 @@
 
 ----
   
-<<<<<<< HEAD
 version NEXTVERSION
 -------------------
 
@@ -44,8 +38,6 @@
 
 ----
 
-=======
->>>>>>> 0149116f
 version 3.16.2
 --------------
 
@@ -297,15 +289,7 @@
 
 ----
 
-<<<<<<< HEAD
-<<<<<<< HEAD
 version 3.14.0 (*first Dask version*)
-=======
-version 3.14.0 (*first Dask release*)
->>>>>>> cafeee513aa48788978d65a96d57212d25549a55
-=======
-version 3.14.0 (*first Dask version*)
->>>>>>> 0149116f
 -------------------------------------
 
 **2023-01-31**
@@ -340,15 +324,7 @@
 
 ----
 
-<<<<<<< HEAD
-<<<<<<< HEAD
 version 3.13.1 (*last LAMA version*)
-=======
-version 3.13.1 (*last LAMA release*)
->>>>>>> cafeee513aa48788978d65a96d57212d25549a55
-=======
-version 3.13.1 (*last LAMA version*)
->>>>>>> 0149116f
 ------------------------------------
 
 **2022-10-17**
