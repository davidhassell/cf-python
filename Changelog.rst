--- conflicted
+++ resolved
@@ -1,21 +1,16 @@
 version 3.17.0
 --------------
 
-<<<<<<< HEAD
 **2025-??-??**
 
 * Replace dataset aggregation functionality (CFA) with that imported
   from `cfdm` (https://github.com/NCAS-CMS/cf-python/issues/841)
-* Changed dependency: ``1.12.0.0<=cfdm<1.12.1.0``
-
-----
-=======
-**2025-02-??**
-
 * New keyword parameter to `cf.Field.compute_vertical_coordinates`:
   ``key`` (https://github.com/NCAS-CMS/cf-python/issues/802)
-
->>>>>>> fbabb836
+* Changed dependency: ``1.12.0.0<=cfdm<1.12.1.0``
+
+----
+
 
 version 3.16.3
 --------------
