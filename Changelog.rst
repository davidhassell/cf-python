version 3.14.0
--------------

**202?-??-??**

* New method: `cf.Field.get_original_filenames`
  (https://github.com/NCAS-CMS/cf-python/issues/448)
* New method: `cf.Field.to_dask_array`
* Fixed bug when reading UM stash codes that imply an area mean cell
  method (https://github.com/NCAS-CMS/cf-python/issues/487)
* Changed dependency: ``1.10.0.1<=cfdm<1.10.1.0``
* New dependency: ``dask>=2022.6.0``

----

version 3.13.1
--------------

**2022-10-17**

* Upgrade to allow cf to work with Python 3.10
  (https://github.com/NCAS-CMS/cf-python/issues/419)
* Fix bug when setting coordinate bounds with different units to their
  parent coordinates
  (https://github.com/NCAS-CMS/cf-python/issues/417)
* Fixed bug that created incorrect hybrid height levels when reading
  UM fields that also have pseudolevels
  (https://github.com/NCAS-CMS/cf-python/issues/468)
* Fixed bug when reading zero length netCDF or PP files caused
  cf-python to hang (https://github.com/NCAS-CMS/cf-python/issues/422)
<<<<<<< HEAD
* Changed dependency: 1.9.0.4<=cfdm<1.9.1.0
=======
* Changed dependency: ``1.9.0.4<=cfdm<1.9.1.0``
>>>>>>> 5fbaee20

----

version 3.13.0
--------------

**2022-06-23**

* Fix bug in `cf.read` when reading PP or fields files for which the
  ``um`` keyword has been set, but without the ``'version'`` key
  (https://github.com/NCAS-CMS/cf-python/issues/306)
* Fix bug when setting the CFA "base" option to an empty string in
  `cf.write` (https://github.com/NCAS-CMS/cf-python/issues/346)
* Fixed failure from `cf.write` when writing identical (auxiliary)
  coordinates to different data variables in different groups
  (https://github.com/NCAS-CMS/cf-python/issues/336)
* Removed ``-g`` from the ``umread_lib/c-lib`` compiler options
  (https://github.com/NCAS-CMS/cf-python/pull/305)
* Updated the deprecated `distutils.version` to `packaging.version`
  (https://github.com/NCAS-CMS/cf-python/pull/324)
* Changed dependency: ``1.9.0.3<=cfdm<1.9.1.0``
* New dependency: ``packaging>=20.0``

----

version 3.12.0
--------------

**2022-01-18**

* New method: `cf.Field.grad_xy`
  (https://github.com/NCAS-CMS/cf-python/issues/292)
* New method: `cf.Field.laplacian_xy`
  (https://github.com/NCAS-CMS/cf-python/issues/292)
* New function: `cf.div_xy`
  (https://github.com/NCAS-CMS/cf-python/issues/292)
* New function: `cf.curl_xy`
  (https://github.com/NCAS-CMS/cf-python/issues/292)
* Allow element-wise comparisons with `None` on `cf.Data` and
  `cf.Field` objects (https://github.com/NCAS-CMS/cf-python/issues/281)
* Add missing closing parenthesis in `cf.Query` string representations
  (https://github.com/NCAS-CMS/cf-python/issues/279)
* Fix `cf.aggregate` failures when using the ``dimension`` keyword
  parameter (https://github.com/NCAS-CMS/cf-python/issues/283)
* Fix bug that raised error with subtraction of a `cf.TimeDuration`
  (https://github.com/NCAS-CMS/cf-python/issues/287)
* Fix bug in `cf.Field.derivative` when wrapping with periodic
  coordinates (https://github.com/NCAS-CMS/cf-python/issues/289)
* Changed dependency: ``1.9.0.1<=cfdm<1.9.1.0``
* Changed dependency: ``cfunits>=3.3.4``

----

version 3.11.0
--------------

**2021-10-08**

* Python 3.6 support removed
  (https://github.com/NCAS-CMS/cf-python/issues/208)
* Conversion of `cf.Domain` to a non-abstract that may be read from
  and written to a netCDF dataset
  (https://github.com/NCAS-CMS/cf-python/issues/220)
* New method: `cf.Domain.creation_commands`
* New method: `cf.Domain.climatological_time_axes`
* New method: `cf.AuxiliaryCoordinate.del_climatology`
* New method: `cf.AuxiliaryCoordinate.get_climatology`
* New method: `cf.AuxiliaryCoordinate.is_climatology`
* New method: `cf.AuxiliaryCoordinate.set_climatology`
* New method: `cf.DimensionCoordinate.del_climatology`
* New method: `cf.DimensionCoordinate.get_climatology`
* New method: `cf.DimensionCoordinate.is_climatology`
* New method: `cf.DimensionCoordinate.set_climatology`
* New function: `cf.unique_constructs`
* New function: `cf.example_fields`
  (https://github.com/NCAS-CMS/cf-python/issues/220)
* New keyword parameter to `cf.read`: ``cdl_string``
  (https://github.com/NCAS-CMS/cf-python/issues/171)
* Improved verbose information output from `cf.aggregate`
  (https://github.com/NCAS-CMS/cf-python/issues/228)
* Fix bug that causes a failure in `cf.aggregate` when otherwise
  aggregatable fields have non-valid units
  (https://github.com/NCAS-CMS/cf-python/issues/229)
* Fix for `cf.aggregate` failures when a datum or coordinate
  conversion parameter has an array value
  (https://github.com/NCAS-CMS/cf-python/issues/230)
* Allow for regridding using a destination field featuring size 1 dimension(s)
  (https://github.com/NCAS-CMS/cf-python/issues/250)
* Fix bug that sometimes caused `cf.Field.autocyclic` to fail when
  setting a construct that is cyclic and has a defined period
* Fix bug that sometimes caused a failure when reading PP extra data
  (https://github.com/NCAS-CMS/cf-python/issues/241)
* Changed dependency: ``1.9.0.0<=cfdm<1.9.1.0``

----
  
version 3.10.0
--------------

**2021-06-10**

* Improve performance by allowing a saved `RegridOperator` instance to
  define the regrid operator in `cf.Field.regridc` and
  `cf.Field.regrids` (https://github.com/NCAS-CMS/cf-python/issues/222)
* Fix for incorrectly formatted `logging.info` statement sometimes
  causing a hang in `cf.Field.collapse`
  (https://github.com/NCAS-CMS/cf-python/issues/217)

----

version 3.9.0
-------------

**2021-05-25**

* Construct access API changes
  (https://github.com/NCAS-CMS/cf-python/issues/201,
  https://github.com/NCAS-CMS/cf-python/issues/202,
  https://github.com/NCAS-CMS/cf-python/issues/203,
  https://github.com/NCAS-CMS/cf-python/issues/204)
* Performance enhancements
  (https://github.com/NCAS-CMS/cf-python/issues/201,
  https://github.com/NCAS-CMS/cf-python/issues/202)
* New write mode ``mode='a'`` for appending to, rather than over-writing,
  a netCDF file on disk (https://github.com/NCAS-CMS/cf-python/issues/30)
* Temporarily removed the experimental ability to parallelize the
  collapse operation with MPI
  (https://github.com/NCAS-CMS/cf-python/issues/207)
* Improved docstrings
* Fix for unlimited dimensions read from a netCDF4 sub-group having
  zero size (https://github.com/NCAS-CMS/cfdm/issues/113)
* Fixes for changes in behaviour in cftime==1.4.0
  (https://github.com/NCAS-CMS/cf-python/issues/184)
* Better error message in the case of a `numpy.ma.core.MaskError` occurring
  upon reading of CDL files with only header or coordinate information
  (https://github.com/NCAS-CMS/cf-python/issues/197)
* Changed dependency: ``1.8.9.0<=cfdm<1.8.10.0``
* Changed dependency: ``cftime>=1.5.0``
* Changed dependency: ``cfunits>=3.3.3``
* Changed dependency: ``netCDF4>=1.5.4``

----

version 3.8.0
-------------

**2020-12-18**

* The setting of global constants can now be controlled by a context
  manager (https://github.com/NCAS-CMS/cf-python/issues/154)
* Changed the behaviour of binary operations for constructs that have
  bounds (https://github.com/NCAS-CMS/cf-python/issues/146)
* Changed the behaviour of unary operations for constructs that have
  bounds (https://github.com/NCAS-CMS/cf-python/issues/147)
* New function: `cf.bounds_combination_mode`
  (https://github.com/NCAS-CMS/cf-python/issues/146)
* New method: `cf.Field.compute_vertical_coordinates`
  (https://github.com/NCAS-CMS/cf-python/issues/142)
* Fixed bug that prevented the verbosity from changing to any value
  specified as a ``verbose`` keyword parameter to `cf.aggregate` (only).
* Fixed bug that caused a failure when writing a dataset that contains
  a scalar domain ancillary construct
  (https://github.com/NCAS-CMS/cf-python/issues/152)
* Fixed bug that prevented aggregation of fields with external cell measures
  (https://github.com/NCAS-CMS/cf-python/issues/150#issuecomment-729747867)
* Fixed bug that caused rows full of zeros to appear in WGDOS packed
  UM data that contain masked points
  (https://github.com/NCAS-CMS/cf-python/issues/161)
* Changed dependency: ``1.8.8.0<=cfdm<1.8.9.0``
* Changed dependency: ``cftime>=1.3.0``
* Changed dependency: ``cfunits>=3.3.1``

----

version 3.7.0
-------------

**2020-10-15**

* Python 3.5 support deprecated (3.5 was retired on 2020-09-13)
* New method: `cf.Field.del_domain_axis`
* New method: `cf.Field._docstring_special_substitutions`
* New method: `cf.Field._docstring_substitutions`
* New method: `cf.Field._docstring_package_depth`
* New method: `cf.Field._docstring_method_exclusions`
* New keyword parameter to `cf.Field.set_data`: ``inplace``
* New keyword parameter to `cf.write`: ``coordinates``
  (https://github.com/NCAS-CMS/cf-python/issues/125)
* New keyword parameter to `cf.aggregate`: ``ignore``
  (https://github.com/NCAS-CMS/cf-python/issues/115)
* Fixed bug that caused a failure when reading a dataset with
  incompatible bounds units. Now a warning is given (controllable by
  the logging level) and the offending bounds are returned as a
  separate field construct.
* Fixed bug in `cf.aggregate` that caused it to error if either the
  `equal_all` or `exist_all` parameter were set to `True`.
* Fixed bug in `Data.percentile` that caused it to error for non-singular
  ranks if the squeeze parameter was set to `True`.
* ``cfa`` now prints error messages to the stderr stream rather than
  stdout.
* Changed dependency: ``1.8.7.0<=cfdm<1.8.8.0``
* Changed dependency: ``cfunits>=3.3.0``

----

version 3.6.0
-------------

**2020-07-24**

* Implemented the reading and writing of netCDF4 group hierarchies for
  CF-1.8 (https://github.com/NCAS-CMS/cf-python/issues/33)
* New method: `cf.Field.nc_variable_groups`
* New method: `cf.Field.nc_set_variable_groups`
* New method: `cf.Field.nc_clear_variable_groups`
* New method: `cf.Field.nc_group_attributes`
* New method: `cf.Field.nc_set_group_attribute`
* New method: `cf.Field.nc_set_group_attributes`
* New method: `cf.Field.nc_clear_group_attributes`
* New method: `cf.Field.nc_geometry_variable_groups`
* New method: `cf.Field.nc_set_geometry_variable_groups`
* New method: `cf.Field.nc_clear_geometry_variable_groups`
* New method: `cf.DomainAxis.nc_dimension_groups`
* New method: `cf.DomainAxis.nc_set_dimension_groups`
* New method: `cf.DomainAxis.nc_clear_dimension_groups`
* New keyword parameter to `cf.write`: ``group``
* Keyword parameter ``verbose`` to multiple methods now accepts named
  strings, not just the equivalent integer levels, to set verbosity.
* New function: `cf.configuration`
* Renamed to lower-case (but otherwise identical) names all functions which
  get and/or set global constants: `cf.atol`, `cf.rtol`, `cf.log_level`,
  `cf.chunksize`, `cf.collapse_parallel_mode`, `cf.free_memory`,
  `cf.free_memory_factor`, `cf.fm_threshold`, `cf.of_fraction`,
  `cf.regrid_logging`, `cf.set_performance`, `cf.tempdir`, `cf.total_memory`,
  `cf.relaxed_identities`. The upper-case names remain functional as aliases.
* Changed dependency: ``cftime>=1.2.1``
* Changed dependency: ``1.8.6.0<=cfdm<1.8.7.0``
* Changed dependency: ``cfunits>=3.2.9``

----

version 3.5.1
-------------

**2020-06-10**

* Changed dependency: ``1.8.5<=cfdm<1.9.0``
* Fixed bug (emerging from the cfdm library) that prevented the
  reading of certain netCDF files, such as those with at least one
  external variable.

----

version 3.5.0
-------------

**2020-06-09**

* Changed the API to `cf.Field.period`: Now sets and reports on the
  period of the field construct data, rather than that of its metadata
  constructs.
* Enabled configuration of the extent and nature of informational and
  warning messages output by `cf` using a logging framework (see
  points below and also https://github.com/NCAS-CMS/cf-python/issues/37)
* Changed behaviour and default of ``verbose`` keyword argument when
  available to a function/method so it interfaces with the new logging
  functionality.
* Renamed and re-mapped all ``info`` keyword arguments available to any
  function/method to ``verbose``, with equal granularity but a different
  numbering system: ``V = I + 1`` maps ``info=I`` to ``verbose=V`` except
  for the ``debug`` case of ``I=3`` mapping to ``V=-1`` (``V=0`` disables).
* New function `cf.LOG_LEVEL` to set the minimum log level for which
  messages are displayed globally, i.e. to change the project-wide
  verbosity.
* New method: `cf.Field.halo`
* New method: `cf.Data.halo`
* New keyword parameter to `cf.Data.empty`: ``fill_value``
* Changed dependency: ``1.8.4<=cfdm<1.9.0``
* Changed dependency: ``cfunits>=3.2.7``
* Changed dependency: ``cftime>=1.1.3``
* When assessing coordinate constructs for contiguousness with
  `cf.Bounds.contiguous`, allow periodic values that differ by the
  period to be considered the same
  (https://github.com/NCAS-CMS/cf-python/issues/75).
* Fixed bug in `cf.Field.regrids` that caused a failure when
  regridding from latitude-longitude to tripolar domains
  (https://github.com/NCAS-CMS/cf-python/issues/73).
* Fixed bug in `cf.Field.regrids` that caused a failure when
  regridding to tripolar domains the do not have dimension coordinate
  constructs (https://github.com/NCAS-CMS/cf-python/issues/73).
* Fixed bug in `cf.Field.regrids` and `cf.Field.regridc` that caused a
  failure when applying the destination mask to the regridded fields
  (https://github.com/NCAS-CMS/cf-python/issues/73).
* Fixed bug that caused `cf.FieldList.select_by_ncvar` to always fail
  (https://github.com/NCAS-CMS/cf-python/issues/76).
* Fixed bug that stopped 'integral' collapses working for grouped
  collapses (https://github.com/NCAS-CMS/cf-python/issues/81).
* Fixed bug the wouldn't allow the reading of a netCDF file which
  specifies Conventions other than CF
  (https://github.com/NCAS-CMS/cf-python/issues/78).

----

version 3.4.0
-------------

**2020-04-30**

* New method: `cf.Field.apply_masking`
* New method: `cf.Data.apply_masking`
* New method: `cf.Field.get_filenames` (replaces deprecated
  `cf.Field.files`)
* New method: `cf.Data.get_filenames` (replaces deprecated
  `cf.Data.files`)
* New keyword parameter to `cf.read`: ``mask``
* New keyword parameter to `cf.read`: ``warn_valid``
  (https://github.com/NCAS-CMS/cfdm/issues/30)
* New keyword parameter to `cf.write`: ``warn_valid``
  (https://github.com/NCAS-CMS/cfdm/issues/30)
* New keyword parameter to `cf.Field.nc_global_attributes`: ``values``
* Added time coordinate bounds to the polygon geometry example field
  ``6`` returned by `cf.example_field`.
* Changed dependency: ``cfdm==1.8.3``
* Changed dependency: ``cfunits>=3.2.6``
* Fixed bug in `cf.write` that caused (what are effectively)
  string-valued scalar auxiliary coordinates to not be written to disk
  as such, or even an exception to be raised.
* Fixed bug in `cf.write` that caused the ``single`` and ``double``
  keyword parameters to have no effect. This bug was introduced at
  version 3.0.0 (https://github.com/NCAS-CMS/cf-python/issues/65).
* Fixed bug in `cf.Field.has_construct` that caused it to always
  return `False` unless a construct key was used as the construct
  identity (https://github.com/NCAS-CMS/cf-python/issues/67).
  
----

version 3.3.0
-------------

**2020-04-20**

* Changed the API to `cf.Field.convolution_filter`: renamed the
  ``weights`` parameter to ``window``.
* Reinstated `True` as a permitted value of the ``weights`` keyword of
  `cf.Field.collapse` (which was deprecated at version 3.2.0).
* New method: `cf.Field.moving_window`
  (https://github.com/NCAS-CMS/cf-python/issues/44)
* New method: `cf.Data.convolution_filter`
* New keyword parameter to `cf.Field.weights`: ``axes``
* New permitted values to ``coordinate`` keyword parameter of
  `cf.Field.collapse` and `cf.Field.cumsum`: ``'minimum'``,
  ``'maximum'``
* New keyword parameter to `cf.Data.cumsum`: ``inplace``
* Fixed bug that prevented omitted the geometry type when creating
  creation commands (https://github.com/NCAS-CMS/cf-python/issues/59).
* Fixed bug that caused a failure when rolling a dimension coordinate
  construct without bounds.
  
----

version 3.2.0
-------------

**2020-04-01**

* First release for CF-1.8 (does not include netCDF hierarchical
  groups functionality)
  (https://github.com/NCAS-CMS/cf-python/issues/33)
* Deprecated `True` as a permitted value of the ``weights`` keyword of
  `cf.Field.collapse`.
* New methods: `cf.Data.compressed`, `cf.Data.diff`
* New function: `cf.implementation`
* New methods completing coverage of the inverse trigonometric and
  hyperbolic operations: `cf.Data.arccos`, `cf.Data.arccosh`,
  `cf.Data.arcsin`, `cf.Data.arctanh`.
* New keyword parameters to `cf.Field.collapse`, `cf.Field.cell_area`,
  `cf.Field.weights`: ``radius``, ``great_circle``.
* Implemented simple geometries for CF-1.8.
* Implemented string data-types for CF-1.8.
* Changed dependency: ``cfdm>=1.8.0``
* Changed dependency: ``cfunits>=3.2.5``
* Changed dependency: ``netCDF4>=1.5.3``
* Changed dependency: ``cftime>=1.1.1``
* Renamed the regridding method, i.e. option for the ``method``
  parameter to `cf.Field.regridc` and `cf.Field.regrids`, ``bilinear``
  to ``linear``, though ``bilinear`` is still supported (use of it
  gives a message as such).
* Made documentation of available `cf.Field.regridc` and
  `cf.Field.regrids` ``method`` parameters clearer & documented
  second-order conservative method.
* Fixed bug that prevented writing to ``'NETCDF3_64BIT_OFFSET'`` and
  ``'NETCDF3_64BIT_DATA'`` format files
  (https://github.com/NCAS-CMS/cfdm/issues/9).
* Fixed bug that prevented the ``select`` keyword of `cf.read` from
  working with PP and UM files
  (https://github.com/NCAS-CMS/cf-python/issues/40).
* Fixed bug that prevented the reading of PP and UM files with "zero"
  data or validity times.
* Fixed broken API reference 'source' links to code in `cfdm`.
* Fixed bug in `cf.Field.weights` with the parameter ``methods`` set
  to ``True`` where it would always error before returning dictionary
  of methods.
* Fixed bug in `cf.Data.where` that meant the units were not taken
  into account when the condition was a `cf.Query` object with
  specified units.
* Addressed many 'TODO' placeholders in the documentation.

----

version 3.1.0
-------------

**2020-01-17**

* Changed the API to `cf.Field.match_by_construct` and
  `cf.FieldList.select_by_construct`.
* Changed the default value of the `cf.Field.collapse` ``group_span``
  parameter to `True` and default value of the ``group_contiguous``
  parameter to ``1``
  (https://github.com/NCAS-CMS/cf-python/issues/28).
* Changed the default values of the `cf.Field.collapse` ``group_by``
  and ``coordinate`` parameters to `None`.
* Changed the default value of the ``identity`` parameter to `None`
  for `cf.Field.coordinate`, `cf.Field.dimension_coordinate`,
  `cf.Field.auxiliary_coordinate`, `cf.Field.field_ancillary`,
  `cf.Field.domain_ancillary`, `cf.Field.cell_method`,
  `cf.Field.cell_measure`, `cf.Field.coordinate_reference`,
  `cf.Field.domain_axis`.
* New keyword parameter to `cf.Field.weights`: ``data``.
* New keyword parameter to `cf.aggregate`: ``field_identity``
  (https://github.com/NCAS-CMS/cf-python/issues/29).
* New example field (``5``) available from `cf.example_field`.
* New regridding option: ``'conservative_2nd'``.
* Fixed bug that didn't change the units of bounds when the units of
  the coordinates were changed.
* Fixed bug in `cf.Field.domain_axis` that caused an error when no
  unique domain axis construct could be identified.
* Changed dependency:``cfunits>=3.2.4``. This fixes a bug that raised
  an exception for units specified by non-strings
  (https://github.com/NCAS-CMS/cfunits/issues/1).
* Changed dependency: ``ESMF>=to 8.0.0``. This fixes an issue with
  second-order conservative regridding, which is now fully documented
  and available.
* Converted all remaining instances of Python 2 print statements in the
  documentation API reference examples to Python 3.
* Corrected aspects of the API documentation for trigonometric functions.
* Fixed bug whereby `cf.Data.arctan` would not process bounds.
* New methods for hyperbolic operations: `cf.Data.sinh`, `cf.Data.cosh`,
  `cf.Data.tanh`, `cf.Data.arcsinh`.

----

version 3.0.6
-------------

**2019-11-27**

* New method: `cf.Field.uncompress`.
* New method: `cf.Data.uncompress`.
* New keyword parameter to `cf.environment`: ``paths``.
* Can now insert a size 1 data dimension for a new, previously
  non-existent domain axis with `cf.Field.insert_dimension`.
* Changed the default value of the ``ignore_compression`` parameter to
  `True`.
* Fixed bug that sometimes gave incorrect cell sizes from the
  `cellsize` attribute when used on multidimensional coordinates
  (https://github.com/NCAS-CMS/cf-python/issues/15).
* Fixed bug that sometimes gave an error when the LHS and RHS operands
  are swapped in field construct arithmetic
  (https://github.com/NCAS-CMS/cf-python/issues/16).
* Changed dependency: ``cfdm>=1.7.11``

----

version 3.0.5
-------------

**2019-11-14**

* New method: `cf.Field.compress`.
* New function: `cf.example_field`
* New keyword parameter to `cf.Data`: ``mask``.
* Deprecated method: `cf.Field.example_field`
* Fixed bug that didn't allow `cf.Field.cell_area` to work with
  dimension coordinates with units equivalent to metres
  (https://github.com/NCAS-CMS/cf-python/issues/12)
* Fixed bug that omitted bounds having their units changed by
  `override_units` and `override calendar`
  (https://github.com/NCAS-CMS/cf-python/issues/13).
* Removed specific user shebang from ``cfa`` script
  (https://github.com/NCAS-CMS/cf-python/pull/14).
* Changed dependency: ``cfdm>=1.7.10``. This fixes a bug that didn't
  allow CDL files to start with comments or blank lines
  (https://github.com/NCAS-CMS/cfdm/issues/5).
* Changed dependency: ``cftime>=1.0.4.2``

----

version 3.0.4
-------------

**2019-11-08**

* New methods: `cf.Field.percentile`, `cf.Field.example_field`,
  `cf.Field.creation_commands`.
* New field construct collapse methods: ``median``,
  ``mean_of_upper_decile``.
* New method: `cf.FieldList.select_field`.
* New methods: `cf.Data.median`, `cf.Data.mean_of_upper_decile`,
  `cf.Data.percentile`, `cf.Data.filled`, `cf.Data.creation_commands`.
* New keyword parameter to `cf.Data`: ``dtype``.
* Changed default ``ddof`` *back* to 1 in `cf.Data.var` and
  `cf.Data.sd` (see version 3.0.3 and
  https://github.com/NCAS-CMS/cf-python/issues/8)
* Fixed bug that sometimes caused an exception to be raised when
  metadata constructs were selected by a property value that
  legitimately contained a colon.
* Changed dependency: ``cfdm>=1.7.9``

----

version 3.0.3
-------------

**2019-11-01**

* Fixed bug (introduced at v3.0.2) that caused ``mean_absolute_value``
  collapses by `cf.Field.collapse` to be not weighted when they should
  be (https://github.com/NCAS-CMS/cf-python/issues/9)
* Changed default ``ddof`` from 0 to 1 in `cf.Data.var` and
  `cf.Data.sd` (https://github.com/NCAS-CMS/cf-python/issues/8)
   
----

version 3.0.2
-------------

**2019-10-31**

* Now reads CDL files (https://github.com/NCAS-CMS/cf-python/issues/1)
* New methods: `cf.Field.cumsum`, `cf.Field.digitize`, `cf.Field.bin`,
  `cf.Field.swapaxes`, `cf.Field.flatten`, `cf.Field.radius`.
* New function: `cf.histogram`.
* New field construct collapse methods: ``integral``,
  ``mean_absolute_value``, ``maximum_absolute_value``,
  ``minimum_absolute_value``, ``sum_of_squares``,
  ``root_mean_square``.
* New keyword parameters to `cf.Field.collapse` and
  `cf.Field.weights`: ``measure``, ``scale``, ``radius``
* New methods: `cf.Data.cumsum`, `cf.Data.digitize`,
  `cf.Data.masked_all`, `cf.Data.mean_absolute_value`,
  `cf.Data.maximum_absolute_value`, `cf.Data.minimum_absolute_value`,
  `cf.Data.sum_of_squares`, `cf.Data.root_mean_square`,
  `cf.Data.flatten`.
* Renamed `cf.default_fillvals` to `cf.default_netCDF_fillvals`.
* Changed dependency: ``cfdm>=1.7.8``. This fixes a bug that sometimes
  occurs when writing to disk and the _FillValue and data have
  different data types.
* Changed dependency: ``cfunits>=3.2.2``
* Changed dependency: ``cftime>=1.0.4.2``
* Fixed occasional failure to delete all temporary directories at
  exit.
* Fixed bug in `cf.Data.func` when overriding units. Affects all
  methods that call `cf.Data.func`, such as `cf.Data.tan` and
  `cf.Field.tan`.
* Fixed "relaxed units" behaviour in `cf.aggregate` and field
  construct arithmetic.
* Fixed bug that led to incorrect persistent entries in output of
  `cf.Field.properties`.
* Fixed bug in `cf.Data.squeeze` that sometimes created
  inconsistencies with the cyclic dimensions.
* Fixed bug in `cf.Field.mask` that assigned incorrect units to the
  result.

----

version 3.0.1
-------------

**2019-10-01**

* Updated description in ``setup.py``

----

version 3.0.0 (*first Python 3 version*)
----------------------------------------

**2019-10-01**

* Complete refactor for Python 3, including some API changes.

  Scripts written for version 2.x but running under version 3.x should
  either work as expected, or provide informative error messages on
  the new API usage. However, it is advised that the outputs of older
  scripts be checked when running with Python 3 versions of the cf
  library.
* Deprecated ``cfdump`` (its functionality is now included in
  ``cfa``).
  
----

version 2.3.8 (*last Python 2 version*)
---------------------------------------

**2019-10-07**

* In `cf.write`, can set ``single=False`` to mean ``double=True``, and
  vice versa.
* Fixed bug in `cf.aggregate` - removed overly strict test on
  dimension coordinate bounds.
* Fixed bug in `cf.read` that set the climatology attribute to True
  when there are no bounds.
* Fixed bug in `cf.write` when writing missing values (set_fill was
  off, now on)

----

version 2.3.5
-------------

**2019-04-04**

* Changed calculation of chunksize in parallel case to avoid potential
  problems and introduced a new method `cf.SET_PERFORMANCE` to tune
  the chunksize and the fraction of memory to keep free.

----

version 2.3.4
-------------

**2019-03-27**

* Fix bug in creating a during cell method during a field collapse.
	
----

version 2.3.3
-------------

**2019-03-05**

* Allow failure to compile to go through with a warning, rather than
  failing to install. if this happens, reading a PP/UM file will
  result in "Exception: Can't determine format of file test2.pp"
* Fixed bug in `cf.Field.convolution_filter` giving false error over
  units.

----
	
version 2.3.2
-------------

**2018-12-10**

* `cf.Field.regridc` now compares the units of the source and
  destination grids and converts between them if possible or raises an
  error if they are not equivalent.
	
----

version 2.3.1
-------------

**2018-11-07**

* Fixed bug in `cf.Field.regridc` that caused it to fail when
  regridding a multidimensional field along only one dimension.
* Fixed bug which in which the default logarithm is base 10, rather
  than base e
	
version 2.3.0
-------------
----

**2018-10-22**

* The collapse method can now be parallelised by running any cf-python
  script with mpirun if mpi4py is installed. This is an experimental
  feature and is not recommended for operational use. None of the
  parallel code is executed when a script is run in serial.
	
----

version 2.2.8
-------------

**2018-08-28**

* Bug fix: better handle subspacing by multiple multidimensional items
	
----

version 2.2.7
-------------

**2018-07-25**

* Bug fix: correctly set units of bounds when the `cf.Data` object
  inserted with insert_bounds has units of ''. In this case the bounds
  of the parent coordinate are now inherited.
	
----

version 2.2.6
-------------

**2018-07-24**

* Improved error messages
* Changed behaviour when printing reference times with a calendar of
  ``'none'`` - no longer attempts a to create a date-time
  representation
	
----

version 2.2.5
-------------

**2018-07-02**

* Fixed bug with HDF chunk sizes that prevented the writing of large
  files
	
----

version 2.2.4
-------------

**2018-06-29**

* Interim fix for with HDF chunk sizes that prevented the writing of
  large files
	
version 2.2.3
--------------
----

**2018-06-21**

* During writing, disallow the creation of netCDF variable names that
  contain characters other than letters, digits, and underscores.
	
----

version 2.2.3
-------------

**2018-06-21**

* During writing, disallow the creation of netCDF variable names that
  contain characters other than letters, digits, and underscores.
	
----

version 2.2.2
-------------

**2018-06-06**


* Fix for removing duplicated netCDF dimensions when writing data on
  (e.g.) tripolar grids.
	
----

version 2.2.1
-------------

**2018-06-05**

* Fix for calculating are weights from projection coordinates
			
version 2.2.0
-------------
----

**2018-06-04**

* Updated for `netCDF4` v1.4 `cftime` API changes
	
----

version 2.1.9
-------------

**2018-05-31**

* Allowed invalid units through. Can test with `cf.Units.isvalid`.
	
----

version 2.1.8
-------------

**2018-03-08**

* Fixed bug when weights parameter is a string in `cf.Field.collapse`
	
----

version 2.1.7
-------------

**2018-02-13**

* Fixed bug in `cf.Field.collapse` when doing climatological time
  collapse with only one period per year/day
		
----

version 2.1.6
-------------

**2018-02-09**

* Fixed bug in Variable.mask
	
----

version 2.1.4
-------------

**2018-02-09**

* Added override_calendar method to coordinates and domain ancillaries
  that changes the calendar of the bounds, too.
* Fixed bug in `cf.Data.where` when the condition is a `cf.Query`
  object.
* Fixed bug in `cf.Variable.mask`
	
----

version 2.1.3
-------------

**2018-02-07**

* Allowed `scipy` and `matplotlib` imports to be optional
	
version 2.1.2
-------------
----

**2017-11-28**

* Added ``group_span`` and ``contiguous_group`` options to
  `cf.Field.collapse`
	
----

version 2.1.1
-------------

**2017-11-10**

* Disallowed raising offset units to a power (e.g. taking the square
  of data in units of K @ 273.15).
* Removed len() of `cf.Field` (previously always, and misleadingly,
  returned 1)
* Fixed setting of cell methods after climatological time collapses
* Added printing of ncvar in `cf.Field.__str__` and `cf.Field.dump`
* Added user stash table option to ``cfa`` script
	
----

version 2.1
-----------

**2017-10-30**

* Misc. bug fixes

version 2.0.6
-------------
----

**2017-09-28**

* Removed error when `cf.read` finds no fields - an empty field list
  is now returned
* New method `cf.Field.count`

----

version 2.0.5
-------------

**2017-09-19**

* Bug fix when creating wrap-around subspaces from cyclic fields
* Fix (partial?) for memory leak when reading UM PP and fields files

----

version 2.0.4
-------------

**2017-09-15**

* submodel property for PP files
* API change for `cf.Field.axis`: now returns a `cf.DomainAxis` object
  by default
* Bug fix in `cf.Field.where`
* Bug fix when initializing a field with the source parameter
* Changed default output format to NETCDF4 (from NETCDF3_CLASSIC)

----

version 2.0.3
-------------

**2017-08-01**

----

version 2.0.1.post1
-------------------

**2017-07-12**

* Bug fix for reading DSG ragged arrays

----

version 2.0.1
-------------

**2017-07-11**

* Updated `cf.FieldList` behaviour (with reduced methods)

----

version 2.0
-----------

**2017-07-07**

* First release with full CF data model and full CF-1.6 compliance
  (including DSG)

----

version 1.5.4.post4
-------------------

**2017-07-07**

* Bug fixes to `cf.Field.regridc`

----

version 1.5.4.post1
-------------------

**2017-06-13**

* removed errant scikit import

----

version 1.5.4
-------------

**2017-06-09**

* Tripolar regridding
	
----

version 1.5.3 
-------------

**2017-05-10**

* Updated STASH code to standard_name table (with thanks to Jeff Cole)
* Fixed bug when comparing masked arrays for equality

----

version 1.5.2 
-------------

**2017-03-17**

* Fixed bug when accessing PP file whose format/endian/word-size has
  been specified

----

version 1.5.1 
-------------

**2017-03-14**

* Can specify 'pp' or 'PP' in um option to `cf.read`

----

version 1.5
-----------

**2017-02-24**

* Changed weights in calculation of variance to reliability weights
  (from frequency weights). This not only scientifically better, but
  faster, too.

----

version 1.4
-----------

**2017-02-22**

* Rounded datetime to time-since conversions to the nearest
  microsecond, to reflect the accuracy of netCDF4.netcdftime
* Removed import tests from setup.py
* New option --um to ``cfa``, ``cfdump``
* New parameter um to `cf.read`

----

version 1.3.3
-------------

**2017-01-31**

* Rounded datetime to time-since conversions to the nearest
  microsecond, to reflect the accuracy of netCDF4.netcdftime
* Fix for netCDF4.__version__ > 1.2.4 do to with datetime.calendar
  *handle with care*

----

version 1.3.2
-------------

**2016-09-21**

* Added --build-id to LDFLAGS in umread Makefile, for sake of RPM
  builds (otherwise fails when building debuginfo RPM). Pull request
  #16, thanks to Klaus Zimmerman.
* Improved test handling. Pull request #21, thanks to Klaus
  Zimmerman.
* Removed udunits2 database. This removes the modified version of the
  udunits2 database in order to avoid redundancies, possible version
  incompatibilities, and license questions. The modifications are
  instead carried out programmatically in units.py. Pull request #20,
  thanks to Klaus Zimmerman.

----

version 1.3.1
-------------

**2016-09-09**

* New method: `cf.Field.unlimited`, and new 'unlimited' parameter to
  `cf.write` and ``cfa``

----

version 1.3
-----------

**2016-09-05**

* Removed asreftime, asdatetime and dtvarray methods
* New method: `convert_reference_time` for converting reference time
  data values to have new units.

----

version 1.2.3
-------------

**2016-08-23**

* Fixed bug in `cf.Data.equals`

----

version 1.2.2
-------------

**2016-08-22**

* Fixed bug in binary operations to do with the setting of
  `Partition.part`
* Added `cf.TimeDuration` functionality to get_bounds cellsizes
  parameter. Also new parameter flt ("fraction less than") to position
  the coordinate within the cell.

----

version 1.2
-----------

**2016-07-05**

* Added HDF_chunks methods

----

version 1.1.11
--------------

**2016-07-01**

* Added cellsize option to `cf.Coordinate.get_bounds`, and fixed bugs.
* Added variable_attributes option to `cf.write`
* Added `cf.ENVIRONMENT` method

----

version 1.1.10
--------------

**2016-06-23**

* Added reference_datetime option to cf.write	
* Fixed bug in `cf.um.read.read` which incorrectly ordered vertical
  coordinates

----

version 1.1.9
-------------

**2016-06-17**

* New methods `cf.Variable.files` and `cf.Data.files`,
  `cf.Field.files` which report which files are referenced by the data
  array.
* Fix to stop partitions return `numpy.bool_` instead of
  `numpy.ndarray`
* Fix to determining cyclicity of regridded fields.
* Functionality to recursively read directories in `cf.read`, ``cfa``
  and ``cfump``
* Print warning but carry on when ESMF import fails
* Fixed bug in `cf.Field.subspace` when accessing axes derived from UM
  format files
	
----

version 1.1.8
-------------

**2016-05-18**

* Slightly changed the compression API to `cf.write`
* Added compression support to the ``cfa`` command line script
* Added functionality to change data type on writing to `cf.write` and
  ``cfa`` - both in general and for with extra convenience for the
  common case of double to single (and vice versa).
* Removed annoying debug print statements from `cf.um.read.read`

----

version 1.1.7
-------------

**2016-05-04**

* Added fix for change in numpy behaviour (`numpy.number` types do not
  support assignment)
* Added capability to load in a user STASH to standard name table:
  `cf.um.read.load_stash2standard_name`
	
----

version 1.1.6
-------------

**2016-04-27**

* Added --reference_datetime option to ``cfa``
* Bug fix to `cf.Field.collapse` when providing `cf.Query` objects via
  the group parameter
* Added auto regridding method, which is now the default
	

----

version 1.1.5 
-------------

**2016-03-03**

* Bug fix in `cf.Field.where` when using `cf.masked`
* conda installation (with thanks to Andy Heaps)
* Bug fix for type casting in `cf.Field.collapse`
* Display long_name if it exists and there is no standard_name
* Fix for compiling the UM C code on certain OSs (with thanks to Simon Wilson)
* Fixed incorrect assignment of cyclicity in `cf.Field.regrids`
* Nearest neighbour regridding in `cf.Field.regrids`
	
----

version 1.1.4 
-------------

**2016-02-09**

* Bug fix to `cf.Field.autocyclic`
* Bug fix to `cf.Field.clip` - now works when limit units are supplied
* New methods: `cf.Data.round`, `cf.Field.Round`
* Added ``lbtim`` as a `cf.Field` property when reading UM files
* Fixed coordinate creation for UM atmosphere_hybrid_height_coordinate
* Bug fix to handling of cyclic fields by `cf.Field.regrids`
* Added nearest neighbour field regridding
* Changed keyword ignore_dst_mask in `cf.Field.regrids` to
  use_dst_mask, which is false by default

----

version 1.1.3 
-------------

**2015-12-10**

* Bug fixes to `cf.Field.collapse` when the "group" parameter is used
* Correct setting of cyclic axes on regridded fields
* Updates to STASH_to_CF.txt table: 3209, 3210
	
----

version 1.1.2 
-------------

**2015-12-01**

* Updates to STASH_to_CF.txt table
* Fixed bug in decoding UM version in `cf.um.read.read`
* Fixed bug in `cf.units.Utime.num2date`
* Fixed go-slow behaviour for silly BZX, BDX in PP and fields file
  lookup headers

----

version 1.1.1
-------------

**2015-11-05**

* Fixed bug in decoding UM version in `cf.read`
	
----

version 1.1
-----------

**2015-10-28**

* Fixed bug in `cf.Units.conform`
* Changed `cf.Field.__init__` so that it works with just a data object
* Added `cf.Field.regrids` for lat-lon regridding using ESMF library
* Removed support for netCDF4-python versions < 1.1.1
* Fixed bug which made certain types of coordinate bounds
  non-contiguous after transpose
* Fixed bug with i=True in `cf.Field.where` and in
  `cf.Field.mask_invalid`
* cyclic methods now return a set, rather than a list
* Fixed bug in _write_attributes which might have slowed down some
  writes to netCDF files.
* Reduced annoying redirection in the documentation
* Added `cf.Field.field` method and added top_level keyword to
  `cf.read`
* Fixed bug in calculation of standard deviation and variance (the bug
  caused occasional crashes - no incorrect results were calculated)
* In items method (and friends), removed strict_axes keyword and added
  axes_all, axes_superset and axes_subset keywords

----

version 1.0.3
-------------

**2015-06-23**

* Added default keyword to fill_value() and fixed bugs when doing
  delattr on _fillValue and missing_value properties.

version 1.0.2
-------------

**2015-06-05**

* PyPI release

----

version 1.0.1
-------------

**2015-06-01**

* Fixed bug in when using the select keyword to `cf.read`

----

version 1.0
-----------

**2015-05-27**

* Mac OS support
* Limited Nd functionality to `cf.Field.indices`
* Correct treatment of add_offset and scale_factor
* Replaced -a with -x in ``cfa`` and ``cfdump`` scripts
* added ncvar_identities parameter to `cf.aggregate`
* Performance improvements to field subspacing
* Documentation
* Improved API to match, select, items, axes, etc.
* Reads UM fields files
* Optimised reading PP and UM fields files
* `cf.collapse` replaced by `cf.Field.collapse`
* `cf.Field.collapse` includes CF climatological time statistics

----

version 0.9.9.1
---------------

**2015-01-09**

* Fixed bug for changes to netCDF4-python library versions >= 1.1.2
* Miscellaneous bug fixes

----

version 0.9.9
-------------

**2015-01-05**

* Added netCDF4 compression options to `cf.write`.
* Added `__mod__`, `__imod__`, `__rmod__`, `ceil`, `floor`, `trunc`,
  `rint` methods to `cf.Data` and `cf.Variable`
* Added ceil, floor, trunc, rint to `cf.Data` and `cf.Variable`
* Fixed bug in which array `cf.Data.array` sometimes behaved like
  `cf.Data.varray`
* Fixed bug in `cf.netcdf.read.read` which affected reading fields
  with formula_terms.
* Refactored the test suite to use the unittest package
* Cyclic axes functionality
* Documentation updates

----

version 0.9.8.3
---------------

**2014-07-14**

* Implemented multiple grid_mappings (CF trac ticket #70)
* Improved functionality and speed of field aggregation and ``cfa``
  and ``cfdump`` command line utilities.
* Collapse methods on `cf.Data` object (min, max, mean, var, sd,
  sum, range, mid_range).
* Improved match/select functionality

----

version 0.9.8.2
---------------

**2014-03-13**

* Copes with PP fields with 365_day calendars
* Revamped CFA files in line with the evolving standard. CFA files
  from PP data created with a previous version will no longer work.

----

version 0.9.8
-------------

**2013-12-06**

* Improved API.
* Plenty of speed and memory optimizations.
* A proper treatment of datetimes.
* WGDOS-packed PP fields are now unpacked on demand.
* Fixed bug in functions.py for numpy v1.7. Fixed bug when deleting
  the 'id' attribute.
* Assign a standard name to aggregated PP fields after aggregation
  rather than before (because some stash codes are too similar,
  e.g. 407 and 408).
* New subclasses of `cf.Coordinate`: `cf.DimensionCoordinate` and
  `cf.AuxiliaryCoordinate`.
* A `cf.Units` object is now immutable.

----

version 0.9.7.1
---------------

**2013-04-26**

* Fixed endian bug in CFA-netCDF files referring to PP files
* Changed default output format to NETCDF3_CLASSIC and trap error when
  when writing unsigned integer types and the 64-bit integer type to
  file formats other than NETCDF4.
* Changed unhelpful history created when aggregating

----

version 0.9.7
-------------

**2013-04-24**

* Read and write CFA-netCDF files
* `cf.Field` creation interface
* New command line utilities: ``cfa``, ``cfdump``
* Redesigned repr, str and dump() output (which is shared with ``cfa``
  and ``cfdump``)
* Removed superseded (by ``cfa``) command line utilities ``pp2cf``,
  ``cf2cf``
* Renamed the 'subset' method to 'select'
* Now needs netCDF4-python 0.9.7 or later (and numpy 1.6 or later)

----

version 0.9.6.2
---------------

**2013-03-27**

* Fixed bug in ``cf/pp.py`` which caused the creation of incorrect
  latitude coordinate arrays.

----

version 0.9.6.1
---------------

**2013-02-20**

* Fixed bug in ``cf/netcdf.py`` which caused a failure when a file
  with badly formatted units was encountered.

----

version 0.9.6
-------------

**2012-11-27**

* Assignment to a field's data array with metadata-aware broadcasting,
  assigning to subspaces, assignment where data meets conditions,
  assignment to unmasked elements, etc. (setitem method)
* Proper treatment of the missing data mask, including metadata-aware
  assignment (setmask method)
* Proper treatment of ancillary data.
* Ancillary data and transforms are subspaced with their parent field.
* Much faster aggregation algorithm (with thanks to Jonathan
  Gregory). Also aggregates fields transforms, ancillary variables and
  flags.

----

version 0.9.5
-------------

**2012-10-01**

* Restructured documentation and package code files.
* Large Amounts of Massive Arrays (LAMA) functionality.
* Metadata-aware field manipulation and combination with
  metadata-aware broadcasting.
* Better treatment of cell measures.
* Slightly faster aggregation algorithm (a much improved one is in
  development).
* API changes for clarity.
* Bug fixes.
* Added 'TEMPDIR' to the `cf.CONSTANTS` dictionary
* This is a snapshot of the trunk at revision r195.

----

version 0.9.5.dev
-----------------

**2012-09-19**

* Loads of exciting improvements - mainly LAMA functionality,
  metadata-aware field manipulation and documentation.
* This is a snapshot of the trunk at revision r185. A proper vn0.9.5
  release is imminent.

----

version 0.9.4.2
---------------

**2012-04-17**

* General bug fixes and code restructure

----

version 0.9.4
-------------

**2012-03-15**

* A proper treatment of units using the Udunits C library and the
  extra time functionality provided by the netCDF4 package.
* A command line script to do CF-netCDF to CF-netCDF via cf-python.

----

version 0.9.3.3
---------------

**2018-02-08**

* Objects renamed in line with the CF data model: `cf.Space` becomes
  `cf.Field` and `cf.Grid` becomes `cf.Space`.
* Field aggregation using the CF aggregation rules is available when
  reading fields from disk and on fields in memory. The data of a
  field resulting from aggregation are stored as a collection of the
  data from the component fields and so, as before, may be file
  pointers, arrays in memory or a mixture of these two forms.
* Units, missing data flags, dimension order, dimension direction and
  packing flags may all be different between data components and are
  conformed at the time of data access.
* Files in UK Met Office PP format may now be read into CF fields.
* A command line script for PP to CF-netCDF file conversion is
  provided.

----

version 0.9.3
-------------

**2012-01-05**

* A more consistent treatment of spaces and lists of spaces
  (`cf.Space` and `cf.SpaceList` objects respectively).
* A corrected treatment of scalar or 1-d, size 1 dimensions in the
  space and its grid.
* Data stored in `cf.Data` objects which contain metadata need to
  correctly interpret and manipulate the data. This will be
  particularly useful when data arrays spanning many files/arrays is
  implemented.

----

version 0.9.2
-------------

**2011-08-26**

* Created a ``setup.py`` script for easier installation (with thanks
  to Jeff Whitaker).
* Added support for reading OPeNDAP-hosted datasets given by URLs.
* Restructured the documentation.
* Created a test directory with scripts and sample output.
* No longer fails for unknown calendar types (such as ``'360d'``).

----

version 0.9.1
-------------

**2011-08-06**

* First release.<|MERGE_RESOLUTION|>--- conflicted
+++ resolved
@@ -28,11 +28,7 @@
   (https://github.com/NCAS-CMS/cf-python/issues/468)
 * Fixed bug when reading zero length netCDF or PP files caused
   cf-python to hang (https://github.com/NCAS-CMS/cf-python/issues/422)
-<<<<<<< HEAD
-* Changed dependency: 1.9.0.4<=cfdm<1.9.1.0
-=======
 * Changed dependency: ``1.9.0.4<=cfdm<1.9.1.0``
->>>>>>> 5fbaee20
 
 ----
 
