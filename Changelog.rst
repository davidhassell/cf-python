--- conflicted
+++ resolved
@@ -3,7 +3,9 @@
 
 **2025-??-??**
 
-<<<<<<< HEAD
+* New methods to allow changing units in a chain: `cf.Field.to_units`,
+  `cf.Data.to_units`
+  (https://github.com/NCAS-CMS/cf-python/issues/874)
 * New method: `cf.Field.create_latlon_coordinates`
   (https://github.com/NCAS-CMS/cf-python/issues/???)
 * New HEALPix methods: `cf.Field.healpix_decrease_refinement_level`,
@@ -16,11 +18,6 @@
   (https://github.com/NCAS-CMS/cf-python/issues/???)
 * New optional dependency: ``healpix>=2025.1``
 * Changed dependency: ``cfdm>=1.13.0.0, <1.13.1.0``
-=======
-* New methods to allow changing units in a chain: `cf.Field.to_units`,
-  `cf.Data.to_units`
-  (https://github.com/NCAS-CMS/cf-python/issues/874)
->>>>>>> e86a8483
 
 ----
 
