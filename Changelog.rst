version 3.14.1
--------------

**2023-??-??**

<<<<<<< HEAD
* New method: `cf.Field.del_properties`
  (https://github.com/NCAS-CMS/cf-python/issues/598)
* New keyword parameter to `cf.unique_constructs`:
  ``ignore_properties``
  (https://github.com/NCAS-CMS/cf-python/issues/597)
=======
* Allow `cf.aggregate` and to retain external cell meausures
  (https://github.com/NCAS-CMS/cf-python/issues/605)
>>>>>>> e01c9422
* Fixed bug in `cf.Field.collapse` that always retained invalid
  vertical coordinate reference systems
  (https://github.com/NCAS-CMS/cf-python/issues/599)
* Changed dependency: ``1.10.0.3<=cfdm<1.10.1.0``

----

version 3.14.0
--------------

**2023-01-31**

* Introduction of `dask` for all data manipulations, replacing the old
  LAMA methodology
  (e.g. https://github.com/NCAS-CMS/cf-python/issues/295,
  https://github.com/NCAS-CMS/cf-python/issues/428)
* Backwards incompatible API changes to facilitate the use of Dask
  (https://github.com/NCAS-CMS/cf-python/issues/579)
* New method: `cf.Field.get_original_filenames`
  (https://github.com/NCAS-CMS/cf-python/issues/448)
* New method: `cf.Field.to_dask_array`
* Fixed bug when reading UM stash codes that imply an area mean cell
  method (https://github.com/NCAS-CMS/cf-python/issues/487)
* New keyword parameter to `cf.write`: ``omit_data``
  (https://github.com/NCAS-CMS/cf-python/issues/477)
* New keyword parameter to `cf.read`: ``chunks``
  (https://github.com/NCAS-CMS/cf-python/pull/522)
* Extend functionality of `cf.Data.roll` and `cf.Field.roll` to allow
  multiple axes to be rolled simultaneously.
* Fixed bug that raised an exception when using the ``equal`` or
  ``exist`` keyword of `cf.aggregate`
  (https://github.com/NCAS-CMS/cf-python/issues/499)
* Fixed bug that created incorrect cyclic Voronoi bounds from
  `DimensionCoordinate.create_bounds`
  (https://github.com/NCAS-CMS/cf-python/issues/514)
* Changed dependency: ``1.10.0.2<=cfdm<1.10.1.0``
* New dependency: ``dask>=2022.12.1``

----

version 3.13.1
--------------

**2022-10-17**

* Upgrade to allow cf to work with Python 3.10
  (https://github.com/NCAS-CMS/cf-python/issues/419)
* Fixed bug when setting coordinate bounds with different units to
  their parent coordinates
  (https://github.com/NCAS-CMS/cf-python/issues/417)
* Fixed bug that created incorrect hybrid height levels when reading
  UM fields that also have pseudolevels
  (https://github.com/NCAS-CMS/cf-python/issues/468)
* Fixed bug when reading zero length netCDF or PP files caused
  cf-python to hang (https://github.com/NCAS-CMS/cf-python/issues/422)
* Changed dependency: ``1.9.0.4<=cfdm<1.9.1.0``

----

version 3.13.0
--------------

**2022-06-23**

* Fixed bug in `cf.read` when reading PP or fields files for which the
  ``um`` keyword has been set, but without the ``'version'`` key
  (https://github.com/NCAS-CMS/cf-python/issues/306)
* Fixed bug when setting the CFA "base" option to an empty string in
  `cf.write` (https://github.com/NCAS-CMS/cf-python/issues/346)
* Fixed failure from `cf.write` when writing identical (auxiliary)
  coordinates to different data variables in different groups
  (https://github.com/NCAS-CMS/cf-python/issues/336)
* Removed ``-g`` from the ``umread_lib/c-lib`` compiler options
  (https://github.com/NCAS-CMS/cf-python/pull/305)
* Updated the deprecated `distutils.version` to `packaging.version`
  (https://github.com/NCAS-CMS/cf-python/pull/324)
* Changed dependency: ``1.9.0.3<=cfdm<1.9.1.0``
* New dependency: ``packaging>=20.0``

----

version 3.12.0
--------------

**2022-01-18**

* New method: `cf.Field.grad_xy`
  (https://github.com/NCAS-CMS/cf-python/issues/292)
* New method: `cf.Field.laplacian_xy`
  (https://github.com/NCAS-CMS/cf-python/issues/292)
* New function: `cf.div_xy`
  (https://github.com/NCAS-CMS/cf-python/issues/292)
* New function: `cf.curl_xy`
  (https://github.com/NCAS-CMS/cf-python/issues/292)
* Allow element-wise comparisons with `None` on `cf.Data` and
  `cf.Field` objects (https://github.com/NCAS-CMS/cf-python/issues/281)
* Add missing closing parenthesis in `cf.Query` string representations
  (https://github.com/NCAS-CMS/cf-python/issues/279)
* Fix `cf.aggregate` failures when using the ``dimension`` keyword
  parameter (https://github.com/NCAS-CMS/cf-python/issues/283)
* Fix bug that raised error with subtraction of a `cf.TimeDuration`
  (https://github.com/NCAS-CMS/cf-python/issues/287)
* Fix bug in `cf.Field.derivative` when wrapping with periodic
  coordinates (https://github.com/NCAS-CMS/cf-python/issues/289)
* Changed dependency: ``1.9.0.1<=cfdm<1.9.1.0``
* Changed dependency: ``cfunits>=3.3.4``

----

version 3.11.0
--------------

**2021-10-08**

* Python 3.6 support removed
  (https://github.com/NCAS-CMS/cf-python/issues/208)
* Conversion of `cf.Domain` to a non-abstract that may be read from
  and written to a netCDF dataset
  (https://github.com/NCAS-CMS/cf-python/issues/220)
* New method: `cf.Domain.creation_commands`
* New method: `cf.Domain.climatological_time_axes`
* New method: `cf.AuxiliaryCoordinate.del_climatology`
* New method: `cf.AuxiliaryCoordinate.get_climatology`
* New method: `cf.AuxiliaryCoordinate.is_climatology`
* New method: `cf.AuxiliaryCoordinate.set_climatology`
* New method: `cf.DimensionCoordinate.del_climatology`
* New method: `cf.DimensionCoordinate.get_climatology`
* New method: `cf.DimensionCoordinate.is_climatology`
* New method: `cf.DimensionCoordinate.set_climatology`
* New function: `cf.unique_constructs`
* New function: `cf.example_fields`
  (https://github.com/NCAS-CMS/cf-python/issues/220)
* New keyword parameter to `cf.read`: ``cdl_string``
  (https://github.com/NCAS-CMS/cf-python/issues/171)
* Improved verbose information output from `cf.aggregate`
  (https://github.com/NCAS-CMS/cf-python/issues/228)
* Fix bug that causes a failure in `cf.aggregate` when otherwise
  aggregatable fields have non-valid units
  (https://github.com/NCAS-CMS/cf-python/issues/229)
* Fix for `cf.aggregate` failures when a datum or coordinate
  conversion parameter has an array value
  (https://github.com/NCAS-CMS/cf-python/issues/230)
* Allow for regridding using a destination field featuring size 1 dimension(s)
  (https://github.com/NCAS-CMS/cf-python/issues/250)
* Fix bug that sometimes caused `cf.Field.autocyclic` to fail when
  setting a construct that is cyclic and has a defined period
* Fix bug that sometimes caused a failure when reading PP extra data
  (https://github.com/NCAS-CMS/cf-python/issues/241)
* Changed dependency: ``1.9.0.0<=cfdm<1.9.1.0``

----
  
version 3.10.0
--------------

**2021-06-10**

* Improve performance by allowing a saved `RegridOperator` instance to
  define the regrid operator in `cf.Field.regridc` and
  `cf.Field.regrids` (https://github.com/NCAS-CMS/cf-python/issues/222)
* Fix for incorrectly formatted `logging.info` statement sometimes
  causing a hang in `cf.Field.collapse`
  (https://github.com/NCAS-CMS/cf-python/issues/217)

----

version 3.9.0
-------------

**2021-05-25**

* Construct access API changes
  (https://github.com/NCAS-CMS/cf-python/issues/201,
  https://github.com/NCAS-CMS/cf-python/issues/202,
  https://github.com/NCAS-CMS/cf-python/issues/203,
  https://github.com/NCAS-CMS/cf-python/issues/204)
* Performance enhancements
  (https://github.com/NCAS-CMS/cf-python/issues/201,
  https://github.com/NCAS-CMS/cf-python/issues/202)
* New write mode ``mode='a'`` for appending to, rather than over-writing,
  a netCDF file on disk (https://github.com/NCAS-CMS/cf-python/issues/30)
* Temporarily removed the experimental ability to parallelise the
  collapse operation with MPI
  (https://github.com/NCAS-CMS/cf-python/issues/207)
* Improved docstrings
* Fix for unlimited dimensions read from a netCDF4 sub-group having
  zero size (https://github.com/NCAS-CMS/cfdm/issues/113)
* Fixes for changes in behaviour in cftime==1.4.0
  (https://github.com/NCAS-CMS/cf-python/issues/184)
* Better error message in the case of a `numpy.ma.core.MaskError` occurring
  upon reading of CDL files with only header or coordinate information
  (https://github.com/NCAS-CMS/cf-python/issues/197)
* Changed dependency: ``1.8.9.0<=cfdm<1.8.10.0``
* Changed dependency: ``cftime>=1.5.0``
* Changed dependency: ``cfunits>=3.3.3``
* Changed dependency: ``netCDF4>=1.5.4``

----

version 3.8.0
-------------

**2020-12-18**

* The setting of global constants can now be controlled by a context
  manager (https://github.com/NCAS-CMS/cf-python/issues/154)
* Changed the behaviour of binary operations for constructs that have
  bounds (https://github.com/NCAS-CMS/cf-python/issues/146)
* Changed the behaviour of unary operations for constructs that have
  bounds (https://github.com/NCAS-CMS/cf-python/issues/147)
* New function: `cf.bounds_combination_mode`
  (https://github.com/NCAS-CMS/cf-python/issues/146)
* New method: `cf.Field.compute_vertical_coordinates`
  (https://github.com/NCAS-CMS/cf-python/issues/142)
* Fixed bug that prevented the verbosity from changing to any value
  specified as a ``verbose`` keyword parameter to `cf.aggregate` (only).
* Fixed bug that caused a failure when writing a dataset that contains
  a scalar domain ancillary construct
  (https://github.com/NCAS-CMS/cf-python/issues/152)
* Fixed bug that prevented aggregation of fields with external cell measures
  (https://github.com/NCAS-CMS/cf-python/issues/150#issuecomment-729747867)
* Fixed bug that caused rows full of zeros to appear in WGDOS packed
  UM data that contain masked points
  (https://github.com/NCAS-CMS/cf-python/issues/161)
* Changed dependency: ``1.8.8.0<=cfdm<1.8.9.0``
* Changed dependency: ``cftime>=1.3.0``
* Changed dependency: ``cfunits>=3.3.1``

----

version 3.7.0
-------------

**2020-10-15**

* Python 3.5 support deprecated (3.5 was retired on 2020-09-13)
* New method: `cf.Field.del_domain_axis`
* New method: `cf.Field._docstring_special_substitutions`
* New method: `cf.Field._docstring_substitutions`
* New method: `cf.Field._docstring_package_depth`
* New method: `cf.Field._docstring_method_exclusions`
* New keyword parameter to `cf.Field.set_data`: ``inplace``
* New keyword parameter to `cf.write`: ``coordinates``
  (https://github.com/NCAS-CMS/cf-python/issues/125)
* New keyword parameter to `cf.aggregate`: ``ignore``
  (https://github.com/NCAS-CMS/cf-python/issues/115)
* Fixed bug that caused a failure when reading a dataset with
  incompatible bounds units. Now a warning is given (controllable by
  the logging level) and the offending bounds are returned as a
  separate field construct.
* Fixed bug in `cf.aggregate` that caused it to error if either the
  `equal_all` or `exist_all` parameter were set to `True`.
* Fixed bug in `Data.percentile` that caused it to error for non-singular
  ranks if the squeeze parameter was set to `True`.
* ``cfa`` now prints error messages to the stderr stream rather than
  stdout.
* Changed dependency: ``1.8.7.0<=cfdm<1.8.8.0``
* Changed dependency: ``cfunits>=3.3.0``

----

version 3.6.0
-------------

**2020-07-24**

* Implemented the reading and writing of netCDF4 group hierarchies for
  CF-1.8 (https://github.com/NCAS-CMS/cf-python/issues/33)
* New method: `cf.Field.nc_variable_groups`
* New method: `cf.Field.nc_set_variable_groups`
* New method: `cf.Field.nc_clear_variable_groups`
* New method: `cf.Field.nc_group_attributes`
* New method: `cf.Field.nc_set_group_attribute`
* New method: `cf.Field.nc_set_group_attributes`
* New method: `cf.Field.nc_clear_group_attributes`
* New method: `cf.Field.nc_geometry_variable_groups`
* New method: `cf.Field.nc_set_geometry_variable_groups`
* New method: `cf.Field.nc_clear_geometry_variable_groups`
* New method: `cf.DomainAxis.nc_dimension_groups`
* New method: `cf.DomainAxis.nc_set_dimension_groups`
* New method: `cf.DomainAxis.nc_clear_dimension_groups`
* New keyword parameter to `cf.write`: ``group``
* Keyword parameter ``verbose`` to multiple methods now accepts named
  strings, not just the equivalent integer levels, to set verbosity.
* New function: `cf.configuration`
* Renamed to lower-case (but otherwise identical) names all functions which
  get and/or set global constants: `cf.atol`, `cf.rtol`, `cf.log_level`,
  `cf.chunksize`, `cf.collapse_parallel_mode`, `cf.free_memory`,
  `cf.free_memory_factor`, `cf.fm_threshold`, `cf.of_fraction`,
  `cf.regrid_logging`, `cf.set_performance`, `cf.tempdir`, `cf.total_memory`,
  `cf.relaxed_identities`. The upper-case names remain functional as aliases.
* Changed dependency: ``cftime>=1.2.1``
* Changed dependency: ``1.8.6.0<=cfdm<1.8.7.0``
* Changed dependency: ``cfunits>=3.2.9``

----

version 3.5.1
-------------

**2020-06-10**

* Changed dependency: ``1.8.5<=cfdm<1.9.0``
* Fixed bug (emerging from the cfdm library) that prevented the
  reading of certain netCDF files, such as those with at least one
  external variable.

----

version 3.5.0
-------------

**2020-06-09**

* Changed the API to `cf.Field.period`: Now sets and reports on the
  period of the field construct data, rather than that of its metadata
  constructs.
* Enabled configuration of the extent and nature of informational and
  warning messages output by `cf` using a logging framework (see
  points below and also https://github.com/NCAS-CMS/cf-python/issues/37)
* Changed behaviour and default of ``verbose`` keyword argument when
  available to a function/method so it interfaces with the new logging
  functionality.
* Renamed and re-mapped all ``info`` keyword arguments available to any
  function/method to ``verbose``, with equal granularity but a different
  numbering system: ``V = I + 1`` maps ``info=I`` to ``verbose=V`` except
  for the ``debug`` case of ``I=3`` mapping to ``V=-1`` (``V=0`` disables).
* New function `cf.LOG_LEVEL` to set the minimum log level for which
  messages are displayed globally, i.e. to change the project-wide
  verbosity.
* New method: `cf.Field.halo`
* New method: `cf.Data.halo`
* New keyword parameter to `cf.Data.empty`: ``fill_value``
* Changed dependency: ``1.8.4<=cfdm<1.9.0``
* Changed dependency: ``cfunits>=3.2.7``
* Changed dependency: ``cftime>=1.1.3``
* When assessing coordinate constructs for contiguousness with
  `cf.Bounds.contiguous`, allow periodic values that differ by the
  period to be considered the same
  (https://github.com/NCAS-CMS/cf-python/issues/75).
* Fixed bug in `cf.Field.regrids` that caused a failure when
  regridding from latitude-longitude to tripolar domains
  (https://github.com/NCAS-CMS/cf-python/issues/73).
* Fixed bug in `cf.Field.regrids` that caused a failure when
  regridding to tripolar domains the do not have dimension coordinate
  constructs (https://github.com/NCAS-CMS/cf-python/issues/73).
* Fixed bug in `cf.Field.regrids` and `cf.Field.regridc` that caused a
  failure when applying the destination mask to the regridded fields
  (https://github.com/NCAS-CMS/cf-python/issues/73).
* Fixed bug that caused `cf.FieldList.select_by_ncvar` to always fail
  (https://github.com/NCAS-CMS/cf-python/issues/76).
* Fixed bug that stopped 'integral' collapses working for grouped
  collapses (https://github.com/NCAS-CMS/cf-python/issues/81).
* Fixed bug that wouldn't allow the reading of a netCDF file which
  specifies Conventions other than CF
  (https://github.com/NCAS-CMS/cf-python/issues/78).

----

version 3.4.0
-------------

**2020-04-30**

* New method: `cf.Field.apply_masking`
* New method: `cf.Data.apply_masking`
* New method: `cf.Field.get_filenames` (replaces deprecated
  `cf.Field.files`)
* New method: `cf.Data.get_filenames` (replaces deprecated
  `cf.Data.files`)
* New keyword parameter to `cf.read`: ``mask``
* New keyword parameter to `cf.read`: ``warn_valid``
  (https://github.com/NCAS-CMS/cfdm/issues/30)
* New keyword parameter to `cf.write`: ``warn_valid``
  (https://github.com/NCAS-CMS/cfdm/issues/30)
* New keyword parameter to `cf.Field.nc_global_attributes`: ``values``
* Added time coordinate bounds to the polygon geometry example field
  ``6`` returned by `cf.example_field`.
* Changed dependency: ``cfdm==1.8.3``
* Changed dependency: ``cfunits>=3.2.6``
* Fixed bug in `cf.write` that caused (what are effectively)
  string-valued scalar auxiliary coordinates to not be written to disk
  as such, or even an exception to be raised.
* Fixed bug in `cf.write` that caused the ``single`` and ``double``
  keyword parameters to have no effect. This bug was introduced at
  version 3.0.0 (https://github.com/NCAS-CMS/cf-python/issues/65).
* Fixed bug in `cf.Field.has_construct` that caused it to always
  return `False` unless a construct key was used as the construct
  identity (https://github.com/NCAS-CMS/cf-python/issues/67).
  
----

version 3.3.0
-------------

**2020-04-20**

* Changed the API to `cf.Field.convolution_filter`: renamed the
  ``weights`` parameter to ``window``.
* Reinstated `True` as a permitted value of the ``weights`` keyword of
  `cf.Field.collapse` (which was deprecated at version 3.2.0).
* New method: `cf.Field.moving_window`
  (https://github.com/NCAS-CMS/cf-python/issues/44)
* New method: `cf.Data.convolution_filter`
* New keyword parameter to `cf.Field.weights`: ``axes``
* New permitted values to ``coordinate`` keyword parameter of
  `cf.Field.collapse` and `cf.Field.cumsum`: ``'minimum'``,
  ``'maximum'``
* New keyword parameter to `cf.Data.cumsum`: ``inplace``
* Fixed bug that prevented omitted the geometry type when creating
  creation commands (https://github.com/NCAS-CMS/cf-python/issues/59).
* Fixed bug that caused a failure when rolling a dimension coordinate
  construct without bounds.
  
----

version 3.2.0
-------------

**2020-04-01**

* First release for CF-1.8 (does not include netCDF hierarchical
  groups functionality)
  (https://github.com/NCAS-CMS/cf-python/issues/33)
* Deprecated `True` as a permitted value of the ``weights`` keyword of
  `cf.Field.collapse`.
* New methods: `cf.Data.compressed`, `cf.Data.diff`
* New function: `cf.implementation`
* New methods completing coverage of the inverse trigonometric and
  hyperbolic operations: `cf.Data.arccos`, `cf.Data.arccosh`,
  `cf.Data.arcsin`, `cf.Data.arctanh`.
* New keyword parameters to `cf.Field.collapse`, `cf.Field.cell_area`,
  `cf.Field.weights`: ``radius``, ``great_circle``.
* Implemented simple geometries for CF-1.8.
* Implemented string data-types for CF-1.8.
* Changed dependency: ``cfdm>=1.8.0``
* Changed dependency: ``cfunits>=3.2.5``
* Changed dependency: ``netCDF4>=1.5.3``
* Changed dependency: ``cftime>=1.1.1``
* Renamed the regridding method, i.e. option for the ``method``
  parameter to `cf.Field.regridc` and `cf.Field.regrids`, ``bilinear``
  to ``linear``, though ``bilinear`` is still supported (use of it
  gives a message as such).
* Made documentation of available `cf.Field.regridc` and
  `cf.Field.regrids` ``method`` parameters clearer & documented
  second-order conservative method.
* Fixed bug that prevented writing to ``'NETCDF3_64BIT_OFFSET'`` and
  ``'NETCDF3_64BIT_DATA'`` format files
  (https://github.com/NCAS-CMS/cfdm/issues/9).
* Fixed bug that prevented the ``select`` keyword of `cf.read` from
  working with PP and UM files
  (https://github.com/NCAS-CMS/cf-python/issues/40).
* Fixed bug that prevented the reading of PP and UM files with "zero"
  data or validity times.
* Fixed broken API reference 'source' links to code in `cfdm`.
* Fixed bug in `cf.Field.weights` with the parameter ``methods`` set
  to ``True`` where it would always error before returning dictionary
  of methods.
* Fixed bug in `cf.Data.where` that meant the units were not taken
  into account when the condition was a `cf.Query` object with
  specified units.
* Addressed many 'TODO' placeholders in the documentation.

----

version 3.1.0
-------------

**2020-01-17**

* Changed the API to `cf.Field.match_by_construct` and
  `cf.FieldList.select_by_construct`.
* Changed the default value of the `cf.Field.collapse` ``group_span``
  parameter to `True` and default value of the ``group_contiguous``
  parameter to ``1``
  (https://github.com/NCAS-CMS/cf-python/issues/28).
* Changed the default values of the `cf.Field.collapse` ``group_by``
  and ``coordinate`` parameters to `None`.
* Changed the default value of the ``identity`` parameter to `None`
  for `cf.Field.coordinate`, `cf.Field.dimension_coordinate`,
  `cf.Field.auxiliary_coordinate`, `cf.Field.field_ancillary`,
  `cf.Field.domain_ancillary`, `cf.Field.cell_method`,
  `cf.Field.cell_measure`, `cf.Field.coordinate_reference`,
  `cf.Field.domain_axis`.
* New keyword parameter to `cf.Field.weights`: ``data``.
* New keyword parameter to `cf.aggregate`: ``field_identity``
  (https://github.com/NCAS-CMS/cf-python/issues/29).
* New example field (``5``) available from `cf.example_field`.
* New regridding option: ``'conservative_2nd'``.
* Fixed bug that didn't change the units of bounds when the units of
  the coordinates were changed.
* Fixed bug in `cf.Field.domain_axis` that caused an error when no
  unique domain axis construct could be identified.
* Changed dependency:``cfunits>=3.2.4``. This fixes a bug that raised
  an exception for units specified by non-strings
  (https://github.com/NCAS-CMS/cfunits/issues/1).
* Changed dependency: ``ESMF>=to 8.0.0``. This fixes an issue with
  second-order conservative regridding, which is now fully documented
  and available.
* Converted all remaining instances of Python 2 print statements in the
  documentation API reference examples to Python 3.
* Corrected aspects of the API documentation for trigonometric functions.
* Fixed bug whereby `cf.Data.arctan` would not process bounds.
* New methods for hyperbolic operations: `cf.Data.sinh`, `cf.Data.cosh`,
  `cf.Data.tanh`, `cf.Data.arcsinh`.

----

version 3.0.6
-------------

**2019-11-27**

* New method: `cf.Field.uncompress`.
* New method: `cf.Data.uncompress`.
* New keyword parameter to `cf.environment`: ``paths``.
* Can now insert a size 1 data dimension for a new, previously
  non-existent domain axis with `cf.Field.insert_dimension`.
* Changed the default value of the ``ignore_compression`` parameter to
  `True`.
* Fixed bug that sometimes gave incorrect cell sizes from the
  `cellsize` attribute when used on multidimensional coordinates
  (https://github.com/NCAS-CMS/cf-python/issues/15).
* Fixed bug that sometimes gave an error when the LHS and RHS operands
  are swapped in field construct arithmetic
  (https://github.com/NCAS-CMS/cf-python/issues/16).
* Changed dependency: ``cfdm>=1.7.11``

----

version 3.0.5
-------------

**2019-11-14**

* New method: `cf.Field.compress`.
* New function: `cf.example_field`
* New keyword parameter to `cf.Data`: ``mask``.
* Deprecated method: `cf.Field.example_field`
* Fixed bug that didn't allow `cf.Field.cell_area` to work with
  dimension coordinates with units equivalent to metres
  (https://github.com/NCAS-CMS/cf-python/issues/12)
* Fixed bug that omitted bounds having their units changed by
  `override_units` and `override calendar`
  (https://github.com/NCAS-CMS/cf-python/issues/13).
* Removed specific user shebang from ``cfa`` script
  (https://github.com/NCAS-CMS/cf-python/pull/14).
* Changed dependency: ``cfdm>=1.7.10``. This fixes a bug that didn't
  allow CDL files to start with comments or blank lines
  (https://github.com/NCAS-CMS/cfdm/issues/5).
* Changed dependency: ``cftime>=1.0.4.2``

----

version 3.0.4
-------------

**2019-11-08**

* New methods: `cf.Field.percentile`, `cf.Field.example_field`,
  `cf.Field.creation_commands`.
* New field construct collapse methods: ``median``,
  ``mean_of_upper_decile``.
* New method: `cf.FieldList.select_field`.
* New methods: `cf.Data.median`, `cf.Data.mean_of_upper_decile`,
  `cf.Data.percentile`, `cf.Data.filled`, `cf.Data.creation_commands`.
* New keyword parameter to `cf.Data`: ``dtype``.
* Changed default ``ddof`` *back* to 1 in `cf.Data.var` and
  `cf.Data.sd` (see version 3.0.3 and
  https://github.com/NCAS-CMS/cf-python/issues/8)
* Fixed bug that sometimes caused an exception to be raised when
  metadata constructs were selected by a property value that
  legitimately contained a colon.
* Changed dependency: ``cfdm>=1.7.9``

----

version 3.0.3
-------------

**2019-11-01**

* Fixed bug (introduced at v3.0.2) that caused ``mean_absolute_value``
  collapses by `cf.Field.collapse` to be not weighted when they should
  be (https://github.com/NCAS-CMS/cf-python/issues/9)
* Changed default ``ddof`` from 0 to 1 in `cf.Data.var` and
  `cf.Data.sd` (https://github.com/NCAS-CMS/cf-python/issues/8)
   
----

version 3.0.2
-------------

**2019-10-31**

* Now reads CDL files (https://github.com/NCAS-CMS/cf-python/issues/1)
* New methods: `cf.Field.cumsum`, `cf.Field.digitize`, `cf.Field.bin`,
  `cf.Field.swapaxes`, `cf.Field.flatten`, `cf.Field.radius`.
* New function: `cf.histogram`.
* New field construct collapse methods: ``integral``,
  ``mean_absolute_value``, ``maximum_absolute_value``,
  ``minimum_absolute_value``, ``sum_of_squares``,
  ``root_mean_square``.
* New keyword parameters to `cf.Field.collapse` and
  `cf.Field.weights`: ``measure``, ``scale``, ``radius``
* New methods: `cf.Data.cumsum`, `cf.Data.digitize`,
  `cf.Data.masked_all`, `cf.Data.mean_absolute_value`,
  `cf.Data.maximum_absolute_value`, `cf.Data.minimum_absolute_value`,
  `cf.Data.sum_of_squares`, `cf.Data.root_mean_square`,
  `cf.Data.flatten`.
* Renamed `cf.default_fillvals` to `cf.default_netCDF_fillvals`.
* Changed dependency: ``cfdm>=1.7.8``. This fixes a bug that sometimes
  occurs when writing to disk and the _FillValue and data have
  different data types.
* Changed dependency: ``cfunits>=3.2.2``
* Changed dependency: ``cftime>=1.0.4.2``
* Fixed occasional failure to delete all temporary directories at
  exit.
* Fixed bug in `cf.Data.func` when overriding units. Affects all
  methods that call `cf.Data.func`, such as `cf.Data.tan` and
  `cf.Field.tan`.
* Fixed "relaxed units" behaviour in `cf.aggregate` and field
  construct arithmetic.
* Fixed bug that led to incorrect persistent entries in output of
  `cf.Field.properties`.
* Fixed bug in `cf.Data.squeeze` that sometimes created
  inconsistencies with the cyclic dimensions.
* Fixed bug in `cf.Field.mask` that assigned incorrect units to the
  result.

----

version 3.0.1
-------------

**2019-10-01**

* Updated description in ``setup.py``

----

version 3.0.0 (*first Python 3 version*)
----------------------------------------

**2019-10-01**

* Complete refactor for Python 3, including some API changes.

  Scripts written for version 2.x but running under version 3.x should
  either work as expected, or provide informative error messages on
  the new API usage. However, it is advised that the outputs of older
  scripts be checked when running with Python 3 versions of the cf
  library.
* Deprecated ``cfdump`` (its functionality is now included in
  ``cfa``).
  
----

version 2.3.8 (*last Python 2 version*)
---------------------------------------

**2019-10-07**

* In `cf.write`, can set ``single=False`` to mean ``double=True``, and
  vice versa.
* Fixed bug in `cf.aggregate` - removed overly strict test on
  dimension coordinate bounds.
* Fixed bug in `cf.read` that set the climatology attribute to True
  when there are no bounds.
* Fixed bug in `cf.write` when writing missing values (set_fill was
  off, now on)

----

version 2.3.5
-------------

**2019-04-04**

* Changed calculation of chunksize in parallel case to avoid potential
  problems and introduced a new method `cf.SET_PERFORMANCE` to tune
  the chunksize and the fraction of memory to keep free.

----

version 2.3.4
-------------

**2019-03-27**

* Fix bug in creating a during cell method during a field collapse.
	
----

version 2.3.3
-------------

**2019-03-05**

* Allow failure to compile to go through with a warning, rather than
  failing to install. if this happens, reading a PP/UM file will
  result in "Exception: Can't determine format of file test2.pp"
* Fixed bug in `cf.Field.convolution_filter` giving false error over
  units.

----
	
version 2.3.2
-------------

**2018-12-10**

* `cf.Field.regridc` now compares the units of the source and
  destination grids and converts between them if possible or raises an
  error if they are not equivalent.
	
----

version 2.3.1
-------------

**2018-11-07**

* Fixed bug in `cf.Field.regridc` that caused it to fail when
  regridding a multidimensional field along only one dimension.
* Fixed bug which in which the default logarithm is base 10, rather
  than base e
	
version 2.3.0
-------------
----

**2018-10-22**

* The collapse method can now be parallelised by running any cf-python
  script with mpirun if mpi4py is installed. This is an experimental
  feature and is not recommended for operational use. None of the
  parallel code is executed when a script is run in serial.
	
----

version 2.2.8
-------------

**2018-08-28**

* Bug fix: better handle subspacing by multiple multidimensional items
	
----

version 2.2.7
-------------

**2018-07-25**

* Bug fix: correctly set units of bounds when the `cf.Data` object
  inserted with insert_bounds has units of ''. In this case the bounds
  of the parent coordinate are now inherited.
	
----

version 2.2.6
-------------

**2018-07-24**

* Improved error messages
* Changed behaviour when printing reference times with a calendar of
  ``'none'`` - no longer attempts a to create a date-time
  representation
	
----

version 2.2.5
-------------

**2018-07-02**

* Fixed bug with HDF chunk sizes that prevented the writing of large
  files
	
----

version 2.2.4
-------------

**2018-06-29**

* Interim fix for with HDF chunk sizes that prevented the writing of
  large files
	
version 2.2.3
--------------
----

**2018-06-21**

* During writing, disallow the creation of netCDF variable names that
  contain characters other than letters, digits, and underscores.
	
----

version 2.2.3
-------------

**2018-06-21**

* During writing, disallow the creation of netCDF variable names that
  contain characters other than letters, digits, and underscores.
	
----

version 2.2.2
-------------

**2018-06-06**


* Fix for removing duplicated netCDF dimensions when writing data on
  (e.g.) tripolar grids.
	
----

version 2.2.1
-------------

**2018-06-05**

* Fix for calculating are weights from projection coordinates
			
version 2.2.0
-------------
----

**2018-06-04**

* Updated for `netCDF4` v1.4 `cftime` API changes
	
----

version 2.1.9
-------------

**2018-05-31**

* Allowed invalid units through. Can test with `cf.Units.isvalid`.
	
----

version 2.1.8
-------------

**2018-03-08**

* Fixed bug when weights parameter is a string in `cf.Field.collapse`
	
----

version 2.1.7
-------------

**2018-02-13**

* Fixed bug in `cf.Field.collapse` when doing climatological time
  collapse with only one period per year/day
		
----

version 2.1.6
-------------

**2018-02-09**

* Fixed bug in Variable.mask
	
----

version 2.1.4
-------------

**2018-02-09**

* Added override_calendar method to coordinates and domain ancillaries
  that changes the calendar of the bounds, too.
* Fixed bug in `cf.Data.where` when the condition is a `cf.Query`
  object.
* Fixed bug in `cf.Variable.mask`
	
----

version 2.1.3
-------------

**2018-02-07**

* Allowed `scipy` and `matplotlib` imports to be optional
	
version 2.1.2
-------------
----

**2017-11-28**

* Added ``group_span`` and ``contiguous_group`` options to
  `cf.Field.collapse`
	
----

version 2.1.1
-------------

**2017-11-10**

* Disallowed raising offset units to a power (e.g. taking the square
  of data in units of K @ 273.15).
* Removed len() of `cf.Field` (previously always, and misleadingly,
  returned 1)
* Fixed setting of cell methods after climatological time collapses
* Added printing of ncvar in `cf.Field.__str__` and `cf.Field.dump`
* Added user stash table option to ``cfa`` script
	
----

version 2.1
-----------

**2017-10-30**

* Misc. bug fixes

version 2.0.6
-------------
----

**2017-09-28**

* Removed error when `cf.read` finds no fields - an empty field list
  is now returned
* New method `cf.Field.count`

----

version 2.0.5
-------------

**2017-09-19**

* Bug fix when creating wrap-around subspaces from cyclic fields
* Fix (partial?) for memory leak when reading UM PP and fields files

----

version 2.0.4
-------------

**2017-09-15**

* submodel property for PP files
* API change for `cf.Field.axis`: now returns a `cf.DomainAxis` object
  by default
* Bug fix in `cf.Field.where`
* Bug fix when initialising a field with the source parameter
* Changed default output format to NETCDF4 (from NETCDF3_CLASSIC)

----

version 2.0.3
-------------

**2017-08-01**

----

version 2.0.1.post1
-------------------

**2017-07-12**

* Bug fix for reading DSG ragged arrays

----

version 2.0.1
-------------

**2017-07-11**

* Updated `cf.FieldList` behaviour (with reduced methods)

----

version 2.0
-----------

**2017-07-07**

* First release with full CF data model and full CF-1.6 compliance
  (including DSG)

----

version 1.5.4.post4
-------------------

**2017-07-07**

* Bug fixes to `cf.Field.regridc`

----

version 1.5.4.post1
-------------------

**2017-06-13**

* removed errant scikit import

----

version 1.5.4
-------------

**2017-06-09**

* Tripolar regridding
	
----

version 1.5.3 
-------------

**2017-05-10**

* Updated STASH code to standard_name table (with thanks to Jeff Cole)
* Fixed bug when comparing masked arrays for equality

----

version 1.5.2 
-------------

**2017-03-17**

* Fixed bug when accessing PP file whose format/endian/word-size has
  been specified

----

version 1.5.1 
-------------

**2017-03-14**

* Can specify 'pp' or 'PP' in um option to `cf.read`

----

version 1.5
-----------

**2017-02-24**

* Changed weights in calculation of variance to reliability weights
  (from frequency weights). This not only scientifically better, but
  faster, too.

----

version 1.4
-----------

**2017-02-22**

* Rounded datetime to time-since conversions to the nearest
  microsecond, to reflect the accuracy of netCDF4.netcdftime
* Removed import tests from setup.py
* New option --um to ``cfa``, ``cfdump``
* New parameter um to `cf.read`

----

version 1.3.3
-------------

**2017-01-31**

* Rounded datetime to time-since conversions to the nearest
  microsecond, to reflect the accuracy of netCDF4.netcdftime
* Fix for netCDF4.__version__ > 1.2.4 do to with datetime.calendar
  *handle with care*

----

version 1.3.2
-------------

**2016-09-21**

* Added --build-id to LDFLAGS in umread Makefile, for sake of RPM
  builds (otherwise fails when building debuginfo RPM). Pull request
  #16, thanks to Klaus Zimmermann.
* Improved test handling. Pull request #21, thanks to Klaus
  Zimmermann.
* Removed udunits2 database. This removes the modified version of the
  udunits2 database in order to avoid redundancies, possible version
  incompatibilities, and license questions. The modifications are
  instead carried out programmatically in units.py. Pull request #20,
  thanks to Klaus Zimmermann.

----

version 1.3.1
-------------

**2016-09-09**

* New method: `cf.Field.unlimited`, and new 'unlimited' parameter to
  `cf.write` and ``cfa``

----

version 1.3
-----------

**2016-09-05**

* Removed asreftime, asdatetime and dtvarray methods
* New method: `convert_reference_time` for converting reference time
  data values to have new units.

----

version 1.2.3
-------------

**2016-08-23**

* Fixed bug in `cf.Data.equals`

----

version 1.2.2
-------------

**2016-08-22**

* Fixed bug in binary operations to do with the setting of
  `Partition.part`
* Added `cf.TimeDuration` functionality to get_bounds cellsizes
  parameter. Also new parameter flt ("fraction less than") to position
  the coordinate within the cell.

----

version 1.2
-----------

**2016-07-05**

* Added HDF_chunks methods

----

version 1.1.11
--------------

**2016-07-01**

* Added cellsize option to `cf.Coordinate.get_bounds`, and fixed bugs.
* Added variable_attributes option to `cf.write`
* Added `cf.ENVIRONMENT` method

----

version 1.1.10
--------------

**2016-06-23**

* Added reference_datetime option to cf.write	
* Fixed bug in `cf.um.read.read` which incorrectly ordered vertical
  coordinates

----

version 1.1.9
-------------

**2016-06-17**

* New methods `cf.Variable.files` and `cf.Data.files`,
  `cf.Field.files` which report which files are referenced by the data
  array.
* Fix to stop partitions return `numpy.bool_` instead of
  `numpy.ndarray`
* Fix to determining cyclicity of regridded fields.
* Functionality to recursively read directories in `cf.read`, ``cfa``
  and ``cfump``
* Print warning but carry on when ESMF import fails
* Fixed bug in `cf.Field.subspace` when accessing axes derived from UM
  format files
	
----

version 1.1.8
-------------

**2016-05-18**

* Slightly changed the compression API to `cf.write`
* Added compression support to the ``cfa`` command line script
* Added functionality to change data type on writing to `cf.write` and
  ``cfa`` - both in general and for with extra convenience for the
  common case of double to single (and vice versa).
* Removed annoying debug print statements from `cf.um.read.read`

----

version 1.1.7
-------------

**2016-05-04**

* Added fix for change in numpy behaviour (`numpy.number` types do not
  support assignment)
* Added capability to load in a user STASH to standard name table:
  `cf.um.read.load_stash2standard_name`
	
----

version 1.1.6
-------------

**2016-04-27**

* Added --reference_datetime option to ``cfa``
* Bug fix to `cf.Field.collapse` when providing `cf.Query` objects via
  the group parameter
* Added auto regridding method, which is now the default
	

----

version 1.1.5 
-------------

**2016-03-03**

* Bug fix in `cf.Field.where` when using `cf.masked`
* conda installation (with thanks to Andy Heaps)
* Bug fix for type casting in `cf.Field.collapse`
* Display long_name if it exists and there is no standard_name
* Fix for compiling the UM C code on certain OSs (with thanks to Simon Wilson)
* Fixed incorrect assignment of cyclicity in `cf.Field.regrids`
* Nearest neighbour regridding in `cf.Field.regrids`
	
----

version 1.1.4 
-------------

**2016-02-09**

* Bug fix to `cf.Field.autocyclic`
* Bug fix to `cf.Field.clip` - now works when limit units are supplied
* New methods: `cf.Data.round`, `cf.Field.Round`
* Added ``lbtim`` as a `cf.Field` property when reading UM files
* Fixed coordinate creation for UM atmosphere_hybrid_height_coordinate
* Bug fix to handling of cyclic fields by `cf.Field.regrids`
* Added nearest neighbour field regridding
* Changed keyword ignore_dst_mask in `cf.Field.regrids` to
  use_dst_mask, which is false by default

----

version 1.1.3 
-------------

**2015-12-10**

* Bug fixes to `cf.Field.collapse` when the "group" parameter is used
* Correct setting of cyclic axes on regridded fields
* Updates to STASH_to_CF.txt table: 3209, 3210
	
----

version 1.1.2 
-------------

**2015-12-01**

* Updates to STASH_to_CF.txt table
* Fixed bug in decoding UM version in `cf.um.read.read`
* Fixed bug in `cf.units.Utime.num2date`
* Fixed go-slow behaviour for silly BZX, BDX in PP and fields file
  lookup headers

----

version 1.1.1
-------------

**2015-11-05**

* Fixed bug in decoding UM version in `cf.read`
	
----

version 1.1
-----------

**2015-10-28**

* Fixed bug in `cf.Units.conform`
* Changed `cf.Field.__init__` so that it works with just a data object
* Added `cf.Field.regrids` for lat-lon regridding using ESMF library
* Removed support for netCDF4-python versions < 1.1.1
* Fixed bug which made certain types of coordinate bounds
  non-contiguous after transpose
* Fixed bug with i=True in `cf.Field.where` and in
  `cf.Field.mask_invalid`
* cyclic methods now return a set, rather than a list
* Fixed bug in _write_attributes which might have slowed down some
  writes to netCDF files.
* Reduced annoying redirection in the documentation
* Added `cf.Field.field` method and added top_level keyword to
  `cf.read`
* Fixed bug in calculation of standard deviation and variance (the bug
  caused occasional crashes - no incorrect results were calculated)
* In items method (and friends), removed strict_axes keyword and added
  axes_all, axes_superset and axes_subset keywords

----

version 1.0.3
-------------

**2015-06-23**

* Added default keyword to fill_value() and fixed bugs when doing
  delattr on _fillValue and missing_value properties.

version 1.0.2
-------------

**2015-06-05**

* PyPI release

----

version 1.0.1
-------------

**2015-06-01**

* Fixed bug in when using the select keyword to `cf.read`

----

version 1.0
-----------

**2015-05-27**

* Mac OS support
* Limited Nd functionality to `cf.Field.indices`
* Correct treatment of add_offset and scale_factor
* Replaced -a with -x in ``cfa`` and ``cfdump`` scripts
* added ncvar_identities parameter to `cf.aggregate`
* Performance improvements to field subspacing
* Documentation
* Improved API to match, select, items, axes, etc.
* Reads UM fields files
* Optimised reading PP and UM fields files
* `cf.collapse` replaced by `cf.Field.collapse`
* `cf.Field.collapse` includes CF climatological time statistics

----

version 0.9.9.1
---------------

**2015-01-09**

* Fixed bug for changes to netCDF4-python library versions >= 1.1.2
* Miscellaneous bug fixes

----

version 0.9.9
-------------

**2015-01-05**

* Added netCDF4 compression options to `cf.write`.
* Added `__mod__`, `__imod__`, `__rmod__`, `ceil`, `floor`, `trunc`,
  `rint` methods to `cf.Data` and `cf.Variable`
* Added ceil, floor, trunc, rint to `cf.Data` and `cf.Variable`
* Fixed bug in which array `cf.Data.array` sometimes behaved like
  `cf.Data.varray`
* Fixed bug in `cf.netcdf.read.read` which affected reading fields
  with formula_terms.
* Refactored the test suite to use the unittest package
* Cyclic axes functionality
* Documentation updates

----

version 0.9.8.3
---------------

**2014-07-14**

* Implemented multiple grid_mappings (CF trac ticket #70)
* Improved functionality and speed of field aggregation and ``cfa``
  and ``cfdump`` command line utilities.
* Collapse methods on `cf.Data` object (min, max, mean, var, sd,
  sum, range, mid_range).
* Improved match/select functionality

----

version 0.9.8.2
---------------

**2014-03-13**

* Copes with PP fields with 365_day calendars
* Revamped CFA files in line with the evolving standard. CFA files
  from PP data created with a previous version will no longer work.

----

version 0.9.8
-------------

**2013-12-06**

* Improved API.
* Plenty of speed and memory optimisations.
* A proper treatment of datetimes.
* WGDOS-packed PP fields are now unpacked on demand.
* Fixed bug in functions.py for numpy v1.7. Fixed bug when deleting
  the 'id' attribute.
* Assign a standard name to aggregated PP fields after aggregation
  rather than before (because some stash codes are too similar,
  e.g. 407 and 408).
* New subclasses of `cf.Coordinate`: `cf.DimensionCoordinate` and
  `cf.AuxiliaryCoordinate`.
* A `cf.Units` object is now immutable.

----

version 0.9.7.1
---------------

**2013-04-26**

* Fixed endian bug in CFA-netCDF files referring to PP files
* Changed default output format to NETCDF3_CLASSIC and trap error when
  when writing unsigned integer types and the 64-bit integer type to
  file formats other than NETCDF4.
* Changed unhelpful history created when aggregating

----

version 0.9.7
-------------

**2013-04-24**

* Read and write CFA-netCDF files
* `cf.Field` creation interface
* New command line utilities: ``cfa``, ``cfdump``
* Redesigned repr, str and dump() output (which is shared with ``cfa``
  and ``cfdump``)
* Removed superseded (by ``cfa``) command line utilities ``pp2cf``,
  ``cf2cf``
* Renamed the 'subset' method to 'select'
* Now needs netCDF4-python 0.9.7 or later (and numpy 1.6 or later)

----

version 0.9.6.2
---------------

**2013-03-27**

* Fixed bug in ``cf/pp.py`` which caused the creation of incorrect
  latitude coordinate arrays.

----

version 0.9.6.1
---------------

**2013-02-20**

* Fixed bug in ``cf/netcdf.py`` which caused a failure when a file
  with badly formatted units was encountered.

----

version 0.9.6
-------------

**2012-11-27**

* Assignment to a field's data array with metadata-aware broadcasting,
  assigning to subspaces, assignment where data meets conditions,
  assignment to unmasked elements, etc. (setitem method)
* Proper treatment of the missing data mask, including metadata-aware
  assignment (setmask method)
* Proper treatment of ancillary data.
* Ancillary data and transforms are subspaced with their parent field.
* Much faster aggregation algorithm (with thanks to Jonathan
  Gregory). Also aggregates fields transforms, ancillary variables and
  flags.

----

version 0.9.5
-------------

**2012-10-01**

* Restructured documentation and package code files.
* Large Amounts of Massive Arrays (LAMA) functionality.
* Metadata-aware field manipulation and combination with
  metadata-aware broadcasting.
* Better treatment of cell measures.
* Slightly faster aggregation algorithm (a much improved one is in
  development).
* API changes for clarity.
* Bug fixes.
* Added 'TEMPDIR' to the `cf.CONSTANTS` dictionary
* This is a snapshot of the trunk at revision r195.

----

version 0.9.5.dev
-----------------

**2012-09-19**

* Loads of exciting improvements - mainly LAMA functionality,
  metadata-aware field manipulation and documentation.
* This is a snapshot of the trunk at revision r185. A proper vn0.9.5
  release is imminent.

----

version 0.9.4.2
---------------

**2012-04-17**

* General bug fixes and code restructure

----

version 0.9.4
-------------

**2012-03-15**

* A proper treatment of units using the Udunits C library and the
  extra time functionality provided by the netCDF4 package.
* A command line script to do CF-netCDF to CF-netCDF via cf-python.

----

version 0.9.3.3
---------------

**2012-02-08**

* Objects renamed in line with the CF data model: `cf.Space` becomes
  `cf.Field` and `cf.Grid` becomes `cf.Space`.
* Field aggregation using the CF aggregation rules is available when
  reading fields from disk and on fields in memory. The data of a
  field resulting from aggregation are stored as a collection of the
  data from the component fields and so, as before, may be file
  pointers, arrays in memory or a mixture of these two forms.
* Units, missing data flags, dimension order, dimension direction and
  packing flags may all be different between data components and are
  conformed at the time of data access.
* Files in UK Met Office PP format may now be read into CF fields.
* A command line script for PP to CF-netCDF file conversion is
  provided.

----

version 0.9.3
-------------

**2012-01-05**

* A more consistent treatment of spaces and lists of spaces
  (`cf.Space` and `cf.SpaceList` objects respectively).
* A corrected treatment of scalar or 1-d, size 1 dimensions in the
  space and its grid.
* Data stored in `cf.Data` objects which contain metadata need to
  correctly interpret and manipulate the data. This will be
  particularly useful when data arrays spanning many files/arrays is
  implemented.

----

version 0.9.2
-------------

**2011-08-26**

* Created a ``setup.py`` script for easier installation (with thanks
  to Jeff Whitaker).
* Added support for reading OPeNDAP-hosted datasets given by URLs.
* Restructured the documentation.
* Created a test directory with scripts and sample output.
* No longer fails for unknown calendar types (such as ``'360d'``).

----

version 0.9.1
-------------

**2011-08-06**

* First release.<|MERGE_RESOLUTION|>--- conflicted
+++ resolved
@@ -3,16 +3,13 @@
 
 **2023-??-??**
 
-<<<<<<< HEAD
 * New method: `cf.Field.del_properties`
   (https://github.com/NCAS-CMS/cf-python/issues/598)
 * New keyword parameter to `cf.unique_constructs`:
   ``ignore_properties``
   (https://github.com/NCAS-CMS/cf-python/issues/597)
-=======
 * Allow `cf.aggregate` and to retain external cell meausures
   (https://github.com/NCAS-CMS/cf-python/issues/605)
->>>>>>> e01c9422
 * Fixed bug in `cf.Field.collapse` that always retained invalid
   vertical coordinate reference systems
   (https://github.com/NCAS-CMS/cf-python/issues/599)
