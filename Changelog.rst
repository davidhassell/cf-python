Version NEXTVERSION
--------------

**2025-??-??**

* New methods to allow changing units in a chain: `cf.Field.to_units`,
  `cf.Data.to_units`
  (https://github.com/NCAS-CMS/cf-python/issues/874)
* Allow multiple conditions for the same axis in `cf.Field.subspace`
  and `cf.Field.indices`
  (https://github.com/NCAS-CMS/cf-python/issues/881)
<<<<<<< HEAD
* New method: `cf.Field.create_latlon_coordinates`
  (https://github.com/NCAS-CMS/cf-python/issues/???)
* New HEALPix methods: `cf.Field.healpix_info`,
  `cf.Field.healpix_decrease_refinement_level`,
  `cf.Field.healpix_increase_refinement_level`,
  `cf.Field.healpix_indexing_scheme`, `cf.Field.healpix_to_ugrid`,
  `cf.Domain.create_healpix`
  (https://github.com/NCAS-CMS/cf-python/issues/???)
* New method: `cf.Data.coarsen`
  (https://github.com/NCAS-CMS/cf-python/issues/???)
* New function: `cf.locate`
  (https://github.com/NCAS-CMS/cf-python/issues/???)
* Changed dependency: ``cfdm>=1.13.0.0, <1.13.1.0``
=======
* Fix bug in `cf.Field.collapse` that causes a ``ValueError`` to be raised
  for missing external cell measures data
  (https://github.com/NCAS-CMS/cf-python/issues/885)
>>>>>>> f8c95734
* New dependency: ``distributed>=2025.5.1``
* New optional dependency: ``healpix>=2025.1``

----

Version 3.18.0
--------------

**2025-06-05**

* Implement lossy compression via quantization
  (https://github.com/NCAS-CMS/cf-python/issues/870)
* New quantization class: `cf.Quantization`
  (https://github.com/NCAS-CMS/cf-python/issues/870)
* New quantization methods: `cf.Field.get_quantization`,
  `cf.Field.get_quantize_on_write`, `cf.Field.set_quantize_on_write`,
  `cf.Field.del_quantize_on_write`
  (https://github.com/NCAS-CMS/cf-python/issues/870)
* New keyword parameter to `cf.write`: ``chunk_cache``
  (https://github.com/NCAS-CMS/cf-python/issues/871)
* Read Zarr datasets with `cf.read`
  (https://github.com/NCAS-CMS/cf-python/issues/863)
* Update CF aggregation keywords
  (https://github.com/NCAS-CMS/cf-python/issues/868)
* New keyword parameter to `cf.DimensionCoordinate.create_bounds`:
  ``inplace`` (https://github.com/NCAS-CMS/cf-python/issues/855)
* Set new minimum version of `dask`: ``2025.5.1``
  (https://github.com/NCAS-CMS/cf-python/issues/866)
* Changed dependency: ``cfdm>=1.12.2.0, <1.12.3.0``
* Changed dependency: ``dask>=2025.5.1``

----

version 3.17.0
--------------

**2025-04-02**

* Set new minimum version of `dask`: ``2025.2.0``
  (https://github.com/NCAS-CMS/cf-python/issues/849)
* Set a new minimum version of `numpy`: ``2.0.0``
  (https://github.com/NCAS-CMS/cf-python/issues/843)
* Replace dataset aggregation functionality (CFA) with that imported
  from `cfdm` (https://github.com/NCAS-CMS/cf-python/issues/841)
* New keyword parameter to `cf.Field.compute_vertical_coordinates`:
  ``key`` (https://github.com/NCAS-CMS/cf-python/issues/802)
* New keyword parameter to `cf.histogram`: ``density``
  (https://github.com/NCAS-CMS/cf-python/issues/794)
* Fix bug that caused `Data._axes` to be incorrect after a call to
  `cf.Field.collapse`
  (https://github.com/NCAS-CMS/cf-python/issues/857)
* Fix bug that caused wrong directions from
  `cf.DimensionCoordinate.direction`
  (https://github.com/NCAS-CMS/cf-python/issues/859)
* Changed dependency: ``Python>=3.9.0``
* Changed dependency: ``numpy>=2.0.0``
* Changed dependency: ``cfdm>=1.12.1.0, <1.12.2.0``
* Changed dependency: ``dask>=2025.2.0, <=2025.3.0``
* Changed dependency: ``netCDF4>=1.7.2``
* Changed dependency: ``cftime>=1.6.4``
* Changed optional dependency: ``esmpy>=8.7.0``
* Removed dependency (now incorporated into ``cfdm``): ``h5py``
* Removed dependency (now incorporated into ``cfdm``): ``h5netcdf``
* Removed dependency (now incorporated into ``cfdm``): ``s3fs``

----

version 3.16.3
--------------

**2025-01-28**

* Implementation of active storage reduction operations
  (https://github.com/NCAS-CMS/cf-python/issues/501)
* Allow ``'nearest_dtos'`` 2-d regridding to work with discrete
  sampling geometry source grids
  (https://github.com/NCAS-CMS/cf-python/issues/832)
* New method: `cf.Field.filled`
  (https://github.com/NCAS-CMS/cf-python/issues/811)
* New method: `cf.Field.is_discrete_axis`
  (https://github.com/NCAS-CMS/cf-python/issues/784)
* Include the UM version as a field property when reading UM files
  (https://github.com/NCAS-CMS/cf-python/issues/777)
* Fix bug that caused climatological time collapses within/over days
  to fail (https://github.com/NCAS-CMS/cf-python/issues/809)
* New keyword parameter to `cf.Field.derivative`:
  ``ignore_coordinate_units``
  (https://github.com/NCAS-CMS/cf-python/issues/807)
* Allow access to netCDF-4 files in S3 object stores
  (https://github.com/NCAS-CMS/cf-python/issues/712)
* New class `cf.H5netcdfArray`
* New class `cf.NetCDF4Array`
* Replace core `dask` functionality with that imported from `cfdm`
  (https://github.com/NCAS-CMS/cf-python/issues/839)
* Fix bug that sometimes puts an incorrect ``radian-1`` or
  ``radian-2`` in the returned units of the differential operator
  methods and functions
  (https://github.com/NCAS-CMS/cf-python/issues/807)
* Fix bug where `cf.example_fields` returned a `list` of Fields rather
  than a `Fieldlist`
  (https://github.com/NCAS-CMS/cf-python/issues/725)
* Fix bug where combining UGRID fields erroneously creates an extra
  axis and broadcasts over it
  (https://github.com/NCAS-CMS/cf-python/issues/784)
* Fix bug where `cf.normalize_slice` doesn't correctly
  handle certain cyclic slices
  (https://github.com/NCAS-CMS/cf-python/issues/774)
* Fix bug where `cf.Field.subspace` doesn't always correctly handle
  global or near-global cyclic subspaces
  (https://github.com/NCAS-CMS/cf-python/issues/828)
* New dependency: ``h5netcdf>=1.3.0``
* New dependency: ``h5py>=3.12.0``
* New dependency: ``s3fs>=2024.6.0``
* Changed dependency: ``numpy>=1.15,<2.0``
* Changed dependency: ``1.11.2.0<=cfdm<1.11.3.0``
* Changed dependency: ``cfunits>=3.3.7``
* Changed dependency: ``dask>=2024.6.0,<=2024.7.1``

----

version 3.16.2
--------------

**2024-04-26**

* Improve the performance of reading and accessing the data of PP and
  UM fields files (https://github.com/NCAS-CMS/cf-python/issues/746)
* Improve `cf.Field.collapse` performance by lazily computing reduced
  axis coordinates (https://github.com/NCAS-CMS/cf-python/issues/741)
* Improve `cf.Field.__getitem__` performance by not re-calculating
  axis cyclicity (https://github.com/NCAS-CMS/cf-python/issues/744)
* Reduce output CFA netCDF file size by setting the HDF5 chunksizes of
  CFA variables to be no larger than required
  (https://github.com/NCAS-CMS/cf-python/issues/739)
* Allow a halo to be added by `cf.Field.indices` and
  `cf.Field.subspace`
  (https://github.com/NCAS-CMS/cf-python/issues/759)
* Added spherical regridding to discrete sampling geometry destination
  grids (https://github.com/NCAS-CMS/cf-python/issues/716)
* Added 3-d spherical regridding to `cf.Field.regrids`, and the option
  to regrid the vertical axis in logarithmic coordinates to
  `cf.Field.regrids` and `cf.Field.regridc`
  (https://github.com/NCAS-CMS/cf-python/issues/715)
* New keyword parameter to `cf.Field.regrids` and `cf.Field.regridc`:
  ``return_esmpy_regrid_operator``
  (https://github.com/NCAS-CMS/cf-python/issues/766)
* New keyword parameters to `cf.wi`: ``open_lower`` and ``open_upper``
  (https://github.com/NCAS-CMS/cf-python/issues/740)
* Fix misleading error message when it is not possible to create area
  weights requested from `cf.Field.collapse`
  (https://github.com/NCAS-CMS/cf-python/issues/731)
* Fix bug in `cf.read` when reading UM files that caused LBPROC value
  131072 (Mean over an ensemble of parallel runs) to be ignored
  (https://github.com/NCAS-CMS/cf-python/issues/737)
* Fix bug in `cf.aggregate` that sometimes put a null transpose
  operation into the Dask graph when one was not needed
  (https://github.com/NCAS-CMS/cf-python/issues/754)
* Fix bug in `cf.aggregate` that caused a failure when property values
  were `numpy` arrays with two or more elements
  (https://github.com/NCAS-CMS/cf-python/issues/764)
* Fix bug in `cf.aggregate` that didn't correctly handle the
  "actual_range" CF attribute
  (https://github.com/NCAS-CMS/cf-python/issues/764)
* Fix bug whereby `Field.cyclic` is not updated after a
  `Field.del_construct` operation
  (https://github.com/NCAS-CMS/cf-python/issues/758)
* Fix bug that meant `cyclic()` always returned an empty
  set for domains produced by `cf.Field.domain`
  (https://github.com/NCAS-CMS/cf-python/issues/762)
* Changed dependency: ``cfunits>=3.3.7``
* Changed dependency: ``netCDF4>=1.6.5``

----

version 3.16.1
--------------

**2024-03-01**

* Allow DSG trajectories with identical `trajectory_id` values to be
  aggregated (https://github.com/NCAS-CMS/cf-python/issues/723)
* New methods: `cf.Field.pad_missing` and `cf.Data.pad_missing`
  (https://github.com/NCAS-CMS/cf-python/issues/717)
* Fix occasional bug when calculating UGRID cell areas when
  non-spatial coordinates span the discrete axis
  (https://github.com/NCAS-CMS/cf-python/issues/721)
* New keyword parameter to `cf.Field.insert_dimension`:
  ``constructs`` (https://github.com/NCAS-CMS/cf-python/issues/719)
* Added the ``cell_measures`` and ``coordinates`` keyword arguments to
  `cf.Field.weights`
  (https://github.com/NCAS-CMS/cf-python/issues/709)
* Added the ``cell_measures``, ``coordinates``,
  ``return_cell_measure``, and ``methods`` keyword arguments to
  `cf.Field.cell_area`
  (https://github.com/NCAS-CMS/cf-python/issues/709)
* Allow `cf.Data` to be initialised with `xarray.DataAarray`
  (https://github.com/NCAS-CMS/cf-python/issues/706)
* Fix bug that caused `cf.Field.del_file_location` to fail when
  updating its metadata constructs
  (https://github.com/NCAS-CMS/cf-python/issues/707)
* Fix bug that caused incorrect data arrays in some cyclic subspaces
  created by `cf.Field.subspace` and `cf.Field.__getitem__`
  (https://github.com/NCAS-CMS/cf-python/issues/713)
* Changed dependency: ``1.11.1.0<=cfdm<1.11.2.0``

----

version 3.16.0
--------------

**2023-12-06**

* Implemented the reading and manipulation of UGRID mesh topologies
  (https://github.com/NCAS-CMS/cf-python/issues/696)
* New methods: `cf.Field.cell_connectivity`,
  `cf.Field.cell_connectivities`
  (https://github.com/NCAS-CMS/cf-python/issues/696)
* New methods: `cf.Field.domain_topology`,
  `cf.Field.domain_topologies`
  (https://github.com/NCAS-CMS/cf-python/issues/696)
* New method: `cf.Data.masked_values`
  (https://github.com/NCAS-CMS/cf-python/issues/696)
* New method: `cf.Data.arctan2`
  (https://github.com/NCAS-CMS/cf-python/issues/38)
* Fix bug that caused `cf.Field.collapse` to give incorrect results
  for the "sum", "sum_of_weights" and "sum_of_weights2" methods, only
  in the case that weights have been requested
  (https://github.com/NCAS-CMS/cf-python/issues/701)
* Changed dependency: ``1.11.0.0<=cfdm<1.11.1.0``
* New dependency: ``scipy>=1.10.0``

----

version 3.15.4
--------------

**2023-10-10**

* Record dimension coordinate cell characteristics
  (https://github.com/NCAS-CMS/cf-python/issues/692)
* New set of methods to query, set, del, and `get_cell_characteristics`
* Fix bug in `cf.Field.match_by_construct` that always returned True for
  1-d constructs whose axis is not in the data, even when the
  criterion was not matched
  (https://github.com/NCAS-CMS/cf-python/issues/691)
* Fix bug that prevented "https://" netCDF files from being read
  (https://github.com/NCAS-CMS/cf-python/issues/699)

----

version 3.15.3
--------------

**2023-08-31**

* Prevent unlimited dimensions from being written to CFA-netCDF files
  (https://github.com/NCAS-CMS/cf-python/issues/689)

version 3.15.2
--------------

**2023-07-21**

* Performance improvements to `cf.Field.regrids` and
  `cf.Field.regridc`
  (https://github.com/NCAS-CMS/cf-python/issues/675)
* Performance improvements to `cf.read` when reading datasets with
  compression-by-convention
  (https://github.com/NCAS-CMS/cf-python/pull/671)
* New keyword parameter to `cf.Field.regrids` and `cf.Field.regridc`:
  ``weights_file`` (https://github.com/NCAS-CMS/cf-python/issues/675)
* New keyword parameter to `cf.aggregate`: ``cells``
  (https://github.com/NCAS-CMS/cf-python/issues/452)
* New function: `cf.isclose`
  (https://github.com/NCAS-CMS/cf-python/issues/661)
* Allow `cf.Data` and other objects that have data (such as
  `cf.DimensionCoordinate`) to be used as indices
  (https://github.com/NCAS-CMS/cf-python/issues/677)
* Fix bug that caused `cf.Field.regrids` and `cf.Field.regridc` to
  fail when the regrid axes are chunked with more than one chunk
  (https://github.com/NCAS-CMS/cf-python/issues/665)
* Fix bug that caused `cf.read` to fail for some PP data with a single
  vertical level (https://github.com/NCAS-CMS/cf-python/issues/667)
* Changed dependency: ``1.10.1.1<=cfdm<1.10.2.0``

----

version 3.15.1
--------------

**2023-06-09**

* New documentation cheat sheet
  (https://github.com/NCAS-CMS/cf-python/issues/591)
* Performance improvements to `cf.aggregate`
  (https://github.com/NCAS-CMS/cf-python/issues/640)
* New methods: `cf.Data.argmin`, `cf.Field.argmin`
  (https://github.com/NCAS-CMS/cf-python/issues/577)
* Deprecate `cf.relative_vorticity` in favour of `cf.curl_xy`
  (https://github.com/NCAS-CMS/cf-python/pull/643)
* Fix bug when using the ``-d`` option to the `cfa` script 
  (https://github.com/NCAS-CMS/cf-python/issues/649)
* Fix the return type from `cf.example_fields`
  (https://github.com/NCAS-CMS/cf-python/pull/654)
* Fix `set_data` when the units are invalid
  (https://github.com/NCAS-CMS/cf-python/pull/646)
* Fix `cf.Field.laplacian_xy`, `cf.Field.grad_xy`, `cf.curl_xy` and
  `cf.div_xy` to work in cases when the dimension coordinates are
  missing standard names
  (https://github.com/NCAS-CMS/cf-python/pull/643)
* Changed dependency: ``cfunits>=3.3.6``
* Changed dependency: ``cftime>=1.6.2``

----

version 3.15.0
--------------

**2023-04-27**

* Re-introduction of CFA-netCDF functionality for CFA-0.6
  (https://github.com/NCAS-CMS/cf-python/issues/451,
  https://github.com/NCAS-CMS/cf-python/issues/475,
  https://github.com/NCAS-CMS/cf-python/issues/637)
* New function: `cf.CFA`
* New method: `cf.Data.get_cfa_write`
* New method: `cf.Data.set_cfa_write`
* Fix excessive memory use arising from `cf.Field.regrids` and
  `cf.Field.regridc`
  (https://github.com/NCAS-CMS/cf-python/issues/623)
* Fixed bug in `cf.Field.read` when reading UM/PP data that are
  run-length encoded
  (https://github.com/NCAS-CMS/cf-python/issues/621)
* Fixed bug in `cf.Field.compute_vertical_coordinates` that retained
  incorrect bounds properties
  (https://github.com/NCAS-CMS/cf-python/issues/626)
* Removed benign UserWarning from `cf.Field.percentile`
  (https://github.com/NCAS-CMS/cf-python/issues/619)
* Handled the renaming of the ESMF Python interface from `ESMF` to
  `esmpy` at version 8.4.0. Both module names are accepted for now.
* Changed dependency: ``1.10.1.0<=cfdm<1.10.2.0``
* Changed optional dependency: ``8.0.0<=esmpy``
* Changed optional dependency: ``1.10.0<=scipy``

----

version 3.14.1
--------------

**2023-03-10**

* Python 3.7 support removed
  (https://github.com/NCAS-CMS/cf-python/issues/611)
* New method: `cf.Field.del_properties`
  (https://github.com/NCAS-CMS/cf-python/issues/598)
* New keyword parameter to `cf.Data.concatenate`: ``relaxed_units``
  (https://github.com/NCAS-CMS/cf-python/issues/602)
* New keyword parameter to `cf.unique_constructs`:
  ``ignore_properties``
  (https://github.com/NCAS-CMS/cf-python/issues/597)
* Allow `cf.aggregate` and to retain external cell measures
  (https://github.com/NCAS-CMS/cf-python/issues/605)
* Fixed bug in `cf.Field.collapse` that always retained invalid
  vertical coordinate reference systems
  (https://github.com/NCAS-CMS/cf-python/issues/599)
* Changed dependency: ``1.10.0.3<=cfdm<1.10.1.0``
* Changed dependency: ``cfunits>=3.3.5``
* Changed dependency: ``8.0.0<=ESMPY<8.2.0``

----

version 3.14.0 (*first Dask version*)
-------------------------------------

**2023-01-31**

* Introduction of `dask` for all data manipulations, replacing the old
  LAMA methodology
  (e.g. https://github.com/NCAS-CMS/cf-python/issues/295,
  https://github.com/NCAS-CMS/cf-python/issues/428)
* Backwards incompatible API changes to facilitate the use of Dask
  (https://github.com/NCAS-CMS/cf-python/issues/579)
* Removal of CFA-0.4 functionality (CFA-0.6 will introduced at a later
  version).
* New method: `cf.Field.get_original_filenames`
  (https://github.com/NCAS-CMS/cf-python/issues/448)
* New method: `cf.Field.to_dask_array`
* Fixed bug when reading UM stash codes that imply an area mean cell
  method (https://github.com/NCAS-CMS/cf-python/issues/487)
* New keyword parameter to `cf.write`: ``omit_data``
  (https://github.com/NCAS-CMS/cf-python/issues/477)
* New keyword parameter to `cf.read`: ``chunks``
  (https://github.com/NCAS-CMS/cf-python/pull/522)
* Extend functionality of `cf.Data.roll` and `cf.Field.roll` to allow
  multiple axes to be rolled simultaneously.
* Fixed bug that raised an exception when using the ``equal`` or
  ``exist`` keyword of `cf.aggregate`
  (https://github.com/NCAS-CMS/cf-python/issues/499)
* Fixed bug that created incorrect cyclic Voronoi bounds from
  `DimensionCoordinate.create_bounds`
  (https://github.com/NCAS-CMS/cf-python/issues/514)
* Changed dependency: ``1.10.0.2<=cfdm<1.10.1.0``
* New dependency: ``dask>=2022.12.1``

----

version 3.13.1 (*last LAMA version*)
------------------------------------

**2022-10-17**

* Upgrade to allow cf to work with Python 3.10
  (https://github.com/NCAS-CMS/cf-python/issues/419)
* Fixed bug when setting coordinate bounds with different units to
  their parent coordinates
  (https://github.com/NCAS-CMS/cf-python/issues/417)
* Fixed bug that created incorrect hybrid height levels when reading
  UM fields that also have pseudolevels
  (https://github.com/NCAS-CMS/cf-python/issues/468)
* Fixed bug when reading zero length netCDF or PP files caused
  cf-python to hang (https://github.com/NCAS-CMS/cf-python/issues/422)
* Changed dependency: ``1.9.0.4<=cfdm<1.9.1.0``

----

version 3.13.0
--------------

**2022-06-23**

* Fixed bug in `cf.read` when reading PP or fields files for which the
  ``um`` keyword has been set, but without the ``'version'`` key
  (https://github.com/NCAS-CMS/cf-python/issues/306)
* Fixed bug when setting the CFA "base" option to an empty string in
  `cf.write` (https://github.com/NCAS-CMS/cf-python/issues/346)
* Fixed failure from `cf.write` when writing identical (auxiliary)
  coordinates to different data variables in different groups
  (https://github.com/NCAS-CMS/cf-python/issues/336)
* Removed ``-g`` from the ``umread_lib/c-lib`` compiler options
  (https://github.com/NCAS-CMS/cf-python/pull/305)
* Updated the deprecated `distutils.version` to `packaging.version`
  (https://github.com/NCAS-CMS/cf-python/pull/324)
* Changed dependency: ``1.9.0.3<=cfdm<1.9.1.0``
* New dependency: ``packaging>=20.0``

----

version 3.12.0
--------------

**2022-01-18**

* New method: `cf.Field.grad_xy`
  (https://github.com/NCAS-CMS/cf-python/issues/292)
* New method: `cf.Field.laplacian_xy`
  (https://github.com/NCAS-CMS/cf-python/issues/292)
* New function: `cf.div_xy`
  (https://github.com/NCAS-CMS/cf-python/issues/292)
* New function: `cf.curl_xy`
  (https://github.com/NCAS-CMS/cf-python/issues/292)
* Allow element-wise comparisons with `None` on `cf.Data` and
  `cf.Field` objects (https://github.com/NCAS-CMS/cf-python/issues/281)
* Add missing closing parenthesis in `cf.Query` string representations
  (https://github.com/NCAS-CMS/cf-python/issues/279)
* Fix `cf.aggregate` failures when using the ``dimension`` keyword
  parameter (https://github.com/NCAS-CMS/cf-python/issues/283)
* Fix bug that raised error with subtraction of a `cf.TimeDuration`
  (https://github.com/NCAS-CMS/cf-python/issues/287)
* Fix bug in `cf.Field.derivative` when wrapping with periodic
  coordinates (https://github.com/NCAS-CMS/cf-python/issues/289)
* Changed dependency: ``1.9.0.1<=cfdm<1.9.1.0``
* Changed dependency: ``cfunits>=3.3.4``

----

version 3.11.0
--------------

**2021-10-08**

* Python 3.6 support removed
  (https://github.com/NCAS-CMS/cf-python/issues/208)
* Conversion of `cf.Domain` to a non-abstract that may be read from
  and written to a netCDF dataset
  (https://github.com/NCAS-CMS/cf-python/issues/220)
* New method: `cf.Domain.creation_commands`
* New method: `cf.Domain.climatological_time_axes`
* New method: `cf.AuxiliaryCoordinate.del_climatology`
* New method: `cf.AuxiliaryCoordinate.get_climatology`
* New method: `cf.AuxiliaryCoordinate.is_climatology`
* New method: `cf.AuxiliaryCoordinate.set_climatology`
* New method: `cf.DimensionCoordinate.del_climatology`
* New method: `cf.DimensionCoordinate.get_climatology`
* New method: `cf.DimensionCoordinate.is_climatology`
* New method: `cf.DimensionCoordinate.set_climatology`
* New function: `cf.unique_constructs`
* New function: `cf.example_fields`
  (https://github.com/NCAS-CMS/cf-python/issues/220)
* New keyword parameter to `cf.read`: ``cdl_string``
  (https://github.com/NCAS-CMS/cf-python/issues/171)
* Improved verbose information output from `cf.aggregate`
  (https://github.com/NCAS-CMS/cf-python/issues/228)
* Fix bug that causes a failure in `cf.aggregate` when otherwise
  aggregatable fields have non-valid units
  (https://github.com/NCAS-CMS/cf-python/issues/229)
* Fix for `cf.aggregate` failures when a datum or coordinate
  conversion parameter has an array value
  (https://github.com/NCAS-CMS/cf-python/issues/230)
* Allow for regridding using a destination field featuring size 1
  dimension(s) (https://github.com/NCAS-CMS/cf-python/issues/250)
* Fix bug that sometimes caused `cf.Field.autocyclic` to fail when
  setting a construct that is cyclic and has a defined period
* Fix bug that sometimes caused a failure when reading PP extra data
  (https://github.com/NCAS-CMS/cf-python/issues/241)
* Changed dependency: ``1.9.0.0<=cfdm<1.9.1.0``

----
  
version 3.10.0
--------------

**2021-06-10**

* Improve performance by allowing a saved `RegridOperator` instance to
  define the regrid operator in `cf.Field.regridc` and
  `cf.Field.regrids` (https://github.com/NCAS-CMS/cf-python/issues/222)
* Fix for incorrectly formatted `logging.info` statement sometimes
  causing a hang in `cf.Field.collapse`
  (https://github.com/NCAS-CMS/cf-python/issues/217)

----

version 3.9.0
-------------

**2021-05-25**

* Construct access API changes
  (https://github.com/NCAS-CMS/cf-python/issues/201,
  https://github.com/NCAS-CMS/cf-python/issues/202,
  https://github.com/NCAS-CMS/cf-python/issues/203,
  https://github.com/NCAS-CMS/cf-python/issues/204)
* Performance enhancements
  (https://github.com/NCAS-CMS/cf-python/issues/201,
  https://github.com/NCAS-CMS/cf-python/issues/202)
* New write mode ``mode='a'`` for appending to, rather than over-writing,
  a netCDF file on disk (https://github.com/NCAS-CMS/cf-python/issues/30)
* Temporarily removed the experimental ability to parallelise the
  collapse operation with MPI
  (https://github.com/NCAS-CMS/cf-python/issues/207)
* Improved docstrings
* Fix for unlimited dimensions read from a netCDF4 sub-group having
  zero size (https://github.com/NCAS-CMS/cfdm/issues/113)
* Fixes for changes in behaviour in cftime==1.4.0
  (https://github.com/NCAS-CMS/cf-python/issues/184)
* Better error message in the case of a `numpy.ma.core.MaskError` occurring
  upon reading of CDL files with only header or coordinate information
  (https://github.com/NCAS-CMS/cf-python/issues/197)
* Changed dependency: ``1.8.9.0<=cfdm<1.8.10.0``
* Changed dependency: ``cftime>=1.5.0``
* Changed dependency: ``cfunits>=3.3.3``
* Changed dependency: ``netCDF4>=1.5.4``

----

version 3.8.0
-------------

**2020-12-18**

* The setting of global constants can now be controlled by a context
  manager (https://github.com/NCAS-CMS/cf-python/issues/154)
* Changed the behaviour of binary operations for constructs that have
  bounds (https://github.com/NCAS-CMS/cf-python/issues/146)
* Changed the behaviour of unary operations for constructs that have
  bounds (https://github.com/NCAS-CMS/cf-python/issues/147)
* New function: `cf.bounds_combination_mode`
  (https://github.com/NCAS-CMS/cf-python/issues/146)
* New method: `cf.Field.compute_vertical_coordinates`
  (https://github.com/NCAS-CMS/cf-python/issues/142)
* Fixed bug that prevented the verbosity from changing to any value
  specified as a ``verbose`` keyword parameter to `cf.aggregate` (only).
* Fixed bug that caused a failure when writing a dataset that contains
  a scalar domain ancillary construct
  (https://github.com/NCAS-CMS/cf-python/issues/152)
* Fixed bug that prevented aggregation of fields with external cell measures
  (https://github.com/NCAS-CMS/cf-python/issues/150#issuecomment-729747867)
* Fixed bug that caused rows full of zeros to appear in WGDOS packed
  UM data that contain masked points
  (https://github.com/NCAS-CMS/cf-python/issues/161)
* Changed dependency: ``1.8.8.0<=cfdm<1.8.9.0``
* Changed dependency: ``cftime>=1.3.0``
* Changed dependency: ``cfunits>=3.3.1``

----

version 3.7.0
-------------

**2020-10-15**

* Python 3.5 support deprecated (3.5 was retired on 2020-09-13)
* New method: `cf.Field.del_domain_axis`
* New method: `cf.Field._docstring_special_substitutions`
* New method: `cf.Field._docstring_substitutions`
* New method: `cf.Field._docstring_package_depth`
* New method: `cf.Field._docstring_method_exclusions`
* New keyword parameter to `cf.Field.set_data`: ``inplace``
* New keyword parameter to `cf.write`: ``coordinates``
  (https://github.com/NCAS-CMS/cf-python/issues/125)
* New keyword parameter to `cf.aggregate`: ``ignore``
  (https://github.com/NCAS-CMS/cf-python/issues/115)
* Fixed bug that caused a failure when reading a dataset with
  incompatible bounds units. Now a warning is given (controllable by
  the logging level) and the offending bounds are returned as a
  separate field construct.
* Fixed bug in `cf.aggregate` that caused it to error if either the
  `equal_all` or `exist_all` parameter were set to `True`.
* Fixed bug in `Data.percentile` that caused it to error for non-singular
  ranks if the squeeze parameter was set to `True`.
* ``cfa`` now prints error messages to the stderr stream rather than
  stdout.
* Changed dependency: ``1.8.7.0<=cfdm<1.8.8.0``
* Changed dependency: ``cfunits>=3.3.0``

----

version 3.6.0
-------------

**2020-07-24**

* Implemented the reading and writing of netCDF4 group hierarchies for
  CF-1.8 (https://github.com/NCAS-CMS/cf-python/issues/33)
* New method: `cf.Field.nc_variable_groups`
* New method: `cf.Field.nc_set_variable_groups`
* New method: `cf.Field.nc_clear_variable_groups`
* New method: `cf.Field.nc_group_attributes`
* New method: `cf.Field.nc_set_group_attribute`
* New method: `cf.Field.nc_set_group_attributes`
* New method: `cf.Field.nc_clear_group_attributes`
* New method: `cf.Field.nc_geometry_variable_groups`
* New method: `cf.Field.nc_set_geometry_variable_groups`
* New method: `cf.Field.nc_clear_geometry_variable_groups`
* New method: `cf.DomainAxis.nc_dimension_groups`
* New method: `cf.DomainAxis.nc_set_dimension_groups`
* New method: `cf.DomainAxis.nc_clear_dimension_groups`
* New keyword parameter to `cf.write`: ``group``
* Keyword parameter ``verbose`` to multiple methods now accepts named
  strings, not just the equivalent integer levels, to set verbosity.
* New function: `cf.configuration`
* Renamed to lower-case (but otherwise identical) names all functions which
  get and/or set global constants: `cf.atol`, `cf.rtol`, `cf.log_level`,
  `cf.chunksize`, `cf.collapse_parallel_mode`, `cf.free_memory`,
  `cf.free_memory_factor`, `cf.fm_threshold`, `cf.of_fraction`,
  `cf.regrid_logging`, `cf.set_performance`, `cf.tempdir`, `cf.total_memory`,
  `cf.relaxed_identities`. The upper-case names remain functional as aliases.
* Changed dependency: ``cftime>=1.2.1``
* Changed dependency: ``1.8.6.0<=cfdm<1.8.7.0``
* Changed dependency: ``cfunits>=3.2.9``

----

version 3.5.1
-------------

**2020-06-10**

* Changed dependency: ``1.8.5<=cfdm<1.9.0``
* Fixed bug (emerging from the cfdm library) that prevented the
  reading of certain netCDF files, such as those with at least one
  external variable.

----

version 3.5.0
-------------

**2020-06-09**

* Changed the API to `cf.Field.period`: Now sets and reports on the
  period of the field construct data, rather than that of its metadata
  constructs.
* Enabled configuration of the extent and nature of informational and
  warning messages output by `cf` using a logging framework (see
  points below and also https://github.com/NCAS-CMS/cf-python/issues/37)
* Changed behaviour and default of ``verbose`` keyword argument when
  available to a function/method so it interfaces with the new logging
  functionality.
* Renamed and re-mapped all ``info`` keyword arguments available to any
  function/method to ``verbose``, with equal granularity but a different
  numbering system: ``V = I + 1`` maps ``info=I`` to ``verbose=V`` except
  for the ``debug`` case of ``I=3`` mapping to ``V=-1`` (``V=0`` disables).
* New function `cf.LOG_LEVEL` to set the minimum log level for which
  messages are displayed globally, i.e. to change the project-wide
  verbosity.
* New method: `cf.Field.halo`
* New method: `cf.Data.halo`
* New keyword parameter to `cf.Data.empty`: ``fill_value``
* Changed dependency: ``1.8.4<=cfdm<1.9.0``
* Changed dependency: ``cfunits>=3.2.7``
* Changed dependency: ``cftime>=1.1.3``
* When assessing coordinate constructs for contiguousness with
  `cf.Bounds.contiguous`, allow periodic values that differ by the
  period to be considered the same
  (https://github.com/NCAS-CMS/cf-python/issues/75).
* Fixed bug in `cf.Field.regrids` that caused a failure when
  regridding from latitude-longitude to tripolar domains
  (https://github.com/NCAS-CMS/cf-python/issues/73).
* Fixed bug in `cf.Field.regrids` that caused a failure when
  regridding to tripolar domains the do not have dimension coordinate
  constructs (https://github.com/NCAS-CMS/cf-python/issues/73).
* Fixed bug in `cf.Field.regrids` and `cf.Field.regridc` that caused a
  failure when applying the destination mask to the regridded fields
  (https://github.com/NCAS-CMS/cf-python/issues/73).
* Fixed bug that caused `cf.FieldList.select_by_ncvar` to always fail
  (https://github.com/NCAS-CMS/cf-python/issues/76).
* Fixed bug that stopped 'integral' collapses working for grouped
  collapses (https://github.com/NCAS-CMS/cf-python/issues/81).
* Fixed bug that wouldn't allow the reading of a netCDF file which
  specifies Conventions other than CF
  (https://github.com/NCAS-CMS/cf-python/issues/78).

----

version 3.4.0
-------------

**2020-04-30**

* New method: `cf.Field.apply_masking`
* New method: `cf.Data.apply_masking`
* New method: `cf.Field.get_filenames` (replaces deprecated
  `cf.Field.files`)
* New method: `cf.Data.get_filenames` (replaces deprecated
  `cf.Data.files`)
* New keyword parameter to `cf.read`: ``mask``
* New keyword parameter to `cf.read`: ``warn_valid``
  (https://github.com/NCAS-CMS/cfdm/issues/30)
* New keyword parameter to `cf.write`: ``warn_valid``
  (https://github.com/NCAS-CMS/cfdm/issues/30)
* New keyword parameter to `cf.Field.nc_global_attributes`: ``values``
* Added time coordinate bounds to the polygon geometry example field
  ``6`` returned by `cf.example_field`.
* Changed dependency: ``cfdm==1.8.3``
* Changed dependency: ``cfunits>=3.2.6``
* Fixed bug in `cf.write` that caused (what are effectively)
  string-valued scalar auxiliary coordinates to not be written to disk
  as such, or even an exception to be raised.
* Fixed bug in `cf.write` that caused the ``single`` and ``double``
  keyword parameters to have no effect. This bug was introduced at
  version 3.0.0 (https://github.com/NCAS-CMS/cf-python/issues/65).
* Fixed bug in `cf.Field.has_construct` that caused it to always
  return `False` unless a construct key was used as the construct
  identity (https://github.com/NCAS-CMS/cf-python/issues/67).
  
----

version 3.3.0
-------------

**2020-04-20**

* Changed the API to `cf.Field.convolution_filter`: renamed the
  ``weights`` parameter to ``window``.
* Reinstated `True` as a permitted value of the ``weights`` keyword of
  `cf.Field.collapse` (which was deprecated at version 3.2.0).
* New method: `cf.Field.moving_window`
  (https://github.com/NCAS-CMS/cf-python/issues/44)
* New method: `cf.Data.convolution_filter`
* New keyword parameter to `cf.Field.weights`: ``axes``
* New permitted values to ``coordinate`` keyword parameter of
  `cf.Field.collapse` and `cf.Field.cumsum`: ``'minimum'``,
  ``'maximum'``
* New keyword parameter to `cf.Data.cumsum`: ``inplace``
* Fixed bug that prevented omitted the geometry type when creating
  creation commands (https://github.com/NCAS-CMS/cf-python/issues/59).
* Fixed bug that caused a failure when rolling a dimension coordinate
  construct without bounds.
  
----

version 3.2.0
-------------

**2020-04-01**

* First release for CF-1.8 (does not include netCDF hierarchical
  groups functionality)
  (https://github.com/NCAS-CMS/cf-python/issues/33)
* Deprecated `True` as a permitted value of the ``weights`` keyword of
  `cf.Field.collapse`.
* New methods: `cf.Data.compressed`, `cf.Data.diff`
* New function: `cf.implementation`
* New methods completing coverage of the inverse trigonometric and
  hyperbolic operations: `cf.Data.arccos`, `cf.Data.arccosh`,
  `cf.Data.arcsin`, `cf.Data.arctanh`.
* New keyword parameters to `cf.Field.collapse`, `cf.Field.cell_area`,
  `cf.Field.weights`: ``radius``, ``great_circle``.
* Implemented simple geometries for CF-1.8.
* Implemented string data-types for CF-1.8.
* Changed dependency: ``cfdm>=1.8.0``
* Changed dependency: ``cfunits>=3.2.5``
* Changed dependency: ``netCDF4>=1.5.3``
* Changed dependency: ``cftime>=1.1.1``
* Renamed the regridding method, i.e. option for the ``method``
  parameter to `cf.Field.regridc` and `cf.Field.regrids`, ``bilinear``
  to ``linear``, though ``bilinear`` is still supported (use of it
  gives a message as such).
* Made documentation of available `cf.Field.regridc` and
  `cf.Field.regrids` ``method`` parameters clearer & documented
  second-order conservative method.
* Fixed bug that prevented writing to ``'NETCDF3_64BIT_OFFSET'`` and
  ``'NETCDF3_64BIT_DATA'`` format files
  (https://github.com/NCAS-CMS/cfdm/issues/9).
* Fixed bug that prevented the ``select`` keyword of `cf.read` from
  working with PP and UM files
  (https://github.com/NCAS-CMS/cf-python/issues/40).
* Fixed bug that prevented the reading of PP and UM files with "zero"
  data or validity times.
* Fixed broken API reference 'source' links to code in `cfdm`.
* Fixed bug in `cf.Field.weights` with the parameter ``methods`` set
  to ``True`` where it would always error before returning dictionary
  of methods.
* Fixed bug in `cf.Data.where` that meant the units were not taken
  into account when the condition was a `cf.Query` object with
  specified units.
* Addressed many 'TODO' placeholders in the documentation.

----

version 3.1.0
-------------

**2020-01-17**

* Changed the API to `cf.Field.match_by_construct` and
  `cf.FieldList.select_by_construct`.
* Changed the default value of the `cf.Field.collapse` ``group_span``
  parameter to `True` and default value of the ``group_contiguous``
  parameter to ``1``
  (https://github.com/NCAS-CMS/cf-python/issues/28).
* Changed the default values of the `cf.Field.collapse` ``group_by``
  and ``coordinate`` parameters to `None`.
* Changed the default value of the ``identity`` parameter to `None`
  for `cf.Field.coordinate`, `cf.Field.dimension_coordinate`,
  `cf.Field.auxiliary_coordinate`, `cf.Field.field_ancillary`,
  `cf.Field.domain_ancillary`, `cf.Field.cell_method`,
  `cf.Field.cell_measure`, `cf.Field.coordinate_reference`,
  `cf.Field.domain_axis`.
* New keyword parameter to `cf.Field.weights`: ``data``.
* New keyword parameter to `cf.aggregate`: ``field_identity``
  (https://github.com/NCAS-CMS/cf-python/issues/29).
* New example field (``5``) available from `cf.example_field`.
* New regridding option: ``'conservative_2nd'``.
* Fixed bug that didn't change the units of bounds when the units of
  the coordinates were changed.
* Fixed bug in `cf.Field.domain_axis` that caused an error when no
  unique domain axis construct could be identified.
* Changed dependency:``cfunits>=3.2.4``. This fixes a bug that raised
  an exception for units specified by non-strings
  (https://github.com/NCAS-CMS/cfunits/issues/1).
* Changed dependency: ``ESMF>=to 8.0.0``. This fixes an issue with
  second-order conservative regridding, which is now fully documented
  and available.
* Converted all remaining instances of Python 2 print statements in the
  documentation API reference examples to Python 3.
* Corrected aspects of the API documentation for trigonometric functions.
* Fixed bug whereby `cf.Data.arctan` would not process bounds.
* New methods for hyperbolic operations: `cf.Data.sinh`, `cf.Data.cosh`,
  `cf.Data.tanh`, `cf.Data.arcsinh`.

----

version 3.0.6
-------------

**2019-11-27**

* New method: `cf.Field.uncompress`.
* New method: `cf.Data.uncompress`.
* New keyword parameter to `cf.environment`: ``paths``.
* Can now insert a size 1 data dimension for a new, previously
  non-existent domain axis with `cf.Field.insert_dimension`.
* Changed the default value of the ``ignore_compression`` parameter to
  `True`.
* Fixed bug that sometimes gave incorrect cell sizes from the
  `cellsize` attribute when used on multidimensional coordinates
  (https://github.com/NCAS-CMS/cf-python/issues/15).
* Fixed bug that sometimes gave an error when the LHS and RHS operands
  are swapped in field construct arithmetic
  (https://github.com/NCAS-CMS/cf-python/issues/16).
* Changed dependency: ``cfdm>=1.7.11``

----

version 3.0.5
-------------

**2019-11-14**

* New method: `cf.Field.compress`.
* New function: `cf.example_field`
* New keyword parameter to `cf.Data`: ``mask``.
* Deprecated method: `cf.Field.example_field`
* Fixed bug that didn't allow `cf.Field.cell_area` to work with
  dimension coordinates with units equivalent to metres
  (https://github.com/NCAS-CMS/cf-python/issues/12)
* Fixed bug that omitted bounds having their units changed by
  `override_units` and `override calendar`
  (https://github.com/NCAS-CMS/cf-python/issues/13).
* Removed specific user shebang from ``cfa`` script
  (https://github.com/NCAS-CMS/cf-python/pull/14).
* Changed dependency: ``cfdm>=1.7.10``. This fixes a bug that didn't
  allow CDL files to start with comments or blank lines
  (https://github.com/NCAS-CMS/cfdm/issues/5).
* Changed dependency: ``cftime>=1.0.4.2``

----

version 3.0.4
-------------

**2019-11-08**

* New methods: `cf.Field.percentile`, `cf.Field.example_field`,
  `cf.Field.creation_commands`.
* New field construct collapse methods: ``median``,
  ``mean_of_upper_decile``.
* New method: `cf.FieldList.select_field`.
* New methods: `cf.Data.median`, `cf.Data.mean_of_upper_decile`,
  `cf.Data.percentile`, `cf.Data.filled`, `cf.Data.creation_commands`.
* New keyword parameter to `cf.Data`: ``dtype``.
* Changed default ``ddof`` *back* to 1 in `cf.Data.var` and
  `cf.Data.sd` (see version 3.0.3 and
  https://github.com/NCAS-CMS/cf-python/issues/8)
* Fixed bug that sometimes caused an exception to be raised when
  metadata constructs were selected by a property value that
  legitimately contained a colon.
* Changed dependency: ``cfdm>=1.7.9``

----

version 3.0.3
-------------

**2019-11-01**

* Fixed bug (introduced at v3.0.2) that caused ``mean_absolute_value``
  collapses by `cf.Field.collapse` to be not weighted when they should
  be (https://github.com/NCAS-CMS/cf-python/issues/9)
* Changed default ``ddof`` from 0 to 1 in `cf.Data.var` and
  `cf.Data.sd` (https://github.com/NCAS-CMS/cf-python/issues/8)
   
----

version 3.0.2
-------------

**2019-10-31**

* Now reads CDL files (https://github.com/NCAS-CMS/cf-python/issues/1)
* New methods: `cf.Field.cumsum`, `cf.Field.digitize`, `cf.Field.bin`,
  `cf.Field.swapaxes`, `cf.Field.flatten`, `cf.Field.radius`.
* New function: `cf.histogram`.
* New field construct collapse methods: ``integral``,
  ``mean_absolute_value``, ``maximum_absolute_value``,
  ``minimum_absolute_value``, ``sum_of_squares``,
  ``root_mean_square``.
* New keyword parameters to `cf.Field.collapse` and
  `cf.Field.weights`: ``measure``, ``scale``, ``radius``
* New methods: `cf.Data.cumsum`, `cf.Data.digitize`,
  `cf.Data.masked_all`, `cf.Data.mean_absolute_value`,
  `cf.Data.maximum_absolute_value`, `cf.Data.minimum_absolute_value`,
  `cf.Data.sum_of_squares`, `cf.Data.root_mean_square`,
  `cf.Data.flatten`.
* Renamed `cf.default_fillvals` to `cf.default_netCDF_fillvals`.
* Changed dependency: ``cfdm>=1.7.8``. This fixes a bug that sometimes
  occurs when writing to disk and the _FillValue and data have
  different data types.
* Changed dependency: ``cfunits>=3.2.2``
* Changed dependency: ``cftime>=1.0.4.2``
* Fixed occasional failure to delete all temporary directories at
  exit.
* Fixed bug in `cf.Data.func` when overriding units. Affects all
  methods that call `cf.Data.func`, such as `cf.Data.tan` and
  `cf.Field.tan`.
* Fixed "relaxed units" behaviour in `cf.aggregate` and field
  construct arithmetic.
* Fixed bug that led to incorrect persistent entries in output of
  `cf.Field.properties`.
* Fixed bug in `cf.Data.squeeze` that sometimes created
  inconsistencies with the cyclic dimensions.
* Fixed bug in `cf.Field.mask` that assigned incorrect units to the
  result.

----

version 3.0.1
-------------

**2019-10-01**

* Updated description in ``setup.py``

----

version 3.0.0 (*first Python 3 release*)
----------------------------------------

**2019-10-01**

* Complete refactor for Python 3, including some API changes.

  Scripts written for version 2.x but running under version 3.x should
  either work as expected, or provide informative error messages on
  the new API usage. However, it is advised that the outputs of older
  scripts be checked when running with Python 3 versions of the cf
  library.
* Deprecated ``cfdump`` (its functionality is now included in
  ``cfa``).
  
----

version 2.3.8 (*last Python 2 release*)
---------------------------------------

**2019-10-07**

* In `cf.write`, can set ``single=False`` to mean ``double=True``, and
  vice versa.
* Fixed bug in `cf.aggregate` - removed overly strict test on
  dimension coordinate bounds.
* Fixed bug in `cf.read` that set the climatology attribute to True
  when there are no bounds.
* Fixed bug in `cf.write` when writing missing values (set_fill was
  off, now on)

----

version 2.3.5
-------------

**2019-04-04**

* Changed calculation of chunksize in parallel case to avoid potential
  problems and introduced a new method `cf.SET_PERFORMANCE` to tune
  the chunksize and the fraction of memory to keep free.

----

version 2.3.4
-------------

**2019-03-27**

* Fix bug in creating a during cell method during a field collapse.
	
----

version 2.3.3
-------------

**2019-03-05**

* Allow failure to compile to go through with a warning, rather than
  failing to install. if this happens, reading a PP/UM file will
  result in "Exception: Can't determine format of file test2.pp"
* Fixed bug in `cf.Field.convolution_filter` giving false error over
  units.

----
	
version 2.3.2
-------------

**2018-12-10**

* `cf.Field.regridc` now compares the units of the source and
  destination grids and converts between them if possible or raises an
  error if they are not equivalent.
	
----

version 2.3.1
-------------

**2018-11-07**

* Fixed bug in `cf.Field.regridc` that caused it to fail when
  regridding a multidimensional field along only one dimension.
* Fixed bug which in which the default logarithm is base 10, rather
  than base e
	
version 2.3.0
-------------

**2018-10-22**

* The collapse method can now be parallelised by running any cf-python
  script with mpirun if mpi4py is installed. This is an experimental
  feature and is not recommended for operational use. None of the
  parallel code is executed when a script is run in serial.
	
----

version 2.2.8
-------------

**2018-08-28**

* Bug fix: better handle subspacing by multiple multidimensional items
	
----

version 2.2.7
-------------

**2018-07-25**

* Bug fix: correctly set units of bounds when the `cf.Data` object
  inserted with insert_bounds has units of ''. In this case the bounds
  of the parent coordinate are now inherited.
	
----

version 2.2.6
-------------

**2018-07-24**

* Improved error messages
* Changed behaviour when printing reference times with a calendar of
  ``'none'`` - no longer attempts a to create a date-time
  representation
	
----

version 2.2.5
-------------

**2018-07-02**

* Fixed bug with HDF chunk sizes that prevented the writing of large
  files
	
----

version 2.2.4
-------------

**2018-06-29**

* Interim fix for with HDF chunk sizes that prevented the writing of
  large files
	
version 2.2.3
--------------
----

**2018-06-21**

* During writing, disallow the creation of netCDF variable names that
  contain characters other than letters, digits, and underscores.
	
----

version 2.2.3
-------------

**2018-06-21**

* During writing, disallow the creation of netCDF variable names that
  contain characters other than letters, digits, and underscores.
	
----

version 2.2.2
-------------

**2018-06-06**


* Fix for removing duplicated netCDF dimensions when writing data on
  (e.g.) tripolar grids.
	
----

version 2.2.1
-------------

**2018-06-05**

* Fix for calculating are weights from projection coordinates
			
version 2.2.0
-------------
----

**2018-06-04**

* Updated for `netCDF4` v1.4 `cftime` API changes
	
----

version 2.1.9
-------------

**2018-05-31**

* Allowed invalid units through. Can test with `cf.Units.isvalid`.
	
----

version 2.1.8
-------------

**2018-03-08**

* Fixed bug when weights parameter is a string in `cf.Field.collapse`
	
----

version 2.1.7
-------------

**2018-02-13**

* Fixed bug in `cf.Field.collapse` when doing climatological time
  collapse with only one period per year/day
		
----

version 2.1.6
-------------

**2018-02-09**

* Fixed bug in Variable.mask
	
----

version 2.1.4
-------------

**2018-02-09**

* Added override_calendar method to coordinates and domain ancillaries
  that changes the calendar of the bounds, too.
* Fixed bug in `cf.Data.where` when the condition is a `cf.Query`
  object.
* Fixed bug in `cf.Variable.mask`
	
----

version 2.1.3
-------------

**2018-02-07**

* Allowed `scipy` and `matplotlib` imports to be optional
	
version 2.1.2
-------------
----

**2017-11-28**

* Added ``group_span`` and ``contiguous_group`` options to
  `cf.Field.collapse`
	
----

version 2.1.1
-------------

**2017-11-10**

* Disallowed raising offset units to a power (e.g. taking the square
  of data in units of K @ 273.15).
* Removed len() of `cf.Field` (previously always, and misleadingly,
  returned 1)
* Fixed setting of cell methods after climatological time collapses
* Added printing of ncvar in `cf.Field.__str__` and `cf.Field.dump`
* Added user stash table option to ``cfa`` script
	
----

version 2.1
-----------

**2017-10-30**

* Misc. bug fixes

version 2.0.6
-------------
----

**2017-09-28**

* Removed error when `cf.read` finds no fields - an empty field list
  is now returned
* New method `cf.Field.count`

----

version 2.0.5
-------------

**2017-09-19**

* Bug fix when creating wrap-around subspaces from cyclic fields
* Fix (partial?) for memory leak when reading UM PP and fields files

----

version 2.0.4
-------------

**2017-09-15**

* submodel property for PP files
* API change for `cf.Field.axis`: now returns a `cf.DomainAxis` object
  by default
* Bug fix in `cf.Field.where`
* Bug fix when initialising a field with the source parameter
* Changed default output format to NETCDF4 (from NETCDF3_CLASSIC)

----

version 2.0.3
-------------

**2017-08-01**

----

version 2.0.1.post1
-------------------

**2017-07-12**

* Bug fix for reading DSG ragged arrays

----

version 2.0.1
-------------

**2017-07-11**

* Updated `cf.FieldList` behaviour (with reduced methods)

----

version 2.0
-----------

**2017-07-07**

* First release with full CF data model and full CF-1.6 compliance
  (including DSG)

----

version 1.5.4.post4
-------------------

**2017-07-07**

* Bug fixes to `cf.Field.regridc`

----

version 1.5.4.post1
-------------------

**2017-06-13**

* removed errant scikit import

----

version 1.5.4
-------------

**2017-06-09**

* Tripolar regridding
	
----

version 1.5.3 
-------------

**2017-05-10**

* Updated STASH code to standard_name table (with thanks to Jeff Cole)
* Fixed bug when comparing masked arrays for equality

----

version 1.5.2 
-------------

**2017-03-17**

* Fixed bug when accessing PP file whose format/endian/word-size has
  been specified

----

version 1.5.1 
-------------

**2017-03-14**

* Can specify 'pp' or 'PP' in um option to `cf.read`

----

version 1.5
-----------

**2017-02-24**

* Changed weights in calculation of variance to reliability weights
  (from frequency weights). This not only scientifically better, but
  faster, too.

----

version 1.4
-----------

**2017-02-22**

* Rounded datetime to time-since conversions to the nearest
  microsecond, to reflect the accuracy of netCDF4.netcdftime
* Removed import tests from setup.py
* New option --um to ``cfa``, ``cfdump``
* New parameter um to `cf.read`

----

version 1.3.3
-------------

**2017-01-31**

* Rounded datetime to time-since conversions to the nearest
  microsecond, to reflect the accuracy of netCDF4.netcdftime
* Fix for netCDF4.__version__ > 1.2.4 do to with datetime.calendar
  *handle with care*

----

version 1.3.2
-------------

**2016-09-21**

* Added --build-id to LDFLAGS in umread Makefile, for sake of RPM
  builds (otherwise fails when building debuginfo RPM). Pull request
  #16, thanks to Klaus Zimmermann.
* Improved test handling. Pull request #21, thanks to Klaus
  Zimmermann.
* Removed udunits2 database. This removes the modified version of the
  udunits2 database in order to avoid redundancies, possible version
  incompatibilities, and license questions. The modifications are
  instead carried out programmatically in units.py. Pull request #20,
  thanks to Klaus Zimmermann.

----

version 1.3.1
-------------

**2016-09-09**

* New method: `cf.Field.unlimited`, and new 'unlimited' parameter to
  `cf.write` and ``cfa``

----

version 1.3
-----------

**2016-09-05**

* Removed asreftime, asdatetime and dtvarray methods
* New method: `convert_reference_time` for converting reference time
  data values to have new units.

----

version 1.2.3
-------------

**2016-08-23**

* Fixed bug in `cf.Data.equals`

----

version 1.2.2
-------------

**2016-08-22**

* Fixed bug in binary operations to do with the setting of
  `Partition.part`
* Added `cf.TimeDuration` functionality to get_bounds cellsizes
  parameter. Also new parameter flt ("fraction less than") to position
  the coordinate within the cell.

----

version 1.2
-----------

**2016-07-05**

* Added HDF_chunks methods

----

version 1.1.11
--------------

**2016-07-01**

* Added cellsize option to `cf.Coordinate.get_bounds`, and fixed bugs.
* Added variable_attributes option to `cf.write`
* Added `cf.ENVIRONMENT` method

----

version 1.1.10
--------------

**2016-06-23**

* Added reference_datetime option to cf.write	
* Fixed bug in `cf.um.read.read` which incorrectly ordered vertical
  coordinates

----

version 1.1.9
-------------

**2016-06-17**

* New methods `cf.Variable.files` and `cf.Data.files`,
  `cf.Field.files` which report which files are referenced by the data
  array.
* Fix to stop partitions return `numpy.bool_` instead of
  `numpy.ndarray`
* Fix to determining cyclicity of regridded fields.
* Functionality to recursively read directories in `cf.read`, ``cfa``
  and ``cfump``
* Print warning but carry on when ESMF import fails
* Fixed bug in `cf.Field.subspace` when accessing axes derived from UM
  format files
	
----

version 1.1.8
-------------

**2016-05-18**

* Slightly changed the compression API to `cf.write`
* Added compression support to the ``cfa`` command line script
* Added functionality to change data type on writing to `cf.write` and
  ``cfa`` - both in general and for with extra convenience for the
  common case of double to single (and vice versa).
* Removed annoying debug print statements from `cf.um.read.read`

----

version 1.1.7
-------------

**2016-05-04**

* Added fix for change in numpy behaviour (`numpy.number` types do not
  support assignment)
* Added capability to load in a user STASH to standard name table:
  `cf.um.read.load_stash2standard_name`
	
----

version 1.1.6
-------------

**2016-04-27**

* Added --reference_datetime option to ``cfa``
* Bug fix to `cf.Field.collapse` when providing `cf.Query` objects via
  the group parameter
* Added auto regridding method, which is now the default
	

----

version 1.1.5 
-------------

**2016-03-03**

* Bug fix in `cf.Field.where` when using `cf.masked`
* conda installation (with thanks to Andy Heaps)
* Bug fix for type casting in `cf.Field.collapse`
* Display long_name if it exists and there is no standard_name
* Fix for compiling the UM C code on certain OSs (with thanks to Simon Wilson)
* Fixed incorrect assignment of cyclicity in `cf.Field.regrids`
* Nearest neighbour regridding in `cf.Field.regrids`
	
----

version 1.1.4 
-------------

**2016-02-09**

* Bug fix to `cf.Field.autocyclic`
* Bug fix to `cf.Field.clip` - now works when limit units are supplied
* New methods: `cf.Data.round`, `cf.Field.Round`
* Added ``lbtim`` as a `cf.Field` property when reading UM files
* Fixed coordinate creation for UM atmosphere_hybrid_height_coordinate
* Bug fix to handling of cyclic fields by `cf.Field.regrids`
* Added nearest neighbour field regridding
* Changed keyword ignore_dst_mask in `cf.Field.regrids` to
  use_dst_mask, which is false by default

----

version 1.1.3 
-------------

**2015-12-10**

* Bug fixes to `cf.Field.collapse` when the "group" parameter is used
* Correct setting of cyclic axes on regridded fields
* Updates to STASH_to_CF.txt table: 3209, 3210
	
----

version 1.1.2 
-------------

**2015-12-01**

* Updates to STASH_to_CF.txt table
* Fixed bug in decoding UM version in `cf.um.read.read`
* Fixed bug in `cf.units.Utime.num2date`
* Fixed go-slow behaviour for silly BZX, BDX in PP and fields file
  lookup headers

----

version 1.1.1
-------------

**2015-11-05**

* Fixed bug in decoding UM version in `cf.read`
	
----

version 1.1
-----------

**2015-10-28**

* Fixed bug in `cf.Units.conform`
* Changed `cf.Field.__init__` so that it works with just a data object
* Added `cf.Field.regrids` for lat-lon regridding using ESMF library
* Removed support for netCDF4-python versions < 1.1.1
* Fixed bug which made certain types of coordinate bounds
  non-contiguous after transpose
* Fixed bug with i=True in `cf.Field.where` and in
  `cf.Field.mask_invalid`
* cyclic methods now return a set, rather than a list
* Fixed bug in _write_attributes which might have slowed down some
  writes to netCDF files.
* Reduced annoying redirection in the documentation
* Added `cf.Field.field` method and added top_level keyword to
  `cf.read`
* Fixed bug in calculation of standard deviation and variance (the bug
  caused occasional crashes - no incorrect results were calculated)
* In items method (and friends), removed strict_axes keyword and added
  axes_all, axes_superset and axes_subset keywords

----

version 1.0.3
-------------

**2015-06-23**

* Added default keyword to fill_value() and fixed bugs when doing
  delattr on _fillValue and missing_value properties.

version 1.0.2
-------------

**2015-06-05**

* PyPI release

----

version 1.0.1
-------------

**2015-06-01**

* Fixed bug in when using the select keyword to `cf.read`

----

version 1.0
-----------

**2015-05-27**

* Mac OS support
* Limited Nd functionality to `cf.Field.indices`
* Correct treatment of add_offset and scale_factor
* Replaced -a with -x in ``cfa`` and ``cfdump`` scripts
* added ncvar_identities parameter to `cf.aggregate`
* Performance improvements to field subspacing
* Documentation
* Improved API to match, select, items, axes, etc.
* Reads UM fields files
* Optimised reading PP and UM fields files
* `cf.collapse` replaced by `cf.Field.collapse`
* `cf.Field.collapse` includes CF climatological time statistics

----

version 0.9.9.1
---------------

**2015-01-09**

* Fixed bug for changes to netCDF4-python library versions >= 1.1.2
* Miscellaneous bug fixes

----

version 0.9.9
-------------

**2015-01-05**

* Added netCDF4 compression options to `cf.write`.
* Added `__mod__`, `__imod__`, `__rmod__`, `ceil`, `floor`, `trunc`,
  `rint` methods to `cf.Data` and `cf.Variable`
* Added ceil, floor, trunc, rint to `cf.Data` and `cf.Variable`
* Fixed bug in which array `cf.Data.array` sometimes behaved like
  `cf.Data.varray`
* Fixed bug in `cf.netcdf.read.read` which affected reading fields
  with formula_terms.
* Refactored the test suite to use the unittest package
* Cyclic axes functionality
* Documentation updates

----

version 0.9.8.3
---------------

**2014-07-14**

* Implemented multiple grid_mappings (CF trac ticket #70)
* Improved functionality and speed of field aggregation and ``cfa``
  and ``cfdump`` command line utilities.
* Collapse methods on `cf.Data` object (min, max, mean, var, sd,
  sum, range, mid_range).
* Improved match/select functionality

----

version 0.9.8.2
---------------

**2014-03-13**

* Copes with PP fields with 365_day calendars
* Revamped CFA files in line with the evolving standard. CFA files
  from PP data created with a previous version will no longer work.

----

version 0.9.8
-------------

**2013-12-06**

* Improved API.
* Plenty of speed and memory optimisations.
* A proper treatment of datetimes.
* WGDOS-packed PP fields are now unpacked on demand.
* Fixed bug in functions.py for numpy v1.7. Fixed bug when deleting
  the 'id' attribute.
* Assign a standard name to aggregated PP fields after aggregation
  rather than before (because some stash codes are too similar,
  e.g. 407 and 408).
* New subclasses of `cf.Coordinate`: `cf.DimensionCoordinate` and
  `cf.AuxiliaryCoordinate`.
* A `cf.Units` object is now immutable.

----

version 0.9.7.1
---------------

**2013-04-26**

* Fixed endian bug in CFA-netCDF files referring to PP files
* Changed default output format to NETCDF3_CLASSIC and trap error when
  when writing unsigned integer types and the 64-bit integer type to
  file formats other than NETCDF4.
* Changed unhelpful history created when aggregating

----

version 0.9.7
-------------

**2013-04-24**

* Read and write CFA-netCDF files
* `cf.Field` creation interface
* New command line utilities: ``cfa``, ``cfdump``
* Redesigned repr, str and dump() output (which is shared with ``cfa``
  and ``cfdump``)
* Removed superseded (by ``cfa``) command line utilities ``pp2cf``,
  ``cf2cf``
* Renamed the 'subset' method to 'select'
* Now needs netCDF4-python 0.9.7 or later (and numpy 1.6 or later)

----

version 0.9.6.2
---------------

**2013-03-27**

* Fixed bug in ``cf/pp.py`` which caused the creation of incorrect
  latitude coordinate arrays.

----

version 0.9.6.1
---------------

**2013-02-20**

* Fixed bug in ``cf/netcdf.py`` which caused a failure when a file
  with badly formatted units was encountered.

----

version 0.9.6
-------------

**2012-11-27**

* Assignment to a field's data array with metadata-aware broadcasting,
  assigning to subspaces, assignment where data meets conditions,
  assignment to unmasked elements, etc. (setitem method)
* Proper treatment of the missing data mask, including metadata-aware
  assignment (setmask method)
* Proper treatment of ancillary data.
* Ancillary data and transforms are subspaced with their parent field.
* Much faster aggregation algorithm (with thanks to Jonathan
  Gregory). Also aggregates fields transforms, ancillary variables and
  flags.

----

version 0.9.5 (*first LAMA release*)
------------------------------------

**2012-10-01**

* Restructured documentation and package code files.
* Large Amounts of Massive Arrays (LAMA) functionality.
* Metadata-aware field manipulation and combination with
  metadata-aware broadcasting.
* Better treatment of cell measures.
* Slightly faster aggregation algorithm (a much improved one is in
  development).
* API changes for clarity.
* Bug fixes.
* Added 'TEMPDIR' to the `cf.CONSTANTS` dictionary
* This is a snapshot of the trunk at revision r195.

----

version 0.9.5.dev 
-----------------

**2012-09-19**

* Loads of exciting improvements - mainly LAMA functionality,
  metadata-aware field manipulation and documentation.
* This is a snapshot of the trunk at revision r185. A proper vn0.9.5
  release is imminent.

----

version 0.9.4.2
---------------

**2012-04-17**

* General bug fixes and code restructure

----

version 0.9.4
-------------

**2012-03-15**

* A proper treatment of units using the Udunits C library and the
  extra time functionality provided by the netCDF4 package.
* A command line script to do CF-netCDF to CF-netCDF via cf-python.

----

version 0.9.3.3
---------------

**2012-02-08**

* Objects renamed in line with the CF data model: `cf.Space` becomes
  `cf.Field` and `cf.Grid` becomes `cf.Space`.
* Field aggregation using the CF aggregation rules is available when
  reading fields from disk and on fields in memory. The data of a
  field resulting from aggregation are stored as a collection of the
  data from the component fields and so, as before, may be file
  pointers, arrays in memory or a mixture of these two forms.
* Units, missing data flags, dimension order, dimension direction and
  packing flags may all be different between data components and are
  conformed at the time of data access.
* Files in UK Met Office PP format may now be read into CF fields.
* A command line script for PP to CF-netCDF file conversion is
  provided.

----

version 0.9.3
-------------

**2012-01-05**

* A more consistent treatment of spaces and lists of spaces
  (`cf.Space` and `cf.SpaceList` objects respectively).
* A corrected treatment of scalar or 1-d, size 1 dimensions in the
  space and its grid.
* Data stored in `cf.Data` objects which contain metadata need to
  correctly interpret and manipulate the data. This will be
  particularly useful when data arrays spanning many files/arrays is
  implemented.

----

version 0.9.2
-------------

**2011-08-26**

* Created a ``setup.py`` script for easier installation (with thanks
  to Jeff Whitaker).
* Added support for reading OPeNDAP-hosted datasets given by URLs.
* Restructured the documentation.
* Created a test directory with scripts and sample output.
* No longer fails for unknown calendar types (such as ``'360d'``).

----

version 0.9.1
-------------

**2011-08-06**

* First release.<|MERGE_RESOLUTION|>--- conflicted
+++ resolved
@@ -9,7 +9,9 @@
 * Allow multiple conditions for the same axis in `cf.Field.subspace`
   and `cf.Field.indices`
   (https://github.com/NCAS-CMS/cf-python/issues/881)
-<<<<<<< HEAD
+* Fix bug in `cf.Field.collapse` that causes a ``ValueError`` to be raised
+  for missing external cell measures data
+  (https://github.com/NCAS-CMS/cf-python/issues/885)
 * New method: `cf.Field.create_latlon_coordinates`
   (https://github.com/NCAS-CMS/cf-python/issues/???)
 * New HEALPix methods: `cf.Field.healpix_info`,
@@ -23,11 +25,6 @@
 * New function: `cf.locate`
   (https://github.com/NCAS-CMS/cf-python/issues/???)
 * Changed dependency: ``cfdm>=1.13.0.0, <1.13.1.0``
-=======
-* Fix bug in `cf.Field.collapse` that causes a ``ValueError`` to be raised
-  for missing external cell measures data
-  (https://github.com/NCAS-CMS/cf-python/issues/885)
->>>>>>> f8c95734
 * New dependency: ``distributed>=2025.5.1``
 * New optional dependency: ``healpix>=2025.1``
 
