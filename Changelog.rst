--- conflicted
+++ resolved
@@ -3,14 +3,11 @@
 
 **202?-??-??**
 
-<<<<<<< HEAD
 * New method: `cf.Field.get_original_filenames`
   (https://github.com/NCAS-CMS/cf-python/issues/448)
-=======
 * New method: `cf.Field.to_dask_array`
 * Changed dependency: ``1.10.0.1<=cfdm<1.10.1.0``
 * New dependency: ``dask>=2022.6.0``
->>>>>>> 82279231
 
 ----
 
