--- conflicted
+++ resolved
@@ -1,4 +1,3 @@
-<<<<<<< HEAD
 Version NEXTVERSION
 ----------------
 
@@ -6,25 +5,15 @@
 
 * Read Zarr datasets with `cf.read`
   (https://github.com/NCAS-CMS/cf-python/issues/863)
-* Changed dependency: ``cfdm>=1.12.2.0, <1.12.3.0``
-
-----
-
-=======
-version NEXTVERSION
--------------------
-
-**2025-??-??**
-
 * New keyword parameter to `cf.DimensionCoordinate.create_bounds`:
   ``inplace`` (https://github.com/NCAS-CMS/cf-python/issues/855)
 * Set new minimum version of `dask`: ``2025.5.1``
   (https://github.com/NCAS-CMS/cf-python/issues/866)
+* Changed dependency: ``cfdm>=1.12.2.0, <1.12.3.0``
 * Changed dependency: ``dask>=2025.5.1``
 
 ----
-  
->>>>>>> a06275a4
+
 version 3.17.0
 --------------
 
