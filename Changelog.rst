--- conflicted
+++ resolved
@@ -3,15 +3,12 @@
 
 **2023-??-??**
 
-<<<<<<< HEAD
 * Record dimension coordinate cell characteristics
   (https://github.com/NCAS-CMS/cf-python/issues/692)
-=======
 * Fix bug in `cf.Field.match_by_construct` that always returned True for
   1-d constructs whose axis is not in the data, even when the
   criterion was not matched
   (https://github.com/NCAS-CMS/cf-python/issues/691)
->>>>>>> 88febb79
 
 version 3.15.3
 --------------
