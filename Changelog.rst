version 3.14.2
--------------

**2023-04-??**

<<<<<<< HEAD
* Fix excessive memory use arising from `cf.Field.regrids` and
  `cf.Field.Regridc`
  (https://github.com/NCAS-CMS/cf-python/issues/623)
=======
* Fixed bug in `cf.Field.read` when reading UM/PP data that are
  runlength encoded (https://github.com/NCAS-CMS/cf-python/issues/621)
* Removed benign UserWarning from `cf.Field.percentile`
  (https://github.com/NCAS-CMS/cf-python/issues/619)
>>>>>>> d88872be

----

version 3.14.1
--------------

**2023-03-10**

* Python 3.7 support removed
  (https://github.com/NCAS-CMS/cf-python/issues/611)
* New method: `cf.Field.del_properties`
  (https://github.com/NCAS-CMS/cf-python/issues/598)
* New keyword parameter to `cf.Data.concatenate`: ``relaxed_units``
  (https://github.com/NCAS-CMS/cf-python/issues/602)
* New keyword parameter to `cf.unique_constructs`:
  ``ignore_properties``
  (https://github.com/NCAS-CMS/cf-python/issues/597)
* Allow `cf.aggregate` and to retain external cell measures
  (https://github.com/NCAS-CMS/cf-python/issues/605)
* Fixed bug in `cf.Field.collapse` that always retained invalid
  vertical coordinate reference systems
  (https://github.com/NCAS-CMS/cf-python/issues/599)
* Changed dependency: ``1.10.0.3<=cfdm<1.10.1.0``
* Changed dependency: ``cfunits>=3.3.5``
* Changed dependency: ``8.0.0<=ESMPYcfdm<8.2.0``

----

version 3.14.0
--------------

**2023-01-31**

* Introduction of `dask` for all data manipulations, replacing the old
  LAMA methodology
  (e.g. https://github.com/NCAS-CMS/cf-python/issues/295,
  https://github.com/NCAS-CMS/cf-python/issues/428)
* Backwards incompatible API changes to facilitate the use of Dask
  (https://github.com/NCAS-CMS/cf-python/issues/579)
* New method: `cf.Field.get_original_filenames`
  (https://github.com/NCAS-CMS/cf-python/issues/448)
* New method: `cf.Field.to_dask_array`
* Fixed bug when reading UM stash codes that imply an area mean cell
  method (https://github.com/NCAS-CMS/cf-python/issues/487)
* New keyword parameter to `cf.write`: ``omit_data``
  (https://github.com/NCAS-CMS/cf-python/issues/477)
* New keyword parameter to `cf.read`: ``chunks``
  (https://github.com/NCAS-CMS/cf-python/pull/522)
* Extend functionality of `cf.Data.roll` and `cf.Field.roll` to allow
  multiple axes to be rolled simultaneously.
* Fixed bug that raised an exception when using the ``equal`` or
  ``exist`` keyword of `cf.aggregate`
  (https://github.com/NCAS-CMS/cf-python/issues/499)
* Fixed bug that created incorrect cyclic Voronoi bounds from
  `DimensionCoordinate.create_bounds`
  (https://github.com/NCAS-CMS/cf-python/issues/514)
* Changed dependency: ``1.10.0.2<=cfdm<1.10.1.0``
* New dependency: ``dask>=2022.12.1``

----

version 3.13.1
--------------

**2022-10-17**

* Upgrade to allow cf to work with Python 3.10
  (https://github.com/NCAS-CMS/cf-python/issues/419)
* Fixed bug when setting coordinate bounds with different units to
  their parent coordinates
  (https://github.com/NCAS-CMS/cf-python/issues/417)
* Fixed bug that created incorrect hybrid height levels when reading
  UM fields that also have pseudolevels
  (https://github.com/NCAS-CMS/cf-python/issues/468)
* Fixed bug when reading zero length netCDF or PP files caused
  cf-python to hang (https://github.com/NCAS-CMS/cf-python/issues/422)
* Changed dependency: ``1.9.0.4<=cfdm<1.9.1.0``

----

version 3.13.0
--------------

**2022-06-23**

* Fixed bug in `cf.read` when reading PP or fields files for which the
  ``um`` keyword has been set, but without the ``'version'`` key
  (https://github.com/NCAS-CMS/cf-python/issues/306)
* Fixed bug when setting the CFA "base" option to an empty string in
  `cf.write` (https://github.com/NCAS-CMS/cf-python/issues/346)
* Fixed failure from `cf.write` when writing identical (auxiliary)
  coordinates to different data variables in different groups
  (https://github.com/NCAS-CMS/cf-python/issues/336)
* Removed ``-g`` from the ``umread_lib/c-lib`` compiler options
  (https://github.com/NCAS-CMS/cf-python/pull/305)
* Updated the deprecated `distutils.version` to `packaging.version`
  (https://github.com/NCAS-CMS/cf-python/pull/324)
* Changed dependency: ``1.9.0.3<=cfdm<1.9.1.0``
* New dependency: ``packaging>=20.0``

----

version 3.12.0
--------------

**2022-01-18**

* New method: `cf.Field.grad_xy`
  (https://github.com/NCAS-CMS/cf-python/issues/292)
* New method: `cf.Field.laplacian_xy`
  (https://github.com/NCAS-CMS/cf-python/issues/292)
* New function: `cf.div_xy`
  (https://github.com/NCAS-CMS/cf-python/issues/292)
* New function: `cf.curl_xy`
  (https://github.com/NCAS-CMS/cf-python/issues/292)
* Allow element-wise comparisons with `None` on `cf.Data` and
  `cf.Field` objects (https://github.com/NCAS-CMS/cf-python/issues/281)
* Add missing closing parenthesis in `cf.Query` string representations
  (https://github.com/NCAS-CMS/cf-python/issues/279)
* Fix `cf.aggregate` failures when using the ``dimension`` keyword
  parameter (https://github.com/NCAS-CMS/cf-python/issues/283)
* Fix bug that raised error with subtraction of a `cf.TimeDuration`
  (https://github.com/NCAS-CMS/cf-python/issues/287)
* Fix bug in `cf.Field.derivative` when wrapping with periodic
  coordinates (https://github.com/NCAS-CMS/cf-python/issues/289)
* Changed dependency: ``1.9.0.1<=cfdm<1.9.1.0``
* Changed dependency: ``cfunits>=3.3.4``

----

version 3.11.0
--------------

**2021-10-08**

* Python 3.6 support removed
  (https://github.com/NCAS-CMS/cf-python/issues/208)
* Conversion of `cf.Domain` to a non-abstract that may be read from
  and written to a netCDF dataset
  (https://github.com/NCAS-CMS/cf-python/issues/220)
* New method: `cf.Domain.creation_commands`
* New method: `cf.Domain.climatological_time_axes`
* New method: `cf.AuxiliaryCoordinate.del_climatology`
* New method: `cf.AuxiliaryCoordinate.get_climatology`
* New method: `cf.AuxiliaryCoordinate.is_climatology`
* New method: `cf.AuxiliaryCoordinate.set_climatology`
* New method: `cf.DimensionCoordinate.del_climatology`
* New method: `cf.DimensionCoordinate.get_climatology`
* New method: `cf.DimensionCoordinate.is_climatology`
* New method: `cf.DimensionCoordinate.set_climatology`
* New function: `cf.unique_constructs`
* New function: `cf.example_fields`
  (https://github.com/NCAS-CMS/cf-python/issues/220)
* New keyword parameter to `cf.read`: ``cdl_string``
  (https://github.com/NCAS-CMS/cf-python/issues/171)
* Improved verbose information output from `cf.aggregate`
  (https://github.com/NCAS-CMS/cf-python/issues/228)
* Fix bug that causes a failure in `cf.aggregate` when otherwise
  aggregatable fields have non-valid units
  (https://github.com/NCAS-CMS/cf-python/issues/229)
* Fix for `cf.aggregate` failures when a datum or coordinate
  conversion parameter has an array value
  (https://github.com/NCAS-CMS/cf-python/issues/230)
* Allow for regridding using a destination field featuring size 1 dimension(s)
  (https://github.com/NCAS-CMS/cf-python/issues/250)
* Fix bug that sometimes caused `cf.Field.autocyclic` to fail when
  setting a construct that is cyclic and has a defined period
* Fix bug that sometimes caused a failure when reading PP extra data
  (https://github.com/NCAS-CMS/cf-python/issues/241)
* Changed dependency: ``1.9.0.0<=cfdm<1.9.1.0``

----
  
version 3.10.0
--------------

**2021-06-10**

* Improve performance by allowing a saved `RegridOperator` instance to
  define the regrid operator in `cf.Field.regridc` and
  `cf.Field.regrids` (https://github.com/NCAS-CMS/cf-python/issues/222)
* Fix for incorrectly formatted `logging.info` statement sometimes
  causing a hang in `cf.Field.collapse`
  (https://github.com/NCAS-CMS/cf-python/issues/217)

----

version 3.9.0
-------------

**2021-05-25**

* Construct access API changes
  (https://github.com/NCAS-CMS/cf-python/issues/201,
  https://github.com/NCAS-CMS/cf-python/issues/202,
  https://github.com/NCAS-CMS/cf-python/issues/203,
  https://github.com/NCAS-CMS/cf-python/issues/204)
* Performance enhancements
  (https://github.com/NCAS-CMS/cf-python/issues/201,
  https://github.com/NCAS-CMS/cf-python/issues/202)
* New write mode ``mode='a'`` for appending to, rather than over-writing,
  a netCDF file on disk (https://github.com/NCAS-CMS/cf-python/issues/30)
* Temporarily removed the experimental ability to parallelise the
  collapse operation with MPI
  (https://github.com/NCAS-CMS/cf-python/issues/207)
* Improved docstrings
* Fix for unlimited dimensions read from a netCDF4 sub-group having
  zero size (https://github.com/NCAS-CMS/cfdm/issues/113)
* Fixes for changes in behaviour in cftime==1.4.0
  (https://github.com/NCAS-CMS/cf-python/issues/184)
* Better error message in the case of a `numpy.ma.core.MaskError` occurring
  upon reading of CDL files with only header or coordinate information
  (https://github.com/NCAS-CMS/cf-python/issues/197)
* Changed dependency: ``1.8.9.0<=cfdm<1.8.10.0``
* Changed dependency: ``cftime>=1.5.0``
* Changed dependency: ``cfunits>=3.3.3``
* Changed dependency: ``netCDF4>=1.5.4``

----

version 3.8.0
-------------

**2020-12-18**

* The setting of global constants can now be controlled by a context
  manager (https://github.com/NCAS-CMS/cf-python/issues/154)
* Changed the behaviour of binary operations for constructs that have
  bounds (https://github.com/NCAS-CMS/cf-python/issues/146)
* Changed the behaviour of unary operations for constructs that have
  bounds (https://github.com/NCAS-CMS/cf-python/issues/147)
* New function: `cf.bounds_combination_mode`
  (https://github.com/NCAS-CMS/cf-python/issues/146)
* New method: `cf.Field.compute_vertical_coordinates`
  (https://github.com/NCAS-CMS/cf-python/issues/142)
* Fixed bug that prevented the verbosity from changing to any value
  specified as a ``verbose`` keyword parameter to `cf.aggregate` (only).
* Fixed bug that caused a failure when writing a dataset that contains
  a scalar domain ancillary construct
  (https://github.com/NCAS-CMS/cf-python/issues/152)
* Fixed bug that prevented aggregation of fields with external cell measures
  (https://github.com/NCAS-CMS/cf-python/issues/150#issuecomment-729747867)
* Fixed bug that caused rows full of zeros to appear in WGDOS packed
  UM data that contain masked points
  (https://github.com/NCAS-CMS/cf-python/issues/161)
* Changed dependency: ``1.8.8.0<=cfdm<1.8.9.0``
* Changed dependency: ``cftime>=1.3.0``
* Changed dependency: ``cfunits>=3.3.1``

----

version 3.7.0
-------------

**2020-10-15**

* Python 3.5 support deprecated (3.5 was retired on 2020-09-13)
* New method: `cf.Field.del_domain_axis`
* New method: `cf.Field._docstring_special_substitutions`
* New method: `cf.Field._docstring_substitutions`
* New method: `cf.Field._docstring_package_depth`
* New method: `cf.Field._docstring_method_exclusions`
* New keyword parameter to `cf.Field.set_data`: ``inplace``
* New keyword parameter to `cf.write`: ``coordinates``
  (https://github.com/NCAS-CMS/cf-python/issues/125)
* New keyword parameter to `cf.aggregate`: ``ignore``
  (https://github.com/NCAS-CMS/cf-python/issues/115)
* Fixed bug that caused a failure when reading a dataset with
  incompatible bounds units. Now a warning is given (controllable by
  the logging level) and the offending bounds are returned as a
  separate field construct.
* Fixed bug in `cf.aggregate` that caused it to error if either the
  `equal_all` or `exist_all` parameter were set to `True`.
* Fixed bug in `Data.percentile` that caused it to error for non-singular
  ranks if the squeeze parameter was set to `True`.
* ``cfa`` now prints error messages to the stderr stream rather than
  stdout.
* Changed dependency: ``1.8.7.0<=cfdm<1.8.8.0``
* Changed dependency: ``cfunits>=3.3.0``

----

version 3.6.0
-------------

**2020-07-24**

* Implemented the reading and writing of netCDF4 group hierarchies for
  CF-1.8 (https://github.com/NCAS-CMS/cf-python/issues/33)
* New method: `cf.Field.nc_variable_groups`
* New method: `cf.Field.nc_set_variable_groups`
* New method: `cf.Field.nc_clear_variable_groups`
* New method: `cf.Field.nc_group_attributes`
* New method: `cf.Field.nc_set_group_attribute`
* New method: `cf.Field.nc_set_group_attributes`
* New method: `cf.Field.nc_clear_group_attributes`
* New method: `cf.Field.nc_geometry_variable_groups`
* New method: `cf.Field.nc_set_geometry_variable_groups`
* New method: `cf.Field.nc_clear_geometry_variable_groups`
* New method: `cf.DomainAxis.nc_dimension_groups`
* New method: `cf.DomainAxis.nc_set_dimension_groups`
* New method: `cf.DomainAxis.nc_clear_dimension_groups`
* New keyword parameter to `cf.write`: ``group``
* Keyword parameter ``verbose`` to multiple methods now accepts named
  strings, not just the equivalent integer levels, to set verbosity.
* New function: `cf.configuration`
* Renamed to lower-case (but otherwise identical) names all functions which
  get and/or set global constants: `cf.atol`, `cf.rtol`, `cf.log_level`,
  `cf.chunksize`, `cf.collapse_parallel_mode`, `cf.free_memory`,
  `cf.free_memory_factor`, `cf.fm_threshold`, `cf.of_fraction`,
  `cf.regrid_logging`, `cf.set_performance`, `cf.tempdir`, `cf.total_memory`,
  `cf.relaxed_identities`. The upper-case names remain functional as aliases.
* Changed dependency: ``cftime>=1.2.1``
* Changed dependency: ``1.8.6.0<=cfdm<1.8.7.0``
* Changed dependency: ``cfunits>=3.2.9``

----

version 3.5.1
-------------

**2020-06-10**

* Changed dependency: ``1.8.5<=cfdm<1.9.0``
* Fixed bug (emerging from the cfdm library) that prevented the
  reading of certain netCDF files, such as those with at least one
  external variable.

----

version 3.5.0
-------------

**2020-06-09**

* Changed the API to `cf.Field.period`: Now sets and reports on the
  period of the field construct data, rather than that of its metadata
  constructs.
* Enabled configuration of the extent and nature of informational and
  warning messages output by `cf` using a logging framework (see
  points below and also https://github.com/NCAS-CMS/cf-python/issues/37)
* Changed behaviour and default of ``verbose`` keyword argument when
  available to a function/method so it interfaces with the new logging
  functionality.
* Renamed and re-mapped all ``info`` keyword arguments available to any
  function/method to ``verbose``, with equal granularity but a different
  numbering system: ``V = I + 1`` maps ``info=I`` to ``verbose=V`` except
  for the ``debug`` case of ``I=3`` mapping to ``V=-1`` (``V=0`` disables).
* New function `cf.LOG_LEVEL` to set the minimum log level for which
  messages are displayed globally, i.e. to change the project-wide
  verbosity.
* New method: `cf.Field.halo`
* New method: `cf.Data.halo`
* New keyword parameter to `cf.Data.empty`: ``fill_value``
* Changed dependency: ``1.8.4<=cfdm<1.9.0``
* Changed dependency: ``cfunits>=3.2.7``
* Changed dependency: ``cftime>=1.1.3``
* When assessing coordinate constructs for contiguousness with
  `cf.Bounds.contiguous`, allow periodic values that differ by the
  period to be considered the same
  (https://github.com/NCAS-CMS/cf-python/issues/75).
* Fixed bug in `cf.Field.regrids` that caused a failure when
  regridding from latitude-longitude to tripolar domains
  (https://github.com/NCAS-CMS/cf-python/issues/73).
* Fixed bug in `cf.Field.regrids` that caused a failure when
  regridding to tripolar domains the do not have dimension coordinate
  constructs (https://github.com/NCAS-CMS/cf-python/issues/73).
* Fixed bug in `cf.Field.regrids` and `cf.Field.regridc` that caused a
  failure when applying the destination mask to the regridded fields
  (https://github.com/NCAS-CMS/cf-python/issues/73).
* Fixed bug that caused `cf.FieldList.select_by_ncvar` to always fail
  (https://github.com/NCAS-CMS/cf-python/issues/76).
* Fixed bug that stopped 'integral' collapses working for grouped
  collapses (https://github.com/NCAS-CMS/cf-python/issues/81).
* Fixed bug that wouldn't allow the reading of a netCDF file which
  specifies Conventions other than CF
  (https://github.com/NCAS-CMS/cf-python/issues/78).

----

version 3.4.0
-------------

**2020-04-30**

* New method: `cf.Field.apply_masking`
* New method: `cf.Data.apply_masking`
* New method: `cf.Field.get_filenames` (replaces deprecated
  `cf.Field.files`)
* New method: `cf.Data.get_filenames` (replaces deprecated
  `cf.Data.files`)
* New keyword parameter to `cf.read`: ``mask``
* New keyword parameter to `cf.read`: ``warn_valid``
  (https://github.com/NCAS-CMS/cfdm/issues/30)
* New keyword parameter to `cf.write`: ``warn_valid``
  (https://github.com/NCAS-CMS/cfdm/issues/30)
* New keyword parameter to `cf.Field.nc_global_attributes`: ``values``
* Added time coordinate bounds to the polygon geometry example field
  ``6`` returned by `cf.example_field`.
* Changed dependency: ``cfdm==1.8.3``
* Changed dependency: ``cfunits>=3.2.6``
* Fixed bug in `cf.write` that caused (what are effectively)
  string-valued scalar auxiliary coordinates to not be written to disk
  as such, or even an exception to be raised.
* Fixed bug in `cf.write` that caused the ``single`` and ``double``
  keyword parameters to have no effect. This bug was introduced at
  version 3.0.0 (https://github.com/NCAS-CMS/cf-python/issues/65).
* Fixed bug in `cf.Field.has_construct` that caused it to always
  return `False` unless a construct key was used as the construct
  identity (https://github.com/NCAS-CMS/cf-python/issues/67).
  
----

version 3.3.0
-------------

**2020-04-20**

* Changed the API to `cf.Field.convolution_filter`: renamed the
  ``weights`` parameter to ``window``.
* Reinstated `True` as a permitted value of the ``weights`` keyword of
  `cf.Field.collapse` (which was deprecated at version 3.2.0).
* New method: `cf.Field.moving_window`
  (https://github.com/NCAS-CMS/cf-python/issues/44)
* New method: `cf.Data.convolution_filter`
* New keyword parameter to `cf.Field.weights`: ``axes``
* New permitted values to ``coordinate`` keyword parameter of
  `cf.Field.collapse` and `cf.Field.cumsum`: ``'minimum'``,
  ``'maximum'``
* New keyword parameter to `cf.Data.cumsum`: ``inplace``
* Fixed bug that prevented omitted the geometry type when creating
  creation commands (https://github.com/NCAS-CMS/cf-python/issues/59).
* Fixed bug that caused a failure when rolling a dimension coordinate
  construct without bounds.
  
----

version 3.2.0
-------------

**2020-04-01**

* First release for CF-1.8 (does not include netCDF hierarchical
  groups functionality)
  (https://github.com/NCAS-CMS/cf-python/issues/33)
* Deprecated `True` as a permitted value of the ``weights`` keyword of
  `cf.Field.collapse`.
* New methods: `cf.Data.compressed`, `cf.Data.diff`
* New function: `cf.implementation`
* New methods completing coverage of the inverse trigonometric and
  hyperbolic operations: `cf.Data.arccos`, `cf.Data.arccosh`,
  `cf.Data.arcsin`, `cf.Data.arctanh`.
* New keyword parameters to `cf.Field.collapse`, `cf.Field.cell_area`,
  `cf.Field.weights`: ``radius``, ``great_circle``.
* Implemented simple geometries for CF-1.8.
* Implemented string data-types for CF-1.8.
* Changed dependency: ``cfdm>=1.8.0``
* Changed dependency: ``cfunits>=3.2.5``
* Changed dependency: ``netCDF4>=1.5.3``
* Changed dependency: ``cftime>=1.1.1``
* Renamed the regridding method, i.e. option for the ``method``
  parameter to `cf.Field.regridc` and `cf.Field.regrids`, ``bilinear``
  to ``linear``, though ``bilinear`` is still supported (use of it
  gives a message as such).
* Made documentation of available `cf.Field.regridc` and
  `cf.Field.regrids` ``method`` parameters clearer & documented
  second-order conservative method.
* Fixed bug that prevented writing to ``'NETCDF3_64BIT_OFFSET'`` and
  ``'NETCDF3_64BIT_DATA'`` format files
  (https://github.com/NCAS-CMS/cfdm/issues/9).
* Fixed bug that prevented the ``select`` keyword of `cf.read` from
  working with PP and UM files
  (https://github.com/NCAS-CMS/cf-python/issues/40).
* Fixed bug that prevented the reading of PP and UM files with "zero"
  data or validity times.
* Fixed broken API reference 'source' links to code in `cfdm`.
* Fixed bug in `cf.Field.weights` with the parameter ``methods`` set
  to ``True`` where it would always error before returning dictionary
  of methods.
* Fixed bug in `cf.Data.where` that meant the units were not taken
  into account when the condition was a `cf.Query` object with
  specified units.
* Addressed many 'TODO' placeholders in the documentation.

----

version 3.1.0
-------------

**2020-01-17**

* Changed the API to `cf.Field.match_by_construct` and
  `cf.FieldList.select_by_construct`.
* Changed the default value of the `cf.Field.collapse` ``group_span``
  parameter to `True` and default value of the ``group_contiguous``
  parameter to ``1``
  (https://github.com/NCAS-CMS/cf-python/issues/28).
* Changed the default values of the `cf.Field.collapse` ``group_by``
  and ``coordinate`` parameters to `None`.
* Changed the default value of the ``identity`` parameter to `None`
  for `cf.Field.coordinate`, `cf.Field.dimension_coordinate`,
  `cf.Field.auxiliary_coordinate`, `cf.Field.field_ancillary`,
  `cf.Field.domain_ancillary`, `cf.Field.cell_method`,
  `cf.Field.cell_measure`, `cf.Field.coordinate_reference`,
  `cf.Field.domain_axis`.
* New keyword parameter to `cf.Field.weights`: ``data``.
* New keyword parameter to `cf.aggregate`: ``field_identity``
  (https://github.com/NCAS-CMS/cf-python/issues/29).
* New example field (``5``) available from `cf.example_field`.
* New regridding option: ``'conservative_2nd'``.
* Fixed bug that didn't change the units of bounds when the units of
  the coordinates were changed.
* Fixed bug in `cf.Field.domain_axis` that caused an error when no
  unique domain axis construct could be identified.
* Changed dependency:``cfunits>=3.2.4``. This fixes a bug that raised
  an exception for units specified by non-strings
  (https://github.com/NCAS-CMS/cfunits/issues/1).
* Changed dependency: ``ESMF>=to 8.0.0``. This fixes an issue with
  second-order conservative regridding, which is now fully documented
  and available.
* Converted all remaining instances of Python 2 print statements in the
  documentation API reference examples to Python 3.
* Corrected aspects of the API documentation for trigonometric functions.
* Fixed bug whereby `cf.Data.arctan` would not process bounds.
* New methods for hyperbolic operations: `cf.Data.sinh`, `cf.Data.cosh`,
  `cf.Data.tanh`, `cf.Data.arcsinh`.

----

version 3.0.6
-------------

**2019-11-27**

* New method: `cf.Field.uncompress`.
* New method: `cf.Data.uncompress`.
* New keyword parameter to `cf.environment`: ``paths``.
* Can now insert a size 1 data dimension for a new, previously
  non-existent domain axis with `cf.Field.insert_dimension`.
* Changed the default value of the ``ignore_compression`` parameter to
  `True`.
* Fixed bug that sometimes gave incorrect cell sizes from the
  `cellsize` attribute when used on multidimensional coordinates
  (https://github.com/NCAS-CMS/cf-python/issues/15).
* Fixed bug that sometimes gave an error when the LHS and RHS operands
  are swapped in field construct arithmetic
  (https://github.com/NCAS-CMS/cf-python/issues/16).
* Changed dependency: ``cfdm>=1.7.11``

----

version 3.0.5
-------------

**2019-11-14**

* New method: `cf.Field.compress`.
* New function: `cf.example_field`
* New keyword parameter to `cf.Data`: ``mask``.
* Deprecated method: `cf.Field.example_field`
* Fixed bug that didn't allow `cf.Field.cell_area` to work with
  dimension coordinates with units equivalent to metres
  (https://github.com/NCAS-CMS/cf-python/issues/12)
* Fixed bug that omitted bounds having their units changed by
  `override_units` and `override calendar`
  (https://github.com/NCAS-CMS/cf-python/issues/13).
* Removed specific user shebang from ``cfa`` script
  (https://github.com/NCAS-CMS/cf-python/pull/14).
* Changed dependency: ``cfdm>=1.7.10``. This fixes a bug that didn't
  allow CDL files to start with comments or blank lines
  (https://github.com/NCAS-CMS/cfdm/issues/5).
* Changed dependency: ``cftime>=1.0.4.2``

----

version 3.0.4
-------------

**2019-11-08**

* New methods: `cf.Field.percentile`, `cf.Field.example_field`,
  `cf.Field.creation_commands`.
* New field construct collapse methods: ``median``,
  ``mean_of_upper_decile``.
* New method: `cf.FieldList.select_field`.
* New methods: `cf.Data.median`, `cf.Data.mean_of_upper_decile`,
  `cf.Data.percentile`, `cf.Data.filled`, `cf.Data.creation_commands`.
* New keyword parameter to `cf.Data`: ``dtype``.
* Changed default ``ddof`` *back* to 1 in `cf.Data.var` and
  `cf.Data.sd` (see version 3.0.3 and
  https://github.com/NCAS-CMS/cf-python/issues/8)
* Fixed bug that sometimes caused an exception to be raised when
  metadata constructs were selected by a property value that
  legitimately contained a colon.
* Changed dependency: ``cfdm>=1.7.9``

----

version 3.0.3
-------------

**2019-11-01**

* Fixed bug (introduced at v3.0.2) that caused ``mean_absolute_value``
  collapses by `cf.Field.collapse` to be not weighted when they should
  be (https://github.com/NCAS-CMS/cf-python/issues/9)
* Changed default ``ddof`` from 0 to 1 in `cf.Data.var` and
  `cf.Data.sd` (https://github.com/NCAS-CMS/cf-python/issues/8)
   
----

version 3.0.2
-------------

**2019-10-31**

* Now reads CDL files (https://github.com/NCAS-CMS/cf-python/issues/1)
* New methods: `cf.Field.cumsum`, `cf.Field.digitize`, `cf.Field.bin`,
  `cf.Field.swapaxes`, `cf.Field.flatten`, `cf.Field.radius`.
* New function: `cf.histogram`.
* New field construct collapse methods: ``integral``,
  ``mean_absolute_value``, ``maximum_absolute_value``,
  ``minimum_absolute_value``, ``sum_of_squares``,
  ``root_mean_square``.
* New keyword parameters to `cf.Field.collapse` and
  `cf.Field.weights`: ``measure``, ``scale``, ``radius``
* New methods: `cf.Data.cumsum`, `cf.Data.digitize`,
  `cf.Data.masked_all`, `cf.Data.mean_absolute_value`,
  `cf.Data.maximum_absolute_value`, `cf.Data.minimum_absolute_value`,
  `cf.Data.sum_of_squares`, `cf.Data.root_mean_square`,
  `cf.Data.flatten`.
* Renamed `cf.default_fillvals` to `cf.default_netCDF_fillvals`.
* Changed dependency: ``cfdm>=1.7.8``. This fixes a bug that sometimes
  occurs when writing to disk and the _FillValue and data have
  different data types.
* Changed dependency: ``cfunits>=3.2.2``
* Changed dependency: ``cftime>=1.0.4.2``
* Fixed occasional failure to delete all temporary directories at
  exit.
* Fixed bug in `cf.Data.func` when overriding units. Affects all
  methods that call `cf.Data.func`, such as `cf.Data.tan` and
  `cf.Field.tan`.
* Fixed "relaxed units" behaviour in `cf.aggregate` and field
  construct arithmetic.
* Fixed bug that led to incorrect persistent entries in output of
  `cf.Field.properties`.
* Fixed bug in `cf.Data.squeeze` that sometimes created
  inconsistencies with the cyclic dimensions.
* Fixed bug in `cf.Field.mask` that assigned incorrect units to the
  result.

----

version 3.0.1
-------------

**2019-10-01**

* Updated description in ``setup.py``

----

version 3.0.0 (*first Python 3 version*)
----------------------------------------

**2019-10-01**

* Complete refactor for Python 3, including some API changes.

  Scripts written for version 2.x but running under version 3.x should
  either work as expected, or provide informative error messages on
  the new API usage. However, it is advised that the outputs of older
  scripts be checked when running with Python 3 versions of the cf
  library.
* Deprecated ``cfdump`` (its functionality is now included in
  ``cfa``).
  
----

version 2.3.8 (*last Python 2 version*)
---------------------------------------

**2019-10-07**

* In `cf.write`, can set ``single=False`` to mean ``double=True``, and
  vice versa.
* Fixed bug in `cf.aggregate` - removed overly strict test on
  dimension coordinate bounds.
* Fixed bug in `cf.read` that set the climatology attribute to True
  when there are no bounds.
* Fixed bug in `cf.write` when writing missing values (set_fill was
  off, now on)

----

version 2.3.5
-------------

**2019-04-04**

* Changed calculation of chunksize in parallel case to avoid potential
  problems and introduced a new method `cf.SET_PERFORMANCE` to tune
  the chunksize and the fraction of memory to keep free.

----

version 2.3.4
-------------

**2019-03-27**

* Fix bug in creating a during cell method during a field collapse.
	
----

version 2.3.3
-------------

**2019-03-05**

* Allow failure to compile to go through with a warning, rather than
  failing to install. if this happens, reading a PP/UM file will
  result in "Exception: Can't determine format of file test2.pp"
* Fixed bug in `cf.Field.convolution_filter` giving false error over
  units.

----
	
version 2.3.2
-------------

**2018-12-10**

* `cf.Field.regridc` now compares the units of the source and
  destination grids and converts between them if possible or raises an
  error if they are not equivalent.
	
----

version 2.3.1
-------------

**2018-11-07**

* Fixed bug in `cf.Field.regridc` that caused it to fail when
  regridding a multidimensional field along only one dimension.
* Fixed bug which in which the default logarithm is base 10, rather
  than base e
	
version 2.3.0
-------------

**2018-10-22**

* The collapse method can now be parallelised by running any cf-python
  script with mpirun if mpi4py is installed. This is an experimental
  feature and is not recommended for operational use. None of the
  parallel code is executed when a script is run in serial.
	
----

version 2.2.8
-------------

**2018-08-28**

* Bug fix: better handle subspacing by multiple multidimensional items
	
----

version 2.2.7
-------------

**2018-07-25**

* Bug fix: correctly set units of bounds when the `cf.Data` object
  inserted with insert_bounds has units of ''. In this case the bounds
  of the parent coordinate are now inherited.
	
----

version 2.2.6
-------------

**2018-07-24**

* Improved error messages
* Changed behaviour when printing reference times with a calendar of
  ``'none'`` - no longer attempts a to create a date-time
  representation
	
----

version 2.2.5
-------------

**2018-07-02**

* Fixed bug with HDF chunk sizes that prevented the writing of large
  files
	
----

version 2.2.4
-------------

**2018-06-29**

* Interim fix for with HDF chunk sizes that prevented the writing of
  large files
	
version 2.2.3
--------------
----

**2018-06-21**

* During writing, disallow the creation of netCDF variable names that
  contain characters other than letters, digits, and underscores.
	
----

version 2.2.3
-------------

**2018-06-21**

* During writing, disallow the creation of netCDF variable names that
  contain characters other than letters, digits, and underscores.
	
----

version 2.2.2
-------------

**2018-06-06**


* Fix for removing duplicated netCDF dimensions when writing data on
  (e.g.) tripolar grids.
	
----

version 2.2.1
-------------

**2018-06-05**

* Fix for calculating are weights from projection coordinates
			
version 2.2.0
-------------
----

**2018-06-04**

* Updated for `netCDF4` v1.4 `cftime` API changes
	
----

version 2.1.9
-------------

**2018-05-31**

* Allowed invalid units through. Can test with `cf.Units.isvalid`.
	
----

version 2.1.8
-------------

**2018-03-08**

* Fixed bug when weights parameter is a string in `cf.Field.collapse`
	
----

version 2.1.7
-------------

**2018-02-13**

* Fixed bug in `cf.Field.collapse` when doing climatological time
  collapse with only one period per year/day
		
----

version 2.1.6
-------------

**2018-02-09**

* Fixed bug in Variable.mask
	
----

version 2.1.4
-------------

**2018-02-09**

* Added override_calendar method to coordinates and domain ancillaries
  that changes the calendar of the bounds, too.
* Fixed bug in `cf.Data.where` when the condition is a `cf.Query`
  object.
* Fixed bug in `cf.Variable.mask`
	
----

version 2.1.3
-------------

**2018-02-07**

* Allowed `scipy` and `matplotlib` imports to be optional
	
version 2.1.2
-------------
----

**2017-11-28**

* Added ``group_span`` and ``contiguous_group`` options to
  `cf.Field.collapse`
	
----

version 2.1.1
-------------

**2017-11-10**

* Disallowed raising offset units to a power (e.g. taking the square
  of data in units of K @ 273.15).
* Removed len() of `cf.Field` (previously always, and misleadingly,
  returned 1)
* Fixed setting of cell methods after climatological time collapses
* Added printing of ncvar in `cf.Field.__str__` and `cf.Field.dump`
* Added user stash table option to ``cfa`` script
	
----

version 2.1
-----------

**2017-10-30**

* Misc. bug fixes

version 2.0.6
-------------
----

**2017-09-28**

* Removed error when `cf.read` finds no fields - an empty field list
  is now returned
* New method `cf.Field.count`

----

version 2.0.5
-------------

**2017-09-19**

* Bug fix when creating wrap-around subspaces from cyclic fields
* Fix (partial?) for memory leak when reading UM PP and fields files

----

version 2.0.4
-------------

**2017-09-15**

* submodel property for PP files
* API change for `cf.Field.axis`: now returns a `cf.DomainAxis` object
  by default
* Bug fix in `cf.Field.where`
* Bug fix when initialising a field with the source parameter
* Changed default output format to NETCDF4 (from NETCDF3_CLASSIC)

----

version 2.0.3
-------------

**2017-08-01**

----

version 2.0.1.post1
-------------------

**2017-07-12**

* Bug fix for reading DSG ragged arrays

----

version 2.0.1
-------------

**2017-07-11**

* Updated `cf.FieldList` behaviour (with reduced methods)

----

version 2.0
-----------

**2017-07-07**

* First release with full CF data model and full CF-1.6 compliance
  (including DSG)

----

version 1.5.4.post4
-------------------

**2017-07-07**

* Bug fixes to `cf.Field.regridc`

----

version 1.5.4.post1
-------------------

**2017-06-13**

* removed errant scikit import

----

version 1.5.4
-------------

**2017-06-09**

* Tripolar regridding
	
----

version 1.5.3 
-------------

**2017-05-10**

* Updated STASH code to standard_name table (with thanks to Jeff Cole)
* Fixed bug when comparing masked arrays for equality

----

version 1.5.2 
-------------

**2017-03-17**

* Fixed bug when accessing PP file whose format/endian/word-size has
  been specified

----

version 1.5.1 
-------------

**2017-03-14**

* Can specify 'pp' or 'PP' in um option to `cf.read`

----

version 1.5
-----------

**2017-02-24**

* Changed weights in calculation of variance to reliability weights
  (from frequency weights). This not only scientifically better, but
  faster, too.

----

version 1.4
-----------

**2017-02-22**

* Rounded datetime to time-since conversions to the nearest
  microsecond, to reflect the accuracy of netCDF4.netcdftime
* Removed import tests from setup.py
* New option --um to ``cfa``, ``cfdump``
* New parameter um to `cf.read`

----

version 1.3.3
-------------

**2017-01-31**

* Rounded datetime to time-since conversions to the nearest
  microsecond, to reflect the accuracy of netCDF4.netcdftime
* Fix for netCDF4.__version__ > 1.2.4 do to with datetime.calendar
  *handle with care*

----

version 1.3.2
-------------

**2016-09-21**

* Added --build-id to LDFLAGS in umread Makefile, for sake of RPM
  builds (otherwise fails when building debuginfo RPM). Pull request
  #16, thanks to Klaus Zimmermann.
* Improved test handling. Pull request #21, thanks to Klaus
  Zimmermann.
* Removed udunits2 database. This removes the modified version of the
  udunits2 database in order to avoid redundancies, possible version
  incompatibilities, and license questions. The modifications are
  instead carried out programmatically in units.py. Pull request #20,
  thanks to Klaus Zimmermann.

----

version 1.3.1
-------------

**2016-09-09**

* New method: `cf.Field.unlimited`, and new 'unlimited' parameter to
  `cf.write` and ``cfa``

----

version 1.3
-----------

**2016-09-05**

* Removed asreftime, asdatetime and dtvarray methods
* New method: `convert_reference_time` for converting reference time
  data values to have new units.

----

version 1.2.3
-------------

**2016-08-23**

* Fixed bug in `cf.Data.equals`

----

version 1.2.2
-------------

**2016-08-22**

* Fixed bug in binary operations to do with the setting of
  `Partition.part`
* Added `cf.TimeDuration` functionality to get_bounds cellsizes
  parameter. Also new parameter flt ("fraction less than") to position
  the coordinate within the cell.

----

version 1.2
-----------

**2016-07-05**

* Added HDF_chunks methods

----

version 1.1.11
--------------

**2016-07-01**

* Added cellsize option to `cf.Coordinate.get_bounds`, and fixed bugs.
* Added variable_attributes option to `cf.write`
* Added `cf.ENVIRONMENT` method

----

version 1.1.10
--------------

**2016-06-23**

* Added reference_datetime option to cf.write	
* Fixed bug in `cf.um.read.read` which incorrectly ordered vertical
  coordinates

----

version 1.1.9
-------------

**2016-06-17**

* New methods `cf.Variable.files` and `cf.Data.files`,
  `cf.Field.files` which report which files are referenced by the data
  array.
* Fix to stop partitions return `numpy.bool_` instead of
  `numpy.ndarray`
* Fix to determining cyclicity of regridded fields.
* Functionality to recursively read directories in `cf.read`, ``cfa``
  and ``cfump``
* Print warning but carry on when ESMF import fails
* Fixed bug in `cf.Field.subspace` when accessing axes derived from UM
  format files
	
----

version 1.1.8
-------------

**2016-05-18**

* Slightly changed the compression API to `cf.write`
* Added compression support to the ``cfa`` command line script
* Added functionality to change data type on writing to `cf.write` and
  ``cfa`` - both in general and for with extra convenience for the
  common case of double to single (and vice versa).
* Removed annoying debug print statements from `cf.um.read.read`

----

version 1.1.7
-------------

**2016-05-04**

* Added fix for change in numpy behaviour (`numpy.number` types do not
  support assignment)
* Added capability to load in a user STASH to standard name table:
  `cf.um.read.load_stash2standard_name`
	
----

version 1.1.6
-------------

**2016-04-27**

* Added --reference_datetime option to ``cfa``
* Bug fix to `cf.Field.collapse` when providing `cf.Query` objects via
  the group parameter
* Added auto regridding method, which is now the default
	

----

version 1.1.5 
-------------

**2016-03-03**

* Bug fix in `cf.Field.where` when using `cf.masked`
* conda installation (with thanks to Andy Heaps)
* Bug fix for type casting in `cf.Field.collapse`
* Display long_name if it exists and there is no standard_name
* Fix for compiling the UM C code on certain OSs (with thanks to Simon Wilson)
* Fixed incorrect assignment of cyclicity in `cf.Field.regrids`
* Nearest neighbour regridding in `cf.Field.regrids`
	
----

version 1.1.4 
-------------

**2016-02-09**

* Bug fix to `cf.Field.autocyclic`
* Bug fix to `cf.Field.clip` - now works when limit units are supplied
* New methods: `cf.Data.round`, `cf.Field.Round`
* Added ``lbtim`` as a `cf.Field` property when reading UM files
* Fixed coordinate creation for UM atmosphere_hybrid_height_coordinate
* Bug fix to handling of cyclic fields by `cf.Field.regrids`
* Added nearest neighbour field regridding
* Changed keyword ignore_dst_mask in `cf.Field.regrids` to
  use_dst_mask, which is false by default

----

version 1.1.3 
-------------

**2015-12-10**

* Bug fixes to `cf.Field.collapse` when the "group" parameter is used
* Correct setting of cyclic axes on regridded fields
* Updates to STASH_to_CF.txt table: 3209, 3210
	
----

version 1.1.2 
-------------

**2015-12-01**

* Updates to STASH_to_CF.txt table
* Fixed bug in decoding UM version in `cf.um.read.read`
* Fixed bug in `cf.units.Utime.num2date`
* Fixed go-slow behaviour for silly BZX, BDX in PP and fields file
  lookup headers

----

version 1.1.1
-------------

**2015-11-05**

* Fixed bug in decoding UM version in `cf.read`
	
----

version 1.1
-----------

**2015-10-28**

* Fixed bug in `cf.Units.conform`
* Changed `cf.Field.__init__` so that it works with just a data object
* Added `cf.Field.regrids` for lat-lon regridding using ESMF library
* Removed support for netCDF4-python versions < 1.1.1
* Fixed bug which made certain types of coordinate bounds
  non-contiguous after transpose
* Fixed bug with i=True in `cf.Field.where` and in
  `cf.Field.mask_invalid`
* cyclic methods now return a set, rather than a list
* Fixed bug in _write_attributes which might have slowed down some
  writes to netCDF files.
* Reduced annoying redirection in the documentation
* Added `cf.Field.field` method and added top_level keyword to
  `cf.read`
* Fixed bug in calculation of standard deviation and variance (the bug
  caused occasional crashes - no incorrect results were calculated)
* In items method (and friends), removed strict_axes keyword and added
  axes_all, axes_superset and axes_subset keywords

----

version 1.0.3
-------------

**2015-06-23**

* Added default keyword to fill_value() and fixed bugs when doing
  delattr on _fillValue and missing_value properties.

version 1.0.2
-------------

**2015-06-05**

* PyPI release

----

version 1.0.1
-------------

**2015-06-01**

* Fixed bug in when using the select keyword to `cf.read`

----

version 1.0
-----------

**2015-05-27**

* Mac OS support
* Limited Nd functionality to `cf.Field.indices`
* Correct treatment of add_offset and scale_factor
* Replaced -a with -x in ``cfa`` and ``cfdump`` scripts
* added ncvar_identities parameter to `cf.aggregate`
* Performance improvements to field subspacing
* Documentation
* Improved API to match, select, items, axes, etc.
* Reads UM fields files
* Optimised reading PP and UM fields files
* `cf.collapse` replaced by `cf.Field.collapse`
* `cf.Field.collapse` includes CF climatological time statistics

----

version 0.9.9.1
---------------

**2015-01-09**

* Fixed bug for changes to netCDF4-python library versions >= 1.1.2
* Miscellaneous bug fixes

----

version 0.9.9
-------------

**2015-01-05**

* Added netCDF4 compression options to `cf.write`.
* Added `__mod__`, `__imod__`, `__rmod__`, `ceil`, `floor`, `trunc`,
  `rint` methods to `cf.Data` and `cf.Variable`
* Added ceil, floor, trunc, rint to `cf.Data` and `cf.Variable`
* Fixed bug in which array `cf.Data.array` sometimes behaved like
  `cf.Data.varray`
* Fixed bug in `cf.netcdf.read.read` which affected reading fields
  with formula_terms.
* Refactored the test suite to use the unittest package
* Cyclic axes functionality
* Documentation updates

----

version 0.9.8.3
---------------

**2014-07-14**

* Implemented multiple grid_mappings (CF trac ticket #70)
* Improved functionality and speed of field aggregation and ``cfa``
  and ``cfdump`` command line utilities.
* Collapse methods on `cf.Data` object (min, max, mean, var, sd,
  sum, range, mid_range).
* Improved match/select functionality

----

version 0.9.8.2
---------------

**2014-03-13**

* Copes with PP fields with 365_day calendars
* Revamped CFA files in line with the evolving standard. CFA files
  from PP data created with a previous version will no longer work.

----

version 0.9.8
-------------

**2013-12-06**

* Improved API.
* Plenty of speed and memory optimisations.
* A proper treatment of datetimes.
* WGDOS-packed PP fields are now unpacked on demand.
* Fixed bug in functions.py for numpy v1.7. Fixed bug when deleting
  the 'id' attribute.
* Assign a standard name to aggregated PP fields after aggregation
  rather than before (because some stash codes are too similar,
  e.g. 407 and 408).
* New subclasses of `cf.Coordinate`: `cf.DimensionCoordinate` and
  `cf.AuxiliaryCoordinate`.
* A `cf.Units` object is now immutable.

----

version 0.9.7.1
---------------

**2013-04-26**

* Fixed endian bug in CFA-netCDF files referring to PP files
* Changed default output format to NETCDF3_CLASSIC and trap error when
  when writing unsigned integer types and the 64-bit integer type to
  file formats other than NETCDF4.
* Changed unhelpful history created when aggregating

----

version 0.9.7
-------------

**2013-04-24**

* Read and write CFA-netCDF files
* `cf.Field` creation interface
* New command line utilities: ``cfa``, ``cfdump``
* Redesigned repr, str and dump() output (which is shared with ``cfa``
  and ``cfdump``)
* Removed superseded (by ``cfa``) command line utilities ``pp2cf``,
  ``cf2cf``
* Renamed the 'subset' method to 'select'
* Now needs netCDF4-python 0.9.7 or later (and numpy 1.6 or later)

----

version 0.9.6.2
---------------

**2013-03-27**

* Fixed bug in ``cf/pp.py`` which caused the creation of incorrect
  latitude coordinate arrays.

----

version 0.9.6.1
---------------

**2013-02-20**

* Fixed bug in ``cf/netcdf.py`` which caused a failure when a file
  with badly formatted units was encountered.

----

version 0.9.6
-------------

**2012-11-27**

* Assignment to a field's data array with metadata-aware broadcasting,
  assigning to subspaces, assignment where data meets conditions,
  assignment to unmasked elements, etc. (setitem method)
* Proper treatment of the missing data mask, including metadata-aware
  assignment (setmask method)
* Proper treatment of ancillary data.
* Ancillary data and transforms are subspaced with their parent field.
* Much faster aggregation algorithm (with thanks to Jonathan
  Gregory). Also aggregates fields transforms, ancillary variables and
  flags.

----

version 0.9.5
-------------

**2012-10-01**

* Restructured documentation and package code files.
* Large Amounts of Massive Arrays (LAMA) functionality.
* Metadata-aware field manipulation and combination with
  metadata-aware broadcasting.
* Better treatment of cell measures.
* Slightly faster aggregation algorithm (a much improved one is in
  development).
* API changes for clarity.
* Bug fixes.
* Added 'TEMPDIR' to the `cf.CONSTANTS` dictionary
* This is a snapshot of the trunk at revision r195.

----

version 0.9.5.dev
-----------------

**2012-09-19**

* Loads of exciting improvements - mainly LAMA functionality,
  metadata-aware field manipulation and documentation.
* This is a snapshot of the trunk at revision r185. A proper vn0.9.5
  release is imminent.

----

version 0.9.4.2
---------------

**2012-04-17**

* General bug fixes and code restructure

----

version 0.9.4
-------------

**2012-03-15**

* A proper treatment of units using the Udunits C library and the
  extra time functionality provided by the netCDF4 package.
* A command line script to do CF-netCDF to CF-netCDF via cf-python.

----

version 0.9.3.3
---------------

**2012-02-08**

* Objects renamed in line with the CF data model: `cf.Space` becomes
  `cf.Field` and `cf.Grid` becomes `cf.Space`.
* Field aggregation using the CF aggregation rules is available when
  reading fields from disk and on fields in memory. The data of a
  field resulting from aggregation are stored as a collection of the
  data from the component fields and so, as before, may be file
  pointers, arrays in memory or a mixture of these two forms.
* Units, missing data flags, dimension order, dimension direction and
  packing flags may all be different between data components and are
  conformed at the time of data access.
* Files in UK Met Office PP format may now be read into CF fields.
* A command line script for PP to CF-netCDF file conversion is
  provided.

----

version 0.9.3
-------------

**2012-01-05**

* A more consistent treatment of spaces and lists of spaces
  (`cf.Space` and `cf.SpaceList` objects respectively).
* A corrected treatment of scalar or 1-d, size 1 dimensions in the
  space and its grid.
* Data stored in `cf.Data` objects which contain metadata need to
  correctly interpret and manipulate the data. This will be
  particularly useful when data arrays spanning many files/arrays is
  implemented.

----

version 0.9.2
-------------

**2011-08-26**

* Created a ``setup.py`` script for easier installation (with thanks
  to Jeff Whitaker).
* Added support for reading OPeNDAP-hosted datasets given by URLs.
* Restructured the documentation.
* Created a test directory with scripts and sample output.
* No longer fails for unknown calendar types (such as ``'360d'``).

----

version 0.9.1
-------------

**2011-08-06**

* First release.<|MERGE_RESOLUTION|>--- conflicted
+++ resolved
@@ -3,16 +3,13 @@
 
 **2023-04-??**
 
-<<<<<<< HEAD
 * Fix excessive memory use arising from `cf.Field.regrids` and
   `cf.Field.Regridc`
   (https://github.com/NCAS-CMS/cf-python/issues/623)
-=======
 * Fixed bug in `cf.Field.read` when reading UM/PP data that are
   runlength encoded (https://github.com/NCAS-CMS/cf-python/issues/621)
 * Removed benign UserWarning from `cf.Field.percentile`
   (https://github.com/NCAS-CMS/cf-python/issues/619)
->>>>>>> d88872be
 
 ----
 
