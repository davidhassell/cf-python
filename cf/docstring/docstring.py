"""Define docstring substitutions.

Text to be replaced is specified as a key in the returned dictionary,
with the replacement text defined by the corresponding value.

Special docstring substitutions, as defined by a class's
`_docstring_special_substitutions` method, may be used in the
replacement text, and will be substituted as usual.

Replacement text may not contain other non-special substitutions.

Keys must be `str` or `re.Pattern` objects:

* If a key is a `str` then the corresponding value must be a string.

* If a key is a `re.Pattern` object then the corresponding value must
  be a string or a callable, as accepted by the `re.Pattern.sub`
  method.

.. versionadded:: 3.7.0

"""
_docstring_substitution_definitions = {
    # ----------------------------------------------------------------
    # General substitutions (not indent-dependent)
    # ----------------------------------------------------------------
    "{{repr}}": "CF ",
    # ----------------------------------------------------------------
    # Class description substitutions (1 level of indentation)
    # ----------------------------------------------------------------
    "{{formula terms links}}": """See CF section 4.3.3 "Parametric Vertical Coordinate" and CF
    Appendix D "Parametric Vertical Coordinates" for details.""",
    # ----------------------------------------------------------------
    # Class description substitutions (1 level of indentation)
    # ----------------------------------------------------------------
    #
    # ----------------------------------------------------------------
    # Method description substitutions (2 levels of indentation)
    # ----------------------------------------------------------------
    # List comparison
    "{{List comparison}}": """Each construct in the list is compared with its `!equals`
        method, rather than the ``==`` operator.""",
    # regridding overview
    "{{regridding overview}}": """Regridding is the process of interpolating the field data
        values while preserving the qualities of the original data,
        and the metadata of the unaffected axes. The metadata for the
        regridded axes are taken from the *dst* parameter.""",
    # regrid Masked cells
    "{{regrid Masked cells}}": """**Masked cells**

        By default, the data mask of the source data is taken into
        account during the regridding process, but the destination
        grid mask is not. This behaviour may be changed with the
        *use_src_mask* and *use_dst_mask* parameters.

        In general the source data may be arbitrarily masked, meaning
        that the mask for the regridding axes may vary along the
        non-regridding axes. The exceptions to this are for
        second-order conservative, patch recovery regridding, and
        nearest source to destination methods, for which the mask of
        the regridding axes must be the same across all non-regridding
        axes. In these special cases an exception will be raised if
        the source data mask does not meet this requirement.""",
    # regrid Implementation
    "{{regrid Implementation}}": """**Implementation**

        The interpolation is carried out using regridding weights
        calculated by the `esmpy` package, a Python interface to the
        Earth System Modeling Framework (ESMF) regridding utility:
        `https://earthsystemmodeling.org/regrid`_. Outside of `esmpy`,
        these weights are then modified for masked cells (if required)
        and the regridded data are created as the dot product of the
        weights with the source data. (Note that whilst the `esmpy`
        package is able to also create the regridded data from its
        weights, this feature can't be integrated with the `dask`
        framework that underpins the field's data.)""",
    # regrid Logging
    "{{regrid Logging}}": """**Logging**

        Whether `esmpy` logging is enabled or not is determined by
        `cf.regrid_logging`. If it is logging takes place after every
        call. By default logging is disabled.""",
    # ----------------------------------------------------------------
    # Method description substitutions (3 levels of indentation)
    # ----------------------------------------------------------------
    # i: deprecated at version 3.0.0
    "{{i: deprecated at version 3.0.0}}": """i: deprecated at version 3.0.0
                Use the *inplace* parameter instead.""",
    # default_to_zero: `bool`, optional
    "{{default_to_zero: `bool`, optional}}": """default_to_zero: `bool`, optional
                If False then do not assume that missing terms have a
                value of zero. By default a missing term is assumed to
                be zero.""",
    # key: `bool`, optional
    "{{key: `bool`, optional}}": """key: `bool`, optional
                If True then return the selected construct
                identifier. By default the construct itself is
                returned.""",
    # item: `bool`, optional
    "{{item: `bool`, optional}}": """item: `bool`, optional
                If True then return the selected construct identifier
                and the construct itself. By default the construct
                itself is returned. If *key* is True then *item* is
                ignored.""",
    # method: `str`, optional
    "{{method: `str` or `None`, optional}}": """method: `str` or `None`, optional
                Specify the regridding interpolation method. This
                parameter must be set unless *dst* is a
                `RegridOperator`, when the *method* is ignored.

                The *method* parameter may be one of the following:

                * ``'linear'``: Bilinear interpolation.

                * ``'bilinear'``: Deprecated alias for ``'linear'``.

                * ``'conservative_1st'``: First order conservative
                  interpolation. Preserves the area integral of the
                  data across the interpolation from source to
                  destination. It uses the proportion of the area of
                  the overlapping source and destination cells to
                  determine appropriate weights.

                * ``'conservative'``: Alias for ``'conservative_1st'``

                * ``'conservative_2nd'``: Second-order conservative
                  interpolation. As with first order conservative
                  interpolation, preserves the area integral of the
                  field between source and destination using a
                  weighted sum, with weights based on the
                  proportionate area of intersection. In addition the
                  second-order conservative method takes the source
                  gradient into account, so it yields a smoother
                  destination field that typically better matches the
                  source data.

                * ``'patch'`` Patch recovery interpolation. A second
                  degree 2-d polynomial regridding method, which uses
                  a least squares algorithm to calculate the
                  polynomials. This method typically results in
                  better approximations to values and derivatives when
                  compared to bilinear interpolation.

                * ``'nearest_stod'``: Nearest neighbour interpolation
                  for which each destination point is mapped to the
                  closest source point. Useful for extrapolation of
                  categorical data. Some destination cells may be
                  unmapped.

                * ``'nearest_dtos'``: Nearest neighbour interpolation
                  for which each source point is mapped to the
                  destination point. Useful for extrapolation of
                  categorical data. All destination cells will be
                  mapped.

                * `None`: This is the default and can only be used
                  when *dst* is a `RegridOperator`.""",
    # radius: optional
    "{{radius: optional}}": """radius: optional
                Specify the radius of the latitude-longitude plane
                defined in spherical polar coordinates. The radius is
                that which would be returned by this call of the field
                construct's `radius` method:
                ``f.radius(default=radius)``. The radius is defined by
                the datum of a coordinate reference construct, and if
                and only if no such radius is found then the default
                value given by the *radius* parameter is used
                instead. A value of ``'earth'`` is equivalent to a
                default value of 6371229 metres.""",
    # chunks
    "{{chunks: `int`, `tuple`, `dict` or `str`, optional}}": """chunks: `int`, `tuple`, `dict` or `str`, optional
                Specify the chunking of the underlying dask array.

                Any value accepted by the *chunks* parameter of the
                `dask.array.from_array` function is allowed.

                By default, ``"auto"`` is used to specify the array
                chunking, which uses a chunk size in bytes defined by
                the `cf.chunksize` function, preferring square-like
                chunk shapes.

                *Parameter example:*
                  A blocksize like ``1000``.

                *Parameter example:*
                  A blockshape like ``(1000, 1000)``.

                *Parameter example:*
                  Explicit sizes of all blocks along all dimensions
                  like ``((1000, 1000, 500), (400, 400))``.

                *Parameter example:*
                  A size in bytes, like ``"100MiB"`` which will choose
                  a uniform block-like shape, preferring square-like
                  chunk shapes.

                *Parameter example:*
                  A blocksize of ``-1`` or `None` in a tuple or
                  dictionary indicates the size of the corresponding
                  dimension.

                *Parameter example:*
                  Blocksizes of some or all dimensions mapped to
                  dimension positions, like ``{1: 200}``, or ``{0: -1,
                  1: (400, 400)}``.""",
    # Returns formula
    "{{Returns formula}}": """5-`tuple`
                * The standard name of the parametric coordinates.

                * The standard name of the computed non-parametric
                  coordinates.

                * The computed non-parametric coordinates in a
                  `DomainAncillary` construct.

                * A tuple of the domain axis construct keys for the
                  dimensions of the computed non-parametric
                  coordinates.

                * A tuple containing the construct key of the vertical
                  domain axis. If the vertical axis does not appear in
                  the computed non-parametric coordinates then this an
                  empty tuple.""",
    # collapse axes
    "{{collapse axes: (sequence of) `int`, optional}}": """axes: (sequence of) `int`, optional
                The axes to be collapsed. By default all axes are
                collapsed, resulting in output with size 1. Each axis
                is identified by its integer position. If *axes* is an
                empty sequence then the collapse is applied to each
                scalar element and the result has the same shape as
                the input data.""",
    # collapse squeeze
    "{{collapse squeeze: `bool`, optional}}": """squeeze: `bool`, optional
                By default, the axes which are collapsed are left in
                the result as dimensions with size one, so that the
                result will broadcast correctly against the input
                array. If set to True then collapsed axes are removed
                from the data.""",
    # collapse keepdims
    "{{collapse keepdims: `bool`, optional}}": """keepdims: `bool`, optional
                By default, the axes which are collapsed are left in
                the result as dimensions with size one, so that the
                result will broadcast correctly against the input
                array. If set to False then collapsed axes are removed
                from the data.""",
    # weights
    "{{weights: data_like, `dict`, or `None`, optional}}": """weights: data_like, `dict`, or `None`, optional
                Weights associated with values of the data. By default
                *weights* is `None`, meaning that all non-missing
                elements of the data have a weight of 1 and all
                missing elements have a weight of 0.

                If *weights* is a data_like object then it must be
                broadcastable to the array.

                If *weights* is a dictionary then each key specifies
                axes of the data (an `int` or `tuple` of `int`), with
                a corresponding value of data_like weights for those
                axes. The dimensions of a weights value must
                correspond to its key axes in the same order. Not all
                of the axes need weights assigned to them. The weights
                that will be used will be an outer product of the
                dictionary's values.

                However they are specified, the weights are internally
                broadcast to the shape of the data, and those weights
                that are missing data, or that correspond to the
                missing elements of the data, are assigned a weight of
                0.""",
    # collapse mtol
    "{{mtol: number, optional}}": """mtol: number, optional
                The sample size threshold below which collapsed values
                are set to missing data. It is defined as a fraction
                (between 0 and 1 inclusive) of the contributing input
                data values.

                The default of *mtol* is 1, meaning that a missing
                datum in the output array occurs whenever all of its
                contributing input array elements are missing data.

                For other values, a missing datum in the output array
                occurs whenever more than ``100*mtol%`` of its
                contributing input array elements are missing data.

                Note that for non-zero values of *mtol*, different
                collapsed elements may have different sample sizes,
                depending on the distribution of missing data in the
                input data.""",
    # ddof
    "{{ddof: number}}": """ddof: number
                The delta degrees of freedom, a non-negative
                number. The number of degrees of freedom used in the
                calculation is (N-*ddof*) where N represents the
                number of non-missing elements. A value of 1 applies
                Bessel's correction. If the calculation is weighted
                then *ddof* can only be 0 or 1.""",
    # split_every
    "{{split_every: `int` or `dict`, optional}}": """split_every: `int` or `dict`, optional
                Determines the depth of the recursive aggregation. If
                set to or more than the number of input chunks, the
                aggregation will be performed in two steps, one
                partial collapse per input chunk and a single
                aggregation at the end. If set to less than that, an
                intermediate aggregation step will be used, so that
                any of the intermediate or final aggregation steps
                operates on no more than ``split_every`` inputs. The
                depth of the aggregation graph will be
                :math:`log_{split_every}(input chunks along reduced
                axes)`. Setting to a low value can reduce cache size
                and network transfers, at the cost of more CPU and a
                larger dask graph.

                By default, `dask` heuristically decides on a good
                value. A default can also be set globally with the
                ``split_every`` key in `dask.config`. See
                `dask.array.reduction` for details.""",
    # Collapse chunk_function
    "{{chunk_function: callable, optional}}": """{{chunk_function: callable, optional}}
                Provides the ``chunk`` parameter to
                `dask.array.reduction`. If unset then an approriate
                default function will be used.""",
    # Collapse weights
    "{{Collapse weights: data_like or `None`, optional}}": """weights: data_like or `None`, optional
                Weights associated with values of the array. By
                default *weights* is `None`, meaning that all
                non-missing elements of the array are assumed to have
                a weight equal to one.

                When *weights* is a data_like object then it must have
                the same shape as the array.""",
    # percentile method
    "{{percentile method: `str`, optional}}": """method: `str`, optional
                Specify the interpolation method to use when the
                percentile lies between two data values. The methods
                are listed here, but their definitions must be
                referenced from the documentation for
                `numpy.percentile`.

                For the default ``'linear'`` method, if the percentile
                lies between two adjacent data values ``i < j`` then
                the percentile is calculated as ``i+(j-i)*fraction``,
                where ``fraction`` is the fractional part of the index
                surrounded by ``i`` and ``j``.

                ===============================
                *method*
                ===============================
                ``'inverted_cdf'``
                ``'averaged_inverted_cdf'``
                ``'closest_observation'``
                ``'interpolated_inverted_cdf'``
                ``'hazen'``
                ``'weibull'``
                ``'linear'`` (default)
                ``'median_unbiased'``
                ``'normal_unbiased'``
                ``'lower'``
                ``'higher'``
                ``'nearest'``
                ``'midpoint'``
                ===============================""",
    # use_src_mask
    "{{use_src_mask: `bool`, optional}}": """use_src_mask: `bool`, optional
                By default the mask of the source field is taken into
                account during the regridding process. The only
                possible exception to this is when the nearest source
                to destination regridding method (``'nearest_stod'``)
                is being used. In this case, if *use_src_mask* is
                False then each destination point is mapped to the
                closest source point, whether or not it is masked (see
                the *method* parameter for details).

                Ignored if *dst* is a `RegridOperator`.""",
    # use_dst_mask
    "{{use_dst_mask: `bool`, optional}}": """use_dst_mask: `bool`, optional
                If *dst* is a `Field` and *use_dst_mask* is False (the
                default) then the mask of data on the destination grid
                is **not** taken into account when performing
                regridding. If *use_dst_mask* is True then any masked
                cells in the *dst* field construct are transferred to
                the result. If *dst* has more dimensions than are
                being regridded, then the mask of the destination grid
                is taken as the subspace defined by index ``0`` of all
                the non-regridding dimensions.

                Ignored if *dst* is not a `Field`.""",
    # ignore_degenerate
    "{{ignore_degenerate: `bool`, optional}}": """ignore_degenerate: `bool`, optional
                For conservative regridding methods, if True (the
                default) then degenerate cells (those for which enough
                vertices collapse to leave a cell as either a line or
                a point) are skipped, not producing a
                result. Otherwise an error will be produced if
                degenerate cells are found, that will be present in
                the esmpy log files.

                For all other regridding methods, degenerate cells are
                always skipped, regardless of the value of
                *ignore_degenerate*.

                Ignored if *dst* is a `RegridOperator`.""",
    # return_operator
    "{{return_operator: `bool`, optional}}": """return_operator: `bool`, optional
                If True then do not perform the regridding, rather
                return the `RegridOperator` instance that defines the
                regridding operation, and which can be used in
                subsequent calls. See the *dst* parameter for
                details.""",
    # check_coordinates
    "{{check_coordinates: `bool`, optional}}": """check_coordinates: `bool`, optional
                If True and *dst* is a `RegridOperator`then the source
                grid coordinates defined by the operator are checked
                for compatibility against those of the source field. By
                default this check is not carried out. See the *dst*
                parameter for details.

                Ignored unless *dst* is a `RegridOperator`.""",
    # min_weight
    "{{min_weight: float, optional}}": """min_weight: float, optional
                A very small non-negative number. By default
                *min_weight* is ``2.5 * np.finfo("float64").eps``,
                i.e. ``5.551115123125783e-16`. It is used during
                linear and first-order conservative regridding when
                adjusting the weights matrix to account for the data
                mask. It is ignored for all other regrid methods, or
                if data being regridded has no missing values.

                In some cases (described below) for which weights
                might only be non-zero as a result of rounding errors,
                the *min_weight* parameter controls whether or a not
                cell in the regridded field is masked.

                The default value has been chosen empirically as the
                smallest value that produces the same masks as esmpy
                for the use cases defined in the cf test suite.

                Define w_ji as the multiplicative weight that defines
                how much of Vs_i (the value in source grid cell i)
                contributes to Vd_j (the value in destination grid
                cell j).

                **Linear regridding**

                Destination grid cell j will only be masked if a) it
                is masked in destination grid definition; or b) ``w_ji
                >= min_weight`` for those masked source grid cells i
                for which ``w_ji > 0``.

                **Conservative first-order regridding**

                Destination grid cell j will only be masked if a) it
                is masked in destination grid definition; or b) The
                sum of ``w_ji`` for all non-masked source grid cells i
                is strictly less than *min_weight*.""",
    # aggregated_units
    "{{aggregated_units: `str` or `None`, optional}}": """aggregated_units: `str` or `None`, optional
                The units of the aggregated array. Set to `None` to
                indicate that there are no units.""",
    # aggregated_calendar
    "{{aggregated_calendar: `str` or `None`, optional}}": """aggregated_calendar: `str` or `None`, optional
                The calendar of the aggregated array. Set to `None` to
                indicate the CF default calendar, if applicable.""",
    # threshold
    "{{threshold: `int`, optional}}": """threshold: `int`, optional
                The graph growth factor under which we don't bother
                introducing an intermediate step. See
                `dask.array.rechunk` for details.""",
    # block_size_limit
    "{{block_size_limit: `int`, optional}}": """block_size_limit: `int`, optional
                The maximum block size (in bytes) we want to produce,
                as defined by the `cf.chunksize` function.""",
    # balance
    "{{balance: `bool`, optional}}": """balance: `bool`, optional
                If True, try to make each chunk the same size. By
                default this is not attempted.

                This means ``balance=True`` will remove any small
                leftover chunks, so using ``d.rechunk(chunks=len(d) //
                N, balance=True)`` will almost certainly result in
                ``N`` chunks.""",
    # bounds
    "{{bounds: `bool`, optional}}": """bounds: `bool`, optional
                If True (the default) then alter any bounds.""",
    # cull
    "{{cull_graph: `bool`, optional}}": """cull_graph: `bool`, optional
                If True then unnecessary tasks are removed (culled)
                from each array's dask graph before
                concatenation. This process can have a considerable
                overhead but can sometimes improve the overall
                performance of a workflow. If False (the default) then
                dask graphs are not culled. See
<<<<<<< HEAD
                `dask.optimization.cull` for details.

                .. versionadded:: 3.14.0""",
=======
                `dask.optimization.cull` for details.""",
    # relaxed_units
    "{{relaxed_units: `bool`, optional}}": """relaxed_units: `bool`, optional
                If True then allow the concatenation of data with
                invalid but otherwise equal units. By default, if any
                data array has invalid units then the concatenation
                will fail. A `Units` object is considered to be
                invalid if its `!isvalid` attribute is `False`.""",
>>>>>>> 504a7fd0
    # cfa substitutions
    "{{cfa substitutions: `dict`}}": """substitutions: `dict`
                The substitution definitions in a dictionary whose
                key/value pairs are the file name parts to be
                substituted and their corresponding substitution text.

                Each substitution definition may be specified with or
                without the ``${...}`` syntax. For instance, the
                following are equivalent: ``{'base': 'sub'}``,
                ``{'${base}': 'sub'}``.""",
    # cfa base
    "{{cfa base: `str`}}": """base: `str`
                The substitution definition to be removed. May be
                specified with or without the ``${...}`` syntax. For
                instance, the following are equivalent: ``'base'`` and
                ``'${base}'``.""",
    # ----------------------------------------------------------------
    # Method description substitutions (4 levels of indentation)
    # ----------------------------------------------------------------
    # Returns construct
    "{{Returns construct}}": """The selected construct, or its identifier if *key* is
                True, or a tuple of both if *item* is True.""",
    # regrid RegridOperator
    "{{regrid RegridOperator}}": """* `RegridOperator`: The grid is defined by a regrid
                  operator that has been returned by a previous call
                  with the *return_operator* parameter set to True.

                  Unlike the other options, for which the regrid
                  weights need to be calculated, the regrid operator
                  already contains the weights. Therefore, for cases
                  where multiple fields with the same source grids
                  need to be regridded to the same destination grid,
                  using a regrid operator can give performance
                  improvements by avoiding having to calculate the
                  weights for each source field. Note that for the
                  other types of *dst* parameter, the calculation of
                  the regrid weights is not a lazy operation.

                  .. note:: The source grid of the regrid operator is
                            immediately checked for compatibility with
                            the grid of the source field. By default
                            only the computationally cheap tests are
                            performed (checking that the coordinate
                            system, cyclicity and grid shape are the
                            same), with the grid coordinates not being
                            checked. The coordinates check will be
                            carried out, however, if the
                            *check_coordinates* parameter is True.""",
    # Returns cfa_file_substitutions
    "{{Returns cfa_file_substitutions}}": """The CFA-netCDF file name substitutions in a dictionary
                whose key/value pairs are the file name parts to be
                substituted and their corresponding substitution
                text.""",
    # Returns cfa_clear_file_substitutions
    "{{Returns cfa_clear_file_substitutions}}": """The removed CFA-netCDF file name substitutions in a
                dictionary whose key/value pairs are the file name
                parts to be substituted and their corresponding
                substitution text.""",
    # Returns cfa_clear_file_substitutions
    "{{Returns cfa_del_file_substitution}}": """
                The removed CFA-netCDF file name substitution. If the
                substitution was not defined then an empty dictionary
                is returned.""",
}<|MERGE_RESOLUTION|>--- conflicted
+++ resolved
@@ -489,11 +489,6 @@
                 overhead but can sometimes improve the overall
                 performance of a workflow. If False (the default) then
                 dask graphs are not culled. See
-<<<<<<< HEAD
-                `dask.optimization.cull` for details.
-
-                .. versionadded:: 3.14.0""",
-=======
                 `dask.optimization.cull` for details.""",
     # relaxed_units
     "{{relaxed_units: `bool`, optional}}": """relaxed_units: `bool`, optional
@@ -502,7 +497,6 @@
                 data array has invalid units then the concatenation
                 will fail. A `Units` object is considered to be
                 invalid if its `!isvalid` attribute is `False`.""",
->>>>>>> 504a7fd0
     # cfa substitutions
     "{{cfa substitutions: `dict`}}": """substitutions: `dict`
                 The substitution definitions in a dictionary whose
