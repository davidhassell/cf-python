--- conflicted
+++ resolved
@@ -72,7 +72,6 @@
 
 class _HFLCache:
     """A cache for coordinate and cell measure hashes, first and last
-<<<<<<< HEAD
     values and first and last cell bounds.
 
     **Examples**
@@ -190,15 +189,6 @@
 
     # Cell methods: Canonical forms of cell methods.
     cell_methods: list = dataclasses_field(default_factory=list)
-=======
-    values and first and last cell bounds."""
-
-    def __init__(self):
-        self.hash = {}
-        self.fl = {}
-        self.flb = {}
-        self.hash_to_array = {}
->>>>>>> 1e1ab1c8
 
 
 class _Meta:
@@ -342,7 +332,6 @@
                 ``f = cf.aggregate(f)``) then setting *copy* to False can
                 reduce the time taken for aggregation.
 
-<<<<<<< HEAD
             canonical: `_Canonical`
                 Canonical versions of metadata construct attributes.
 
@@ -353,8 +342,6 @@
 
                 .. versionaddedd:: 3.15.1
 
-=======
->>>>>>> 1e1ab1c8
         """
         self._bool = False
         self.cell_values = False
@@ -948,7 +935,6 @@
         new.field = new.field.copy()
         return new
 
-<<<<<<< HEAD
     def canonical_axes(self, variable, identity, axes):
         """Return a construct's canonical axes.
 
@@ -983,8 +969,6 @@
 
         return canonical_axes
 
-=======
->>>>>>> 1e1ab1c8
     def canonical_units(self, variable, identity, relaxed_units=False):
         """Updates the `_canonical_units` attribute.
 
@@ -2337,10 +2321,6 @@
                 # ----------------------------------------------------
                 # Still here? Then pass through the fields
                 # ----------------------------------------------------
-<<<<<<< HEAD
-=======
-                m0 = m[0].copy()
->>>>>>> 1e1ab1c8
 
                 # Initialise the dictionary that will contain the data
                 # arrays that will need concatenating.
@@ -2420,7 +2400,6 @@
                         unaggregatable = True
                         break
 
-<<<<<<< HEAD
                 if not unaggregatable:
                     # -------------------------------------------------
                     # The aggregation along this axis was successful
@@ -2472,8 +2451,6 @@
                                 copy=False,
                             )
 
-=======
->>>>>>> 1e1ab1c8
                 m[:] = [m0]
 
             if unaggregatable:
@@ -2923,7 +2900,6 @@
 
                 anc["hash_value"] = h
 
-<<<<<<< HEAD
         m.cell_values = True
 
 
@@ -2945,31 +2921,12 @@
         (`tuple`, `bool`)
             The sort indices for the axes, and whether or not to use
             them.
-=======
-        #            for anc in m.domain_anc.values():
-        #                key             = anc['key']
-        #                canonical_units = anc['units']
-        #
-        #                field_anc = field.item(key)
-        #
-        #                axes = tuple(
-        #                    [m_id_to_axis[identity] for identity in anc['axes']])
-        #                domain_axes = item_axes[key]
-        #                if axes != domain_axes:
-        #                    field_anc = field_anc.copy()  #_only_Data=True)  # TODO
-        #                    iaxes = [domain_axes.index(axis) for axis in axes]
-        #                    field_anc.transpose(iaxes, inplace=True)
-        #
-        #                sort_indices = tuple([m_sort_indices[axis] for axis in axes])
-        #
-        #                # Get the hash of the data array
-        #                h = _get_hfl(field_anc, canonical_units, sort_indices,
-        #                             False, False, False, hfl_cache, rtol, atol)
-        #
-        #                anc['hash_value'] = h
->>>>>>> 1e1ab1c8
-
-        m.cell_values = True
+
+    """
+    canonical_axes = [m.id_to_axis[identity] for identity in canonical_axes]
+    sort_indices = tuple([m.sort_indices[axis] for axis in canonical_axes])
+    needs_sorting = sort_indices != (slice(None),) * len(sort_indices)
+    return sort_indices, needs_sorting
 
 
 def _get_hfl(
@@ -2986,12 +2943,9 @@
     """Return the hash value, and optionally first and last values or
     bounds.
 
-<<<<<<< HEAD
     The performance of this function depends on minimising number of
     calls to `Data.compute` and `Data.equals`.
 
-=======
->>>>>>> 1e1ab1c8
     :Parameters:
 
         v: Metadata construct
@@ -3093,13 +3047,8 @@
         return hash_value
 
 
-<<<<<<< HEAD
 def _group_fields(meta, axis, info=False):
     """Return groups of potentially aggregatable fields.
-=======
-def _group_fields(meta, axis):
-    """Return a FieldList of the potentially aggregatable fields.
->>>>>>> 1e1ab1c8
 
     :Parameters:
 
@@ -3108,7 +3057,6 @@
         axis: `str`
             The name of the axis to group for aggregation.
 
-<<<<<<< HEAD
         info: `bool`
             True if the log level is ``'INFO'`` (``2``) or higher.
 
@@ -3119,11 +3067,6 @@
         `list`
             A list of groups of potentially aggregatable fields. Each
             group is represented by a `list` of `_Meta` objects.
-=======
-    :Returns:
-
-        `list` of cf.FieldList
->>>>>>> 1e1ab1c8
 
     """
     axes = meta[0].axis_ids
@@ -3599,7 +3542,6 @@
         key = (key0, axis)
         if direction0:
             # The fields are increasing along the aggregating axis
-<<<<<<< HEAD
             data_concatenation[construct_type].setdefault(
                 key, [construct0]
             ).append(construct1)
@@ -3608,45 +3550,6 @@
             data_concatenation[construct_type].setdefault(
                 key, [construct1]
             ).append(construct0)
-=======
-            data = Data.concatenate(
-                (construct0.get_data(), construct1.get_data()),
-                axis,
-                relaxed_units=relaxed_units,
-            )
-            construct0.set_data(data, copy=False)
-            if construct0.has_bounds():
-                data = Data.concatenate(
-                    (
-                        construct0.bounds.get_data(_fill_value=False),
-                        construct1.bounds.get_data(_fill_value=False),
-                    ),
-                    axis,
-                    relaxed_units=relaxed_units,
-                )
-                construct0.bounds.set_data(data, copy=False)
-        else:
-            # The fields are decreasing along the aggregating axis
-            data = Data.concatenate(
-                (
-                    construct1.get_data(_fill_value=False),
-                    construct0.get_data(_fill_value=False),
-                ),
-                axis,
-                relaxed_units=relaxed_units,
-            )
-            construct0.set_data(data)
-            if construct0.has_bounds():
-                data = Data.concatenate(
-                    (
-                        construct1.bounds.get_data(_fill_value=False),
-                        construct0.bounds.get_data(_fill_value=False),
-                    ),
-                    axis,
-                    relaxed_units=relaxed_units,
-                )
-                construct0.bounds.set_data(data)
->>>>>>> 1e1ab1c8
 
     # ----------------------------------------------------------------
     # Update the size of the aggregating axis in the output parent
@@ -3695,7 +3598,6 @@
         construct_type = parent0.construct_type
         if direction0:
             # The fields are increasing along the aggregating axis
-<<<<<<< HEAD
             data_concatenation[construct_type].setdefault(
                 axis, [parent0.get_data()]
             ).append(parent1.get_data())
@@ -3708,30 +3610,6 @@
     # Update the size of the aggregating axis in parent0
     domain_axis = constructs0[adim0]
     domain_axis += constructs1[adim1].get_size()
-=======
-            data = Data.concatenate(
-                (parent0.get_data(), parent1.get_data()),
-                axis,
-                relaxed_units=relaxed_units,
-            )
-        else:
-            # The fields are decreasing along the aggregating axis
-            data = Data.concatenate(
-                (parent1.get_data(), parent0.get_data()),
-                axis,
-                relaxed_units=relaxed_units,
-            )
-
-        # Update the size of the aggregating axis in parent0
-        domain_axis = parent0.constructs[adim0]
-        domain_axis += parent1.constructs[adim1].get_size()
-
-        # Insert the concatentated data into the field
-        parent0.set_data(data, set_axes=False, copy=False)
-    else:
-        domain_axis = parent0.constructs[adim0]
-        domain_axis += parent1.constructs[adim1].get_size()
->>>>>>> 1e1ab1c8
 
     # Make sure that parent0 has a standard_name, if possible.
     if getattr(parent0, "id", None) is not None:
@@ -3769,11 +3647,7 @@
                         prop, "%s :AGGREGATED: %s" % (value0, value1)
                     )
                 else:
-<<<<<<< HEAD
                     parent0.set_property(prop, f" :AGGREGATED: {value1}")
-=======
-                    parent0.set_property(prop, " :AGGREGATED: %s" % value1)
->>>>>>> 1e1ab1c8
         else:
             if value0 is not None:
                 parent0.del_property(prop)
