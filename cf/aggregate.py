--- conflicted
+++ resolved
@@ -2357,12 +2357,6 @@
 
                         unaggregatable = True
                         break
-<<<<<<< HEAD
-                    #   NOT TO SELF: concetnation of *multiple* fields at a time (rather than just 2) is better. i.e. da.conatnenate([a, b, c, d, e], axis=0) is much butter than t = da.concatenate([a, b], axis=0;  t = da.concatenate([t, c], axis=0; etc,
-
-                #                todict(m0)
-
-=======
 
                     # TODO: As a further performance improvement,
                     #       concatenation of multiple fields at a time
@@ -2376,8 +2370,7 @@
                     #       concatenation will need more effort than
                     #       is possible at this time (April 2023), and
                     #       so is postponed for now.
-                    
->>>>>>> b5699599
+
                 m[:] = [m0]
 
             if unaggregatable:
