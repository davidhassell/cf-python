--- conflicted
+++ resolved
@@ -55,19 +55,12 @@
 import cfdm
 import cfunits
 
-<<<<<<< HEAD
 from . import __version__, __file__
 
 from .constants import (CONSTANTS,
                         _file_to_fh,
                         _stash2standard_name,
                         OperandBoundsCombination)
-=======
-from .          import __version__, __file__
-from .constants import (CONSTANTS,
-                        _file_to_fh,
-                        _stash2standard_name)
->>>>>>> 945ec42d
 
 from . import mpi_on
 from . import mpi_size
@@ -224,10 +217,7 @@
         log_level=None,
         regrid_logging=None,
         relaxed_identities=None,
-<<<<<<< HEAD
         combine_bounds_with_coordinates=None,
-=======
->>>>>>> 945ec42d
 ):
     '''View or set any number of constants in the project-wide
     configuration.
@@ -320,30 +310,17 @@
             disable it). The default is to not change the current
             behaviour.
 
-<<<<<<< HEAD
-        `relaxed_identities`: `bool`, optional
-            The new value; if `True`, use 'relaxed' mode when getting
-            a construct identity. The default is to not change the
-=======
         relaxed_identities: `bool` or `Constant`, optional
             The new value; if True, use "relaxed" mode when getting a
             construct identity. The default is to not change the
->>>>>>> 945ec42d
             current value.
 
     :Returns:
 
-<<<<<<< HEAD
-        `dict`
-            The names and values of the project-wide constants prior
-            to the change, or the current names and values if no new
-            values are specified.
-=======
         `Configuration`
             The dictionary-like object containing the names and values
             of the project-wide constants prior to the change, or the
             current names and values if no new values are specified.
->>>>>>> 945ec42d
 
     **Examples:**
 
