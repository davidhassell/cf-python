import atexit
import csv
import ctypes.util
import hashlib
import importlib
import os
import platform
import re
import resource
import sys
import urllib.parse
import warnings
from collections.abc import Iterable
from itertools import product
from marshal import dumps
from math import ceil as math_ceil
from numbers import Integral
from os import getpid, listdir, mkdir
from os.path import abspath as _os_path_abspath
from os.path import dirname as _os_path_dirname
from os.path import expanduser as _os_path_expanduser
from os.path import expandvars as _os_path_expandvars
from os.path import join as _os_path_join
from os.path import relpath as _os_path_relpath

import cfdm
import netCDF4
from dask import config
from dask.utils import parse_bytes
import numpy as np
from numpy import __file__ as _numpy__file__
from numpy import __version__ as _numpy__version__
from numpy import all as _numpy_all
from numpy import allclose as _x_numpy_allclose
from numpy import isclose as _x_numpy_isclose
from numpy import shape as _numpy_shape
from numpy import take as _numpy_take
from numpy import tile as _numpy_tile
from numpy.ma import all as _numpy_ma_all
from numpy.ma import allclose as _numpy_ma_allclose
from numpy.ma import is_masked as _numpy_ma_is_masked
from numpy.ma import isMA as _numpy_ma_isMA
from numpy.ma import masked as _numpy_ma_masked
from numpy.ma import take as _numpy_ma_take
from psutil import Process, virtual_memory

from . import __file__, __version__
from .constants import (
    CONSTANTS,
    OperandBoundsCombination,
    _file_to_fh,
    _stash2standard_name,
)
from .docstring import _docstring_substitution_definitions


# Instruction to close /proc/mem at exit.
def _close_proc_meminfo():
    try:
        _meminfo_file.close()
    except Exception:
        pass


atexit.register(_close_proc_meminfo)


# --------------------------------------------------------------------
# Inherit classes from cfdm
# --------------------------------------------------------------------
class Constant(cfdm.Constant):
    def __docstring_substitutions__(self):
        return _docstring_substitution_definitions

    def __docstring_package_depth__(self):
        return 0

    def __repr__(self):
        """Called by the `repr` built-in function."""
        return super().__repr__().replace("<", "<CF ", 1)


class DeprecationError(Exception):
    pass


KWARGS_MESSAGE_MAP = {
    "relaxed_identity": "Use keywords 'strict' or 'relaxed' instead.",
    "axes": "Use keyword 'axis' instead.",
    "traceback": "Use keyword 'verbose' instead.",
    "exact": "Use 're.compile' objects instead.",
    "i": (
        "Use keyword 'inplace' instead. Note that when inplace=True, "
        "None is returned."
    ),
    "info": (
        "Use keyword 'verbose' instead. Note the informational levels "
        "have been remapped: V = I + 1 maps info=I to verbose=V inputs, "
        "excluding I >= 3 which maps to V = -1 (and V = 0 disables messages)"
    ),
}

# Are we running on GNU/Linux?
_linux = platform.system() == "Linux"

if _linux:
    # ----------------------------------------------------------------
    # GNU/LINUX
    # ----------------------------------------------------------------
    # Opening /proc/meminfo once per PE here rather than in
    # _free_memory each time it is called works with MPI on
    # Debian-based systems, which otherwise throw an error that there
    # is no such file or directory when run on multiple PEs.
    # ----------------------------------------------------------------
    _meminfo_fields = set(("SReclaimable:", "Cached:", "Buffers:", "MemFree:"))
    _meminfo_file = open("/proc/meminfo", "r", 1)

    def _free_memory():
        """The amount of available physical memory on GNU/Linux.

        This amount includes any memory which is still allocated but is no
        longer required.

        :Returns:

            `float`
                The amount of available physical memory in bytes.

        **Examples:**

        >>> _free_memory()
        96496240.0

        """
        # https://github.com/giampaolo/psutil/blob/master/psutil/_pslinux.py

        # ----------------------------------------------------------------
        # The available physical memory is the sum of the values of
        # the 'SReclaimable', 'Cached', 'Buffers' and 'MemFree'
        # entries in the /proc/meminfo file
        # (http://git.kernel.org/cgit/linux/kernel/git/torvalds/linux.git/tree/Documentation/filesystems/proc.txt).
        # ----------------------------------------------------------------
        free_KiB = 0.0
        n = 0

        # with open('/proc/meminfo', 'r', 1) as _meminfo_file:

        # Seeking the beginning of the file /proc/meminfo regenerates
        # the information contained in it.
        _meminfo_file.seek(0)
        for line in _meminfo_file:
            field_size = line.split()
            if field_size[0] in _meminfo_fields:
                free_KiB += float(field_size[1])
                n += 1
                if n > 3:
                    break

        free_bytes = free_KiB * 1024

        return free_bytes


else:
    # ----------------------------------------------------------------
    # NOT GNU/LINUX
    # ----------------------------------------------------------------
    def _free_memory():
        """The amount of available physical memory.

        :Returns:

            `float`
                The amount of available physical memory in bytes.

        **Examples:**

        >>> _free_memory()
        96496240.0

        """
        return float(virtual_memory().available)


# --- End: if


# TODODASK - deprecate 'collapse_parallel_mode' when move to dask is complete
def configuration(
    atol=None,
    rtol=None,
    tempdir=None,
    of_fraction=None,
    chunksize=None,
    collapse_parallel_mode=None,
    free_memory_factor=None,
    log_level=None,
    regrid_logging=None,
    relaxed_identities=None,
    bounds_combination_mode=None,
):
    """View or set any number of constants in the project-wide
    configuration.

    The full list of global constants that can be set in any
    combination are:

    * `atol`
    * `rtol`
    * `tempdir`
    * `of_fraction`
    * `chunksize`
    * `collapse_parallel_mode`
    * `free_memory_factor`
    * `log_level`
    * `regrid_logging`
    * `relaxed_identities`
    * `bounds_combination_mode`

    These are all constants that apply throughout cf, except for in
    specific functions only if overridden by the corresponding keyword
    argument to that function.

    The value of `None`, either taken by default or supplied as a
    value, will result in the constant in question not being changed
    from the current value. That is, it will have no effect.

    Note that setting a constant using this function is equivalent to
    setting it by means of a specific function of the same name,
    e.g. via `cf.atol`, but in this case multiple constants can be set
    at once.

    .. versionadded:: 3.6.0

    .. seealso:: `atol`, `rtol`, `tempdir`, `of_fraction`,
                 `chunksize`, `collapse_parallel_mode`,
                 `total_memory`, `free_memory_factor`, `fm_threshold`,
                 `min_total_memory`, `log_level`, `regrid_logging`,
                 `relaxed_identities`, `bounds_combination_mode`

    :Parameters:

        atol: `float` or `Constant`, optional
            The new value of absolute tolerance. The default is to not
            change the current value.

        rtol: `float` or `Constant`, optional
            The new value of relative tolerance. The default is to not
            change the current value.

        tempdir: `str` or `Constant`, optional
            The new directory for temporary files. Tilde expansion (an
            initial component of ``~`` or ``~user`` is replaced by
            that *user*'s home directory) and environment variable
            expansion (substrings of the form ``$name`` or ``${name}``
            are replaced by the value of environment variable *name*)
            are applied to the new directory name.

            The default is to not change the directory.

        of_fraction: `float` or `Constant`, optional
            The new fraction (between 0.0 and 1.0). The default is to
            not change the current behaviour.

        chunksize: `float` or `Constant`, optional
            The new chunksize in bytes. The default is to not change
            the current behaviour.

        collapse_parallel_mode: `int` or `Constant`, optional
            The new value (0, 1 or 2).

        bounds_combination_mode: `str` or `Constant`, optional
            Determine how to deal with cell bounds in binary
            operations. See `cf.bounds_combination_mode` for details.

        free_memory_factor: `float` or `Constant`, optional
            The new value of the fraction of memory kept free as a
            temporary workspace. The default is to not change the
            current behaviour.

        log_level: `str` or `int` or `Constant`, optional
            The new value of the minimal log severity level. This can
            be specified either as a string equal (ignoring case) to
            the named set of log levels or identifier ``'DISABLE'``,
            or an integer code corresponding to each of these, namely:

            * ``'DISABLE'`` (``0``);
            * ``'WARNING'`` (``1``);
            * ``'INFO'`` (``2``);
            * ``'DETAIL'`` (``3``);
            * ``'DEBUG'`` (``-1``).

        regrid_logging: `bool` or `Constant`, optional
            The new value (either True to enable logging or False to
            disable it). The default is to not change the current
            behaviour.

        relaxed_identities: `bool` or `Constant`, optional
            The new value; if True, use "relaxed" mode when getting a
            construct identity. The default is to not change the
            current value.

    :Returns:

        `Configuration`
            The dictionary-like object containing the names and values
            of the project-wide constants prior to the change, or the
            current names and values if no new values are specified.

    **Examples:**

    >>> cf.configuration()  # view full global configuration of constants
    {'rtol': 2.220446049250313e-16,
     'atol': 2.220446049250313e-16,
     'tempdir': '/tmp',
     'of_fraction': 0.5,
     'free_memory_factor': 0.1,
     'regrid_logging': False,
     'collapse_parallel_mode': 0,
     'relaxed_identities': False,
     'log_level': 'WARNING',
     'bounds_combination_mode': 'AND',
     'chunksize': 82873466.88000001}
    >>> cf.chunksize(7.5e7)  # any change to one constant...
    82873466.88000001
    >>> cf.configuration()['chunksize']  # ...is reflected in the configuration
    75000000.0

    >>> cf.configuration(
    ...     of_fraction=0.7, tempdir='/usr/tmp', log_level='INFO')  # set items
    {'rtol': 2.220446049250313e-16,
     'atol': 2.220446049250313e-16,
     'tempdir': '/tmp',
     'of_fraction': 0.5,
     'free_memory_factor': 0.1,
     'regrid_logging': False,
     'collapse_parallel_mode': 0,
     'relaxed_identities': False,
     'log_level': 'WARNING',
     'bounds_combination_mode': 'AND',
     'chunksize': 75000000.0}
    >>> cf.configuration()  # the items set have been updated accordingly
    {'rtol': 2.220446049250313e-16,
     'atol': 2.220446049250313e-16,
     'tempdir': '/usr/tmp',
     'of_fraction': 0.7,
     'free_memory_factor': 0.1,
     'regrid_logging': False,
     'collapse_parallel_mode': 0,
     'relaxed_identities': False,
     'log_level': 'INFO',
     'bounds_combination_mode': 'AND',
     'chunksize': 75000000.0}

    Use as a context manager:

    >>> print(cf.configuration())
    {'rtol': 2.220446049250313e-16,
     'atol': 2.220446049250313e-16,
     'tempdir': '/usr/tmp',
     'of_fraction': 0.7,
     'free_memory_factor': 0.1,
     'regrid_logging': False,
     'collapse_parallel_mode': 0,
     'relaxed_identities': False,
     'log_level': 'INFO',
     'bounds_combination_mode': 'AND',
     'chunksize': 75000000.0}
    >>> with cf.configuration(atol=9, rtol=10):
    ...     print(cf.configuration())
    ...
    {'rtol': 9.0,
     'atol': 10.0,
     'tempdir': '/usr/tmp',
     'of_fraction': 0.7,
     'free_memory_factor': 0.1,
     'regrid_logging': False,
     'collapse_parallel_mode': 0,
     'relaxed_identities': False,
     'log_level': 'INFO',
     'bounds_combination_mode': 'AND',
     'chunksize': 75000000.0}
    >>> print(cf.configuration())
    {'rtol': 2.220446049250313e-16,
     'atol': 2.220446049250313e-16,
     'tempdir': '/usr/tmp',
     'of_fraction': 0.7,
     'free_memory_factor': 0.1,
     'regrid_logging': False,
     'collapse_parallel_mode': 0,
     'relaxed_identities': False,
     'log_level': 'INFO',
     'bounds_combination_mode': 'AND',
     'chunksize': 75000000.0}

    """
    return _configuration(
        Configuration,
        new_atol=atol,
        new_rtol=rtol,
        new_tempdir=tempdir,
        new_of_fraction=of_fraction,
        new_chunksize=chunksize,
        new_collapse_parallel_mode=collapse_parallel_mode,
        new_free_memory_factor=free_memory_factor,
        new_log_level=log_level,
        new_regrid_logging=regrid_logging,
        new_relaxed_identities=relaxed_identities,
        bounds_combination_mode=bounds_combination_mode,
    )


def _configuration(_Configuration, **kwargs):
    """Internal helper function to provide the logic for
    `cf.configuration`.

    We delegate from the user-facing `cf.configuration` for two main reasons:

    1) to avoid a name clash there between the keyword arguments and the
    functions which they each call (e.g. `atol` and `cf.atol`) which
    would otherwise necessitate aliasing every such function name; and

    2) because the user-facing function must have the appropriate keywords
    explicitly listed, but the very similar logic applied for each keyword
    can be consolidated by iterating over the full dictionary of input kwargs.

    :Parameters:

        _Configuration: class
            The `Configuration` class to be returned.

    :Returns:

        `Configuration`
            The names and values of the project-wide constants prior
            to the change, or the current names and values if no new
            values are specified.

    """
    # Filter out WORKSPACE_FACTOR_{1,2} constants which are only used
    # externally and not exposed to the user:
    old = {
        name.lower(): val
        for name, val in CONSTANTS.items()
        if not name.startswith("WORKSPACE_FACTOR_")
    }

    old.pop("total_memory", None)
    old.pop("min_total_memory", None)
    old.pop("fm_threshold", None)

    # Filter out 'None' kwargs from configuration() defaults. Note that this
    # does not filter out '0' or 'True' values, which is important as the user
    # might be trying to set those, as opposed to None emerging as default.
    kwargs = {name: val for name, val in kwargs.items() if val is not None}

    # Note values are the functions not the keyword arguments of same name:
    reset_mapping = {
        "new_atol": atol,
        "new_rtol": rtol,
        "new_tempdir": tempdir,
        "new_of_fraction": of_fraction,
        "new_chunksize": chunksize,
        "new_collapse_parallel_mode": collapse_parallel_mode,
        "new_free_memory_factor": free_memory_factor,
        "new_log_level": log_level,
        "new_regrid_logging": regrid_logging,
        "new_relaxed_identities": relaxed_identities,
        "bounds_combination_mode": bounds_combination_mode,
    }

    old_values = {}

    try:
        # Run the corresponding func for all input kwargs
        for setting_alias, new_value in kwargs.items():
            reset_mapping[setting_alias](new_value)
            setting = setting_alias.replace("new_", "", 1)
            old_values[setting_alias] = old[setting]
    except ValueError:
        # Reset any constants that were changed prior to the exception
        for setting_alias, old_value in old_values.items():
            reset_mapping[setting_alias](old_value)

        # Raise the exception
        raise

    return _Configuration(**old)


# --------------------------------------------------------------------
# Inherit class from cfdm
# --------------------------------------------------------------------
class Configuration(cfdm.Configuration):
    def __new__(cls, *args, **kwargs):
        """Must override this method in subclasses."""
        instance = super().__new__(cls)
        instance._func = configuration
        return instance

    def __docstring_substitutions__(self):
        return _docstring_substitution_definitions

    def __docstring_package_depth__(self):
        return 0

    def __repr__(self):
        """Called by the `repr` built-in function."""
        return super().__repr__().replace("<", "<CF ", 1)


def free_memory():
    """The available physical memory.

    :Returns:

        `float`
            The amount of free memory in bytes.

    **Examples:**

    >>> import numpy
    >>> print('Free memory =', cf.free_memory()/2**30, 'GiB')
    Free memory = 88.2728042603 GiB
    >>> a = numpy.arange(10**9)
    >>> print('Free memory =', cf.free_memory()/2**30, 'GiB')
    Free memory = 80.8082618713 GiB
    >>> del a
    >>> print('Free memory =', cf.free_memory()/2**30, 'GiB')
    Free memory = 88.2727928162 GiB

    """
    return _free_memory()


def FREE_MEMORY(*new_free_memory):
    """Alias for `cf.free_memory`."""
    return free_memory(*new_free_memory)


def _WORKSPACE_FACTOR_1():
    """The value of workspace factor 1 used in calculating the upper
    limit to the chunksize given the free memory factor.

    :Returns:

        `float`
            workspace factor 1

    """
    return CONSTANTS["WORKSPACE_FACTOR_1"]


def _WORKSPACE_FACTOR_2():
    """The value of workspace factor 2 used in calculating the upper
    limit to the chunksize given the free memory factor.

    :Returns:

        `float`
            workspace factor 2

    """
    return CONSTANTS["WORKSPACE_FACTOR_2"]


def _cf_free_memory_factor(*new_free_memory_factor):
    """Internal alias for `cf.free_memory_factor`.

    Used in this module to prevent a name clash with a function keyword
    argument (corresponding to 'import X as cf_X' etc. in other
    modules). Note we don't use FREE_MEMORY_FACTOR() as it will likely
    be deprecated in future.

    """
    return free_memory_factor(*new_free_memory_factor)


_disable_logging = cfdm._disable_logging
# We can inherit the generic logic for the cf-python log_level()
# function as contained in _log_level, but can't inherit the
# user-facing log_level() from cfdm as it operates on cfdm's CONSTANTS
# dict. Define cf-python's own.  This also means the log_level
# dostrings are independent which is important for providing
# module-specific documentation links and directives, etc.
_reset_log_emergence_level = cfdm._reset_log_emergence_level
_is_valid_log_level_int = cfdm._is_valid_log_level_int


# --------------------------------------------------------------------
# Functions inherited from cfdm
# --------------------------------------------------------------------
class ConstantAccess(cfdm.ConstantAccess):
    _CONSTANTS = CONSTANTS
    _Constant = Constant

    def __docstring_substitutions__(self):
        return _docstring_substitution_definitions

    def __docstring_package_depth__(self):
        return 0


class atol(ConstantAccess, cfdm.atol):
    pass


class rtol(ConstantAccess, cfdm.rtol):
    pass


class log_level(ConstantAccess, cfdm.log_level):
    _is_valid_log_level_int = _is_valid_log_level_int
    _reset_log_emergence_level = _reset_log_emergence_level


class regrid_logging(ConstantAccess):
    """Whether or not to enable `ESMF` regridding logging.

    If it is logging is performed after every call to `ESMF`.

    :Parameters:

        arg: `bool` or `Constant`, optional
            The new value (either `True` to enable logging or `False`
            to disable it). The default is to not change the current
            behaviour.

    :Returns:

        `Constant`
            The value prior to the change, or the current value if no
            new value was specified.

    **Examples:**

    >>> cf.regrid_logging()
    False
    >>> cf.regrid_logging(True)
    False
    >>> cf.regrid_logging()
    True

    """

    _name = "REGRID_LOGGING"

    def _parse(cls, arg):
        """Parse a new constant value.

        .. versionaddedd:: 3.8.0

        :Parameters:

            cls:
                This class.

            arg:
                The given new constant value.

        :Returns:

                A version of the new constant value suitable for insertion
                into the `CONSTANTS` dictionary.

        """
        return bool(arg)


# TODODASK - deprecate when move to dask is complete
class collapse_parallel_mode(ConstantAccess):
    """Which mode to use when collapse is run in parallel. There are
    three possible modes:

    0.  This attempts to maximise parallelism, possibly at the expense
        of extra communication. This is the default mode.

    1.  This minimises communication, possibly at the expense of the
        degree of parallelism. If collapse is running slower than you
        would expect, you can try changing to mode 1 to see if this
        improves performance. This is only likely to work if the
        output of collapse will be a sizeable array, not a single
        point.

    2.  This is here for debugging purposes, but we would expect this
        to maximise communication possibly at the expense of
        parallelism. The use of this mode is, therefore, not
        recommended.

    :Parameters:

        arg: `int` or `Constant`, optional
            The new value (0, 1 or 2).

    :Returns:

        `Constant`
            The value prior to the change, or the current value if no
            new value was specified.

    **Examples:**

    >>> cf.collapse_parallel_mode()
    0
    >>> cf.collapse_parallel_mode(1)
    0
    >>> cf.collapse_parallel_mode()
    1

    """

    _name = "COLLAPSE_PARALLEL_MODE"

    def _parse(cls, arg):
        """Parse a new constant value.

        .. versionaddedd:: 3.8.0

        :Parameters:

            cls:
                This class.

            arg:
                The given new constant value.

        :Returns:

                A version of the new constant value suitable for insertion
                into the `CONSTANTS` dictionary.

        """
        allowed_values = (0, 1, 2)
        if arg not in allowed_values:
            raise ValueError(
                "Invalid collapse parallel mode. Valid values are "
                f"{allowed_values}"
            )

        return arg


class relaxed_identities(ConstantAccess):
    """Use 'relaxed' mode when getting a construct identity.

    If set to True, sets ``relaxed=True`` as the default in calls to a
    construct's `identity` method (e.g. `cf.Field.identity`).

    This is used by construct arithmetic and field construct
    aggregation.

    :Parameters:

        arg: `bool` or `Constant`, optional

    :Returns:

        `Constant`
            The value prior to the change, or the current value if no
            new value was specified.

    **Examples:**

    >>> org = cf.relaxed_identities()
    >>> org
    False
    >>> cf.relaxed_identities(True)
    False
    >>> cf.relaxed_identities()
    True
    >>> cf.relaxed_identities(org)
    True
    >>> cf.relaxed_identities()
    False

    """

    _name = "RELAXED_IDENTITIES"

    def _parse(cls, arg):
        """Parse a new constant value.

        .. versionaddedd:: 3.8.0

        :Parameters:

            cls:
                This class.

            arg:
                The given new constant value.

        :Returns:

                A version of the new constant value suitable for insertion
                into the `CONSTANTS` dictionary.

        """
        return bool(arg)


class chunksize(ConstantAccess):
    """Set the default chunksize used by `dask` arrays.

    If called without any arguments then the existing chunksize is
    returned.

<<<<<<< HEAD
    The upper limit to the chunksize is given by:

    .. math:: upper\_chunksize = \dfrac{f \cdot total\_memory}{1
                                 \cdot w_1 + w_2}

    where :math:`f` is the *free memory factor* and :math:`w_1` and
    :math:`w_2` the *workspace factors* *1* and *2* respectively.
=======
    .. note:: Setting the chunksize will change the `dask` global
              configuration value ``'array.chunk-size'``. If
              `chunksize` is used a context manager then the `dask`
              configuration value is only altered within that context.
>>>>>>> e11f7395

    :Parameters:

        arg: `float` or `str` or `Constant`, optional
            The chunksize in bytes. Any size accepted by
            `dask.utils.parse_bytes` is accepted.

            *Parameter example:*
               A chunksize of 2 MiB may be specified as ``2097152`` or
               ``'2 MiB'``

    :Returns:

        `Constant`
            The value prior to the change, or the current value if no
            new value was specified.

    """

    _name = "CHUNKSIZE"

    def _parse(cls, arg):
        """Parse a new constant value.

        .. versionaddedd:: 3.8.0

        :Parameters:

            cls:
                This class.

            arg:
                The given new constant value.

        :Returns:

                A version of the new constant value suitable for insertion
                into the `CONSTANTS` dictionary.

        """
<<<<<<< HEAD
        #        upper_chunksize = (free_memory_factor() * min_total_memory()) / (
        #            (_WORKSPACE_FACTOR_1()) + _WORKSPACE_FACTOR_2()
        #        )

        arg = float(arg)
        if arg <= 0:
            raise ValueError(f"Chunk size ({arg}) must be positive")

        return arg
=======
        config.set({"array.chunk-size": arg})
        return parse_bytes(arg)
>>>>>>> e11f7395


class tempdir(ConstantAccess):
    """The directory for internally generated temporary files.

    When setting the directory, it is created if the specified path
    does not exist.

    :Parameters:

        arg: `str`, optional
            The new directory for temporary files. Tilde expansion (an
            initial component of ``~`` or ``~user`` is replaced by
            that *user*'s home directory) and environment variable
            expansion (substrings of the form ``$name`` or ``${name}``
            are replaced by the value of environment variable *name*)
            are applied to the new directory name.

            The default is to not change the directory.

    :Returns:

        `str`
            The directory prior to the change, or the current
            directory if no new value was specified.

    **Examples:**

    >>> cf.tempdir()
    '/tmp'
    >>> old = cf.tempdir('/home/me/tmp')
    >>> cf.tempdir(old)
    '/home/me/tmp'
    >>> cf.tempdir()
    '/tmp'

    """

    _name = "TEMPDIR"

    def _parse(cls, arg):
        """Parse a new constant value.

        .. versionaddedd:: 3.8.0

        :Parameters:

            cls:
                This class.

            arg:
                The given new constant value.

        :Returns:

                A version of the new constant value suitable for insertion
                into the `CONSTANTS` dictionary.

        """
        arg = _os_path_expanduser(_os_path_expandvars(arg))

        # Create the directory if it does not exist.
        try:
            mkdir(arg)
        except OSError:
            pass

        return arg


class of_fraction(ConstantAccess):
    """The amount of concurrently open files above which files
    containing data arrays may be automatically closed.

    The amount is expressed as a fraction of the maximum possible
    number of concurrently open files.

    Note that closed files will be automatically reopened if
    subsequently needed by a variable to access its data array.

    .. seealso:: `cf.close_files`, `cf.close_one_file`,
                 `cf.open_files`, `cf.open_files_threshold_exceeded`

    :Parameters:

        arg: `float` or `Constant`, optional
            The new fraction (between 0.0 and 1.0). The default is to
            not change the current behaviour.

    :Returns:

        `Constant`
            The value prior to the change, or the current value if no
            new value was specified.

    **Examples:**

    >>> cf.of_fraction()
    0.5
    >>> old = cf.of_fraction(0.33)
    >>> cf.of_fraction(old)
    0.33
    >>> cf.of_fraction()
    0.5

    The fraction may be translated to an actual number of files as
    follows:

    >>> old = cf.of_fraction(0.75)
    >>> import resource
    >>> max_open_files = resource.getrlimit(resource.RLIMIT_NOFILE)[0]
    >>> threshold = int(max_open_files * cf.of_fraction())
    >>> max_open_files, threshold
    (1024, 768)

    """

    _name = "OF_FRACTION"

    def _parse(cls, arg):
        """Parse a new constant value.

        .. versionaddedd:: 3.8.0

        :Parameters:

            cls:
                This class.

            arg:
                The given new constant value.

        :Returns:

                A version of the new constant value suitable for insertion
                into the `CONSTANTS` dictionary.

        """
        try:
            arg = float(arg)
        except (ValueError, TypeError):
            raise ValueError(f"Fraction must be a float. Got {arg!r}")

        if arg <= 0.0 or arg >= 1.0:
            raise ValueError(
                "Fraction must be between 0.0 and 1.0 not inclusive. "
                f"Got {arg!r}"
            )

        return arg


class free_memory_factor(ConstantAccess):
    """Set the fraction of memory kept free as a temporary workspace.

    Users should set the free memory factor through cf.set_performance
    so that the upper limit to the chunksize is recalculated
    appropriately. The free memory factor must be a sensible value
    between zero and one. If no arguments are passed the existing free
    memory factor is returned.

    :Parameters:

        arg: `float` or `Constant`, optional
            The fraction of memory kept free as a temporary workspace.

    :Returns:

        `Constant`
            The value prior to the change, or the current value if no
            new value was specified.

    """

    # TODODASK: Review how all this free memory stuff works with dask

    _name = "FREE_MEMORY_FACTOR"

    def _parse(cls, arg):
        """Parse a new constant value.

        .. versionaddedd:: 3.8.0

        :Parameters:

            cls:
                This class.

            arg:
                The given new constant value.

        :Returns:

                A version of the new constant value suitable for insertion
                into the `CONSTANTS` dictionary.

        """
        try:
            arg = float(arg)
        except (ValueError, TypeError):
            raise ValueError(
                f"Free memory factor must be a float. Got {arg!r}"
            )

        if not (0 < arg < 1):
            raise ValueError(
                "Free memory factor must be between 0.0 and 1.0 "
                "not inclusive"
            )

        CONSTANTS["FM_THRESHOLD"] = arg * total_memory()

        return arg


class bounds_combination_mode(ConstantAccess):
    """Determine how to deal with cell bounds in binary operations.

    The flag returned by ``cf.bounds_combination_mode()`` is used to
    influence whether or not the result of a binary operation "op(x,
    y)", such as ``x + y``, ``x -= y``, ``x << y``, etc., will contain
    bounds, and if so how those bounds are calculated.

    The result of op(x, y) may only contain bounds if

    * ``x`` is a construct that may contain bounds, or

    * ``x`` does not support the operation and ``y`` is a construct
      that may contain bounds, e.g. ``2 + y``.

    and so the flag only has an effect in these specific cases. Only
    dimension coordinate, auxiliary coordinate and domain ancillary
    constructs support bounds.

    The behaviour for the different flag values is described by the
    following truth tables, for which it assumed that it is possible
    for the result of the operation to contain bounds:

    * If the flag is ``'AND'`` (the default) then

      ==========  ==========  ==========  ======================
      x           y           op(x, y)    Resulting bounds
      has bounds  has bounds  has bounds
      ==========  ==========  ==========  ======================
      Yes         Yes         **Yes**     op(x.bounds, y.bounds)
      Yes         No          *No*
      No          Yes         *No*
      No          No          *No*
      ==========  ==========  ==========  ======================

    * If the flag is ``'OR'`` then

      ==========  ==========  ==========  ======================
      x           y           op(x, y)    Resulting bounds
      has bounds  has bounds  has bounds
      ==========  ==========  ==========  ======================
      Yes         Yes         **Yes**     op(x.bounds, y.bounds)
      Yes         No          **Yes**     op(x.bounds, y)
      No          Yes         **Yes**     op(x, y.bounds)
      No          No          *No*
      ==========  ==========  ==========  ======================

    * If the flag is ``'XOR'`` then

      ==========  ==========  ==========  ======================
      x           y           op(x, y)    Resulting bounds
      has bounds  has bounds  has bounds
      ==========  ==========  ==========  ======================
      Yes         Yes         *No*
      Yes         No          **Yes**     op(x.bounds, y)
      No          Yes         **Yes**     op(x, y.bounds)
      No          No          *No*
      ==========  ==========  ==========  ======================

    * If the flag is ``'NONE'`` then

      ==========  ==========  ==========  ======================
      x           y           op(x, y)    Resulting bounds
      has bounds  has bounds  has bounds
      ==========  ==========  ==========  ======================
      Yes         Yes         *No*
      Yes         No          *No*
      No          Yes         *No*
      No          No          *No*
      ==========  ==========  ==========  ======================

    .. versionadded:: 3.8.0

    .. seealso:: `configuration`

    :Parameters:

        arg: `str` or `Constant`, optional
            Provide a new flag value that will apply to all subsequent
            binary operations.

    :Returns:

        `str`
            The value prior to the change, or the current value if no
            new value was specified.

    **Examples:**

    >>> old = cf.bounds_combination_mode()
    >>> print(old)
    AND
    >>> print(cf.bounds_combination_mode('OR'))
    AND
    >>> print(cf.bounds_combination_mode())
    OR
    >>> print(cf.bounds_combination_mode(old))
    OR
    >>> print(cf.bounds_combination_mode())
    AND

    Use as a context manager:

    >>> print(cf.bounds_combination_mode())
    AND
    >>> with cf.bounds_combination_mode('XOR'):
    ...     print(cf.bounds_combination_mode())
    ...
    XOR
    >>> print(cf.bounds_combination_mode())
    AND

    """

    _name = "BOUNDS_COMBINATION_MODE"

    def _parse(cls, arg):
        """Parse a new constant value.

        .. versionaddedd:: 3.8.0

        :Parameters:

            cls:
                This class.

            arg:
                The given new constant value.

        :Returns:

                A version of the new constant value suitable for insertion
                into the `CONSTANTS` dictionary.

        """
        try:
            valid = hasattr(OperandBoundsCombination, arg)
        except (AttributeError, TypeError):
            valid = False

        if not valid:
            valid_vals = ", ".join(
                [repr(val.name) for val in OperandBoundsCombination]
            )
            raise ValueError(
                f"{arg!r} is not one of the valid values: {valid_vals}"
            )

        return arg


def CF():
    """The version of the CF conventions.

    This indicates which version of the CF conventions are represented
    by this release of the cf package, and therefore the version can not
    be changed.

    """
    return cfdm.CF()


CF.__doc__ = cfdm.CF.__doc__.replace("cfdm.", "cf.")

# Module-level alias to avoid name clashes with function keyword
# arguments (corresponding to 'import atol as cf_atol' etc. in other
# modules)
_cf_atol = atol
_cf_rtol = rtol


def _cf_chunksize(*new_chunksize):
    """Internal alias for `cf.chunksize`.

    Used in this module to prevent a name clash with a function keyword
    argument (corresponding to 'import X as cf_X' etc. in other
    modules). Note we don't use CHUNKSIZE() as it will likely be
    deprecated in future.

    """
    return chunksize(*new_chunksize)


def fm_threshold():
    """The amount of memory which is kept free as a temporary work
    space.

    :Returns:

        `float`
            The amount of memory in bytes.

    **Examples:**

    >>> cf.fm_threshold()
    10000000000.0

    """
    return CONSTANTS["FM_THRESHOLD"]


def set_performance(chunksize=None, free_memory_factor=None):
    """Tune performance of parallelisation by setting chunksize and free
    memory factor. By just providing the chunksize it can be changed to
    a smaller value than an upper limit, which is determined by the
    existing free memory factor. If just the free memory factor is
    provided then the chunksize is set to the corresponding upper limit.
    Note that the free memory factor is the fraction of memory kept free
    as a temporary workspace and must be a sensible value between zero
    and one. If both arguments are provided then the free memory factor
    is changed first and then the chunksize is set provided it is
    consistent with the new free memory value. If any of the arguments
    is invalid then an error is raised and no parameters are changed.
    When called with no arguments the existing values of the parameters
    are returned in a tuple.

    :Parameters:

        chunksize: `float`, optional
            The size in bytes of a chunk used by LAMA to partition the
            data array.

        free_memory_factor: `float`, optional
            The fraction of memory to keep free as a temporary
            workspace.

    :Returns:

        `tuple`
            A tuple of the previous chunksize and free_memory_factor.

    """
    old = _cf_chunksize(), _cf_free_memory_factor()
    if free_memory_factor is None:
        if chunksize is not None:
            _cf_chunksize(chunksize)
    else:
        _cf_free_memory_factor(free_memory_factor)
        try:
            _cf_chunksize(chunksize)
        except ValueError:
            _cf_free_memory_factor(old[1])
            raise

    return old


def min_total_memory():
    """The minimum total memory across nodes."""
    return CONSTANTS["MIN_TOTAL_MEMORY"]


def total_memory():
    """The total amount of physical memory (in bytes)."""
    return CONSTANTS["TOTAL_MEMORY"]


# --------------------------------------------------------------------
# Aliases (for back-compatibility etc.):
# --------------------------------------------------------------------
def ATOL(*new_atol):
    """Alias for `cf.atol`."""
    return atol(*new_atol)


def RTOL(*new_rtol):
    """Alias for `cf.rtol`."""
    return rtol(*new_rtol)


def FREE_MEMORY_FACTOR(*new_free_memory_factor):
    """Alias for `cf.free_memory_factor`."""
    return free_memory_factor(*new_free_memory_factor)


def LOG_LEVEL(*new_log_level):
    """Alias for `cf.log_level`."""
    return log_level(*new_log_level)


def CHUNKSIZE(*new_chunksize):
    """Alias for `cf.chunksize`."""
    return chunksize(*new_chunksize)


def SET_PERFORMANCE(*new_set_performance):
    """Alias for `cf.set_performance`."""
    return set_performance(*new_set_performance)


def OF_FRACTION(*new_of_fraction):
    """Alias for `cf.of_fraction`."""
    return of_fraction(*new_of_fraction)


def REGRID_LOGGING(*new_regrid_logging):
    """Alias for `cf.regrid_logging`."""
    return regrid_logging(*new_regrid_logging)


# TODODASK - deprecate when move to dask is complete
def COLLAPSE_PARALLEL_MODE(*new_collapse_parallel_mode):
    """Alias for `cf.collapse_parallel_mode`."""
    return collapse_parallel_mode(*new_collapse_parallel_mode)


def RELAXED_IDENTITIES(*new_relaxed_identities):
    """Alias for `cf.relaxed_identities`."""
    return relaxed_identities(*new_relaxed_identities)


def MIN_TOTAL_MEMORY(*new_min_total_memory):
    """Alias for `cf.min_total_memory`."""
    return min_total_memory(*new_min_total_memory)


def TEMPDIR(*new_tempdir):
    """Alias for `cf.tempdir`."""
    return tempdir(*new_tempdir)


def TOTAL_MEMORY(*new_total_memory):
    """Alias for `cf.total_memory`."""
    return total_memory(*new_total_memory)


def FM_THRESHOLD(*new_fm_threshold):
    """Alias for `cf.fm_threshold`."""
    return fm_threshold(*new_fm_threshold)


# def IGNORE_IDENTITIES(*arg):
#     '''TODO
#
#     :Parameters:
#
#         arg: `bool`, optional
#
#     :Returns:
#
#         `bool`
#             The value prior to the change, or the current value if no
#             new value was specified.
#
#     **Examples:**
#
#     >>> org = cf.IGNORE_IDENTITIES()
#     >>> print(org)
#     False
#     >>> cf.IGNORE_IDENTITIES(True)
#     False
#     >>> cf.IGNORE_IDENTITIES()
#     True
#     >>> cf.IGNORE_IDENTITIES(org)
#     True
#     >>> cf.IGNORE_IDENTITIES()
#     False
#
#     '''
#     old = CONSTANTS['IGNORE_IDENTITIES']
#     if arg:
#         CONSTANTS['IGNORE_IDENTITIES'] = bool(arg[0])
#
#     return old


def dump(x, **kwargs):
    """Print a description of an object.

    If the object has a `!dump` method then this is used to create the
    output, so that ``cf.dump(f)`` is equivalent to ``print
    f.dump()``. Otherwise ``cf.dump(x)`` is equivalent to
    ``print(x)``.

    :Parameters:

        x:
            The object to print.

        kwargs : *optional*
            As for the input variable's `!dump` method, if it has one.

    :Returns:

        None

    **Examples:**

    >>> x = 3.14159
    >>> cf.dump(x)
    3.14159

    >>> f
    <CF Field: rainfall_rate(latitude(10), longitude(20)) kg m2 s-1>
    >>> cf.dump(f)
    >>> cf.dump(f, complete=True)

    """
    if hasattr(x, "dump") and callable(x.dump):
        print(x.dump(**kwargs))
    else:
        print(x)


_max_number_of_open_files = resource.getrlimit(resource.RLIMIT_NOFILE)[0]

if _linux:
    # ----------------------------------------------------------------
    # GNU/LINUX
    # ----------------------------------------------------------------

    # Directory containing a symbolic link for each file opened by the
    # current python session
    _fd_dir = "/proc/" + str(getpid()) + "/fd"

    def open_files_threshold_exceeded():
        """Return True if the total number of open files is greater than
        the current threshold. GNU/LINUX.

        The threshold is defined as a fraction of the maximum possible number
        of concurrently open files (an operating system dependent amount). The
        fraction is retrieved and set with the `of_fraction` function.

        .. seealso:: `cf.close_files`, `cf.close_one_file`,
                     `cf.open_files`

        :Returns:

            `bool`
                Whether or not the number of open files exceeds the
                threshold.

        **Examples:**

        In this example, the number of open files is 75% of the maximum
        possible number of concurrently open files:

        >>> cf.of_fraction()
        0.5
        >>> cf.open_files_threshold_exceeded()
        True
        >>> cf.of_fraction(0.9)
        >>> cf.open_files_threshold_exceeded()
        False

        """
        return (
            len(listdir(_fd_dir)) > _max_number_of_open_files * of_fraction()
        )


else:
    # ----------------------------------------------------------------
    # NOT GNU/LINUX
    # ----------------------------------------------------------------
    _process = Process(getpid())

    def open_files_threshold_exceeded():
        """Return True if the total number of open files is greater than
        the current threshold.

        The threshold is defined as a fraction of the maximum possible number
        of concurrently open files (an operating system dependent amount). The
        fraction is retrieved and set with the `of_fraction` function.

        .. seealso:: `cf.close_files`, `cf.close_one_file`,
                     `cf.open_files`

        :Returns:

            `bool`
                Whether or not the number of open files exceeds the
                threshold.

        **Examples:**

        In this example, the number of open files is 75% of the maximum
        possible number of concurrently open files:

        >>> cf.of_fraction()
        0.5
        >>> cf.open_files_threshold_exceeded()
        True
        >>> cf.of_fraction(0.9)
        >>> cf.open_files_threshold_exceeded()
        False

        """
        return (
            len(_process.open_files())
            > _max_number_of_open_files * of_fraction()
        )


def close_files(file_format=None):
    """Close open files containing sub-arrays of data arrays.

    By default all such files are closed, but this may be restricted
    to files of a particular format.

    Note that closed files will be automatically reopened if
    subsequently needed by a variable to access the sub-array.

    If there are no appropriate open files then no action is taken.

    .. seealso:: `cf.close_one_file`, `cf.open_files`,
                 `cf.open_files_threshold_exceeded`

    :Parameters:

        file_format: `str`, optional
            Only close files of the given format. Recognised formats
            are ``'netCDF'`` and ``'PP'``. By default files of any
            format are closed.

    :Returns:

        None

    **Examples:**

    >>> cf.close_files()
    >>> cf.close_files('netCDF')
    >>> cf.close_files('PP')

    """
    if file_format is not None:
        if file_format in _file_to_fh:
            for fh in _file_to_fh[file_format].values():
                fh.close()

            _file_to_fh[file_format].clear()
    else:
        for file_format, value in _file_to_fh.items():
            for fh in value.values():
                fh.close()

            _file_to_fh[file_format].clear()


def close_one_file(file_format=None):
    """Close an arbitrary open file containing a sub-array of a data
    array.

    By default a file of arbitrary format is closed, but the choice
    may be restricted to files of a particular format.

    Note that the closed file will be automatically reopened if
    subsequently needed by a variable to access the sub-array.

    If there are no appropriate open files then no action is taken.

    .. seealso:: `cf.close_files`, `cf.open_files`,
                 `cf.open_files_threshold_exceeded`

    :Parameters:

        file_format: `str`, optional
            Only close a file of the given format. Recognised formats
            are ``'netCDF'`` and ``'PP'``. By default a file of any
            format is closed.

    :Returns:

        `None`

    **Examples:**

    >>> cf.close_one_file()
    >>> cf.close_one_file('netCDF')
    >>> cf.close_one_file('PP')

    >>> cf.open_files()
    {'netCDF': {'file1.nc': <netCDF4.Dataset at 0x181bcd0>,
                'file2.nc': <netCDF4.Dataset at 0x1e42350>,
                'file3.nc': <netCDF4.Dataset at 0x1d185e9>}}
    >>> cf.close_one_file()
    >>> cf.open_files()
    {'netCDF': {'file1.nc': <netCDF4.Dataset at 0x181bcd0>,
                'file3.nc': <netCDF4.Dataset at 0x1d185e9>}}

    """
    if file_format is not None:
        if file_format in _file_to_fh and _file_to_fh[file_format]:
            filename, fh = next(iter(_file_to_fh[file_format].items()))
            fh.close()
            del _file_to_fh[file_format][filename]
    else:
        for values in _file_to_fh.values():
            if not values:
                continue

            filename, fh = next(iter(values.items()))
            fh.close()
            del values[filename]


def open_files(file_format=None):
    """Return the open files containing sub-arrays of master data
    arrays.

    By default all such files are returned, but the selection may be
    restricted to files of a particular format.

    .. seealso:: `cf.close_files`, `cf.close_one_file`,
                 `cf.open_files_threshold_exceeded`

    :Parameters:

        file_format: `str`, optional
            Only return files of the given format. Recognised formats
            are ``'netCDF'`` and ``'PP'``. By default all files are
            returned.

    :Returns:

        `dict`
            If *file_format* is set then return a dictionary of file
            names of the specified format and their open file
            objects. If *file_format* is not set then return a
            dictionary for which each key is a file format whose value
            is the dictionary that would have been returned if the
            *file_format* parameter was set.

    **Examples:**

    >>> cf.open_files()
    {'netCDF': {'file1.nc': <netCDF4.Dataset at 0x187b6d0>}}
    >>> cf.open_files('netCDF')
    {'file1.nc': <netCDF4.Dataset at 0x187b6d0>}
    >>> cf.open_files('PP')
    {}

    """
    if file_format is not None:
        if file_format in _file_to_fh:
            return _file_to_fh[file_format].copy()
        else:
            return {}
    else:
        out = {}
        for file_format, values in _file_to_fh.items():
            out[file_format] = values.copy()

        return out


def ufunc(name, x, *args, **kwargs):
    """The variable must have a `!copy` method and a method called.

    *name*. Any optional positional and keyword arguments are passed
    unchanged to the variable's *name* method.

    :Parameters:

        name: `str`

        x:
            The input variable.

        args, kwargs:

    :Returns:

            A new variable with size 1 axes inserted into the data
            array.

    """
    x = x.copy()
    getattr(x, name)(*args, **kwargs)
    return x


def _numpy_allclose(a, b, rtol=None, atol=None, verbose=None):
    """Returns True if two broadcastable arrays have equal values to
    within numerical tolerance, False otherwise.

    The tolerance values are positive, typically very small numbers. The
    relative difference (``rtol * abs(b)``) and the absolute difference
    ``atol`` are added together to compare against the absolute difference
    between ``a`` and ``b``.

    :Parameters:

        a, b : array_like
            Input arrays to compare.

        atol : float, optional
            The absolute tolerance for all numerical comparisons, By
            default the value returned by the `atol` function is used.

        rtol : float, optional
            The relative tolerance for all numerical comparisons, By
            default the value returned by the `rtol` function is used.

    :Returns:

        `bool`
            Returns True if the arrays are equal, otherwise False.

    **Examples:**

    >>> cf._numpy_allclose([1, 2], [1, 2])
    True
    >>> cf._numpy_allclose(numpy.array([1, 2]), numpy.array([1, 2]))
    True
    >>> cf._numpy_allclose([1, 2], [1, 2, 3])
    False
    >>> cf._numpy_allclose([1, 2], [1, 4])
    False

    >>> a = numpy.ma.array([1])
    >>> b = numpy.ma.array([2])
    >>> a[0] = numpy.ma.masked
    >>> b[0] = numpy.ma.masked
    >>> cf._numpy_allclose(a, b)
    True

    """
    # TODO: we want to use @_manage_log_level_via_verbosity on this function
    # but we cannot, since importing it to this module would lead to a
    # circular import dependency with the decorators module. Tentative plan
    # is to move the function elsewhere. For now, it is not 'loggified'.

    # THIS IS WHERE SOME NUMPY FUTURE WARNINGS ARE COMING FROM

    a_is_masked = _numpy_ma_isMA(a)
    b_is_masked = _numpy_ma_isMA(b)

    if not (a_is_masked or b_is_masked):
        try:
            return _x_numpy_allclose(a, b, rtol=rtol, atol=atol)
        except (IndexError, NotImplementedError, TypeError):
            return _numpy_all(a == b)
    else:
        if a_is_masked and b_is_masked:
            if (a.mask != b.mask).any():
                if verbose:
                    print("Different masks (A)")

                return False
        else:
            if _numpy_ma_is_masked(a) or _numpy_ma_is_masked(b):
                if verbose:
                    print("Different masks (B)")

                return False

        try:
            return _numpy_ma_allclose(a, b, rtol=rtol, atol=atol)
        except (IndexError, NotImplementedError, TypeError):
            # To prevent a bug causing some header/coord-only CDL reads or
            # aggregations to error. See also TODO comment below.
            if a.dtype == b.dtype:
                out = _numpy_ma_all(a == b)
            else:
                # TODO: is this most sensible? Or should we attempt dtype
                # conversion and then compare? Probably we should avoid
                # altogether by catching the different dtypes upstream?
                out = False
            if out is _numpy_ma_masked:
                return True
            else:
                return out


def _numpy_isclose(a, b, rtol=None, atol=None):
    """Returns a boolean array where two broadcastable arrays are
    element-wise equal within a tolerance.

    The tolerance values are positive, typically very small numbers. The
    relative difference (``rtol * abs(b)``) and the absolute difference
    ``atol`` are added together to compare against the absolute difference
    between ``a`` and ``b``.

    :Parameters:

        a, b: array_like
            Input arrays to compare.

        atol: `float`, optional
            The absolute tolerance for all numerical comparisons, By
            default the value returned by the `atol` function is used.

        rtol: `float`, optional
            The relative tolerance for all numerical comparisons, By
            default the value returned by the `rtol` function is used.

    :Returns:

        `numpy.ndarray`

    """
    try:
        return _x_numpy_isclose(a, b, rtol=rtol, atol=atol)
    except (IndexError, NotImplementedError, TypeError):
        return a == b


# TODODASK - sort out the "numpy" environment


def parse_indices(shape, indices, cyclic=False, keepdims=True):
    """TODODASK.

    :Parameters:

        shape: sequence of `ints`

        indices: `tuple` (not a `list`!)

        keepdims: `bool`, optional
            If True then an integral index is converted to a
            slice. For instance, ``3`` would become ``slice(3, 4)``.

    :Returns:

        `list` [, `dict`]
            The parsed indices. If *cyclic* is True the a dictionary
            is also returned that contains the parameters needed to
            interpret any cyclic slices.

    **Examples:**

    >>> cf.parse_indices((5, 8), ([1, 2, 4, 6],))
    [array([1, 2, 4, 6]), slice(0, 8, 1)]
    >>> cf.parse_indices((5, 8), (Ellipsis, [2, 4, 6]))
    [slice(0, 5, 1), slice(2, 7, 2)]

    """
    parsed_indices = []
    roll = {}

    if not isinstance(indices, tuple):
        indices = (indices,)

    # Initialize the list of parsed indices as the input indices with any
    # Ellipsis objects expanded
    length = len(indices)
    n = len(shape)
    ndim = n
    for index in indices:
        if index is Ellipsis:
            m = n - length + 1
            parsed_indices.extend([slice(None)] * m)
            n -= m
        else:
            parsed_indices.append(index)
            n -= 1

        length -= 1

    len_parsed_indices = len(parsed_indices)

    if ndim and len_parsed_indices > ndim:
        raise IndexError(
            f"Invalid indices {parsed_indices} for array with shape {shape}"
        )

    if len_parsed_indices < ndim:
        parsed_indices.extend([slice(None)] * (ndim - len_parsed_indices))

    if not ndim and parsed_indices:
        raise IndexError(
            "Scalar array can only be indexed with () or Ellipsis"
        )

    for i, (index, size) in enumerate(zip(parsed_indices, shape)):
        if cyclic and isinstance(index, slice):
            # Check for a cyclic slice
            start = index.start
            stop = index.stop
            step = index.step
            if start is None or stop is None:
                step = 0
            elif step is None:
                step = 1

            if step > 0:
                if 0 < start < size and 0 <= stop <= start:
                    # 6:0:1 => -4:0:1
                    # 6:1:1 => -4:1:1
                    # 6:3:1 => -4:3:1
                    # 6:6:1 => -4:6:1
                    start = size - start
                elif -size <= start < 0 and -size <= stop <= start:
                    # -4:-10:1  => -4:1:1
                    # -4:-9:1   => -4:1:1
                    # -4:-7:1   => -4:3:1
                    # -4:-4:1   => -4:6:1
                    # -10:-10:1 => -10:0:1
                    stop += size
            elif step < 0:
                if -size <= start < 0 and start <= stop < 0:
                    # -4:-1:-1   => 6:-1:-1
                    # -4:-2:-1   => 6:-2:-1
                    # -4:-4:-1   => 6:-4:-1
                    # -10:-2:-1  => 0:-2:-1
                    # -10:-10:-1 => 0:-10:-1
                    start += size
                elif 0 <= start < size and start < stop < size:
                    # 0:6:-1 => 0:-4:-1
                    # 3:6:-1 => 3:-4:-1
                    # 3:9:-1 => 3:-1:-1
                    stop -= size

            if step > 0 and -size <= start < 0 and 0 <= stop <= size + start:
                # [0, 1, 2, 3, 4, 5, 6, 7, 8, 9]
                # -1:0:1  => [9]
                # -1:1:1  => [9, 0]
                # -1:3:1  => [9, 0, 1, 2]
                # -1:9:1  => [9, 0, 1, 2, 3, 4, 5, 6, 7, 8]
                # -4:0:1  => [6, 7, 8, 9]
                # -4:1:1  => [6, 7, 8, 9, 0]
                # -4:3:1  => [6, 7, 8, 9, 0, 1, 2]
                # -4:6:1  => [6, 7, 8, 9, 0, 1, 2, 3, 4, 5]
                # -9:0:1  => [1, 2, 3, 4, 5, 6, 7, 8, 9]
                # -9:1:1  => [1, 2, 3, 4, 5, 6, 7, 8, 9, 0]
                # -10:0:1 => [0, 1, 2, 3, 4, 5, 6, 7, 8, 9]
                index = slice(0, stop - start, step)
                roll[i] = -start

            elif step < 0 and 0 <= start < size and start - size <= stop < 0:
                # [0, 1, 2, 3, 4, 5, 6, 7, 8, 9]
                # 0:-4:-1  => [0, 9, 8, 7]
                # 6:-1:-1  => [6, 5, 4, 3, 2, 1, 0]
                # 6:-2:-1  => [6, 5, 4, 3, 2, 1, 0, 9]
                # 6:-4:-1  => [6, 5, 4, 3, 2, 1, 0, 9, 8, 7]
                # 0:-2:-1  => [0, 9]
                # 0:-10:-1 => [0, 9, 8, 7, 6, 5, 4, 3, 2, 1]
                index = slice(start - stop - 1, None, step)
                roll[i] = -1 - stop

        elif keepdims and isinstance(index, Integral):
            # Convert an integral index to a slice
            if index == -1:
                index = slice(-1, None, None)
            else:
                index = slice(index, index + 1, 1)

        parsed_indices[i] = index

    if not cyclic:
        return parsed_indices

    return parsed_indices, roll


def get_subspace(array, indices):
    """Return a subspace defined by the given indices of an array.

    Subset the input numpy array with the given indices. Indexing is
    similar to that of a numpy array. The differences to numpy array
    indexing are:

    1. An integer index i takes the i-th element but does not reduce
       the rank of the output array by one.

    2. When more than one dimension's slice is a 1-d boolean array or
       1-d sequence of integers then these indices work independently
       along each dimension (similar to the way vector subscripts work
       in Fortran).

    Indices must contain an index for each dimension of the input array.

    :Parameters:

        array: `numpy.ndarray`

        indices: `list`

    """
    gg = [i for i, x in enumerate(indices) if not isinstance(x, slice)]
    len_gg = len(gg)

    if len_gg < 2:
        # ------------------------------------------------------------
        # At most one axis has a list-of-integers index so we can do a
        # normal numpy subspace
        # ------------------------------------------------------------
        return array[tuple(indices)]

    else:
        # ------------------------------------------------------------
        # At least two axes have list-of-integers indices so we can't
        # do a normal numpy subspace
        # ------------------------------------------------------------
        if _numpy_ma_isMA(array):
            take = _numpy_ma_take
        else:
            take = _numpy_take

        indices = indices[:]
        for axis in gg:
            array = take(array, indices[axis], axis=axis)
            indices[axis] = slice(None)

        if len_gg < len(indices):
            array = array[tuple(indices)]

        return array


_equals = cfdm.Data()._equals


def equals(x, y, rtol=None, atol=None, ignore_data_type=False, **kwargs):
    """True if two objects are equal within a given tolerance."""
    if rtol is None:
        rtol = _cf_rtol()

    if atol is None:
        atol = _cf_atol()

    return _equals(
        x, y, rtol=rtol, atol=atol, ignore_data_type=ignore_data_type, **kwargs
    )


def equivalent(x, y, rtol=None, atol=None, traceback=False):
    """True if and only if two objects are logically equivalent.

    If the first argument, *x*, has an `!equivalent` method then it is
    used, and in this case ``equivalent(x, y)`` is the same as
    ``x.equivalent(y)``.

    :Parameters:

        x, y :
            The objects to compare for equivalence.

        atol : float, optional
            The absolute tolerance for all numerical comparisons, By
            default the value returned by the `atol` function is used.

        rtol : float, optional
            The relative tolerance for all numerical comparisons, By
            default the value returned by the `rtol` function is used.

        traceback : bool, optional
            If True then print a traceback highlighting where the two
            objects differ.

    :Returns:

        `bool`
            Whether or not the two objects are equivalent.

    **Examples:**

    >>> f
    <CF Field: rainfall_rate(latitude(10), longitude(20)) kg m2 s-1>
    >>> cf.equivalent(f, f)
    True

    >>> cf.equivalent(1.0, 1.0)
    True
    >>> cf.equivalent(1.0, 33)
    False

    >>> cf.equivalent('a', 'a')
    True
    >>> cf.equivalent('a', 'b')
    False

    >>> cf.equivalent(cf.Data(1000, units='m'), cf.Data(1, units='km'))
    True

    For a field, ``f``:

    >>> cf.equivalent(f, f.transpose())
    True

    """

    if rtol is None:
        rtol = _cf_rtol()

    if atol is None:
        atol = _cf_atol()

    atol = float(atol)
    rtol = float(rtol)

    eq = getattr(x, "equivalent", None)
    if callable(eq):
        # x has a callable equivalent method
        return eq(y, rtol=rtol, atol=atol, traceback=traceback)

    eq = getattr(y, "equivalent", None)
    if callable(eq):
        # y has a callable equivalent method
        return eq(x, rtol=rtol, atol=atol, traceback=traceback)

    return equals(
        x, y, rtol=rtol, atol=atol, ignore_fill_value=True, traceback=traceback
    )


def load_stash2standard_name(table=None, delimiter="!", merge=True):
    """Load a STASH to standard name conversion table from a file.

    This used when reading PP and UM fields files.

    Each mapping is defined by a separate line in a text file. Each
    line contains nine ``!``-delimited entries:

    1. ID: UM sub model identifier (1 = atmosphere, 2 = ocean, etc.)
    2. STASH: STASH code (e.g. 3236)
    3. STASHmaster description:STASH name as given in the STASHmaster
       files
    4. Units: Units of this STASH code (e.g. 'kg m-2')
    5. Valid from: This STASH valid from this UM version (e.g. 405)
    6. Valid to: This STASH valid to this UM version (e.g. 501)
    7. CF standard name: The CF standard name
    8. CF info: Anything useful (such as standard name modifiers)
    9. PP conditions: PP conditions which need to be satisfied for
       this translation

    Only entries "ID", "STASH", and "CF standard name" are mandatory,
    all other entries may be left blank. For example,
    ``1!999!!!!!ultraviolet_index!!`` is a valid mapping from
    atmosphere STASH code 999 to the standard name
    ultraviolet_index.

    If the "Valid from" and "Valid to" entries are omitted then the
    stash mapping is assumed to apply to all UM versions.

    .. seealso:: `stash2standard_name`

    :Parameters:

        table: `str`, optional
            Use the conversion table at this file location. By default
            the table will be looked for at
            ``os.path.join(os.path.dirname(cf.__file__),'etc/STASH_to_CF.txt')``

            Setting *table* to `None` will reset the table, removing
            any modifications that have previously been made.

        delimiter: `str`, optional
            The delimiter of the table columns. By default, ``!`` is
            taken as the delimiter.

        merge: `bool`, optional
            If False then the table is updated to only contain the
            mappings defined by the *table* parameter. By default the
            mappings defined by the *table* parameter are incorporated
            into the existing table, overwriting any entries which
            already exist.

            If *table* is `None` then *merge* is taken as False,
            regardless of its given value.

    :Returns:

        `dict`
            The new STASH to standard name conversion table.

    **Examples:**

    >>> cf.load_stash2standard_name()
    >>> cf.load_stash2standard_name('my_table.txt')
    >>> cf.load_stash2standard_name('my_table2.txt', ',')
    >>> cf.load_stash2standard_name('my_table3.txt', merge=True)
    >>> cf.load_stash2standard_name('my_table4.txt', merge=False)

    """
    # 0  Model
    # 1  STASH code
    # 2  STASH name
    # 3  units
    # 4  valid from UM vn
    # 5  valid to   UM vn
    # 6  standard_name
    # 7  CF extra info
    # 8  PP extra info

    # Number matching regular expression
    number_regex = r"([-+]?\d*\.?\d+(e[-+]?\d+)?)"

    if table is None:
        # Use default conversion table
        merge = False
        package_path = os.path.dirname(__file__)
        table = os.path.join(package_path, "etc/STASH_to_CF.txt")
    else:
        # User supplied table
        table = abspath(os.path.expanduser(os.path.expandvars(table)))

    with open(table, "r") as open_table:
        lines = csv.reader(
            open_table, delimiter=delimiter, skipinitialspace=True
        )
        lines = list(lines)

    raw_list = []
    [raw_list.append(line) for line in lines]

    # Get rid of comments
    for line in raw_list[:]:
        if line[0].startswith("#"):
            raw_list.pop(0)
            continue

        break

    # Convert to a dictionary which is keyed by (submodel, STASHcode)
    # tuples
    (
        model,
        stash,
        name,
        units,
        valid_from,
        valid_to,
        standard_name,
        cf,
        pp,
    ) = list(range(9))

    stash2sn = {}
    for x in raw_list:
        key = (int(x[model]), int(x[stash]))

        if not x[units]:
            x[units] = None

        try:
            cf_info = {}
            if x[cf]:
                for d in x[7].split():
                    if d.startswith("height="):
                        cf_info["height"] = re.split(
                            number_regex, d, re.IGNORECASE
                        )[1:4:2]
                        if cf_info["height"] == "":
                            cf_info["height"][1] = "1"

                    if d.startswith("below_"):
                        cf_info["below"] = re.split(
                            number_regex, d, re.IGNORECASE
                        )[1:4:2]
                        if cf_info["below"] == "":
                            cf_info["below"][1] = "1"

                    if d.startswith("where_"):
                        cf_info["where"] = d.replace("where_", "where ", 1)
                    if d.startswith("over_"):
                        cf_info["over"] = d.replace("over_", "over ", 1)

            x[cf] = cf_info
        except IndexError:
            pass

        try:
            x[valid_from] = float(x[valid_from])
        except ValueError:
            x[valid_from] = None

        try:
            x[valid_to] = float(x[valid_to])
        except ValueError:
            x[valid_to] = None

        x[pp] = x[pp].rstrip()

        line = (x[name:],)

        if key in stash2sn:
            stash2sn[key] += line
        else:
            stash2sn[key] = line

    if not merge:
        _stash2standard_name.clear()

    _stash2standard_name.update(stash2sn)


def stash2standard_name():
    """Return a copy of the loaded STASH to standard name conversion
    table.

    .. versionadded:: 3.8.0

    .. seealso:: `load_stash2standard_name`

    """
    return _stash2standard_name.copy()


def flat(x):
    """Return an iterator over an arbitrarily nested sequence.

    :Parameters:

        x: scalar or arbitrarily nested sequence
            The arbitrarily nested sequence to be flattened. Note that
            a If *x* is a string or a scalar then this is equivalent
            to passing a single element sequence containing *x*.

    :Returns:

        generator
            An iterator over flattened sequence.

    **Examples:**

    >>> cf.flat([1, [2, [3, 4]]])
    <generator object flat at 0x3649cd0>

    >>> list(cf.flat([1, (2, [3, 4])]))
    [1, 2, 3, 4]

    >>> import numpy
    >>> list(cf.flat((1, [2, numpy.array([[3, 4], [5, 6]])])))
    [1, 2, 3, 4, 5, 6]

    >>> for a in cf.flat([1, [2, [3, 4]]]):
    ...     print(a, end=' ')
    ...
    1 2 3 4

    >>> for a in cf.flat(['a', ['bc', ['def', 'ghij']]]):
    ...     print(a, end=' ')
    ...
    a bc def ghij

    >>> for a in cf.flat(2004):
    ...     print(a)
    ...
    2004

    >>> for a in cf.flat('abcdefghij'):
    ...     print(a, end=' ')
    ...
    abcdefghij

    >>> f
    <CF Field: eastward_wind(air_pressure(5), latitude(110), longitude(106)) m s-1>
    >>> for a in cf.flat(f):
    ...     print(repr(a))
    ...
    <CF Field: eastward_wind(air_pressure(5), latitude(110), longitude(106)) m s-1>

    >>> for a in cf.flat([f, [f, [f, f]]]):
    ...     print(repr(a))
    ...
    <CF Field: eastward_wind(air_pressure(5), latitude(110), longitude(106)) m s-1>
    <CF Field: eastward_wind(air_pressure(5), latitude(110), longitude(106)) m s-1>
    <CF Field: eastward_wind(air_pressure(5), latitude(110), longitude(106)) m s-1>
    <CF Field: eastward_wind(air_pressure(5), latitude(110), longitude(106)) m s-1>

    >>> fl = cf.FieldList(cf.flat([f, [f, [f, f]]]))
    >>> fl
    [<CF Field: eastward_wind(air_pressure(5), latitude(110), longitude(106)) m s-1>,
     <CF Field: eastward_wind(air_pressure(5), latitude(110), longitude(106)) m s-1>,
     <CF Field: eastward_wind(air_pressure(5), latitude(110), longitude(106)) m s-1>,
     <CF Field: eastward_wind(air_pressure(5), latitude(110), longitude(106)) m s-1>]

    """
    if not isinstance(x, Iterable) or isinstance(x, str):
        x = (x,)

    for a in x:
        if not isinstance(a, str) and isinstance(a, Iterable):
            for sub in flat(a):
                yield sub
        else:
            yield a


def abspath(filename):
    """Return a normalized absolute version of a file name.

    If `None` or a string containing URL is provided then it is
    returned unchanged.

    .. seealso:: `cf.dirname`, `cf.pathjoin`, `cf.relpath`

    :Parameters:

        filename: `str` or `None`
            The name of the file, or `None`

    :Returns:

        `str`

            The normalized absolutised version of *filename*, or
            `None`.

    **Examples:**

    >>> import os
    >>> os.getcwd()
    '/data/archive'
    >>> cf.abspath('file.nc')
    '/data/archive/file.nc'
    >>> cf.abspath('..//archive///file.nc')
    '/data/archive/file.nc'
    >>> cf.abspath('http://data/archive/file.nc')
    'http://data/archive/file.nc'

    """
    if filename is None:
        return

    u = urllib.parse.urlparse(filename)
    if u.scheme != "":
        return filename

    return _os_path_abspath(filename)


def relpath(filename, start=None):
    """Return a relative filepath to a file.

    The filepath is relative either from the current directory or from
    an optional start point.

    If a string containing URL is provided then it is returned unchanged.

    .. seealso:: `cf.abspath`, `cf.dirname`, `cf.pathjoin`

    :Parameters:

        filename: `str`
            The name of the file.

        start: `str`, optional
            The start point for the relative path. By default the
            current directory is used.

    :Returns:

        `str`
            The relative path.

    **Examples:**

    >>> cf.relpath('/data/archive/file.nc')
    '../file.nc'
    >>> cf.relpath('/data/archive///file.nc', start='/data')
    'archive/file.nc'
    >>> cf.relpath('http://data/archive/file.nc')
    'http://data/archive/file.nc'

    """
    u = urllib.parse.urlparse(filename)
    if u.scheme != "":
        return filename

    if start is not None:
        return _os_path_relpath(filename, start)

    return _os_path_relpath(filename)


def dirname(filename):
    """Return the directory name of a file.

    If a string containing URL is provided then everything up to, but
    not including, the last slash (/) is returned.

    .. seealso:: `cf.abspath`, `cf.pathjoin`, `cf.relpath`

    :Parameters:

        filename: `str`
            The name of the file.

    :Returns:

        `str`
            The directory name.

    **Examples:**

    >>> cf.dirname('/data/archive/file.nc')
    '/data/archive'
    >>> cf.dirname('..//file.nc')
    '..'
    >>> cf.dirname('http://data/archive/file.nc')
    'http://data/archive'

    """
    u = urllib.parse.urlparse(filename)
    if u.scheme != "":
        return filename.rpartition("/")[0]

    return _os_path_dirname(filename)


def pathjoin(path1, path2):
    """Join two file path components intelligently.

    If either of the paths is a URL then a URL will be returned

    .. seealso:: `cf.abspath`, `cf.dirname`, `cf.relpath`

    :Parameters:

        path1: `str`
            The first component of the path.

        path2: `str`
            The second component of the path.

    :Returns:

        `str`
            The joined paths.

    **Examples:**

    >>> cf.pathjoin('/data/archive', '../archive/file.nc')
    '/data/archive/../archive/file.nc'
    >>> cf.pathjoin('/data/archive', '../archive/file.nc')
    '/data/archive/../archive/file.nc'
    >>> cf.abspath(cf.pathjoin('/data/', 'archive/'))
    '/data/archive'
    >>> cf.pathjoin('http://data', 'archive/file.nc')
    'http://data/archive/file.nc'

    """
    u = urllib.parse.urlparse(path1)
    if u.scheme != "":
        return urllib.parse.urljoin(path1, path2)

    return _os_path_join(path1, path2)


def hash_array(array, algorithm=hashlib.sha1):
    """Return a hash value of a numpy array.

    The hash value is dependent on the data type and the shape of the
    array. If the array is a masked array then the hash value is
    independent of the fill value and of data array values underlying
    any masked elements.

    :Parameters:

        array: `numpy.ndarray`
            The numpy array to be hashed. May be a masked array.

        algorithm: `hashlib` constructor function
            Constructor function for the desired hash algorithm,
            e.g. `hashlib.md5`, `hashlib.sha256`, etc.

            .. versionadded:: TODODASK

    :Returns:

        `int`
            The hash value.

    **Examples**

    >>> a = np.array([[0, 1, 2, 3]])
    >>> cf.hash_array(a)
    -5620332080097671134

    >>> a = np.ma.array([[0, 1, 2, 3]], mask=[[0, 1, 0, 0]])
    >>> cf.hash_array(array)
    8372868545804866378

    >>> a[0, 1] = 999
    >>> a[0, 1] = np.ma.masked
    >>> print(a)
    [[0 -- 2 3]]
    >>> print(a.data)
    [[  0 999   2   3]]
    >>> cf.hash_array(a)
    8372868545804866378

    >>> a = a.astype(float)
    >>> cf.hash_array(a)
    5950106833921144220

    """
    h = algorithm()

    h.update(dumps(array.dtype.name))
    h.update(dumps(array.shape))

    if np.ma.isMA(array):
        if np.ma.is_masked(array):
            mask = array.mask
            if not mask.flags.c_contiguous:
                mask = np.ascontiguousarray(mask)

            h.update(mask)
            array = array.copy()
            array.set_fill_value()
            array = array.filled()
        else:
            array = array.data

    if not array.flags.c_contiguous:
        array = np.ascontiguousarray(array)

    h.update(array)

    return hash(h.digest())


def inspect(self):
    """Inspect the attributes of an object.

    :Returns:

        `None`

    """
    name = repr(self)
    out = [name, "".ljust(len(name), "-")]

    if hasattr(self, "__dict__"):
        for key, value in sorted(self.__dict__.items()):
            out.append(f"{key}: {value!r}")

    print("\n".join(out))


def broadcast_array(array, shape):
    """Broadcast an array to a given shape.

    It is assumed that ``numpy.ndim(array) <= len(shape)`` and that
    the array is broadcastable to the shape by the normal numpy
    broadcasting rules, but neither of these things is checked.

    For example, ``a[...] = broadcast_array(a, b.shape)`` is
    equivalent to ``a[...] = b``.

    :Parameters:

        a: numpy array-like

        shape: `tuple`

    :Returns:

        `numpy.ndarray`

    **Examples:**


    >>> a = numpy.arange(8).reshape(2, 4)
    [[0 1 2 3]
     [4 5 6 7]]

    >>> print(cf.broadcast_array(a, (3, 2, 4)))
    [[[0 1 2 3]
      [4 5 6 0]]

     [[0 1 2 3]
      [4 5 6 0]]

     [[0 1 2 3]
      [4 5 6 0]]]

    >>> a = numpy.arange(8).reshape(2, 1, 4)
    [[[0 1 2 3]]

     [[4 5 6 7]]]

    >>> print(cf.broadcast_array(a, (2, 3, 4)))
    [[[0 1 2 3]
      [0 1 2 3]
      [0 1 2 3]]

     [[4 5 6 7]
      [4 5 6 7]
      [4 5 6 7]]]

    >>> a = numpy.ma.arange(8).reshape(2, 4)
    >>> a[1, 3] = numpy.ma.masked
    >>> print(a)
    [[0 1 2 3]
     [4 5 6 --]]

    >>> cf.broadcast_array(a, (3, 2, 4))
    [[[0 1 2 3]
      [4 5 6 --]]

     [[0 1 2 3]
      [4 5 6 --]]

     [[0 1 2 3]
      [4 5 6 --]]]

    """
    a_shape = _numpy_shape(array)
    if a_shape == shape:
        return array

    tile = [(m if n == 1 else 1) for n, m in zip(a_shape[::-1], shape[::-1])]
    tile = shape[0 : len(shape) - len(a_shape)] + tuple(tile[::-1])

    return _numpy_tile(array, tile)


def allclose(x, y, rtol=None, atol=None):
    """Returns True if two broadcastable arrays have equal values to
    within numerical tolerance, False otherwise.

    The tolerance values are positive, typically very small
    numbers. The relative difference (``rtol * abs(b)``) and the
    absolute difference ``atol`` are added together to compare against
    the absolute difference between ``a`` and ``b``.

    :Parameters:

        x, y: array_like
            Input arrays to compare.

        atol: `float`, optional
            The absolute tolerance for all numerical comparisons, By
            default the value returned by the `atol` function is used.

        rtol: `float`, optional
            The relative tolerance for all numerical comparisons, By
            default the value returned by the `rtol` function is used.

    :Returns:

        `bool`
            Returns True if the arrays are equal, otherwise False.

    **Examples:**

    """
    if rtol is None:
        rtol = _cf_rtol()

    if atol is None:
        atol = _cf_atol()

    atol = float(atol)
    rtol = float(rtol)

    allclose = getattr(x, "allclose", None)
    if callable(allclose):
        # x has a callable allclose method
        return allclose(y, rtol=rtol, atol=atol)

    allclose = getattr(y, "allclose", None)
    if callable(allclose):
        # y has a callable allclose method
        return allclose(x, rtol=rtol, atol=atol)

    # x nor y has a callable allclose method
    return _numpy_allclose(x, y, rtol=rtol, atol=atol)


def _section(x, axes=None, stop=None, chunks=False, min_step=1):
    """Return a list of m dimensional sections of a Field of n
    dimensions or a dictionary of m dimensional sections of a Data
    object of n dimensions, where m <= n.

    In the case of a `Data` object, the keys of the dictionary are the
    indices of the sections in the original Data object. The m
    dimensions that are not sliced are marked with `None` as a
    placeholder making it possible to reconstruct the original data
    object. The corresponding values are the resulting sections of
    type `Data`.

    :Parameters:

        x: `Field` or `Data`
            The `Field` or `Data` object to be sectioned.

        axes: optional
            In the case of a Field this is a query for the m axes that
            define the sections of the Field as accepted by the Field
            object's axes method. The keyword arguments are also
            passed to this method. See `cf.Field.axes` for details. If
            an axis is returned that is not a data axis it is ignored,
            since it is assumed to be a dimension coordinate of size
            1. In the case of a Data object this should be a tuple or
            a list of the m indices of the m axes that define the
            sections of the Data object. If axes is None (the default)
            all axes are selected.

            Note: the axes specified by the *axes* parameter are the
            one which are to be kept whole. All other axes are
            sectioned

        data: `bool`, optional
            If True this indicates that a data object has been passed,
            if False it indicates that a field object has been
            passed. By default it is False.

        stop: `int`, optional
            Deprecated at version TODODASK.

            Stop after taking this number of sections and return. If
            stop is None all sections are taken.

        chunks: `bool`, optional
            Deprecated at version TODODASK. Consider using
            `cf.Data.rechunk` instead.

            If True return sections that are of the maximum possible
            size that will fit in one chunk of memory instead of
            sectioning into slices of size 1 along the dimensions that
            are being sectioned.

        min_step: `int`, optional
            The minimum step size when making chunks. By default this
            is 1. Can be set higher to avoid size 1 dimensions, which
            are problematic for linear regridding.

    :Returns:

        `list` or `dict`
            The list of m dimensional sections of the Field or the
            dictionary of m dimensional sections of the Data object.

    **Examples**

    >>> d = cf.Data(np.arange(120).reshape(2, 6, 10))
    >>> d
    <CF Data(2, 6, 10): [[[0, ..., 119]]]>
    >>> d.section([0, 1], min_step=2)
    {(None, None, 0): <CF Data(2, 6, 2): [[[0, ..., 111]]]>,
     (None, None, 2): <CF Data(2, 6, 2): [[[2, ..., 113]]]>,
     (None, None, 4): <CF Data(2, 6, 2): [[[4, ..., 115]]]>,
     (None, None, 6): <CF Data(2, 6, 2): [[[6, ..., 117]]]>,
     (None, None, 8): <CF Data(2, 6, 2): [[[8, ..., 119]]]>}

    """
    if stop is not None:
        raise DeprecationError(
            "The 'stop' keyword of cf._section() was deprecated at "
            "version TODODASK and is no longer available"
        )

    if chunks:
        raise DeprecationError(
            "The 'chunks' keyword of cf._section() was deprecated at "
            "version TODODASK and is no longer available. Consider using "
            "cf.Data.rechunk instead."
        )

    if axes is None:
        axes = list(range(x.ndim))

    axes = x.data._parse_axes(axes)

    ndim = x.ndim
    shape = x.shape

    # TODODASK: For v4.0.0, redefine axes by removing the next
    #           line. I.e. the specified axes would be those that you
    #           want to be chopped, not those that you want to remain
    #           whole.
    axes = [i for i in range(ndim) if i not in axes]

    indices = [
        (slice(j, j + min_step) for j in range(0, n, min_step))
        if i in axes
        else [slice(None)]
        for i, n in enumerate(shape)
    ]

    keys = [
        range(0, n, min_step) if i in axes else [None]
        for i, n in enumerate(shape)
    ]

    out = {
        key: x[index] for key, index in zip(product(*keys), product(*indices))
    }
    return out


def _get_module_info(module, try_except=False):
    """Helper function for processing modules for cf.environment."""
    if try_except:
        try:
            importlib.import_module(module)
        except ImportError:
            return ("not available", "")

    return (
        importlib.import_module(module).__version__,
        importlib.util.find_spec(module).origin,
    )


def environment(display=True, paths=True):
    """Return the names and versions of the cf package and its
    dependencies.

    :Parameters:

        display: `bool`, optional
            If False then return the description of the environment as
            a string. By default the description is printed.

        paths: `bool`, optional
            If False then do not output the locations of each package.

            .. versionadded:: 3.0.6

    :Returns:

        `None` or `str`
            If *display* is True then the description of the
            environment is printed and `None` is returned. Otherwise
            the description is returned as a string.

    **Examples:**

    >>> cf.environment()
    Platform: Linux-5.4.0-58-generic-x86_64-with-debian-bullseye-sid
    HDF5 library: 1.10.5
    netcdf library: 4.6.3
    udunits2 library: libudunits2.so.0
    python: 3.7.0 /home/space/anaconda3/bin/python
    netCDF4: 1.5.4 /home/space/anaconda3/lib/python3.7/site-packages/netCDF4/__init__.py
    cftime: 1.3.0 /home/space/anaconda3/lib/python3.7/site-packages/cftime/__init__.py
    numpy: 1.18.4 /home/space/anaconda3/lib/python3.7/site-packages/numpy/__init__.py
    psutil: 5.4.7 /home/space/anaconda3/lib/python3.7/site-packages/psutil/__init__.py
    scipy: 1.1.1 /home/space/anaconda3/lib/python3.7/site-packages/scipy/__init__.py
    matplotlib: 3.1.1 /home/space/anaconda3/lib/python3.7/site-packages/matplotlib/__init__.py
    ESMF: 8.0.0 /home/space/anaconda3/lib/python3.7/site-packages/ESMF/__init__.py
    cfdm: 1.8.8.0 /home/space/anaconda3/lib/python3.7/site-packages/cfdm/__init__.py
    cfunits: 3.3.1 /home/space/anaconda3/lib/python3.7/site-packages/cfunits/__init__.py
    cfplot: 3.0.0 /home/space/anaconda3/lib/python3.7/site-packages/cfplot/__init__.py
    cf: 3.8.0 /home/space/anaconda3/lib/python3.7/site-packages/cf/__init__.py
    >>> cf.environment(paths=False)
    HDF5 library: 1.10.5
    netcdf library: 4.6.3
    udunits2 library: libudunits2.so.0
    Python: 3.7.0
    netCDF4: 1.5.4
    cftime: 1.3.0
    numpy: 1.18.4
    psutil: 5.4.7
    scipy: 1.1.0
    matplotlib: 2.2.3
    ESMF: 8.0.0
    cfdm: 1.8.8.0
    cfunits: 3.3.1
    cfplot: 3.0.38
    cf: 3.8.0

    """
    dependency_version_paths_mapping = {
        "Platform": (platform.platform(), ""),
        "HDF5 library": (netCDF4.__hdf5libversion__, ""),
        "netcdf library": (netCDF4.__netcdf4libversion__, ""),
        "udunits2 library": (ctypes.util.find_library("udunits2"), ""),
        "Python": (platform.python_version(), sys.executable),
        "netCDF4": _get_module_info("netCDF4"),
        "cftime": _get_module_info("cftime"),
        "numpy": (_numpy__version__, _os_path_abspath(_numpy__file__)),
        "psutil": _get_module_info("psutil"),
        "scipy": _get_module_info("scipy", try_except=True),
        "matplotlib": _get_module_info("matplotlib", try_except=True),
        "ESMF": _get_module_info("ESMF", try_except=True),
        "cfdm": _get_module_info("cfdm"),
        "cfunits": _get_module_info("cfunits"),
        "cfplot": _get_module_info("cfplot", try_except=True),
        "cf": (__version__, _os_path_abspath(__file__)),
    }
    string = "{0}: {1!s}"
    if paths:
        # Include path information, else exclude, when unpacking tuple
        string += " {2!s}"

    out = [
        string.format(dep, *info)
        for dep, info in dependency_version_paths_mapping.items()
    ]

    out = "\n".join(out)

    if display:
        print(out)  # pragma: no cover
    else:
        return out


def default_netCDF_fillvals():
    """Default data array fill values for each data type.

    :Returns:

        `dict`
            The fill values, keyed by `numpy` data type strings

    **Examples:**

    >>> cf.default_netCDF_fillvals()
    {'S1': '\x00',
     'i1': -127,
     'u1': 255,
     'i2': -32767,
     'u2': 65535,
     'i4': -2147483647,
     'u4': 4294967295,
     'i8': -9223372036854775806,
     'u8': 18446744073709551614,
     'f4': 9.969209968386869e+36,
     'f8': 9.969209968386869e+36}

    """
    return netCDF4.default_fillvals


def unique_constructs(constructs, copy=True):
    return cfdm.unique_constructs(constructs, copy=copy)


unique_constructs.__doc__ = cfdm.unique_constructs.__doc__.replace(
    "cfdm.", "cf."
)
unique_constructs.__doc__ = unique_constructs.__doc__.replace(
    "<Field:", "<CF Field:"
)
unique_constructs.__doc__ = unique_constructs.__doc__.replace(
    "<Domain:", "<CF Domain:"
)


def _DEPRECATION_ERROR(message="", version="3.0.0"):
    raise DeprecationError(f"{message}")


def _DEPRECATION_ERROR_ARG(
    instance,
    method,
    arg,
    message="",
    version="3.0.0",
    removed_at="4.0.0",
):
    raise DeprecationError(
        f"Argument {arg!r} of method '{instance.__class__.__name__}.{method}' "
        f"has been deprecated at version {version} and is no longer available "
        f"and will be removed at version {removed_at}. {message}"
    )


def _DEPRECATION_ERROR_FUNCTION_KWARGS(
    func,
    kwargs=None,
    message="",
    exact=False,
    traceback=False,
    info=False,
    version="3.0.0",
    removed_at="4.0.0",
):
    # Unsafe to set mutable '{}' as default in the func signature.
    if kwargs is None:  # distinguish from falsy '{}'
        kwargs = {}

    for kwarg, msg in KWARGS_MESSAGE_MAP.items():
        # This eval is safe as the kwarg is not a user input
        if kwarg in ("exact", "traceback") and eval(kwarg):
            kwargs = {kwarg: None}
            message = msg

    for key in kwargs.keys():
        raise DeprecationError(
            f"Keyword {key!r} of function '{func}' has been deprecated at "
            f"version {version} and is no longer available and will be "
            f"removed at version {removed_at}. {message}"
        )


def _DEPRECATION_ERROR_KWARGS(
    instance,
    method,
    kwargs=None,
    message="",
    i=False,
    traceback=False,
    axes=False,
    exact=False,
    relaxed_identity=False,
    info=False,
    version="3.0.0",
    removed_at="4.0.0",
):
    # Unsafe to set mutable '{}' as default in the func signature.
    if kwargs is None:  # distinguish from falsy '{}'
        kwargs = {}

    for kwarg, msg in KWARGS_MESSAGE_MAP.items():
        if eval(kwarg):  # safe as this is not a kwarg input by the user
            kwargs = {kwarg: None}
            message = msg

    for key in kwargs.keys():
        raise DeprecationError(
            f"Keyword {key!r} of method "
            f"'{instance.__class__.__name__}.{method}' has been deprecated "
            f"at version {version} and is no longer available and will be "
            f"removed at version {removed_at}. {message}"
        )


def _DEPRECATION_ERROR_KWARG_VALUE(
    instance,
    method,
    kwarg,
    value,
    message="",
    version="3.0.0",
    removed_at="4.0.0",
):
    raise DeprecationError(
        f"Value {value!r} of keyword {kwarg!r} of method "
        f"'{instance.__class__.__name__}.{method}' has been deprecated at "
        f"version {version} and is no longer available and will be removed "
        f"at version {removed_at}. {message}"
    )


def _DEPRECATION_ERROR_METHOD(
    instance, method, message="", version="3.0.0", removed_at="4.0.0"
):
    raise DeprecationError(
        f"{instance.__class__.__name__} method {method!r} has been deprecated "
        f"at version {version} and is no longer available and will be "
        f"removed at version {removed_at}. {message}"
    )


def _DEPRECATION_ERROR_ATTRIBUTE(
    instance, attribute, message="", version="3.0.0", removed_at="4.0.0"
):
    warnings.warn(
        f"{instance.__class__.__name__} attribute {attribute!r} has been "
        f"deprecated at version {version} and will be removed at version "
        f"{removed_at}. {message}",
        DeprecationWarning,
    )


def _DEPRECATION_ERROR_FUNCTION(
    func, message="", version="3.0.0", removed_at="4.0.0"
):
    raise DeprecationError(
        f"Function {func!r} has been deprecated at version {version} and is "
        f"no longer available and will be removed at version {removed_at}. "
        f"{message}"
    )


def _DEPRECATION_ERROR_CLASS(
    cls, message="", version="3.0.0", removed_at="4.0.0"
):
    raise DeprecationError(
        f"Class {cls!r} has been deprecated at version {version} and is no "
        f"longer available and will be removed at version {removed_at}. "
        f"{message}"
    )


def _DEPRECATION_WARNING_METHOD(
    instance, method, message="", new=None, version="3.0.0", removed_at="4.0.0"
):
    warnings.warn(
        f"{instance.__class__.__name__} method {method!r} has been deprecated "
        f"at version {version} and will be removed at version {removed_at}. "
        f"{message}",
        DeprecationWarning,
    )


def _DEPRECATION_ERROR_DICT(message="", version="3.0.0", removed_at="4.0.0"):
    raise DeprecationError(
        "Use of a 'dict' to identify constructs has been deprecated at "
        f"version {version} and is no longer available and will be removed "
        f"at version {removed_at}. {message}"
    )


def _DEPRECATION_ERROR_SEQUENCE(instance, version="3.0.0", removed_at="4.0.0"):
    raise DeprecationError(
        f"Use of a {instance.__class__.__name__!r} to identify constructs "
        f"has been deprecated at version {version} and is no longer available "
        "and will be removed at version {removed_at}. "
        "Use the * operator to unpack the arguments instead."
    )


# --------------------------------------------------------------------
# Deprecated functions
# --------------------------------------------------------------------
def default_fillvals():
    """Default data array fill values for each data type.

    Deprecated at version 3.0.2 and is no longer available. Use function
    `cf.default_netCDF_fillvals` instead.

    """
    _DEPRECATION_ERROR_FUNCTION(
        "default_fillvals",
        "Use function 'cf.default_netCDF_fillvals' instead.",
        version="3.0.2",
    )  # pragma: no cover


def set_equals(
    x, y, rtol=None, atol=None, ignore_fill_value=False, traceback=False
):
    """Deprecated at version 3.0.0."""
    _DEPRECATION_ERROR_FUNCTION("cf.set_equals")  # pragma: no cover<|MERGE_RESOLUTION|>--- conflicted
+++ resolved
@@ -805,20 +805,10 @@
     If called without any arguments then the existing chunksize is
     returned.
 
-<<<<<<< HEAD
-    The upper limit to the chunksize is given by:
-
-    .. math:: upper\_chunksize = \dfrac{f \cdot total\_memory}{1
-                                 \cdot w_1 + w_2}
-
-    where :math:`f` is the *free memory factor* and :math:`w_1` and
-    :math:`w_2` the *workspace factors* *1* and *2* respectively.
-=======
     .. note:: Setting the chunksize will change the `dask` global
               configuration value ``'array.chunk-size'``. If
               `chunksize` is used a context manager then the `dask`
               configuration value is only altered within that context.
->>>>>>> e11f7395
 
     :Parameters:
 
@@ -859,20 +849,8 @@
                 into the `CONSTANTS` dictionary.
 
         """
-<<<<<<< HEAD
-        #        upper_chunksize = (free_memory_factor() * min_total_memory()) / (
-        #            (_WORKSPACE_FACTOR_1()) + _WORKSPACE_FACTOR_2()
-        #        )
-
-        arg = float(arg)
-        if arg <= 0:
-            raise ValueError(f"Chunk size ({arg}) must be positive")
-
-        return arg
-=======
         config.set({"array.chunk-size": arg})
         return parse_bytes(arg)
->>>>>>> e11f7395
 
 
 class tempdir(ConstantAccess):
