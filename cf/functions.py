import atexit
import csv
import importlib
import os
import platform
import re
import resource
import sys
import ctypes.util

# import cPickle
import netCDF4
import warnings


from numpy import __file__ as _numpy__file__
from numpy import __version__ as _numpy__version__
from numpy import all as _numpy_all
from numpy import allclose as _x_numpy_allclose
from numpy import array as _numpy_array
from numpy import ascontiguousarray as _numpy_ascontiguousarray
from numpy import integer as _numpy_integer
from numpy import isclose as _x_numpy_isclose
from numpy import ndim as _numpy_ndim
from numpy import shape as _numpy_shape
from numpy import sign as _numpy_sign
from numpy import size as _numpy_size
from numpy import take as _numpy_take
from numpy import tile as _numpy_tile
from numpy import where as _numpy_where

from numpy.ma import all as _numpy_ma_all
from numpy.ma import allclose as _numpy_ma_allclose
from numpy.ma import is_masked as _numpy_ma_is_masked
from numpy.ma import isMA as _numpy_ma_isMA
from numpy.ma import masked as _numpy_ma_masked
from numpy.ma import take as _numpy_ma_take

from collections.abc import Iterable  # just 'from collections' in Python <3.4
from hashlib import md5 as hashlib_md5
from marshal import dumps as marshal_dumps
from math import ceil as math_ceil
from os import getpid, listdir, mkdir
from os.path import abspath as _os_path_abspath
from os.path import expanduser as _os_path_expanduser
from os.path import expandvars as _os_path_expandvars
from os.path import dirname as _os_path_dirname
from os.path import join as _os_path_join
from os.path import relpath as _os_path_relpath
from psutil import virtual_memory, Process
import urllib.parse

import cfdm

from . import __version__, __file__

from .constants import (
    CONSTANTS,
    _file_to_fh,
    _stash2standard_name,
    OperandBoundsCombination,
)

from .docstring import _docstring_substitution_definitions

from . import mpi_size


# Instruction to close /proc/mem at exit.
def _close_proc_meminfo():
    try:
        _meminfo_file.close()
    except Exception:
        pass


atexit.register(_close_proc_meminfo)


# --------------------------------------------------------------------
# Inherit classes from cfdm
# --------------------------------------------------------------------
class Constant(cfdm.Constant):
    def __docstring_substitutions__(self):
        return _docstring_substitution_definitions

    def __docstring_package_depth__(self):
        return 0

    def __repr__(self):
        """Called by the `repr` built-in function."""
        return super().__repr__().replace("<", "<CF ", 1)


class DeprecationError(Exception):
    pass


KWARGS_MESSAGE_MAP = {
    "relaxed_identity": "Use keywords 'strict' or 'relaxed' instead.",
    "axes": "Use keyword 'axis' instead.",
    "traceback": "Use keyword 'verbose' instead.",
    "exact": "Use 're.compile' objects instead.",
    "i": (
        "Use keyword 'inplace' instead. Note that when inplace=True, "
        "None is returned."
    ),
    "info": (
        "Use keyword 'verbose' instead. Note the informational levels "
        "have been remapped: V = I + 1 maps info=I to verbose=V inputs, "
        "excluding I >= 3 which maps to V = -1 (and V = 0 disables messages)"
    ),
}

# Are we running on GNU/Linux?
_linux = platform.system() == "Linux"

if _linux:
    # ----------------------------------------------------------------
    # GNU/LINUX
    # ----------------------------------------------------------------
    # Opening /proc/meminfo once per PE here rather than in
    # _free_memory each time it is called works with MPI on
    # Debian-based systems, which otherwise throw an error that there
    # is no such file or directory when run on multiple PEs.
    # ----------------------------------------------------------------
    _meminfo_fields = set(("SReclaimable:", "Cached:", "Buffers:", "MemFree:"))
    _meminfo_file = open("/proc/meminfo", "r", 1)

    def _free_memory():
        """The amount of available physical memory on GNU/Linux.

        This amount includes any memory which is still allocated but is no
        longer required.

        :Returns:

            `float`
                The amount of available physical memory in bytes.

        **Examples:**

        >>> _free_memory()
        96496240.0

        """
        # https://github.com/giampaolo/psutil/blob/master/psutil/_pslinux.py

        # ----------------------------------------------------------------
        # The available physical memory is the sum of the values of
        # the 'SReclaimable', 'Cached', 'Buffers' and 'MemFree'
        # entries in the /proc/meminfo file
        # (http://git.kernel.org/cgit/linux/kernel/git/torvalds/linux.git/tree/Documentation/filesystems/proc.txt).
        # ----------------------------------------------------------------
        free_KiB = 0.0
        n = 0

        # with open('/proc/meminfo', 'r', 1) as _meminfo_file:

        # Seeking the beginning of the file /proc/meminfo regenerates
        # the information contained in it.
        _meminfo_file.seek(0)
        for line in _meminfo_file:
            field_size = line.split()
            if field_size[0] in _meminfo_fields:
                free_KiB += float(field_size[1])
                n += 1
                if n > 3:
                    break

        free_bytes = free_KiB * 1024

        return free_bytes


else:
    # ----------------------------------------------------------------
    # NOT GNU/LINUX
    # ----------------------------------------------------------------
    def _free_memory():
        """The amount of available physical memory.

        :Returns:

            `float`
                The amount of available physical memory in bytes.

        **Examples:**

        >>> _free_memory()
        96496240.0

        """
        return float(virtual_memory().available)


<<<<<<< HEAD
=======
# --- End: if


# TODODASK - deprecate 'collapse_parallel_mode' when move to dask is complete
>>>>>>> 7001c6b6
def configuration(
    atol=None,
    rtol=None,
    tempdir=None,
    of_fraction=None,
    chunksize=None,
    collapse_parallel_mode=None,
    free_memory_factor=None,
    log_level=None,
    regrid_logging=None,
    relaxed_identities=None,
    bounds_combination_mode=None,
):
    """View or set any number of constants in the project-wide
    configuration.

    The full list of global constants that can be set in any
    combination are:

    * `atol`
    * `rtol`
    * `tempdir`
    * `of_fraction`
    * `chunksize`
    * `collapse_parallel_mode`
    * `free_memory_factor`
    * `log_level`
    * `regrid_logging`
    * `relaxed_identities`
    * `bounds_combination_mode`

    These are all constants that apply throughout cf, except for in
    specific functions only if overridden by the corresponding keyword
    argument to that function.

    The value of `None`, either taken by default or supplied as a
    value, will result in the constant in question not being changed
    from the current value. That is, it will have no effect.

    Note that setting a constant using this function is equivalent to
    setting it by means of a specific function of the same name,
    e.g. via `cf.atol`, but in this case multiple constants can be set
    at once.

    .. versionadded:: 3.6.0

    .. seealso:: `atol`, `rtol`, `tempdir`, `of_fraction`,
                 `chunksize`, `collapse_parallel_mode`,
                 `total_memory`, `free_memory_factor`, `fm_threshold`,
                 `min_total_memory`, `log_level`, `regrid_logging`,
                 `relaxed_identities`, `bounds_combination_mode`

    :Parameters:

        atol: `float` or `Constant`, optional
            The new value of absolute tolerance. The default is to not
            change the current value.

        rtol: `float` or `Constant`, optional
            The new value of relative tolerance. The default is to not
            change the current value.

        tempdir: `str` or `Constant`, optional
            The new directory for temporary files. Tilde expansion (an
            initial component of ``~`` or ``~user`` is replaced by
            that *user*'s home directory) and environment variable
            expansion (substrings of the form ``$name`` or ``${name}``
            are replaced by the value of environment variable *name*)
            are applied to the new directory name.

            The default is to not change the directory.

        of_fraction: `float` or `Constant`, optional
            The new fraction (between 0.0 and 1.0). The default is to
            not change the current behaviour.

        chunksize: `float` or `Constant`, optional
            The new chunksize in bytes. The default is to not change
            the current behaviour.

        collapse_parallel_mode: `int` or `Constant`, optional
            The new value (0, 1 or 2).

        bounds_combination_mode: `str` or `Constant`, optional
            Determine how to deal with cell bounds in binary
            operations. See `cf.bounds_combination_mode` for details.

        free_memory_factor: `float` or `Constant`, optional
            The new value of the fraction of memory kept free as a
            temporary workspace. The default is to not change the
            current behaviour.

        log_level: `str` or `int` or `Constant`, optional
            The new value of the minimal log severity level. This can
            be specified either as a string equal (ignoring case) to
            the named set of log levels or identifier ``'DISABLE'``,
            or an integer code corresponding to each of these, namely:

            * ``'DISABLE'`` (``0``);
            * ``'WARNING'`` (``1``);
            * ``'INFO'`` (``2``);
            * ``'DETAIL'`` (``3``);
            * ``'DEBUG'`` (``-1``).

        regrid_logging: `bool` or `Constant`, optional
            The new value (either True to enable logging or False to
            disable it). The default is to not change the current
            behaviour.

        relaxed_identities: `bool` or `Constant`, optional
            The new value; if True, use "relaxed" mode when getting a
            construct identity. The default is to not change the
            current value.

    :Returns:

        `Configuration`
            The dictionary-like object containing the names and values
            of the project-wide constants prior to the change, or the
            current names and values if no new values are specified.

    **Examples:**

    >>> cf.configuration()  # view full global configuration of constants
    {'rtol': 2.220446049250313e-16,
     'atol': 2.220446049250313e-16,
     'tempdir': '/tmp',
     'of_fraction': 0.5,
     'free_memory_factor': 0.1,
     'regrid_logging': False,
     'collapse_parallel_mode': 0,
     'relaxed_identities': False,
     'log_level': 'WARNING',
     'bounds_combination_mode': 'AND',
     'chunksize': 82873466.88000001}
    >>> cf.chunksize(7.5e7)  # any change to one constant...
    82873466.88000001
    >>> cf.configuration()['chunksize']  # ...is reflected in the configuration
    75000000.0

    >>> cf.configuration(
    ...     of_fraction=0.7, tempdir='/usr/tmp', log_level='INFO')  # set items
    {'rtol': 2.220446049250313e-16,
     'atol': 2.220446049250313e-16,
     'tempdir': '/tmp',
     'of_fraction': 0.5,
     'free_memory_factor': 0.1,
     'regrid_logging': False,
     'collapse_parallel_mode': 0,
     'relaxed_identities': False,
     'log_level': 'WARNING',
     'bounds_combination_mode': 'AND',
     'chunksize': 75000000.0}
    >>> cf.configuration()  # the items set have been updated accordingly
    {'rtol': 2.220446049250313e-16,
     'atol': 2.220446049250313e-16,
     'tempdir': '/usr/tmp',
     'of_fraction': 0.7,
     'free_memory_factor': 0.1,
     'regrid_logging': False,
     'collapse_parallel_mode': 0,
     'relaxed_identities': False,
     'log_level': 'INFO',
     'bounds_combination_mode': 'AND',
     'chunksize': 75000000.0}

    Use as a context manager:

    >>> print(cf.configuration())
    {'rtol': 2.220446049250313e-16,
     'atol': 2.220446049250313e-16,
     'tempdir': '/usr/tmp',
     'of_fraction': 0.7,
     'free_memory_factor': 0.1,
     'regrid_logging': False,
     'collapse_parallel_mode': 0,
     'relaxed_identities': False,
     'log_level': 'INFO',
     'bounds_combination_mode': 'AND',
     'chunksize': 75000000.0}
    >>> with cf.configuration(atol=9, rtol=10):
    ...     print(cf.configuration())
    ...
    {'rtol': 9.0,
     'atol': 10.0,
     'tempdir': '/usr/tmp',
     'of_fraction': 0.7,
     'free_memory_factor': 0.1,
     'regrid_logging': False,
     'collapse_parallel_mode': 0,
     'relaxed_identities': False,
     'log_level': 'INFO',
     'bounds_combination_mode': 'AND',
     'chunksize': 75000000.0}
    >>> print(cf.configuration())
    {'rtol': 2.220446049250313e-16,
     'atol': 2.220446049250313e-16,
     'tempdir': '/usr/tmp',
     'of_fraction': 0.7,
     'free_memory_factor': 0.1,
     'regrid_logging': False,
     'collapse_parallel_mode': 0,
     'relaxed_identities': False,
     'log_level': 'INFO',
     'bounds_combination_mode': 'AND',
     'chunksize': 75000000.0}

    """
    return _configuration(
        Configuration,
        new_atol=atol,
        new_rtol=rtol,
        new_tempdir=tempdir,
        new_of_fraction=of_fraction,
        new_chunksize=chunksize,
        new_collapse_parallel_mode=collapse_parallel_mode,
        new_free_memory_factor=free_memory_factor,
        new_log_level=log_level,
        new_regrid_logging=regrid_logging,
        new_relaxed_identities=relaxed_identities,
        bounds_combination_mode=bounds_combination_mode,
    )


def _configuration(_Configuration, **kwargs):
    """Internal helper function to provide the logic for
    `cf.configuration`.

    We delegate from the user-facing `cf.configuration` for two main reasons:

    1) to avoid a name clash there between the keyword arguments and the
    functions which they each call (e.g. `atol` and `cf.atol`) which
    would otherwise necessitate aliasing every such function name; and

    2) because the user-facing function must have the appropriate keywords
    explicitly listed, but the very similar logic applied for each keyword
    can be consolidated by iterating over the full dictionary of input kwargs.

    :Parameters:

        _Configuration: class
            The `Configuration` class to be returned.

    :Returns:

        `Configuration`
            The names and values of the project-wide constants prior
            to the change, or the current names and values if no new
            values are specified.

    """
    # Filter out WORKSPACE_FACTOR_{1,2} constants which are only used
    # externally and not exposed to the user:
    old = {
        name.lower(): val
        for name, val in CONSTANTS.items()
        if not name.startswith("WORKSPACE_FACTOR_")
    }

    old.pop("total_memory", None)
    old.pop("min_total_memory", None)
    old.pop("fm_threshold", None)

    # Filter out 'None' kwargs from configuration() defaults. Note that this
    # does not filter out '0' or 'True' values, which is important as the user
    # might be trying to set those, as opposed to None emerging as default.
    kwargs = {name: val for name, val in kwargs.items() if val is not None}

    # Note values are the functions not the keyword arguments of same name:
    reset_mapping = {
        "new_atol": atol,
        "new_rtol": rtol,
        "new_tempdir": tempdir,
        "new_of_fraction": of_fraction,
        "new_chunksize": chunksize,
        "new_collapse_parallel_mode": collapse_parallel_mode,
        "new_free_memory_factor": free_memory_factor,
        "new_log_level": log_level,
        "new_regrid_logging": regrid_logging,
        "new_relaxed_identities": relaxed_identities,
        "bounds_combination_mode": bounds_combination_mode,
    }

    old_values = {}

    try:
        # Run the corresponding func for all input kwargs
        for setting_alias, new_value in kwargs.items():
            reset_mapping[setting_alias](new_value)
            setting = setting_alias.replace("new_", "", 1)
            old_values[setting_alias] = old[setting]
    except ValueError:
        # Reset any constants that were changed prior to the exception
        for setting_alias, old_value in old_values.items():
            reset_mapping[setting_alias](old_value)

        # Raise the exception
        raise

    return _Configuration(**old)


# --------------------------------------------------------------------
# Inherit class from cfdm
# --------------------------------------------------------------------
class Configuration(cfdm.Configuration):
    def __new__(cls, *args, **kwargs):
        """Must override this method in subclasses."""
        instance = super().__new__(cls)
        instance._func = configuration
        return instance

    def __docstring_substitutions__(self):
        return _docstring_substitution_definitions

    def __docstring_package_depth__(self):
        return 0

    def __repr__(self):
        """Called by the `repr` built-in function."""
        return super().__repr__().replace("<", "<CF ", 1)


def free_memory():
    """The available physical memory.

    :Returns:

        `float`
            The amount of free memory in bytes.

    **Examples:**

    >>> import numpy
    >>> print('Free memory =', cf.free_memory()/2**30, 'GiB')
    Free memory = 88.2728042603 GiB
    >>> a = numpy.arange(10**9)
    >>> print('Free memory =', cf.free_memory()/2**30, 'GiB')
    Free memory = 80.8082618713 GiB
    >>> del a
    >>> print('Free memory =', cf.free_memory()/2**30, 'GiB')
    Free memory = 88.2727928162 GiB

    """
    return _free_memory()


def FREE_MEMORY(*new_free_memory):
    """Alias for `cf.free_memory`."""
    return free_memory(*new_free_memory)


def _WORKSPACE_FACTOR_1():
    """The value of workspace factor 1 used in calculating the upper
    limit to the chunksize given the free memory factor.

    :Returns:

        `float`
            workspace factor 1

    """
    return CONSTANTS["WORKSPACE_FACTOR_1"]


def _WORKSPACE_FACTOR_2():
    """The value of workspace factor 2 used in calculating the upper
    limit to the chunksize given the free memory factor.

    :Returns:

        `float`
            workspace factor 2

    """
    return CONSTANTS["WORKSPACE_FACTOR_2"]


def _cf_free_memory_factor(*new_free_memory_factor):
    """Internal alias for `cf.free_memory_factor`.

    Used in this module to prevent a name clash with a function keyword
    argument (corresponding to 'import X as cf_X' etc. in other
    modules). Note we don't use FREE_MEMORY_FACTOR() as it will likely
    be deprecated in future.

    """
    return free_memory_factor(*new_free_memory_factor)


_disable_logging = cfdm._disable_logging
# We can inherit the generic logic for the cf-python log_level()
# function as contained in _log_level, but can't inherit the
# user-facing log_level() from cfdm as it operates on cfdm's CONSTANTS
# dict. Define cf-python's own.  This also means the log_level
# dostrings are independent which is important for providing
# module-specific documentation links and directives, etc.
_reset_log_emergence_level = cfdm._reset_log_emergence_level
_is_valid_log_level_int = cfdm._is_valid_log_level_int


# --------------------------------------------------------------------
# Functions inherited from cfdm
# --------------------------------------------------------------------
class ConstantAccess(cfdm.ConstantAccess):
    _CONSTANTS = CONSTANTS
    _Constant = Constant

    def __docstring_substitutions__(self):
        return _docstring_substitution_definitions

    def __docstring_package_depth__(self):
        return 0


class atol(ConstantAccess, cfdm.atol):
    pass


class rtol(ConstantAccess, cfdm.rtol):
    pass


class log_level(ConstantAccess, cfdm.log_level):
    _is_valid_log_level_int = _is_valid_log_level_int
    _reset_log_emergence_level = _reset_log_emergence_level


class regrid_logging(ConstantAccess):
    """Whether or not to enable ESMPy regridding logging.

    If it is logging is performed after every call to ESMPy.

    :Parameters:

        arg: `bool` or `Constant`, optional
            The new value (either `True` to enable logging or `False`
            to disable it). The default is to not change the current
            behaviour.

    :Returns:

        `Constant`
            The value prior to the change, or the current value if no
            new value was specified.

    **Examples:**

    >>> cf.regrid_logging()
    False
    >>> cf.regrid_logging(True)
    False
    >>> cf.regrid_logging()
    True

    """

    _name = "REGRID_LOGGING"

    def _parse(cls, arg):
        """Parse a new constant value.

        .. versionaddedd:: 3.8.0

        :Parameters:

            cls:
                This class.

            arg:
                The given new constant value.

        :Returns:

                A version of the new constant value suitable for insertion
                into the `CONSTANTS` dictionary.

        """
        return bool(arg)


# TODODASK - deprecate when move to dask is complete
class collapse_parallel_mode(ConstantAccess):
    """Which mode to use when collapse is run in parallel. There are
    three possible modes:

    0.  This attempts to maximise parallelism, possibly at the expense
        of extra communication. This is the default mode.

    1.  This minimises communication, possibly at the expense of the
        degree of parallelism. If collapse is running slower than you
        would expect, you can try changing to mode 1 to see if this
        improves performance. This is only likely to work if the
        output of collapse will be a sizeable array, not a single
        point.

    2.  This is here for debugging purposes, but we would expect this
        to maximise communication possibly at the expense of
        parallelism. The use of this mode is, therefore, not
        recommended.

    :Parameters:

        arg: `int` or `Constant`, optional
            The new value (0, 1 or 2).

    :Returns:

        `Constant`
            The value prior to the change, or the current value if no
            new value was specified.

    **Examples:**

    >>> cf.collapse_parallel_mode()
    0
    >>> cf.collapse_parallel_mode(1)
    0
    >>> cf.collapse_parallel_mode()
    1

    """

    _name = "COLLAPSE_PARALLEL_MODE"

    def _parse(cls, arg):
        """Parse a new constant value.

        .. versionaddedd:: 3.8.0

        :Parameters:

            cls:
                This class.

            arg:
                The given new constant value.

        :Returns:

                A version of the new constant value suitable for insertion
                into the `CONSTANTS` dictionary.

        """
        allowed_values = (0, 1, 2)
        if arg not in allowed_values:
            raise ValueError(
                "Invalid collapse parallel mode. Valid values are "
                "{}".format(allowed_values)
            )

        return arg


class relaxed_identities(ConstantAccess):
    """Use 'relaxed' mode when getting a construct identity.

    If set to True, sets ``relaxed=True`` as the default in calls to a
    construct's `identity` method (e.g. `cf.Field.identity`).

    This is used by construct arithmetic and field construct
    aggregation.

    :Parameters:

        arg: `bool` or `Constant`, optional

    :Returns:

        `Constant`
            The value prior to the change, or the current value if no
            new value was specified.

    **Examples:**

    >>> org = cf.relaxed_identities()
    >>> org
    False
    >>> cf.relaxed_identities(True)
    False
    >>> cf.relaxed_identities()
    True
    >>> cf.relaxed_identities(org)
    True
    >>> cf.relaxed_identities()
    False

    """

    _name = "RELAXED_IDENTITIES"

    def _parse(cls, arg):
        """Parse a new constant value.

        .. versionaddedd:: 3.8.0

        :Parameters:

            cls:
                This class.

            arg:
                The given new constant value.

        :Returns:

                A version of the new constant value suitable for insertion
                into the `CONSTANTS` dictionary.

        """
        return bool(arg)


class chunksize(ConstantAccess):
    """Set the chunksize used by LAMA for partitioning the data array.

    This must be smaller than an upper limit determined by the free
    memory factor, which is the fraction of memory kept free as a
    temporary workspace, otherwise an error is raised. If called with
    None as the argument then the chunksize is set to its upper
    limit. If called without any arguments the existing chunksize is
    returned.

    The upper limit to the chunksize is given by:

    .. math:: upper\_chunksize = \dfrac{f \cdot total\_memory}{mpi\_size
                                 \cdot w_1 + w_2}

    where :math:`f` is the *free memory factor* and :math:`w_1` and
    :math:`w_2` the *workspace factors* *1* and *2* respectively.

    :Parameters:

        arg: `float` or `Constant`, optional
            The chunksize in bytes.

    :Returns:

        `Constant`
            The value prior to the change, or the current value if no
            new value was specified.

    """

    _name = "CHUNKSIZE"

    def _parse(cls, arg):
        """Parse a new constant value.

        .. versionaddedd:: 3.8.0

        :Parameters:

            cls:
                This class.

            arg:
                The given new constant value.

        :Returns:

                A version of the new constant value suitable for insertion
                into the `CONSTANTS` dictionary.

        """
        upper_chunksize = (free_memory_factor() * min_total_memory()) / (
            (mpi_size * _WORKSPACE_FACTOR_1()) + _WORKSPACE_FACTOR_2()
        )

        arg = float(arg)
        if arg > upper_chunksize and mpi_size > 1:
            raise ValueError(
                "Specified chunk size ({}) is too large for the given "
                "free memory factor ({})".format(arg, upper_chunksize)
            )
        elif arg <= 0:
            raise ValueError("Chunk size ({}) must be positive".format(arg))

        return arg


class tempdir(ConstantAccess):
    """The directory for internally generated temporary files.

    When setting the directory, it is created if the specified path
    does not exist.

    :Parameters:

        arg: `str`, optional
            The new directory for temporary files. Tilde expansion (an
            initial component of ``~`` or ``~user`` is replaced by
            that *user*'s home directory) and environment variable
            expansion (substrings of the form ``$name`` or ``${name}``
            are replaced by the value of environment variable *name*)
            are applied to the new directory name.

            The default is to not change the directory.

    :Returns:

        `str`
            The directory prior to the change, or the current
            directory if no new value was specified.

    **Examples:**

    >>> cf.tempdir()
    '/tmp'
    >>> old = cf.tempdir('/home/me/tmp')
    >>> cf.tempdir(old)
    '/home/me/tmp'
    >>> cf.tempdir()
    '/tmp'

    """

    _name = "TEMPDIR"

    def _parse(cls, arg):
        """Parse a new constant value.

        .. versionaddedd:: 3.8.0

        :Parameters:

            cls:
                This class.

            arg:
                The given new constant value.

        :Returns:

                A version of the new constant value suitable for insertion
                into the `CONSTANTS` dictionary.

        """
        arg = _os_path_expanduser(_os_path_expandvars(arg))

        # Create the directory if it does not exist.
        try:
            mkdir(arg)
        except OSError:
            pass

        return arg


class of_fraction(ConstantAccess):
    """The amount of concurrently open files above which files
    containing data arrays may be automatically closed.

    The amount is expressed as a fraction of the maximum possible
    number of concurrently open files.

    Note that closed files will be automatically reopened if
    subsequently needed by a variable to access its data array.

    .. seealso:: `cf.close_files`, `cf.close_one_file`,
                 `cf.open_files`, `cf.open_files_threshold_exceeded`

    :Parameters:

        arg: `float` or `Constant`, optional
            The new fraction (between 0.0 and 1.0). The default is to
            not change the current behaviour.

    :Returns:

        `Constant`
            The value prior to the change, or the current value if no
            new value was specified.

    **Examples:**

    >>> cf.of_fraction()
    0.5
    >>> old = cf.of_fraction(0.33)
    >>> cf.of_fraction(old)
    0.33
    >>> cf.of_fraction()
    0.5

    The fraction may be translated to an actual number of files as
    follows:

    >>> old = cf.of_fraction(0.75)
    >>> import resource
    >>> max_open_files = resource.getrlimit(resource.RLIMIT_NOFILE)[0]
    >>> threshold = int(max_open_files * cf.of_fraction())
    >>> max_open_files, threshold
    (1024, 768)

    """

    _name = "OF_FRACTION"

    def _parse(cls, arg):
        """Parse a new constant value.

        .. versionaddedd:: 3.8.0

        :Parameters:

            cls:
                This class.

            arg:
                The given new constant value.

        :Returns:

                A version of the new constant value suitable for insertion
                into the `CONSTANTS` dictionary.

        """
        try:
            arg = float(arg)
        except (ValueError, TypeError):
            raise ValueError("Fraction must be a float. Got {!r}".format(arg))

        if arg <= 0.0 or arg >= 1.0:
            raise ValueError(
                "Fraction must be between 0.0 and 1.0 not inclusive. "
                "Got {!r}".format(arg)
            )

        return arg


class free_memory_factor(ConstantAccess):
    """Set the fraction of memory kept free as a temporary workspace.

    Users should set the free memory factor through cf.set_performance
    so that the upper limit to the chunksize is recalculated
    appropriately. The free memory factor must be a sensible value
    between zero and one. If no arguments are passed the existing free
    memory factor is returned.

    :Parameters:

        arg: `float` or `Constant`, optional
            The fraction of memory kept free as a temporary workspace.

    :Returns:

        `Constant`
            The value prior to the change, or the current value if no
            new value was specified.

    """

    _name = "FREE_MEMORY_FACTOR"

    def _parse(cls, arg):
        """Parse a new constant value.

        .. versionaddedd:: 3.8.0

        :Parameters:

            cls:
                This class.

            arg:
                The given new constant value.

        :Returns:

                A version of the new constant value suitable for insertion
                into the `CONSTANTS` dictionary.

        """
        try:
            arg = float(arg)
        except (ValueError, TypeError):
            raise ValueError(
                "Free memory factor must be a float. Got {!r}".format(arg)
            )

        if not (0 < arg < 1):
            raise ValueError(
                "Free memory factor must be between 0.0 and 1.0 "
                "not inclusive"
            )

        CONSTANTS["FM_THRESHOLD"] = arg * total_memory()

        return arg


class bounds_combination_mode(ConstantAccess):
    """Determine how to deal with cell bounds in binary operations.

    The flag returned by ``cf.bounds_combination_mode()`` is used to
    influence whether or not the result of a binary operation "op(x,
    y)", such as ``x + y``, ``x -= y``, ``x << y``, etc., will contain
    bounds, and if so how those bounds are calculated.

    The result of op(x, y) may only contain bounds if

    * ``x`` is a construct that may contain bounds, or

    * ``x`` does not support the operation and ``y`` is a construct
      that may contain bounds, e.g. ``2 + y``.

    and so the flag only has an effect in these specific cases. Only
    dimension coordinate, auxiliary coordinate and domain ancillary
    constructs support bounds.

    The behaviour for the different flag values is described by the
    following truth tables, for which it assumed that it is possible
    for the result of the operation to contain bounds:

    * If the flag is ``'AND'`` (the default) then

      ==========  ==========  ==========  ======================
      x           y           op(x, y)    Resulting bounds
      has bounds  has bounds  has bounds
      ==========  ==========  ==========  ======================
      Yes         Yes         **Yes**     op(x.bounds, y.bounds)
      Yes         No          *No*
      No          Yes         *No*
      No          No          *No*
      ==========  ==========  ==========  ======================

    * If the flag is ``'OR'`` then

      ==========  ==========  ==========  ======================
      x           y           op(x, y)    Resulting bounds
      has bounds  has bounds  has bounds
      ==========  ==========  ==========  ======================
      Yes         Yes         **Yes**     op(x.bounds, y.bounds)
      Yes         No          **Yes**     op(x.bounds, y)
      No          Yes         **Yes**     op(x, y.bounds)
      No          No          *No*
      ==========  ==========  ==========  ======================

    * If the flag is ``'XOR'`` then

      ==========  ==========  ==========  ======================
      x           y           op(x, y)    Resulting bounds
      has bounds  has bounds  has bounds
      ==========  ==========  ==========  ======================
      Yes         Yes         *No*
      Yes         No          **Yes**     op(x.bounds, y)
      No          Yes         **Yes**     op(x, y.bounds)
      No          No          *No*
      ==========  ==========  ==========  ======================

    * If the flag is ``'NONE'`` then

      ==========  ==========  ==========  ======================
      x           y           op(x, y)    Resulting bounds
      has bounds  has bounds  has bounds
      ==========  ==========  ==========  ======================
      Yes         Yes         *No*
      Yes         No          *No*
      No          Yes         *No*
      No          No          *No*
      ==========  ==========  ==========  ======================

    .. versionadded:: 3.8.0

    .. seealso:: `configuration`

    :Parameters:

        arg: `str` or `Constant`, optional
            Provide a new flag value that will apply to all subsequent
            binary operations.

    :Returns:

        `str`
            The value prior to the change, or the current value if no
            new value was specified.

    **Examples:**

    >>> old = cf.bounds_combination_mode()
    >>> print(old)
    AND
    >>> print(cf.bounds_combination_mode('OR'))
    AND
    >>> print(cf.bounds_combination_mode())
    OR
    >>> print(cf.bounds_combination_mode(old))
    OR
    >>> print(cf.bounds_combination_mode())
    AND

    Use as a context manager:

    >>> print(cf.bounds_combination_mode())
    AND
    >>> with cf.bounds_combination_mode('XOR'):
    ...     print(cf.bounds_combination_mode())
    ...
    XOR
    >>> print(cf.bounds_combination_mode())
    AND

    """

    _name = "BOUNDS_COMBINATION_MODE"

    def _parse(cls, arg):
        """Parse a new constant value.

        .. versionaddedd:: 3.8.0

        :Parameters:

            cls:
                This class.

            arg:
                The given new constant value.

        :Returns:

                A version of the new constant value suitable for insertion
                into the `CONSTANTS` dictionary.

        """
        try:
            valid = hasattr(OperandBoundsCombination, arg)
        except (AttributeError, TypeError):
            valid = False

        if not valid:
            raise ValueError(
                "{!r} is not one of the valid values: {}".format(
                    arg,
                    ", ".join(
                        [repr(val.name) for val in OperandBoundsCombination]
                    ),
                )
            )

        return arg


def CF():
    """"""
    return cfdm.CF()


CF.__doc__ = cfdm.CF.__doc__.replace("cfdm.", "cf.")

# Module-level alias to avoid name clashes with function keyword
# arguments (corresponding to 'import atol as cf_atol' etc. in other
# modules)
_cf_atol = atol
_cf_rtol = rtol


def _cf_chunksize(*new_chunksize):
    """Internal alias for `cf.chunksize`.

    Used in this module to prevent a name clash with a function keyword
    argument (corresponding to 'import X as cf_X' etc. in other
    modules). Note we don't use CHUNKSIZE() as it will likely be
    deprecated in future.

    """
    return chunksize(*new_chunksize)


def fm_threshold():
    """The amount of memory which is kept free as a temporary work
    space.

    :Returns:

        `float`
            The amount of memory in bytes.

    **Examples:**

    >>> cf.fm_threshold()
    10000000000.0

    """
    return CONSTANTS["FM_THRESHOLD"]


def set_performance(chunksize=None, free_memory_factor=None):
    """Tune performance of parallelisation by setting chunksize and free
    memory factor. By just providing the chunksize it can be changed to
    a smaller value than an upper limit, which is determined by the
    existing free memory factor. If just the free memory factor is
    provided then the chunksize is set to the corresponding upper limit.
    Note that the free memory factor is the fraction of memory kept free
    as a temporary workspace and must be a sensible value between zero
    and one. If both arguments are provided then the free memory factor
    is changed first and then the chunksize is set provided it is
    consistent with the new free memory value. If any of the arguments
    is invalid then an error is raised and no parameters are changed.
    When called with no arguments the existing values of the parameters
    are returned in a tuple.

    :Parameters:

        chunksize: `float`, optional
            The size in bytes of a chunk used by LAMA to partition the
            data array.

        free_memory_factor: `float`, optional
            The fraction of memory to keep free as a temporary
            workspace.

    :Returns:

        `tuple`
            A tuple of the previous chunksize and free_memory_factor.

    """
    old = _cf_chunksize(), _cf_free_memory_factor()
    if free_memory_factor is None:
        if chunksize is not None:
            _cf_chunksize(chunksize)
    else:
        _cf_free_memory_factor(free_memory_factor)
        try:
            _cf_chunksize(chunksize)
        except ValueError:
            _cf_free_memory_factor(old[1])
            raise

    return old


def min_total_memory():
    """The minimum total memory across nodes."""
    return CONSTANTS["MIN_TOTAL_MEMORY"]


def total_memory():
    """TODO."""
    return CONSTANTS["TOTAL_MEMORY"]


# --------------------------------------------------------------------
# Aliases (for back-compatibility etc.):
# --------------------------------------------------------------------
def ATOL(*new_atol):
    """Alias for `cf.atol`."""
    return atol(*new_atol)


def RTOL(*new_rtol):
    """Alias for `cf.rtol`."""
    return rtol(*new_rtol)


def FREE_MEMORY_FACTOR(*new_free_memory_factor):
    """Alias for `cf.free_memory_factor`."""
    return free_memory_factor(*new_free_memory_factor)


def LOG_LEVEL(*new_log_level):
    """Alias for `cf.log_level`."""
    return log_level(*new_log_level)


def CHUNKSIZE(*new_chunksize):
    """Alias for `cf.chunksize`."""
    return chunksize(*new_chunksize)


def SET_PERFORMANCE(*new_set_performance):
    """Alias for `cf.set_performance`."""
    return set_performance(*new_set_performance)


def OF_FRACTION(*new_of_fraction):
    """Alias for `cf.of_fraction`."""
    return of_fraction(*new_of_fraction)


def REGRID_LOGGING(*new_regrid_logging):
    """Alias for `cf.regrid_logging`."""
    return regrid_logging(*new_regrid_logging)


# TODODASK - deprecate when move to dask is complete
def COLLAPSE_PARALLEL_MODE(*new_collapse_parallel_mode):
    """Alias for `cf.collapse_parallel_mode`."""
    return collapse_parallel_mode(*new_collapse_parallel_mode)


def RELAXED_IDENTITIES(*new_relaxed_identities):
    """Alias for `cf.relaxed_identities`."""
    return relaxed_identities(*new_relaxed_identities)


def MIN_TOTAL_MEMORY(*new_min_total_memory):
    """Alias for `cf.min_total_memory`."""
    return min_total_memory(*new_min_total_memory)


def TEMPDIR(*new_tempdir):
    """Alias for `cf.tempdir`."""
    return tempdir(*new_tempdir)


def TOTAL_MEMORY(*new_total_memory):
    """Alias for `cf.total_memory`."""
    return total_memory(*new_total_memory)


def FM_THRESHOLD(*new_fm_threshold):
    """Alias for `cf.fm_threshold`."""
    return fm_threshold(*new_fm_threshold)


# def IGNORE_IDENTITIES(*arg):
#     '''TODO
#
#     :Parameters:
#
#         arg: `bool`, optional
#
#     :Returns:
#
#         `bool`
#             The value prior to the change, or the current value if no
#             new value was specified.
#
#     **Examples:**
#
#     >>> org = cf.IGNORE_IDENTITIES()
#     >>> print(org)
#     False
#     >>> cf.IGNORE_IDENTITIES(True)
#     False
#     >>> cf.IGNORE_IDENTITIES()
#     True
#     >>> cf.IGNORE_IDENTITIES(org)
#     True
#     >>> cf.IGNORE_IDENTITIES()
#     False
#
#     '''
#     old = CONSTANTS['IGNORE_IDENTITIES']
#     if arg:
#         CONSTANTS['IGNORE_IDENTITIES'] = bool(arg[0])
#
#     return old


def dump(x, **kwargs):
    """Print a description of an object.

    If the object has a `!dump` method then this is used to create the
    output, so that ``cf.dump(f)`` is equivalent to ``print
    f.dump()``. Otherwise ``cf.dump(x)`` is equivalent to
    ``print(x)``.

    :Parameters:

        x:
            The object to print.

        kwargs : *optional*
            As for the input variable's `!dump` method, if it has one.

    :Returns:

        None

    **Examples:**

    >>> x = 3.14159
    >>> cf.dump(x)
    3.14159

    >>> f
    <CF Field: rainfall_rate(latitude(10), longitude(20)) kg m2 s-1>
    >>> cf.dump(f)
    >>> cf.dump(f, complete=True)

    """
    if hasattr(x, "dump") and callable(x.dump):
        print(x.dump(**kwargs))
    else:
        print(x)


_max_number_of_open_files = resource.getrlimit(resource.RLIMIT_NOFILE)[0]

if _linux:
    # ----------------------------------------------------------------
    # GNU/LINUX
    # ----------------------------------------------------------------

    # Directory containing a symbolic link for each file opened by the
    # current python session
    _fd_dir = "/proc/" + str(getpid()) + "/fd"

    def open_files_threshold_exceeded():
        """Return True if the total number of open files is greater than
        the current threshold. GNU/LINUX.

        The threshold is defined as a fraction of the maximum possible number
        of concurrently open files (an operating system dependent amount). The
        fraction is retrieved and set with the `of_fraction` function.

        .. seealso:: `cf.close_files`, `cf.close_one_file`,
                     `cf.open_files`

        :Returns:

            `bool`
                Whether or not the number of open files exceeds the
                threshold.

        **Examples:**

        In this example, the number of open files is 75% of the maximum
        possible number of concurrently open files:

        >>> cf.of_fraction()
        0.5
        >>> cf.open_files_threshold_exceeded()
        True
        >>> cf.of_fraction(0.9)
        >>> cf.open_files_threshold_exceeded()
        False

        """
        return (
            len(listdir(_fd_dir)) > _max_number_of_open_files * of_fraction()
        )


else:
    # ----------------------------------------------------------------
    # NOT GNU/LINUX
    # ----------------------------------------------------------------
    _process = Process(getpid())

    def open_files_threshold_exceeded():
        """Return True if the total number of open files is greater than
        the current threshold.

        The threshold is defined as a fraction of the maximum possible number
        of concurrently open files (an operating system dependent amount). The
        fraction is retrieved and set with the `of_fraction` function.

        .. seealso:: `cf.close_files`, `cf.close_one_file`,
                     `cf.open_files`

        :Returns:

            `bool`
                Whether or not the number of open files exceeds the
                threshold.

        **Examples:**

        In this example, the number of open files is 75% of the maximum
        possible number of concurrently open files:

        >>> cf.of_fraction()
        0.5
        >>> cf.open_files_threshold_exceeded()
        True
        >>> cf.of_fraction(0.9)
        >>> cf.open_files_threshold_exceeded()
        False

        """
        return (
            len(_process.open_files())
            > _max_number_of_open_files * of_fraction()
        )


def close_files(file_format=None):
    """Close open files containing sub-arrays of data arrays.

    By default all such files are closed, but this may be restricted
    to files of a particular format.

    Note that closed files will be automatically reopened if
    subsequently needed by a variable to access the sub-array.

    If there are no appropriate open files then no action is taken.

    .. seealso:: `cf.close_one_file`, `cf.open_files`,
                 `cf.open_files_threshold_exceeded`

    :Parameters:

        file_format: `str`, optional
            Only close files of the given format. Recognised formats
            are ``'netCDF'`` and ``'PP'``. By default files of any
            format are closed.

    :Returns:

        None

    **Examples:**

    >>> cf.close_files()
    >>> cf.close_files('netCDF')
    >>> cf.close_files('PP')

    """
    if file_format is not None:
        if file_format in _file_to_fh:
            for fh in _file_to_fh[file_format].values():
                fh.close()

            _file_to_fh[file_format].clear()
    else:
        for file_format, value in _file_to_fh.items():
            for fh in value.values():
                fh.close()

            _file_to_fh[file_format].clear()


def close_one_file(file_format=None):
    """Close an arbitrary open file containing a sub-array of a data
    array.

    By default a file of arbitrary format is closed, but the choice
    may be restricted to files of a particular format.

    Note that the closed file will be automatically reopened if
    subsequently needed by a variable to access the sub-array.

    If there are no appropriate open files then no action is taken.

    .. seealso:: `cf.close_files`, `cf.open_files`,
                 `cf.open_files_threshold_exceeded`

    :Parameters:

        file_format: `str`, optional
            Only close a file of the given format. Recognised formats
            are ``'netCDF'`` and ``'PP'``. By default a file of any
            format is closed.

    :Returns:

        `None`

    **Examples:**

    >>> cf.close_one_file()
    >>> cf.close_one_file('netCDF')
    >>> cf.close_one_file('PP')

    >>> cf.open_files()
    {'netCDF': {'file1.nc': <netCDF4.Dataset at 0x181bcd0>,
                'file2.nc': <netCDF4.Dataset at 0x1e42350>,
                'file3.nc': <netCDF4.Dataset at 0x1d185e9>}}
    >>> cf.close_one_file()
    >>> cf.open_files()
    {'netCDF': {'file1.nc': <netCDF4.Dataset at 0x181bcd0>,
                'file3.nc': <netCDF4.Dataset at 0x1d185e9>}}

    """
    if file_format is not None:
        if file_format in _file_to_fh and _file_to_fh[file_format]:
            filename, fh = next(iter(_file_to_fh[file_format].items()))
            fh.close()
            del _file_to_fh[file_format][filename]
    else:
        for values in _file_to_fh.values():
            if not values:
                continue

            filename, fh = next(iter(values.items()))
            fh.close()
            del values[filename]


def open_files(file_format=None):
    """Return the open files containing sub-arrays of master data
    arrays.

    By default all such files are returned, but the selection may be
    restricted to files of a particular format.

    .. seealso:: `cf.close_files`, `cf.close_one_file`,
                 `cf.open_files_threshold_exceeded`

    :Parameters:

        file_format: `str`, optional
            Only return files of the given format. Recognised formats
            are ``'netCDF'`` and ``'PP'``. By default all files are
            returned.

    :Returns:

        `dict`
            If *file_format* is set then return a dictionary of file
            names of the specified format and their open file
            objects. If *file_format* is not set then return a
            dictionary for which each key is a file format whose value
            is the dictionary that would have been returned if the
            *file_format* parameter was set.

    **Examples:**

    >>> cf.open_files()
    {'netCDF': {'file1.nc': <netCDF4.Dataset at 0x187b6d0>}}
    >>> cf.open_files('netCDF')
    {'file1.nc': <netCDF4.Dataset at 0x187b6d0>}
    >>> cf.open_files('PP')
    {}

    """
    if file_format is not None:
        if file_format in _file_to_fh:
            return _file_to_fh[file_format].copy()
        else:
            return {}
    else:
        out = {}
        for file_format, values in _file_to_fh.items():
            out[file_format] = values.copy()

        return out


def ufunc(name, x, *args, **kwargs):
    """The variable must have a `!copy` method and a method called.

    *name*. Any optional positional and keyword arguments are passed
    unchanged to the variable's *name* method.

    :Parameters:

        name: `str`

        x:
            The input variable.

        args, kwargs:

    :Returns:

            A new variable with size 1 axes inserted into the data
            array.

    """
    x = x.copy()
    getattr(x, name)(*args, **kwargs)
    return x


def _numpy_allclose(a, b, rtol=None, atol=None, verbose=None):
    """Returns True if two broadcastable arrays have equal values to
    within numerical tolerance, False otherwise.

    The tolerance values are positive, typically very small numbers. The
    relative difference (``rtol * abs(b)``) and the absolute difference
    ``atol`` are added together to compare against the absolute difference
    between ``a`` and ``b``.

    :Parameters:

        a, b : array_like
            Input arrays to compare.

        atol : float, optional
            The absolute tolerance for all numerical comparisons, By
            default the value returned by the `atol` function is used.

        rtol : float, optional
            The relative tolerance for all numerical comparisons, By
            default the value returned by the `rtol` function is used.

    :Returns:

        `bool`
            Returns True if the arrays are equal, otherwise False.

    **Examples:**

    >>> cf._numpy_allclose([1, 2], [1, 2])
    True
    >>> cf._numpy_allclose(numpy.array([1, 2]), numpy.array([1, 2]))
    True
    >>> cf._numpy_allclose([1, 2], [1, 2, 3])
    False
    >>> cf._numpy_allclose([1, 2], [1, 4])
    False

    >>> a = numpy.ma.array([1])
    >>> b = numpy.ma.array([2])
    >>> a[0] = numpy.ma.masked
    >>> b[0] = numpy.ma.masked
    >>> cf._numpy_allclose(a, b)
    True

    """
    # TODO: we want to use @_manage_log_level_via_verbosity on this function
    # but we cannot, since importing it to this module would lead to a
    # circular import dependency with the decorators module. Tentative plan
    # is to move the function elsewhere. For now, it is not 'loggified'.

    # THIS IS WHERE SOME NUMPY FUTURE WARNINGS ARE COMING FROM

    a_is_masked = _numpy_ma_isMA(a)
    b_is_masked = _numpy_ma_isMA(b)

    if not (a_is_masked or b_is_masked):
        try:
            return _x_numpy_allclose(a, b, rtol=rtol, atol=atol)
        except (IndexError, NotImplementedError, TypeError):
            return _numpy_all(a == b)
    else:
        if a_is_masked and b_is_masked:
            if (a.mask != b.mask).any():
                if verbose:
                    print("Different masks (A)")

                return False
        else:
            if _numpy_ma_is_masked(a) or _numpy_ma_is_masked(b):
                if verbose:
                    print("Different masks (B)")

                return False

        try:
            return _numpy_ma_allclose(a, b, rtol=rtol, atol=atol)
        except (IndexError, NotImplementedError, TypeError):
            out = _numpy_ma_all(a == b)
            if out is _numpy_ma_masked:
                return True
            else:
                return out


def _numpy_isclose(a, b, rtol=None, atol=None):
    """Returns a boolean array where two broadcastable arrays are
    element-wise equal within a tolerance.

    The tolerance values are positive, typically very small numbers. The
    relative difference (``rtol * abs(b)``) and the absolute difference
    ``atol`` are added together to compare against the absolute difference
    between ``a`` and ``b``.

    :Parameters:

        a, b: array_like
            Input arrays to compare.

        atol: `float`, optional
            The absolute tolerance for all numerical comparisons, By
            default the value returned by the `atol` function is used.

        rtol: `float`, optional
            The relative tolerance for all numerical comparisons, By
            default the value returned by the `rtol` function is used.

    :Returns:

        `numpy.ndarray`

    """
    try:
        return _x_numpy_isclose(a, b, rtol=rtol, atol=atol)
    except (IndexError, NotImplementedError, TypeError):
        return a == b


def parse_indices(
    shape, indices, cyclic=False, reverse=False, envelope=False, mask=False
):
    """TODO.

    :Parameters:

        shape: sequence of `ints`

        indices: `tuple` (not a `list`!)

    :Returns:

        `list` [, `dict`]

    **Examples:**

    >>> cf.parse_indices((5, 8), ([1, 2, 4, 6],))
    [array([1, 2, 4, 6]), slice(0, 8, 1)]
    >>> cf.parse_indices((5, 8), ([2, 4, 6],))
    [slice(2, 7, 2), slice(0, 8, 1)]

    """
    parsed_indices = []
    roll = {}
    flip = []
    compressed_indices = []
    mask_indices = []

    if not isinstance(indices, tuple):
        indices = (indices,)

    if mask and indices:
        arg0 = indices[0]
        if isinstance(arg0, str) and arg0 == "mask":
            mask_indices = indices[1]
            indices = indices[2:]

    # Initialize the list of parsed indices as the input indices with any
    # Ellipsis objects expanded
    length = len(indices)
    n = len(shape)
    ndim = n
    for index in indices:
        if index is Ellipsis:
            m = n - length + 1
            parsed_indices.extend([slice(None)] * m)
            n -= m
        else:
            parsed_indices.append(index)
            n -= 1

        length -= 1

    len_parsed_indices = len(parsed_indices)

    if ndim and len_parsed_indices > ndim:
        raise IndexError(
            "Invalid indices {} for array with shape {}".format(
                parsed_indices, shape
            )
        )

    if len_parsed_indices < ndim:
        parsed_indices.extend([slice(None)] * (ndim - len_parsed_indices))

    if not ndim and parsed_indices:
        # # If data is scalar then allow it to be indexed with an
        # # equivalent to [0]
        # if (len_parsed_indices == 1 and
        #     parsed_indices[0] in (0,
        #                           -1,
        #                           slice(0, 1),
        #                           slice(-1, None, -1),
        #                           slice(None, None, None))):
        #     parsed_indices = []
        # else:
        raise IndexError(
            "Scalar array can only be indexed with () or Ellipsis"
        )

    for i, (index, size) in enumerate(zip(parsed_indices, shape)):
        is_slice = False
        if isinstance(index, slice):
            # --------------------------------------------------------
            # Index is a slice
            # --------------------------------------------------------
            is_slice = True
            start = index.start
            stop = index.stop
            step = index.step
            if start is None or stop is None:
                step = 0
            elif step is None:
                step = 1

            if step > 0:
                if 0 < start < size and 0 <= stop <= start:
                    # 6:0:1 => -4:0:1
                    # 6:1:1 => -4:1:1
                    # 6:3:1 => -4:3:1
                    # 6:6:1 => -4:6:1
                    start = size - start
                elif -size <= start < 0 and -size <= stop <= start:
                    # -4:-10:1  => -4:1:1
                    # -4:-9:1   => -4:1:1
                    # -4:-7:1   => -4:3:1
                    # -4:-4:1   => -4:6:1
                    # -10:-10:1 => -10:0:1
                    stop += size
            elif step < 0:
                if -size <= start < 0 and start <= stop < 0:
                    # -4:-1:-1   => 6:-1:-1
                    # -4:-2:-1   => 6:-2:-1
                    # -4:-4:-1   => 6:-4:-1
                    # -10:-2:-1  => 0:-2:-1
                    # -10:-10:-1 => 0:-10:-1
                    start += size
                elif 0 <= start < size and start < stop < size:
                    # 0:6:-1 => 0:-4:-1
                    # 3:6:-1 => 3:-4:-1
                    # 3:9:-1 => 3:-1:-1
                    stop -= size

            if step > 0 and -size <= start < 0 and 0 <= stop <= size + start:
                # [0, 1, 2, 3, 4, 5, 6, 7, 8, 9]
                # -1:0:1  => [9]
                # -1:1:1  => [9, 0]
                # -1:3:1  => [9, 0, 1, 2]
                # -1:9:1  => [9, 0, 1, 2, 3, 4, 5, 6, 7, 8]
                # -4:0:1  => [6, 7, 8, 9]
                # -4:1:1  => [6, 7, 8, 9, 0]
                # -4:3:1  => [6, 7, 8, 9, 0, 1, 2]
                # -4:6:1  => [6, 7, 8, 9, 0, 1, 2, 3, 4, 5]
                # -9:0:1  => [1, 2, 3, 4, 5, 6, 7, 8, 9]
                # -9:1:1  => [1, 2, 3, 4, 5, 6, 7, 8, 9, 0]
                # -10:0:1 => [0, 1, 2, 3, 4, 5, 6, 7, 8, 9]
                if cyclic:
                    index = slice(0, stop - start, step)
                    roll[i] = -start
                else:
                    index = slice(start, stop, step)

            elif step < 0 and 0 <= start < size and start - size <= stop < 0:
                # [0, 1, 2, 3, 4, 5, 6, 7, 8, 9]
                # 0:-4:-1  => [0, 9, 8, 7]
                # 6:-1:-1  => [6, 5, 4, 3, 2, 1, 0]
                # 6:-2:-1  => [6, 5, 4, 3, 2, 1, 0, 9]
                # 6:-4:-1  => [6, 5, 4, 3, 2, 1, 0, 9, 8, 7]
                # 0:-2:-1  => [0, 9]
                # 0:-10:-1 => [0, 9, 8, 7, 6, 5, 4, 3, 2, 1]
                if cyclic:
                    index = slice(start - stop - 1, None, step)
                    roll[i] = -1 - stop
                else:
                    index = slice(start, stop, step)

            else:
                start, stop, step = index.indices(size)
                if (
                    start == stop
                    or (start < stop and step < 0)
                    or (start > stop and step > 0)
                ):
                    raise IndexError(
                        "Invalid indices dimension with size {}: {}".format(
                            size, index
                        )
                    )

                if step < 0 and stop < 0:
                    stop = None
                index = slice(start, stop, step)

        elif isinstance(index, (int, _numpy_integer)):
            # --------------------------------------------------------
            # Index is an integer
            # --------------------------------------------------------
            if index < 0:
                index += size

            index = slice(index, index + 1, 1)
            is_slice = True
        else:
            convert2positve = True
            if getattr(
                getattr(index, "dtype", None), "kind", None
            ) == "b" or isinstance(index[0], bool):
                # ----------------------------------------------------
                # Index is a sequence of booleans
                # ----------------------------------------------------
                # Convert booleans to non-negative integers. We're
                # assuming that anything with a dtype attribute also
                # has a size attribute.
                if _numpy_size(index) != size:
                    raise IndexError(
                        "Incorrect number ({}) of boolean indices for "
                        "dimension with size {}: {}".format(
                            _numpy_size(index), size, index
                        )
                    )

                index = _numpy_where(index)[0]
                convert2positve = False

            if not _numpy_ndim(index):
                if index < 0:
                    index += size

                index = slice(index, index + 1, 1)
                is_slice = True
            else:
                len_index = len(index)
                if len_index == 1:
                    index = index[0]
                    if index < 0:
                        index += size

                    index = slice(index, index + 1, 1)
                    is_slice = True
                elif len_index:
                    if convert2positve:
                        # Convert to non-negative integer numpy array
                        index = _numpy_array(index)
                        index = _numpy_where(index < 0, index + size, index)

                    steps = index[1:] - index[:-1]
                    step = steps[0]
                    if step and not (steps - step).any():
                        # Replace the numpy array index with a slice
                        if step > 0:
                            start, stop = index[0], index[-1] + 1
                        elif step < 0:
                            start, stop = index[0], index[-1] - 1

                        if stop < 0:
                            stop = None

                        index = slice(start, stop, step)
                        is_slice = True
                    else:
                        if (
                            (step > 0 and (steps <= 0).any())
                            or (step < 0 and (steps >= 0).any())
                            or not step
                        ):
                            raise ValueError(
                                "Bad index (not strictly monotonic): "
                                "{}".format(index)
                            )

                        if reverse and step < 0:
                            # The array is strictly monotonically
                            # decreasing, so reverse it so that it's
                            # strictly monotonically increasing.  Make
                            # a note that this dimension will need
                            # flipping later
                            index = index[::-1]
                            flip.append(i)
                            step = -step

                        if envelope:
                            # Create an envelope slice for a parsed
                            # index of a numpy array of integers
                            compressed_indices.append(index)

                            step = _numpy_sign(step)
                            if step > 0:
                                stop = index[-1] + 1
                            else:
                                stop = index[-1] - 1
                                if stop < 0:
                                    stop = None

                            index = slice(index[0], stop, step)
                            is_slice = True
                else:
                    raise IndexError(
                        "Invalid indices {} for array with shape {}".format(
                            parsed_indices, shape
                        )
                    )

        if is_slice:
            if reverse and index.step < 0:
                # If the slice step is negative, then transform
                # the original slice to a new slice with a
                # positive step such that the result of the new
                # slice is the reverse of the result of the
                # original slice.
                #
                # For example, if the original slice is
                # slice(6,0,-2) then the new slice will be
                # slice(2,7,2):
                #
                # >>> a = [0, 1, 2, 3, 4, 5, 6, 7, 8, 9]
                # >>> a[slice(6, 0, -2)]
                # [6, 4, 2]
                # >>> a[slice(2, 7, 2)]
                # [2, 4, 6]
                # a[slice(6, 0, -2)] == list(reversed(a[slice(2, 7, 2)]))
                # True
                start, stop, step = index.indices(size)
                step *= -1
                div, mod = divmod(start - stop - 1, step)
                div_step = div * step
                start -= div_step
                stop = start + div_step + 1

                index = slice(start, stop, step)
                flip.append(i)

            # If step is greater than one then make sure that
            # index.stop isn't bigger than it needs to be
            if cyclic and index.step > 1:
                start, stop, step = index.indices(size)
                div, mod = divmod(stop - start - 1, step)
                stop = start + div * step + 1
                index = slice(start, stop, step)

            #
            if envelope:
                # Create an envelope slice for a parsed
                # index of a numpy array of integers
                compressed_indices.append(index)
                index = slice(
                    start, stop, (1 if reverse else _numpy_sign(step))
                )

        parsed_indices[i] = index

    if not (cyclic or reverse or envelope or mask):
        return parsed_indices

    out = [parsed_indices]

    if cyclic:
        out.append(roll)

    if reverse:
        out.append(flip)

    if envelope:
        out.append(compressed_indices)

    if mask:
        out.append(mask_indices)

    return out


def get_subspace(array, indices):
    """TODO.

    Subset the input numpy array with the given indices. Indexing is
    similar to that of a numpy array. The differences to numpy array
    indexing are:

    1. An integer index i takes the i-th element but does not reduce
       the rank of the output array by one.

    2. When more than one dimension's slice is a 1-d boolean array or
       1-d sequence of integers then these indices work independently
       along each dimension (similar to the way vector subscripts work
       in Fortran).

    indices must contain an index for each dimension of the input array.

    :Parameters:

        array: `numpy.ndarray`

        indices: `list`

    """
    gg = [i for i, x in enumerate(indices) if not isinstance(x, slice)]
    len_gg = len(gg)

    if len_gg < 2:
        # ------------------------------------------------------------
        # At most one axis has a list-of-integers index so we can do a
        # normal numpy subspace
        # ------------------------------------------------------------
        return array[tuple(indices)]

    else:
        # ------------------------------------------------------------
        # At least two axes have list-of-integers indices so we can't
        # do a normal numpy subspace
        # ------------------------------------------------------------
        if _numpy_ma_isMA(array):
            take = _numpy_ma_take
        else:
            take = _numpy_take

        indices = indices[:]
        for axis in gg:
            array = take(array, indices[axis], axis=axis)
            indices[axis] = slice(None)

        if len_gg < len(indices):
            array = array[tuple(indices)]

        return array


_equals = cfdm.Data()._equals


def equals(x, y, rtol=None, atol=None, ignore_data_type=False, **kwargs):
    """"""
    if rtol is None:
        rtol = _cf_rtol()

    if atol is None:
        atol = _cf_atol()

    return _equals(
        x, y, rtol=rtol, atol=atol, ignore_data_type=ignore_data_type, **kwargs
    )


def equivalent(x, y, rtol=None, atol=None, traceback=False):
    """True if and only if two objects are logically equivalent.

    If the first argument, *x*, has an `!equivalent` method then it is
    used, and in this case ``equivalent(x, y)`` is the same as
    ``x.equivalent(y)``.

    :Parameters:

        x, y :
            The objects to compare for equivalence.

        atol : float, optional
            The absolute tolerance for all numerical comparisons, By
            default the value returned by the `atol` function is used.

        rtol : float, optional
            The relative tolerance for all numerical comparisons, By
            default the value returned by the `rtol` function is used.

        traceback : bool, optional
            If True then print a traceback highlighting where the two
            objects differ.

    :Returns:

        `bool`
            Whether or not the two objects are equivalent.

    **Examples:**

    >>> f
    <CF Field: rainfall_rate(latitude(10), longitude(20)) kg m2 s-1>
    >>> cf.equivalent(f, f)
    True

    >>> cf.equivalent(1.0, 1.0)
    True
    >>> cf.equivalent(1.0, 33)
    False

    >>> cf.equivalent('a', 'a')
    True
    >>> cf.equivalent('a', 'b')
    False

    >>> cf.equivalent(cf.Data(1000, units='m'), cf.Data(1, units='km'))
    True

    For a field, ``f``:

    >>> cf.equivalent(f, f.transpose())
    True

    """

    if rtol is None:
        rtol = _cf_rtol()

    if atol is None:
        atol = _cf_atol()

    atol = float(atol)
    rtol = float(rtol)

    eq = getattr(x, "equivalent", None)
    if callable(eq):
        # x has a callable equivalent method
        return eq(y, rtol=rtol, atol=atol, traceback=traceback)

    eq = getattr(y, "equivalent", None)
    if callable(eq):
        # y has a callable equivalent method
        return eq(x, rtol=rtol, atol=atol, traceback=traceback)

    return equals(
        x, y, rtol=rtol, atol=atol, ignore_fill_value=True, traceback=traceback
    )


def load_stash2standard_name(table=None, delimiter="!", merge=True):
    """Load a STASH to standard name conversion table from a file.

    This used when reading PP and UM fields files.

    Each mapping is defined by a separate line in a text file. Each
    line contains nine ``!``-delimited entries:

    1. ID: UM sub model identifier (1 = atmosphere, 2 = ocean, etc.)
    2. STASH: STASH code (e.g. 3236)
    3. STASHmaster description:STASH name as given in the STASHmaster
       files
    4. Units: Units of this STASH code (e.g. 'kg m-2')
    5. Valid from: This STASH valid from this UM version (e.g. 405)
    6. Valid to: This STASH valid to this UM version (e.g. 501)
    7. CF standard name: The CF standard name
    8. CF info: Anything useful (such as standard name modifiers)
    9. PP conditions: PP conditions which need to be satisfied for
       this translation

    Only entries "ID", "STASH", and "CF standard name" are mandatory,
    all other entries may be left blank. For example,
    ``1!999!!!!!ultraviolet_index!!`` is a valid mapping from
    atmosphere STASH code 999 to the standard name
    ultraviolet_index.

    If the "Valid from" and "Valid to" entries are omitted then the
    stash mapping is assumed to apply to all UM versions.

    .. seealso:: `stash2standard_name`

    :Parameters:

        table: `str`, optional
            Use the conversion table at this file location. By default
            the table will be looked for at
            ``os.path.join(os.path.dirname(cf.__file__),'etc/STASH_to_CF.txt')``

            Setting *table* to `None` will reset the table, removing
            any modifications that have previously been made.

        delimiter: `str`, optional
            The delimiter of the table columns. By default, ``!`` is
            taken as the delimiter.

        merge: `bool`, optional
            If False then the table is updated to only contain the
            mappings defined by the *table* parameter. By default the
            mappings defined by the *table* parameter are incorporated
            into the existing table, overwriting any entries which
            already exist.

            If *table* is `None` then *merge* is taken as False,
            regardless of its given value.

    :Returns:

        `dict`
            The new STASH to standard name conversion table.

    **Examples:**

    >>> cf.load_stash2standard_name()
    >>> cf.load_stash2standard_name('my_table.txt')
    >>> cf.load_stash2standard_name('my_table2.txt', ',')
    >>> cf.load_stash2standard_name('my_table3.txt', merge=True)
    >>> cf.load_stash2standard_name('my_table4.txt', merge=False)

    """
    # 0  Model
    # 1  STASH code
    # 2  STASH name
    # 3  units
    # 4  valid from UM vn
    # 5  valid to   UM vn
    # 6  standard_name
    # 7  CF extra info
    # 8  PP extra info

    # Number matching regular expression
    number_regex = "([-+]?\d*\.?\d+(e[-+]?\d+)?)"

    if table is None:
        # Use default conversion table
        merge = False
        package_path = os.path.dirname(__file__)
        table = os.path.join(package_path, "etc/STASH_to_CF.txt")
    else:
        # User supplied table
        table = abspath(os.path.expanduser(os.path.expandvars(table)))

    with open(table, "r") as open_table:
        lines = csv.reader(
            open_table, delimiter=delimiter, skipinitialspace=True
        )
        lines = list(lines)

    raw_list = []
    [raw_list.append(line) for line in lines]

    # Get rid of comments
    for line in raw_list[:]:
        if line[0].startswith("#"):
            raw_list.pop(0)
            continue

        break

    # Convert to a dictionary which is keyed by (submodel, STASHcode)
    # tuples
    (
        model,
        stash,
        name,
        units,
        valid_from,
        valid_to,
        standard_name,
        cf,
        pp,
    ) = list(range(9))

    stash2sn = {}
    for x in raw_list:
        key = (int(x[model]), int(x[stash]))

        if not x[units]:
            x[units] = None

        try:
            cf_info = {}
            if x[cf]:
                for d in x[7].split():
                    if d.startswith("height="):
                        cf_info["height"] = re.split(
                            number_regex, d, re.IGNORECASE
                        )[1:4:2]
                        if cf_info["height"] == "":
                            cf_info["height"][1] = "1"

                    if d.startswith("below_"):
                        cf_info["below"] = re.split(
                            number_regex, d, re.IGNORECASE
                        )[1:4:2]
                        if cf_info["below"] == "":
                            cf_info["below"][1] = "1"

                    if d.startswith("where_"):
                        cf_info["where"] = d.replace("where_", "where ", 1)
                    if d.startswith("over_"):
                        cf_info["over"] = d.replace("over_", "over ", 1)

            x[cf] = cf_info
        except IndexError:
            pass

        try:
            x[valid_from] = float(x[valid_from])
        except ValueError:
            x[valid_from] = None

        try:
            x[valid_to] = float(x[valid_to])
        except ValueError:
            x[valid_to] = None

        x[pp] = x[pp].rstrip()

        line = (x[name:],)

        if key in stash2sn:
            stash2sn[key] += line
        else:
            stash2sn[key] = line

    if not merge:
        _stash2standard_name.clear()

    _stash2standard_name.update(stash2sn)


def stash2standard_name():
    """Return a copy of the loaded STASH to standard name conversion
    table.

    .. versionadded:: 3.8.0

    .. seealso:: `load_stash2standard_name`

    """
    return _stash2standard_name.copy()


def flat(x):
    """Return an iterator over an arbitrarily nested sequence.

    :Parameters:

        x: scalar or arbitrarily nested sequence
            The arbitrarily nested sequence to be flattened. Note that
            a If *x* is a string or a scalar then this is equivalent
            to passing a single element sequence containing *x*.

    :Returns:

        generator
            An iterator over flattened sequence.

    **Examples:**

    >>> cf.flat([1, [2, [3, 4]]])
    <generator object flat at 0x3649cd0>

    >>> list(cf.flat([1, (2, [3, 4])]))
    [1, 2, 3, 4]

    >>> import numpy
    >>> list(cf.flat((1, [2, numpy.array([[3, 4], [5, 6]])])))
    [1, 2, 3, 4, 5, 6]

    >>> for a in cf.flat([1, [2, [3, 4]]]):
    ...     print(a, end=' ')
    ...
    1 2 3 4

    >>> for a in cf.flat(['a', ['bc', ['def', 'ghij']]]):
    ...     print(a, end=' ')
    ...
    a bc def ghij

    >>> for a in cf.flat(2004):
    ...     print(a)
    ...
    2004

    >>> for a in cf.flat('abcdefghij'):
    ...     print(a, end=' ')
    ...
    abcdefghij

    >>> f
    <CF Field: eastward_wind(air_pressure(5), latitude(110), longitude(106)) m s-1>
    >>> for a in cf.flat(f):
    ...     print(repr(a))
    ...
    <CF Field: eastward_wind(air_pressure(5), latitude(110), longitude(106)) m s-1>

    >>> for a in cf.flat([f, [f, [f, f]]]):
    ...     print(repr(a))
    ...
    <CF Field: eastward_wind(air_pressure(5), latitude(110), longitude(106)) m s-1>
    <CF Field: eastward_wind(air_pressure(5), latitude(110), longitude(106)) m s-1>
    <CF Field: eastward_wind(air_pressure(5), latitude(110), longitude(106)) m s-1>
    <CF Field: eastward_wind(air_pressure(5), latitude(110), longitude(106)) m s-1>

    >>> fl = cf.FieldList(cf.flat([f, [f, [f, f]]]))
    >>> fl
    [<CF Field: eastward_wind(air_pressure(5), latitude(110), longitude(106)) m s-1>,
     <CF Field: eastward_wind(air_pressure(5), latitude(110), longitude(106)) m s-1>,
     <CF Field: eastward_wind(air_pressure(5), latitude(110), longitude(106)) m s-1>,
     <CF Field: eastward_wind(air_pressure(5), latitude(110), longitude(106)) m s-1>]

    """
    if not isinstance(x, Iterable) or isinstance(x, str):
        x = (x,)

    for a in x:
        if not isinstance(a, str) and isinstance(a, Iterable):
            for sub in flat(a):
                yield sub
        else:
            yield a


def abspath(filename):
    """Return a normalized absolute version of a file name.

    If `None` or a string containing URL is provided then it is
    returned unchanged.

    .. seealso:: `cf.dirname`, `cf.pathjoin`, `cf.relpath`

    :Parameters:

        filename: `str` or `None`
            The name of the file, or `None`

    :Returns:

        `str`

            The normalized absolutised version of *filename*, or
            `None`.

    **Examples:**

    >>> import os
    >>> os.getcwd()
    '/data/archive'
    >>> cf.abspath('file.nc')
    '/data/archive/file.nc'
    >>> cf.abspath('..//archive///file.nc')
    '/data/archive/file.nc'
    >>> cf.abspath('http://data/archive/file.nc')
    'http://data/archive/file.nc'

    """
    if filename is None:
        return

    u = urllib.parse.urlparse(filename)
    if u.scheme != "":
        return filename

    return _os_path_abspath(filename)


def relpath(filename, start=None):
    """Return a relative filepath to a file.

    The filepath is relative either from the current directory or from
    an optional start point.

    If a string containing URL is provided then it is returned unchanged.

    .. seealso:: `cf.abspath`, `cf.dirname`, `cf.pathjoin`

    :Parameters:

        filename: `str`
            The name of the file.

        start: `str`, optional
            The start point for the relative path. By default the
            current directory is used.

    :Returns:

        `str`
            The relative path.

    **Examples:**

    >>> cf.relpath('/data/archive/file.nc')
    '../file.nc'
    >>> cf.relpath('/data/archive///file.nc', start='/data')
    'archive/file.nc'
    >>> cf.relpath('http://data/archive/file.nc')
    'http://data/archive/file.nc'

    """
    u = urllib.parse.urlparse(filename)
    if u.scheme != "":
        return filename

    if start is not None:
        return _os_path_relpath(filename, start)

    return _os_path_relpath(filename)


def dirname(filename):
    """Return the directory name of a file.

    If a string containing URL is provided then everything up to, but
    not including, the last slash (/) is returned.

    .. seealso:: `cf.abspath`, `cf.pathjoin`, `cf.relpath`

    :Parameters:

        filename: `str`
            The name of the file.

    :Returns:

        `str`
            The directory name.

    **Examples:**

    >>> cf.dirname('/data/archive/file.nc')
    '/data/archive'
    >>> cf.dirname('..//file.nc')
    '..'
    >>> cf.dirname('http://data/archive/file.nc')
    'http://data/archive'

    """
    u = urllib.parse.urlparse(filename)
    if u.scheme != "":
        return filename.rpartition("/")[0]

    return _os_path_dirname(filename)


def pathjoin(path1, path2):
    """Join two file path components intelligently.

    If either of the paths is a URL then a URL will be returned

    .. seealso:: `cf.abspath`, `cf.dirname`, `cf.relpath`

    :Parameters:

        path1: `str`
            The first component of the path.

        path2: `str`
            The second component of the path.

    :Returns:

        `str`
            The joined paths.

    **Examples:**

    >>> cf.pathjoin('/data/archive', '../archive/file.nc')
    '/data/archive/../archive/file.nc'
    >>> cf.pathjoin('/data/archive', '../archive/file.nc')
    '/data/archive/../archive/file.nc'
    >>> cf.abspath(cf.pathjoin('/data/', 'archive/'))
    '/data/archive'
    >>> cf.pathjoin('http://data', 'archive/file.nc')
    'http://data/archive/file.nc'

    """
    u = urllib.parse.urlparse(path1)
    if u.scheme != "":
        return urllib.parse.urljoin(path1, path2)

    return _os_path_join(path1, path2)


def hash_array(array):
    """Return the hash value of a numpy array.

    The hash value is dependent on the data type, shape of the data
    array. If the array is a masked array then the hash value is
    independent of the fill value and of data array values underlying
    any masked elements.

    The hash value is not guaranteed to be portable across versions of
    Python, numpy and cf.

    :Parameters:

        array: `numpy.ndarray`
            The numpy array to be hashed. May be a masked array.

    :Returns:

        `int`
            The hash value.

    **Examples:**

    >>> print(array)
    [[0 1 2 3]]
    >>> cf.hash_array(array)
    -8125230271916303273
    >>> array[1, 0] = numpy.ma.masked
    >>> print(array)
    [[0 -- 2 3]]
    >>> cf.hash_array(array)
    791917586613573563
    >>> array.hardmask = False
    >>> array[0, 1] = 999
    >>> array[0, 1] = numpy.ma.masked
    >>> cf.hash_array(array)
    791917586613573563
    >>> array.squeeze()
    >>> print(array)
    [0 -- 2 3]
    >>> cf.hash_array(array)
    -7007538450787927902
    >>> array.dtype = float
    >>> print(array)
    [0.0 -- 2.0 3.0]
    >>> cf.hash_array(array)
    -4816859207969696442

    """
    h = hashlib_md5()

    h_update = h.update

    h_update(marshal_dumps(array.dtype.name))
    h_update(marshal_dumps(array.shape))

    if _numpy_ma_isMA(array):
        if _numpy_ma_is_masked(array):
            mask = array.mask
            if not mask.flags.c_contiguous:
                mask = _numpy_ascontiguousarray(mask)

            h_update(mask)
            array = array.copy()
            array.set_fill_value()
            array = array.filled()
        else:
            array = array.data

    if not array.flags.c_contiguous:
        # array = array.copy()
        array = _numpy_ascontiguousarray(array)

    h_update(array)

    return hash(h.digest())


def inspect(self):
    """Inspect the attributes of an object.

    :Returns:

        `None`

    """
    name = repr(self)
    out = [name, "".ljust(len(name), "-")]

    if hasattr(self, "__dict__"):
        for key, value in sorted(self.__dict__.items()):
            out.append("{}: {!r}".format(key, value))

    print("\n".join(out))


def broadcast_array(array, shape):
    """Broadcast an array to a given shape.

    It is assumed that ``numpy.ndim(array) <= len(shape)`` and that
    the array is broadcastable to the shape by the normal numpy
    broadcasting rules, but neither of these things is checked.

    For example, ``a[...] = broadcast_array(a, b.shape)`` is
    equivalent to ``a[...] = b``.

    :Parameters:

        a: numpy array-like

        shape: `tuple`

    :Returns:

        `numpy.ndarray`

    **Examples:**


    >>> a = numpy.arange(8).reshape(2, 4)
    [[0 1 2 3]
     [4 5 6 7]]

    >>> print(cf.broadcast_array(a, (3, 2, 4)))
    [[[0 1 2 3]
      [4 5 6 0]]

     [[0 1 2 3]
      [4 5 6 0]]

     [[0 1 2 3]
      [4 5 6 0]]]

    >>> a = numpy.arange(8).reshape(2, 1, 4)
    [[[0 1 2 3]]

     [[4 5 6 7]]]

    >>> print(cf.broadcast_array(a, (2, 3, 4)))
    [[[0 1 2 3]
      [0 1 2 3]
      [0 1 2 3]]

     [[4 5 6 7]
      [4 5 6 7]
      [4 5 6 7]]]

    >>> a = numpy.ma.arange(8).reshape(2, 4)
    >>> a[1, 3] = numpy.ma.masked
    >>> print(a)
    [[0 1 2 3]
     [4 5 6 --]]

    >>> cf.broadcast_array(a, (3, 2, 4))
    [[[0 1 2 3]
      [4 5 6 --]]

     [[0 1 2 3]
      [4 5 6 --]]

     [[0 1 2 3]
      [4 5 6 --]]]

    """
    a_shape = _numpy_shape(array)
    if a_shape == shape:
        return array

    tile = [(m if n == 1 else 1) for n, m in zip(a_shape[::-1], shape[::-1])]
    tile = shape[0 : len(shape) - len(a_shape)] + tuple(tile[::-1])

    return _numpy_tile(array, tile)


def allclose(x, y, rtol=None, atol=None):
    """Returns True if two broadcastable arrays have equal values to
    within numerical tolerance, False otherwise.

    The tolerance values are positive, typically very small
    numbers. The relative difference (``rtol * abs(b)``) and the
    absolute difference ``atol`` are added together to compare against
    the absolute difference between ``a`` and ``b``.

    :Parameters:

        x, y: array_like
            Input arrays to compare.

        atol: `float`, optional
            The absolute tolerance for all numerical comparisons, By
            default the value returned by the `atol` function is used.

        rtol: `float`, optional
            The relative tolerance for all numerical comparisons, By
            default the value returned by the `rtol` function is used.

    :Returns:

        `bool`
            Returns True if the arrays are equal, otherwise False.

    **Examples:**

    """
    if rtol is None:
        rtol = _cf_rtol()

    if atol is None:
        atol = _cf_atol()

    atol = float(atol)
    rtol = float(rtol)

    allclose = getattr(x, "allclose", None)
    if callable(allclose):
        # x has a callable allclose method
        return allclose(y, rtol=rtol, atol=atol)

    allclose = getattr(y, "allclose", None)
    if callable(allclose):
        # y has a callable allclose method
        return allclose(x, rtol=rtol, atol=atol)

    # x nor y has a callable allclose method
    return _numpy_allclose(x, y, rtol=rtol, atol=atol)


def _section(
    x, axes=None, data=False, stop=None, chunks=False, min_step=1, **kwargs
):
    """Return a list of m dimensional sections of a Field of n
    dimensions or a dictionary of m dimensional sections of a Data
    object of n dimensions, where m <= n.

    In the case of a `Data` object, the keys of the dictionary are the
    indices of the sections in the original Data object. The m
    dimensions that are not sliced are marked with `None` as a
    placeholder making it possible to reconstruct the original data
    object. The corresponding values are the resulting sections of
    type `Data`.

    :Parameters:

        x: `Field` or `Data`
            The `Field` or `Data` object to be sectioned.

        axes: optional
            In the case of a Field this is a query for the m axes that
            define the sections of the Field as accepted by the Field
            object's axes method. The keyword arguments are also
            passed to this method. See `cf.Field.axes` for details. If
            an axis is returned that is not a data axis it is ignored,
            since it is assumed to be a dimension coordinate of size
            1. In the case of a Data object this should be a tuple or
            a list of the m indices of the m axes that define the
            sections of the Data object. If axes is None (the default)
            all axes are selected.

            Note: the axes specified by the *axes* parameter are the
            one which are to be kept whole. All other axes are
            sectioned

        data: `bool`, optional
            If True this indicates that a data object has been passed,
            if False it indicates that a field object has been
            passed. By default it is False.

        stop: `int`, optional
            Stop after taking this number of sections and return. If
            stop is None all sections are taken.

        chunks: `bool`, optional
            If True return sections that are of the maximum possible
            size that will fit in one chunk of memory instead of
            sectioning into slices of size 1 along the dimensions that
            are being sectioned.

        min_step: `int`, optional
            The minimum step size when making chunks. By default this
            is 1. Can be set higher to avoid size 1 dimensions, which
            are problematic for linear regridding.

    :Returns:

        `list` or `dict`
            The list of m dimensional sections of the Field or the
            dictionary of m dimensional sections of the Data object.

    **Examples:**

    Section a field into 2D longitude/time slices, checking the units:

    >>> _section(f, {None: 'longitude', units: 'radians'},
    ...             {None: 'time',
    ...              'units': 'days since 2006-01-01 00:00:00'})

    Section a field into 2D longitude/latitude slices, requiring exact
    names:

    >>> _section(f, ['latitude', 'longitude'], exact=True)

    """

    def loop_over_index(x, current_index, axis_indices, indices):
        """Expects an index to loop over in the list indices.

        If this is less than 0 the horizontal slice defined by indices
        is appended to the FieldList fl, if it is the specified axis
        indices the value in indices is left as slice(None) and it calls
        itself recursively with the next index, otherwise each index is
        looped over. In this loop the routine is called recursively with
        the next index. If the count of the number of slices taken is
        greater than or equal to stop it returns before taking any more
        slices.

        """
        if current_index < 0:
            if data:
                d[tuple([x.start for x in indices])] = x[tuple(indices)]
            else:
                fl.append(x[tuple(indices)])

            nl_vars["count"] += 1
            return

        if current_index in axis_indices:
            loop_over_index(x, current_index - 1, axis_indices, indices)
            return

        for i in range(0, sizes[current_index], steps[current_index]):
            if stop is not None and nl_vars["count"] >= stop:
                return

            indices[current_index] = slice(i, i + steps[current_index])
            loop_over_index(x, current_index - 1, axis_indices, indices)

    # Retrieve the index of each axis defining the sections
    if data:
        if isinstance(axes, int):
            axes = (axes,)

        if not axes:
            axis_indices = tuple(range(x.ndim))
        else:
            axis_indices = axes
    else:
        axis_keys = [x.domain_axis(axis, key=True) for axis in axes]
        axis_indices = list()
        for key in axis_keys:
            try:
                axis_indices.append(x.get_data_axes().index(key))
            except ValueError:
                pass

    # find the size of each dimension
    sizes = x.shape

    if chunks:
        steps = list(sizes)

        # Define the factor which, when multiplied by the size of the
        # data array, determines how many chunks are in the data
        # array.
        #
        # I.e. factor = 1/(the number of words per chunk)
        factor = (x.dtype.itemsize + 1.0) / chunksize()

        # n_chunks = number of equal sized bits the partition needs to
        #            be split up into so that each bit's size is less
        #            than the chunk size.
        n_chunks = int(math_ceil(x.size * factor))

        for (index, axis_size) in enumerate(sizes):
            if index in axis_indices:
                # Do not attempt to "chunk" non-sectioned axes
                continue

            if int(math_ceil(float(axis_size) / min_step)) <= n_chunks:
                n_chunks = int(
                    math_ceil(n_chunks / float(axis_size) * min_step)
                )
                steps[index] = min_step

            else:
                steps[index] = int(axis_size / n_chunks)
                break
    else:
        steps = [
            size if i in axis_indices else 1 for i, size in enumerate(sizes)
        ]

    # Use recursion to slice out each section
    if data:
        d = dict()
    else:
        fl = []

    indices = [slice(None)] * len(sizes)

    nl_vars = {"count": 0}

    current_index = len(sizes) - 1
    loop_over_index(x, current_index, axis_indices, indices)

    if data:
        return d
    else:
        return fl


def _get_module_info(module, try_except=False):
    """Helper function for processing modules for cf.environment."""
    if try_except:
        try:
            importlib.import_module(module)
        except ImportError:
            return ("not available", "")

    return (
        importlib.import_module(module).__version__,
        importlib.util.find_spec(module).origin,
    )


def environment(display=True, paths=True):
    """Return the names and versions of the cf package and its
    dependencies.

    :Parameters:

        display: `bool`, optional
            If False then return the description of the environment as
            a string. By default the description is printed.

        paths: `bool`, optional
            If False then do not output the locations of each package.

            .. versionadded:: 3.0.6

    :Returns:

        `None` or `str`
            If *display* is True then the description of the
            environment is printed and `None` is returned. Otherwise
            the description is returned as a string.

    **Examples:**

    >>> cf.environment()
    Platform: Linux-5.4.0-58-generic-x86_64-with-debian-bullseye-sid
    HDF5 library: 1.10.5
    netcdf library: 4.6.3
    udunits2 library: libudunits2.so.0
    python: 3.7.0 /home/space/anaconda3/bin/python
    netCDF4: 1.5.4 /home/space/anaconda3/lib/python3.7/site-packages/netCDF4/__init__.py
    cftime: 1.3.0 /home/space/anaconda3/lib/python3.7/site-packages/cftime/__init__.py
    numpy: 1.18.4 /home/space/anaconda3/lib/python3.7/site-packages/numpy/__init__.py
    psutil: 5.4.7 /home/space/anaconda3/lib/python3.7/site-packages/psutil/__init__.py
    scipy: 1.1.1 /home/space/anaconda3/lib/python3.7/site-packages/scipy/__init__.py
    matplotlib: 3.1.1 /home/space/anaconda3/lib/python3.7/site-packages/matplotlib/__init__.py
    ESMF: 8.0.0 /home/space/anaconda3/lib/python3.7/site-packages/ESMF/__init__.py
    cfdm: 1.8.8.0 /home/space/anaconda3/lib/python3.7/site-packages/cfdm/__init__.py
    cfunits: 3.3.1 /home/space/anaconda3/lib/python3.7/site-packages/cfunits/__init__.py
    cfplot: 3.0.0 /home/space/anaconda3/lib/python3.7/site-packages/cfplot/__init__.py
    cf: 3.8.0 /home/space/anaconda3/lib/python3.7/site-packages/cf/__init__.py
    >>> cf.environment(paths=False)
    HDF5 library: 1.10.5
    netcdf library: 4.6.3
    udunits2 library: libudunits2.so.0
    Python: 3.7.0
    netCDF4: 1.5.4
    cftime: 1.3.0
    numpy: 1.18.4
    psutil: 5.4.7
    scipy: 1.1.0
    matplotlib: 2.2.3
    ESMF: 8.0.0
    cfdm: 1.8.8.0
    cfunits: 3.3.1
    cfplot: 3.0.38
    cf: 3.8.0

    """
    dependency_version_paths_mapping = {
        "Platform": (platform.platform(), ""),
        "HDF5 library": (netCDF4.__hdf5libversion__, ""),
        "netcdf library": (netCDF4.__netcdf4libversion__, ""),
        "udunits2 library": (ctypes.util.find_library("udunits2"), ""),
        "Python": (platform.python_version(), sys.executable),
        "netCDF4": _get_module_info("netCDF4"),
        "cftime": _get_module_info("cftime"),
        "numpy": (_numpy__version__, _os_path_abspath(_numpy__file__)),
        "psutil": _get_module_info("psutil"),
        "scipy": _get_module_info("scipy", try_except=True),
        "matplotlib": _get_module_info("matplotlib", try_except=True),
        "ESMF": _get_module_info("ESMF", try_except=True),
        "cfdm": _get_module_info("cfdm"),
        "cfunits": _get_module_info("cfunits"),
        "cfplot": _get_module_info("cfplot", try_except=True),
        "cf": (__version__, _os_path_abspath(__file__)),
    }
    string = "{0}: {1!s}"
    if paths:  # include path information, else exclude, when unpacking tuple
        string += " {2!s}"
    out = [
        string.format(dep, *info)
        for dep, info in dependency_version_paths_mapping.items()
    ]

    out = "\n".join(out)

    if display:
        print(out)  # pragma: no cover
    else:
        return out


def default_netCDF_fillvals():
    """Default data array fill values for each data type.

    :Returns:

        `dict`
            The fill values, keyed by `numpy` data type strings

    **Examples:**

    >>> cf.default_netCDF_fillvals()
    {'S1': '\x00',
     'i1': -127,
     'u1': 255,
     'i2': -32767,
     'u2': 65535,
     'i4': -2147483647,
     'u4': 4294967295,
     'i8': -9223372036854775806,
     'u8': 18446744073709551614,
     'f4': 9.969209968386869e+36,
     'f8': 9.969209968386869e+36}

    """
    return netCDF4.default_fillvals


def _DEPRECATION_ERROR(message="", version="3.0.0"):
    raise DeprecationError("{}".format(message))


def _DEPRECATION_ERROR_ARG(instance, method, arg, message="", version="3.0.0"):
    raise DeprecationError(
        "Argument {2!r} of method '{0}.{1}' has been deprecated at version "
        "{4} and is no longer available and will be removed at version 4.0.0. {3}".format(
            instance.__class__.__name__, method, arg, message, version
        )
    )


def _DEPRECATION_ERROR_FUNCTION_KWARGS(
    func,
    kwargs=None,
    message="",
    exact=False,
    traceback=False,
    info=False,
    version="3.0.0",
):
    # Unsafe to set mutable '{}' as default in the func signature.
    if kwargs is None:  # distinguish from falsy '{}'
        kwargs = {}

    for kwarg, msg in KWARGS_MESSAGE_MAP.items():
        # This eval is safe as the kwarg is not a user input
        if kwarg in ("exact", "traceback") and eval(kwarg):
            kwargs = {kwarg: None}
            message = msg

    for key in kwargs.keys():
        raise DeprecationError(
            "Keyword {1!r} of function '{0}' has been deprecated at version "
            "{3} and is no longer available and will be removed at version 4.0.0. {2}".format(
                func, key, message, version
            )
        )


def _DEPRECATION_ERROR_KWARGS(
    instance,
    method,
    kwargs=None,
    message="",
    i=False,
    traceback=False,
    axes=False,
    exact=False,
    relaxed_identity=False,
    info=False,
    version="3.0.0",
):
    # Unsafe to set mutable '{}' as default in the func signature.
    if kwargs is None:  # distinguish from falsy '{}'
        kwargs = {}

    for kwarg, msg in KWARGS_MESSAGE_MAP.items():
        if eval(kwarg):  # safe as this is not a kwarg input by the user
            kwargs = {kwarg: None}
            message = msg

    for key in kwargs.keys():
        raise DeprecationError(
            "Keyword {2!r} of method '{0}.{1}' has been deprecated at "
            "version {4} and is no longer available and will be removed at version 4.0.0. {3}".format(
                instance.__class__.__name__, method, key, message, version
            )
        )


def _DEPRECATION_ERROR_KWARG_VALUE(
    instance, method, kwarg, value, message="", version="3.0.0"
):
    raise DeprecationError(
        "Value {!r} of keyword {!r} of method '{}.{}' has been deprecated at "
        "version {} and is no longer available and will be removed at version 4.0.0. {}".format(
            value, kwarg, method, instance.__class__.__name__, version, message
        )
    )


def _DEPRECATION_ERROR_METHOD(instance, method, message="", version="3.0.0"):
    raise DeprecationError(
        "{} method {!r} has been deprecated at version {} and is no longer "
        "available and will be removed at version 4.0.0. {}".format(
            instance.__class__.__name__, method, version, message
        )
    )


def _DEPRECATION_ERROR_ATTRIBUTE(
    instance, attribute, message="", version="3.0.0"
):
    warnings.warn(
        "{} attribute {!r} has been deprecated at version {} and will be "
        "removed at version 4.0.0. {}".format(
            instance.__class__.__name__, method, version, message
        ),
        DeprecationWarning,
    )


def _DEPRECATION_ERROR_FUNCTION(func, message="", version="3.0.0"):
    raise DeprecationError(
        "Function {!r} has been deprecated at version {} and is no longer "
        "available and will be removed at version 4.0.0. {}".format(
            func, version, message
        )
    )


def _DEPRECATION_ERROR_CLASS(cls, message="", version="3.0.0"):
    raise DeprecationError(
        "Class {!r} has been deprecated at version {} and is no longer "
        "available and will be removed at version 4.0.0. {}".format(
            cls, version, message
        )
    )


def _DEPRECATION_WARNING_METHOD(
    instance, method, message="", new=None, version="3.0.0"
):
    warnings.warn(
        "{} method {!r} has been deprecated at version {} and will be "
        "removed at version 4.0.0. {}".format(
            instance.__class__.__name__, method, version, message
        ),
        DeprecationWarning,
    )


def _DEPRECATION_ERROR_DICT(message="", version="3.0.0"):
    raise DeprecationError(
        "Use of a 'dict' to identify constructs has been deprecated at "
        "version {} and is no longer available and will be removed at version 4.0.0. {}".format(
            version, message
        )
    )


def _DEPRECATION_ERROR_SEQUENCE(instance, version="3.0.0"):
    raise DeprecationError(
        "Use of a {!r} to identify constructs has been deprecated at version "
        "{} and is no longer available and will be removed at version 4.0.0. Use the * operator to unpack the "
        "arguments instead.".format(instance.__class__.__name__, version)
    )


# --------------------------------------------------------------------
# Deprecated functions
# --------------------------------------------------------------------
def default_fillvals():
    """Default data array fill values for each data type.

    Deprecated at version 3.0.2 and is no longer available. Use function
    `cf.default_netCDF_fillvals` instead.

    """
    _DEPRECATION_ERROR_FUNCTION(
        "default_fillvals",
        "Use function 'cf.default_netCDF_fillvals' instead.",
        version="3.0.2",
    )  # pragma: no cover


def set_equals(
    x, y, rtol=None, atol=None, ignore_fill_value=False, traceback=False
):
    """Deprecated at version 3.0.0."""
    _DEPRECATION_ERROR_FUNCTION("cf.set_equals")  # pragma: no cover<|MERGE_RESOLUTION|>--- conflicted
+++ resolved
@@ -194,13 +194,10 @@
         return float(virtual_memory().available)
 
 
-<<<<<<< HEAD
-=======
 # --- End: if
 
 
 # TODODASK - deprecate 'collapse_parallel_mode' when move to dask is complete
->>>>>>> 7001c6b6
 def configuration(
     atol=None,
     rtol=None,
