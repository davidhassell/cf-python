--- conflicted
+++ resolved
@@ -16,11 +16,8 @@
 
 if mpi_on:
     from . import mpi_comm
-<<<<<<< HEAD
-=======
 
 from .units import Units
->>>>>>> 945ec42d
 
 
 # platform = sys.platform
