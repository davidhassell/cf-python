import logging
import operator
from collections import namedtuple

import numpy

from .cfdatetime import dt as cf_dt
from .cfdatetime import elements
from .data.data import Data
from .decorators import (
    _deprecated_kwarg_check,
    _manage_log_level_via_verbosity,
)
from .functions import inspect as cf_inspect
from .units import Units

logger = logging.getLogger(__name__)

# Define some useful units
_calendar_years = Units("calendar_years")
_calendar_months = Units("calendar_months")
_days = Units("days")
_hours = Units("hours")
_minutes = Units("minutes")
_seconds = Units("seconds")

# Define some useful constants
_one_year = Data(1, "calendar_years")
_one_day = Data(1, "day")
_one_hour = Data(1, "hour")
_one_minute = Data(1, "minute")
_one_second = Data(1, "second")

# Default month lengths in days
_default_month_lengths = [31, 28, 31, 30, 31, 30, 31, 31, 30, 31, 30, 31]

default_calendar = "gregorian"

Offset = namedtuple(
    "offset",
    ("year", "month", "day", "hour", "minute", "second", "microsecond"),
)

_relational_methods = (
    "__eq__",
    "__ne__",
    "__lt__",
    "__le__",
    "__gt__",
    "__ge__",
)


class TimeDuration:
    """A duration of time.

    The duration of time is a number of either calendar years,
    calendar months, days, hours, minutes or seconds.

    A calendar year (or month) is an arbitrary year (or month) in an
    arbitrary calendar. A calendar is as part of the time duration,
    but will be taken from the context in which the time duration
    instance is being used. For example, a calendar may be specified
    when creating time intervals (see below for examples).

    A default offset is specified that may be used by some
    applications to temporally position the time duration. For
    example, setting ``cf.TimeDuration(1, 'calendar_month', day=16,
    hour=12)`` will define a duration of one calendar month which, by
    default, starts at 12:00 on the 16th of the month. Note that the
    offset

    **Changing the units**

    The time duration's units may be changed in place by assigning
    equivalent units to the `~cf.TimeDuration.Units` attribute:

    >>> t = cf.TimeDuration(1, 'day')
    >>> t
    <CF TimeDuration: P1D (Y-M-D 00:00:00)>
    >>> t.Units = 's'
    >>> t
    <CF TimeDuration: PT86400.0S (Y-M-D 00:00:00)>
    >>> t.Units = cf.Units('minutes')
    >>> t
    <CF TimeDuration: PT1440.0M (Y-M-D 00:00:00)>
    >>> t.Units = 'calendar_months'
    ValueError: Can't set units (currently <Units: minutes>) to non-equivalent units <Units: calendar_months>

    **Creating time intervals**

    A time interval of exactly the time duration, starting or ending
    at a particular date-time, may be produced with the `interval`
    method. If elements of the start or end date-time are not
    specified, then default values are taken from the `!year`,
    `!month`, `!day`, `!hour`, `!minute`, and `!second` attributes of
    the time duration instance:

    >>> t = cf.TimeDuration(6, 'calendar_months')
    >>> t
    <CF TimeDuration: P6M (Y-M-01 00:00:00)>
    >>> t.interval(cf.dt(1999, 12))
    (cftime.DatetimeGregorian(1999-12-01 00:00:00),
     cftime.DatetimeGregorian(2000-06-01 00:00:00))
    >>> t = cf.TimeDuration(5, 'days', hour=6)
    >>> t
    <CF TimeDuration: P5D (Y-M-D 06:00:00)>
    >>> t.interval(cf.dt(2004, 3, 2), end=True)
    (cftime.DatetimeGregorian(2004-02-26 00:00:00),
     cftime.DatetimeGregorian(2004-03-02 00:00:00))
    >>> t.interval(cf.dt(2004, 3, 2, calendar='noleap'), end=True)
    (cftime.DatetimeNoLeap(2004-02-25 00:00:00),
     cftime.DatetimeNoLeap(2004-03-02 00:00:00))
    >>> t.interval(cf.dt(2004, 3, 2, calendar='360_day'), end=True)
    (cftime.Datetime360Day(2004-02-27 00:00:00),
     cftime.Datetime360Day(2004-03-02 00:00:00))
    >>> t.interval(cf.dt(2004, 3, 2, calendar='360_day'), end=True,
    ...     iso='start and duration')
    '2004-02-27 00:00:00/P5D'

    **Comparison operations**

    Comparison operations are defined for `cf.TimeDuration` objects,
    `cf.Data` objects, `numpy` arrays and numbers:

    >>> cf.TimeDuration(2, 'calendar_years') > cf.TimeDuration(
    ...     1, 'calendar_years')
    True
    >>> cf.TimeDuration(2, 'calendar_years') < cf.TimeDuration(
    ...     25, 'calendar_months')
    True
    >>> cf.TimeDuration(2, 'hours') <= cf.TimeDuration(1, 'days')
    True
    >>> cf.TimeDuration(2, 'hours') == cf.TimeDuration(1/12.0, 'days')
    True
    >>> cf.TimeDuration(2, 'days') == cf.TimeDuration(48, 'hours')
    True

    >>> cf.TimeDuration(2, 'hours') <= 2
    True
    >>> 30.5 != cf.TimeDuration(2, 'days')
    True

    >>> cf.TimeDuration(2, 'calendar_years') > numpy.array(1.5)
    True
    >>> type(cf.TimeDuration(2, 'calendar_years') > numpy.array(1.5))
    numpy.bool_
    >>> cf.TimeDuration(2, 'calendar_years') > numpy.array([1.5])
    array([ True])
    >>> numpy.array([[1, 12]]) > cf.TimeDuration(2, 'calendar_months')
    array([[False,  True]])

    >>> cf.TimeDuration(2, 'days') == cf.Data(2)
    <CF Data(): True>
    >>> cf.TimeDuration(2, 'days') == cf.Data([2.], 'days')
    <CF Data(1): [True]>
    >>> cf.Data([[60]], 'seconds') < cf.TimeDuration(2, 'days')
    <CF Data(1, 1): [[True]]>
    >>> cf.Data([1, 12], 'calendar_months') < cf.TimeDuration(
    ...     6, 'calendar_months')
    <CF Data(2): [True, False]>

    **Arithmetic operations**

    Arithmetic operations are defined for `cf.TimeDuration` objects,
    date-time-like objects (such as `cf.Datetime`,
    `datetime.datetime`, etc.), `cf.Data` objects, `numpy` arrays and
    numbers:

    >>> cf.TimeDuration(64, 'days') + cf.TimeDuration(28, 'days')
    <CF TimeDuration: P92D (Y-M-D 00:00:00)>
    >>> cf.TimeDuration(64, 'days') + cf.TimeDuration(12, 'hours')
    <CF TimeDuration: P65.0D (Y-M-D 00:00:00)>
    >>> cf.TimeDuration(64, 'days') + cf.TimeDuration(24, 'hours')
    <CF TimeDuration: P64.5D (Y-M-D 00:00:00)>
    >>> cf.TimeDuration(64, 'calendar_years') + cf.TimeDuration(
    ...     21, 'calendar_months')
    <CF TimeDuration: P65.75Y (Y-01-01 00:00:00)>

    >>> cf.TimeDuration(30, 'days') + 2
    <CF TimeDuration: P32D (Y-M-D 00:00:00)>
    >>> 4.5 + cf.TimeDuration(30, 'days')
    <CF TimeDuration: P34.5D (Y-M-D 00:00:00)>
    >>> cf.TimeDuration(64, 'calendar_years') - 2.5
    <CF TimeDuration: P61.5Y (Y-01-01 00:00:00)>

    >>> cf.TimeDuration(36, 'hours') / numpy.array(8)
    <CF TimeDuration: 4.5 hours (from Y-M-D h:00:00)>
    >>> cf.TimeDuration(36, 'hours') / numpy.array(8.0)
    <CF TimeDuration: 4.5 hours (from Y-M-D h:00:00)>
    >>> cf.TimeDuration(36, 'hours') // numpy.array(8.0)
    <CF TimeDuration: 4.0 hours (from Y-M-D h:00:00)>
    >>> cf.TimeDuration(36, 'calendar_months') * cf.Data([[2.25]])
    <CF TimeDuration: 81.0 calendar_months (from Y-M-01 00:00:00)>
    >>> cf.TimeDuration(36, 'calendar_months') // cf.Data([0.825])
    <CF TimeDuration: P43.0M (Y-01-01 00:00:00)>
    >>> cf.TimeDuration(36, 'calendar_months') % 10
    <CF TimeDuration: P6M (Y-01-01 00:00:00)>
    >>> cf.TimeDuration(36, 'calendar_months') % cf.Data(1, 'calendar_year')
    <CF TimeDuration: P0.0M (Y-01-01 00:00:00)>
    >>> cf.TimeDuration(36, 'calendar_months') % cf.Data(2, 'calendar_year')
    <CF TimeDuration: P12.0M (Y-01-01 00:00:00)>

    The in place operators (``+=``, ``//=``, etc.) are supported in a
    similar manner.

    **Attributes**

    ===========  =========================================================
    Attribute    Description
    ===========  =========================================================
    `!duration`  The length of the time duration in a `cf.Data` object
                 with units.
    `!year`      The default year for time interval creation.
    `!month`     The default month for time interval creation.
    `!day`       The default day for time interval creation.
    `!hour`      The default hour for time interval creation.
    `!minute`    The default minute for time interval creation.
    `!second`    The default second for time interval creation.
    ===========  =========================================================


    **Constructors**

    For convenience, the following functions may also be used to
    create time duration objects:

    ========  ============================================================
    Function  Description
    ========  ============================================================
    `cf.Y`    Create a time duration of calendar years.
    `cf.M`    Create a time duration of calendar months.
    `cf.D`    Create a time duration of days.
    `cf.h`    Create a time duration of hours.
    `cf.m`    Create a time duration of minutes.
    `cf.s`    Create a time duration of seconds.
    ========  ============================================================

    .. versionadded:: 1.0

    .. seealso:: `cf.dt`, `cf.Data`, `cf.Datetime`

    """

    def __init__(
        self, duration, units=None, month=1, day=1, hour=0, minute=0, second=0
    ):
        """**Initialisation**

        :Parameters:

            duration: data-like
                The length of the time duration.

                A data-like object is any object containing array-like or
                scalar data which could be used to create a `cf.Data`
                object.

                *Parameter example:*
                  Instances, ``x``, of following types are all examples of
                  data-like objects (because ``cf.Data(x)`` creates a
                  valid `cf.Data` object), `int`, `float`, `str`, `tuple`,
                  `list`, `numpy.ndarray`, `cf.Data`, `cf.Coordinate`,
                  `cf.Field`.

            units: `str` or `cf.Units`, optional
                The units of the time duration. Required if, and only if,
                *duration* is not a `cf.Data` object which already
                contains the units. Units must be one of calendar years,
                calendar months, days, hours, minutes or seconds.

                *Parameter example:*
                  ``units='calendar_months'``

                *Parameter example:*
                  ``units='days'``

                *Parameter example:*
                  ``units=cf.Units('calendar_years')``

             month, day, hour, minute, second: `int` or `None`, optional
                The offset used when creating, with the `bounds` method, a
                time interval containing a given date-time.

                .. note:: The offset element *month* is ignored unless the
                          time duration is at least 1 calendar year.

                          The offset element *day* is ignored unless the
                          time duration is at least 1 calendar month.

                          The offset element *hour* is ignored unless the
                          time duration is at least 1 day

                          The offset element *minute* is ignored unless
                          the time duration is at least 1 hour.

                          The offset element *second* is ignored unless
                          the time duration is at least 1 minute

                *Parameter example:*
                  >>> cf.TimeDuration(1, 'calendar_month').bounds(
                  ...     cf.dt('2000-1-8'))
                  (cftime.DatetimeGregorian(2000-01-01 00:00:00),
                   cftime.DatetimeGregorian(2000-02-01 00:00:00))
                  >>> cf.TimeDuration(1, 'calendar_month', day=15).bounds(
                  ...     cf.dt('2000-1-8'))
                  (cftime.DatetimeGregorian(1999-12-15 00:00:00),
                   cftime.DatetimeGregorian(2000-01-15 00:00:00))
                  >>> cf.TimeDuration(
                  ...     1, 'calendar_month', month=4, day=30).bounds(
                  ...         cf.dt('2000-1-8'))
                  (cftime.DatetimeGregorian(1999-12-30 00:00:00),
                   cftime.DatetimeGregorian(2000-01-30 00:00:00))

        **Examples**

        >>> t = cf.TimeDuration(cf.Data(3 , 'calendar_years'))
        >>> t = cf.TimeDuration(cf.Data(12 , 'hours'))
        >>> t = cf.TimeDuration(18 , 'calendar_months')
        >>> t = cf.TimeDuration(30 , 'days')
        >>> t = cf.TimeDuration(1 , 'day', hour=6)

        """
        if units is not None:
            units = Units(units)
            self.duration = Data(abs(duration))
            if self.duration.Units.istime:
                self.duration.Units = units
            else:
                self.duration = Data(self.duration.array, units)
        else:
            self.duration = abs(Data.asdata(duration))
            units = self.duration.Units
            if not units.istime:
                raise ValueError(f"Bad units: {units!r}")

        if not (units.iscalendartime or units.istime):
            raise ValueError(
                f"Can't create {self.__class__.__name__} of {self.duration}"
            )

        duration = self.duration

        offset = [None, month, day, hour, minute, second, 0]
        if units.equivalent(_calendar_years):
            if duration < _one_year:
                offset[1] = None
        else:
            offset[1] = None
            offset[2] = None
            if duration < _one_day:
                offset[3] = None
                if duration < _one_hour:
                    offset[4] = None
                    if duration < _one_minute:
                        offset[5] = None
        #            if units <= _hours and duration < _one_day:
        #                offset[3] = None
        #                if units <= _minutes and duration < _one_hour:
        #                    offset[4] = None
        #                    if units <= _seconds and duration < _one_minute:
        #                        offset[5] = None

        self.offset = Offset(*offset)

        # TODO should offset be None for all "higher" units

        self._compound = False

        self._NotImplemented_RHS_Data_op = True

    def __abs__(self):
        """x.__abs__() <==> abs(x)

        .. versionadded:: 1.4

        """
        out = self.copy()
        out.duration = abs(self.duration)
        return out

    def __array__(self, *dtype):
        """Returns a `numpy` array representing the time duration."""
        return self.duration.__array__(*dtype)

    def __data__(self):
        """Returns a new reference to the `!duration` attribute."""
        return self.duration

    def __deepcopy__(self, memo):
        """Used if copy.deepcopy is called."""
        return self.copy()

    def __neg__(self):
        """x.__neg__() <==> -x.

        .. versionadded:: 1.4

        """
        out = self.copy()
        out.duration *= -1
        return out

    def __bool__(self):
        """Truth value testing and the built-in operation `bool`

        x.__bool__() <==> bool(x)

        """
        return bool(self.duration)

    def __int__(self):
        """x.__int__() <==> int(x)"""
        return int(self.duration)

    def __repr__(self):
        """x.__repr__() <==> repr(x)"""
        return f"<CF {self.__class__.__name__}: {str(self)}>"

    def __str__(self):
        """x.__str__() <==> str(x)"""
        yyy = [
            x if y is None else f"{y:0>2}"
            for x, y in zip(("Y", "M", "D", "h", "m", "s"), self.offset)
        ]

        return "{0} ({1}-{2}-{3} {4}:{5}:{6})".format(self.iso, *yyy)

    def __ge__(self, other):
        """The rich comparison operator ``>=``

        x.__ge__(y) <==> x>=y

        """

        return self._apply_binary_comparison(other, "__ge__")

    def __gt__(self, other):
        """The rich comparison operator ``>``

        x.__gt__(y) <==> x>y

        """

        return self._apply_binary_comparison(other, "__gt__")

    def __le__(self, other):
        """The rich comparison operator ``<=``

        x.__le__(y) <==> x<=y

        """
        return self._apply_binary_comparison(other, "__le__")

    def __lt__(self, other):
        """The rich comparison operator ``<``

        x.__lt__(y) <==> x<y

        """
        return self._apply_binary_comparison(other, "__lt__")

    def __eq__(self, other):
        """The rich comparison operator ``==``

        x.__eq__(y) <==> x==y

        """
        return self._apply_binary_comparison(other, "__eq__")

    def __ne__(self, other):
        """The rich comparison operator ``!=``

        x.__ne__(y) <==> x!=y

        """
        return self._apply_binary_comparison(other, "__ne__")

    def __add__(self, other):
        """The binary arithmetic operation ``+``

        x.__add__(y) <==> x + y

        .. versionadded:: 1.4

        """
        return self._apply_binary_arithmetic(
            other, "__add__", may_be_datetime=True
        )

        return NotImplemented

    def __sub__(self, other):
        """The binary arithmetic operation ``-``

        x.__sub__(y) <==> x - y

        .. versionadded:: 1.4

        """
        return self._apply_binary_arithmetic(
            other, "__sub__", may_be_datetime=True
        )

    def __mul__(self, other):
        """The binary arithmetic operation ``*``

        x.__mul__(y) <==> x*y

        """
        return self._apply_binary_arithmetic(other, "__mul__")

    def __div__(self, other):
        """The binary arithmetic operation ``/``

        x.__div__(y) <==> x/y

        """
        return self._apply_binary_arithmetic(other, "__div__")

    def __floordiv__(self, other):
        """The binary arithmetic operation ``//``

        x.__floordiv__(y) <==> x//y

        """
        return self._apply_binary_arithmetic(other, "__floordiv__")

    def __truediv__(self, other):
        """The binary arithmetic operation ``/`` (true division)

        x.__truediv__(y) <==> x/y

        """
        return self._apply_binary_arithmetic(other, "__truediv__")

    def __iadd__(self, other):
        """The augmented arithmetic assignment ``+=``

        x.__iadd__(y) <==> x+=y

        """
        return self._apply_binary_arithmetic(
            other, "__iadd__", aug_assignment=True, skip_data_return=True
        )

    def __idiv__(self, other):
        """The augmented arithmetic assignment ``/=``

        x.__idiv__(y) <==> x /= y

        """
        return self._apply_binary_arithmetic(
            other, "__idiv__", aug_assignment=True
        )

    def __itruediv__(self, other):
        """The augmented arithmetic assignment ``/=`` (true division)

        x.__truediv__(y) <==> x/y

        """
        return self._apply_binary_arithmetic(
            other, "__itruediv__", aug_assignment=True, skip_data_return=True
        )

    def __ifloordiv__(self, other):
        """The augmented arithmetic assignment ``//=``

        x.__ifloordiv__(y) <==> x//=y

        """
        return self._apply_binary_arithmetic(
            other, "__ifloordiv__", aug_assignment=True, skip_data_return=True
        )

    def __imul__(self, other):
        """The augmented arithmetic assignment ``*=``

        x.__imul__(y) <==> x *= y

        """
        return self._apply_binary_arithmetic(
            other, "__imul__", aug_assignment=True, skip_data_return=True
        )

    def __isub__(self, other):
        """The augmented arithmetic assignment ``-=``

        x.__isub__(y) <==> x -= y

        """
        return self._apply_binary_arithmetic(
            other, "__isub__", aug_assignment=True, skip_data_return=True
        )

    def __imod__(self, other):
        """The augmented arithmetic assignment ``%=``

        x.__imod__(y) <==> x%=y

        """
        return self._apply_binary_arithmetic(
            other, "__imod__", aug_assignment=True
        )

    def __radd__(self, other):
        """The binary arithmetic operation ``+`` with reflected
        operands.

        x.__radd__(y) <==> y+x

        """
        return self + other

    def __rmul__(self, other):
        """The binary arithmetic operation ``*`` with reflected
        operands.

        x.__rmul__(y) <==> y*x

        """
        return self * other

    def __rsub__(self, other):
        """The binary arithmetic operation ``-`` with reflected
        operands.

        x.__rsub__(y) <==> y - x

        .. versionadded:: 1.4

        """
        return -self + other

    def __mod__(self, other):
        """The binary arithmetic operation ``%``

        x.__mod__(y) <==> x % y

        """
        return self._apply_binary_arithmetic(other, "__mod__")

    def __rmod__(self, other):
        """The binary arithmetic operation ``%`` with reflected
        operands.

        x.__rmod__(y) <==> y % x

        """
        if isinstance(other, (self.__class__, int, float)):
            return self._binary_operation(other, "__rmod__")

        return NotImplemented

    # ----------------------------------------------------------------
    # Private methods
    # ----------------------------------------------------------------
    def _apply_binary_comparison(self, other, op):
        """Apply a binary comparison operation on general data.

        .. versionadded:: 3.12.0

        :Parameters:

            other: the object to compare with.

            op: `str`, the binary comparison operator to apply.

        """

        if isinstance(other, (self.__class__, int, float)):
            return bool(self._binary_operation(other, op))

        if isinstance(other, Data):
            return self._data_binary_operation(other, op)

        return NotImplemented

    def _apply_binary_arithmetic(
        self,
        other,
        op,
        aug_assignment=False,
        may_be_datetime=False,
        skip_data_return=False,
    ):
        """Apply a binary arithmetic operation with general data.

        .. versionadded:: 3.12.0

        :Parameters:

            other: the object to compare with.

            op: `str`, the binary arithmetic operator to apply.

            aug_assignment: `bool`
                Whether the arithmetic operation is one of
                augmented assignment. By default it is not.

            may_be_datetime: `bool`
                Whether it is logically permissible for other to be a
                datetime, which is False by default.

            skip_data_return: `bool`
                Whether to skip logic to apply the operation on the
                datetime data if other has Data type. By default,
                do not skip.

        """
        check_simple_types = [int, float]
        if may_be_datetime:
            check_simple_types.append(self.__class__)

        if isinstance(other, tuple(check_simple_types)):
            return self._binary_operation(other, op, aug_assignment)

        if may_be_datetime and hasattr(other, "timetuple"):
            # other is a date-time object
            try:
                return self._datetime_arithmetic(other, getattr(operator, op))
            except TypeError:
                return NotImplemented

        if not skip_data_return and isinstance(other, Data):
            return self._data_arithmetic(other, op, aug_assignment)

        return NotImplemented

    def _binary_operation(self, other, method, inplace=False):
        """Implement binary operations on the datetime."""
        if inplace:
            new = self
        else:
            new = self.copy()

        self_units = self.duration.Units

        other = getattr(other, "duration", other)

        duration = getattr(new.duration, method)(other)

        duration.squeeze(inplace=True)

        if duration.size != 1:
            raise ValueError(
                f"Can't create {self.__class__.__name__} with more than one "
                f"value: {duration!r}"
            )

        if duration < 0:
            raise ValueError(
                f"Can't create {self.__class__.__name__} with with negative "
                f"duration {duration!r}"
            )

        if (
            not duration.Units.equals(self.duration.Units)
            and method not in _relational_methods
        ):
            # Operator is not one of ==, !=, >=, >, <=, <
            raise ValueError(
                f"Can't create {self.__class__.__name__} of {duration.Units!r}"
            )

        if method not in _relational_methods:
            # Operator is not one of ==, !=, >=, >, <=, <
            duration.Units = self_units

        new.duration = duration

        return new

    def _data_binary_operation(self, other, method, inplace=False):
        """Implement binary operations on the datetime data."""
        if inplace:
            new = self
        else:
            new = self.copy()

        return getattr(new.duration, method)(other)

    def _datetime_arithmetic(self, other, op):
        """Apply binary arithmetic operations on the datetime.

        .. versionadded:: 1.4

        :Parameters:

            other: any object with a `timetuple` method

            op: `str`

        :Returns:

        """

        def _dHMS(duration, other, calendar, op):
            units = Units(f"{duration.Units.units} since {other}", calendar)
            d = op(Data(0.0, units), duration)
            return d.datetime_array.item(())

        duration = self.duration
        units = duration.Units

        if units == _calendar_years:
            months0 = duration.datum() * 12
            months = int(months0)
            if months != months0:
                raise ValueError(
                    "Fractional months are not supported for  "
                    f"date calculations: {months0}"
                )
        elif units == _calendar_months:
            months0 = duration.datum()
            months = int(months0)
            if months != months0:
                raise ValueError(
                    "Fractional months are not supported for "
                    f"date calculations: {months0}"
                )
        else:
            months = None

        calendar = getattr(other, "calendar", None)
        #        if calendar == '':
        #            calendar = None

        if months is not None:
            y, m = divmod(op(other.month, months), 12)
            if not m:
                y -= 1
                m = 12

            y = other.year + y

            d = other.day
            if calendar != "":
                max_days = self.days_in_month(y, m, calendar)
                if d > max_days:
                    d = max_days

            return other.replace(year=y, month=m, day=d)
        else:
            return _dHMS(duration, other, calendar, op)

    def _data_arithmetic(self, other, method, inplace=False):
        """Apply binary arithmetic operations on the datetime data."""
        try:
            dt = other.datetime_array
        except ValueError:
            return self._binary_operation(other, method, inplace=inplace)
        else:
            out = []
            for d in dt.flat:
                if d is numpy.ma.masked:
                    out.append(None)
                else:
                    out.append(getattr(self, method)(d))

            dt[...] = numpy.reshape(out, dt.shape)

            return Data(dt, units=other.Units)

    def _offset(self, dt):
        """Calculate the time duration offset.

        .. versionadded:: 1.4

        :Parameters:

            dt: `cf.Datetime`
                The date-time from which to calculate the offset.
                *dt* may be any date-time-like object, such as
                `cf.Datetime`, `datetime.datetime`,
                `netCDF4.netcdftime.datetime`, etc.

        :Returns:

            `Datetime`
                The date-time object representing the offset.

        """
        return cf_dt(
            *[
                (i if j is None else j)
                for i, j in zip(elements(dt), self.offset)
            ],
            calendar=getattr(dt, "calendar", None),
        )

    # ----------------------------------------------------------------
    # Attributes
    # ----------------------------------------------------------------
    @property
    def iso(self):
        """Return the time duration as an ISO 8601-like time duration
        string.

        .. versionadded:: 1.0

        **Examples**

        >>> cf.TimeDuration(45, 'days').iso
        'P45D'
        >>> cf.TimeDuration(10, 'calendar_years').iso
        'P10Y'
        >>> cf.s(5.67).iso
        'PT5.67S'
        >>> cf.M(18.5).iso
        'P18.5M'

        """
        duration = self.duration
        units = duration.Units

        date_prefix = f"P{duration.datum()}"
        if units.equals(_calendar_months):
            return f"{date_prefix}M"
        if units.equals(_calendar_years):
            return f"{date_prefix}Y"
        if units.equals(_days):
            return f"{date_prefix}D"

        time_prefix = f"PT{duration.datum()}"
        if units.equals(_hours):
            return f"{time_prefix}H"
        if units.equals(_minutes):
            return f"{time_prefix}M"
        if units.equals(_seconds):
            return f"{time_prefix}S"

        raise ValueError(f"Bad {self.__class__.__name__} units: {units!r}")

    @property
    def isint(self):
        """True if the time duration is a whole number.

        .. versionadded:: 1.0

        **Examples**

        >>> cf.TimeDuration(2, 'hours').isint
        True
        >>> cf.TimeDuration(2.0, 'hours').isint
        True
        >>> cf.TimeDuration(2.5, 'hours').isint
        False

        """
        duration = self.duration

        if duration.dtype.kind == "i":
            return True

        duration = duration.datum()
        return int(duration) == float(duration)

    @property
    def Units(self):
        """The units of the time duration.

        .. versionadded:: 1.0

        **Examples**

        >>> cf.TimeDuration(3, 'days').Units
        <CF Units: days>

        >>> t = cf.TimeDuration(cf.Data(12, 'calendar_months'))
        >>> t.Units
        <CF Units: calendar_months>
        >>> t.Units = cf.Units('calendar_years')
        >>> t.Units
        <CF Units: calendar_years>
        >>> t
        <CF TimeDuration: 1.0 calendar_years (from Y-01-01 00:00:00)>

        """
        return self.duration.Units

    @Units.setter
    def Units(self, value):
        duration = getattr(self, "duration", None)
        if duration is None:
            raise AttributeError(
                "Can't set units when there is no duration attribute"
            )

        self.duration.Units = Units(value)

    # ----------------------------------------------------------------
    # Methods
    # ----------------------------------------------------------------
    def copy(self):
        """Return a deep copy.

        ``t.copy()`` is equivalent to ``copy.deepcopy(t)``.

        .. versionadded:: 1.0

        :Returns:

                The deep copy.

        **Examples**

        >>> u = t.copy()

        """
        new = TimeDuration.__new__(TimeDuration)
        new.__dict__ = self.__dict__.copy()
        new.duration = self.duration.copy()
        return new

    @classmethod
    def days_in_month(
        cls, year, month, calendar=None, leap_month=2, month_lengths=None
    ):
        """The number of days in a specific month in a specific year in
        a specific calendar.

        .. versionadded:: 1.4

        :Parameters:

            year: `int`
                The calendar year to query.

            month: `int`
                The one- or two-digit integer representing the calendar
                month to query (numbered by order in the calendar year,
                for example 2 for February, 10 for October).

            calendar: `str`, optional
                By default, calendar is the mixed Gregorian/Julian
                calendar as defined by Udunits.

            leap_month: `int`, optional
                The leap month. By default the leap month is 2, i.e. the
                second month of the year.

            month_lengths: sequence of `int`, optional
                By default, *month_lengths* is ``[31, 28, 31, 30, 31, 30,
                31, 31, 30, 31, 30, 31]``.

        :Returns:

            `int`
                The number of days in the specified month.

        **Examples**

        >>> cf.TimeDuration.days_in_month(2004, 2, calendar='360_day')
        30

        """
        if month_lengths is None:
            month_lengths = _default_month_lengths
        elif len(month_lengths) != 12:
            raise ValueError("month_lengths must be a sequence of 12 elements")

        month1 = month - 1

        if calendar in [
            None,
            "standard",
            "gregorian",
            "proleptic_gregorian",
            "",
        ]:
            length = month_lengths[month1]
            if month == leap_month and (
                year % 400 == 0 or (year % 100 != 0 and year % 4 == 0)
            ):
                length += 1
        elif calendar == "360_day":
            length = 30
        elif calendar in ("noleap", "365_day"):
            length = month_lengths[month1]
        elif calendar in ("all_leap", "366_day"):
            length = month_lengths[month1]
            if month == leap_month:
                length += 1
        elif calendar == "julian":
            length = month_lengths[month1]
            if month == leap_month and year % 4 == 0:
                length += 1

        return length

    @_deprecated_kwarg_check("traceback", version="3.0.0", removed_at="4.0.0")
    @_manage_log_level_via_verbosity
    def equals(
        self, other, rtol=None, atol=None, verbose=None, traceback=False
    ):
        """True if two time durations are equal.

        .. versionadded:: 1.0

        .. seealso:: `equivalent`

        :Parameters:

            other:
                The object to compare for equality.

            rtol: `float`, optional
                The relative tolerance for all numerical comparisons, By
                default the value returned by the `rtol` function is used.

            atol: `float`, optional
                The absolute tolerance for all numerical comparisons, By
                default the value returned by the `atol` function is used.

            verbose: `int` or `str` or `None`, optional
                If an integer from ``-1`` to ``3``, or an equivalent string
                equal ignoring case to one of:

                * ``'DISABLE'`` (``0``)
                * ``'WARNING'`` (``1``)
                * ``'INFO'`` (``2``)
                * ``'DETAIL'`` (``3``)
                * ``'DEBUG'`` (``-1``)

                set for the duration of the method call only as the minimum
                cut-off for the verboseness level of displayed output (log)
                messages, regardless of the globally-configured `cf.log_level`.
                Note that increasing numerical value corresponds to increasing
                verbosity, with the exception of ``-1`` as a special case of
                maximal and extreme verbosity.

                Otherwise, if `None` (the default value), output messages will
                be shown according to the value of the `cf.log_level` setting.

                Overall, the higher a non-negative integer or equivalent string
                that is set (up to a maximum of ``3``/``'DETAIL'``) for
                increasing verbosity, the more description that is printed to
                convey information about the test for contiguity.

            traceback: deprecated at version 3.0.0
                Use the *verbose* parameter instead.

        :Returns:

            `bool`
                Whether or not the two instances are equal.

        **Examples**

        >>> t = cf.TimeDuration(36, 'calendar_months')
        >>> u = cf.TimeDuration(3, 'calendar_years')
        >>> t == u
        True
        >>> t.equals(u, verbose=2)
        TimeDuration: Different durations: <CF Data: 36 calendar_months>, <CF Data: 3 calendar_years>
        False

        """
        # Check each instance's id
        if self is other:
            return True

<<<<<<< HEAD
        info = is_log_level_info(logger)

        # Check that each instance is the same type
        if self.__class__ != other.__class__:
            if info:
                logger.info(
                    f"{self.__class__.__name__}: Different type: "
                    f"{other.__class__.__name__}"
                )  # pragma: no cover

=======
        # Check that each instance is the same type
        if self.__class__ != other.__class__:
            logger.info(
                "%s: Different type: %s"
                % (self.__class__.__name__, other.__class__.__name__)
            )  # pragma: no cover
>>>>>>> 1e1ab1c8
            return False

        self__dict__ = self.__dict__.copy()
        other__dict__ = other.__dict__.copy()

        d0 = self__dict__.pop("duration", None)
        d1 = other__dict__.pop("duration", None)

        if not d0.equals(d1):
<<<<<<< HEAD
            if info:
                logger.info(
                    f"{self.__class__.__name__}: Different durations: "
                    f"{d0!r}, {d1!r}"
                )  # pragma: no cover

            return False

        if self__dict__ != other__dict__:
            if info:
                logger.info(
                    f"{self.__class__.__name__}: Different default date-time "
                    f"elements: {self__dict__!r} != {other__dict__!r}"
                )  # pragma: no cover

=======
            logger.info(
                "%s: Different durations: %r, %r"
                % (self.__class__.__name__, d0, d1)
            )  # pragma: no cover
            return False

        if self__dict__ != other__dict__:
            logger.info(
                "%s: Different default date-time elements: "
                "%r != %r"
                % (self.__class__.__name__, self__dict__, other__dict__)
            )  # pragma: no cover
>>>>>>> 1e1ab1c8
            return False

        return True

    @_deprecated_kwarg_check("traceback", version="3.0.0", removed_at="4.0.0")
    @_manage_log_level_via_verbosity
    def equivalent(
        self, other, rtol=None, atol=None, verbose=None, traceback=False
    ):
        """True if two time durations are logically equivalent.

        .. versionadded:: 1.0

        .. seealso:: `equals`

        :Parameters:

            other:
                The object to compare for equivalence.

            rtol: `float`, optional
                The relative tolerance for all numerical comparisons, By
                default the value returned by the `rtol` function is used.

            atol: `float`, optional
                The absolute tolerance for all numerical comparisons, By
                default the value returned by the `atol` function is used.

            verbose: `int` or `str` or `None`, optional
                If an integer from ``-1`` to ``3``, or an equivalent string
                equal ignoring case to one of:

                * ``'DISABLE'`` (``0``)
                * ``'WARNING'`` (``1``)
                * ``'INFO'`` (``2``)
                * ``'DETAIL'`` (``3``)
                * ``'DEBUG'`` (``-1``)

                set for the duration of the method call only as the minimum
                cut-off for the verboseness level of displayed output (log)
                messages, regardless of the globally-configured `cf.log_level`.
                Note that increasing numerical value corresponds to increasing
                verbosity, with the exception of ``-1`` as a special case of
                maximal and extreme verbosity.

                Otherwise, if `None` (the default value), output messages will
                be shown according to the value of the `cf.log_level` setting.

                Overall, the higher a non-negative integer or equivalent string
                that is set (up to a maximum of ``3``/``'DETAIL'``) for
                increasing verbosity, the more description that is printed to
                convey information about the test for contiguity.

            traceback: deprecated at version 3.0.0
                Use the *verbose* parameter instead.

        :Returns:

            `bool`
                Whether or not the two instances logically equivalent.

        **Examples**

        >>> t = cf.TimeDuration(36, 'calendar_months')
        >>> u = cf.TimeDuration(3, 'calendar_years')
        >>> t == u
        True
        >>> t.equivalent(u)
        True
        >>> t.equals(u, verbose=2)
        TimeDuration: Different durations: <CF Data: 12 calendar_months>, <CF Data: 1 calendar_years>
        False

        """
        # Check each instance's id
        if self is other:
            return True

<<<<<<< HEAD
        info = is_log_level_info(logger)

        # Check that each instance is the same type
        if self.__class__ != other.__class__:
            if info:
                logger.info(
                    f"{self.__class__.__name__}: Different type: "
                    f"{other.__class__.__name__}"
                )  # pragma: no cover

=======
        # Check that each instance is the same type
        if self.__class__ != other.__class__:
            logger.info(
                "%s: Different type: %s"
                % (self.__class__.__name__, other.__class__.__name__)
            )  # pragma: no cover
>>>>>>> 1e1ab1c8
            return False

        self__dict__ = self.__dict__.copy()
        other__dict__ = other.__dict__.copy()

        d0 = self__dict__.pop("duration", None)
        d1 = other__dict__.pop("duration", None)
        if d0 != d0:
<<<<<<< HEAD
            if info:
                logger.info(
                    f"{self.__class__.__name__}: Non-equivalent durations: "
                    f"{d0!r}, {d1!r}"
                )  # pragma: no cover

            return False

        if self__dict__ != other__dict__:
            if info:
                logger.info(
                    f"{self.__class__.__name__}: Non-equivalent default "
                    f"date-time elements: {self__dict__} != {other__dict__}"
                )  # pragma: no cover

=======
            logger.info(
                "%s: Non-equivalent durations: %r, %r"
                % (self.__class__.__name__, d0, d1)
            )  # pragma: no cover
            return False

        if self__dict__ != other__dict__:
            logger.info(
                "%s: Non-equivalent default date-time elements: "
                "%r != %r"
                % (self.__class__.__name__, self__dict__, other__dict__)
            )  # pragma: no cover
>>>>>>> 1e1ab1c8
            return False

        return True

    def inspect(self):
        """Inspect the attributes.

        .. versionadded:: 1.0

        .. seealso:: `cf.inspect`

        :Returns:

            `None`

        """
        print(cf_inspect(self))  # pragma: no cover

    def interval(self, dt, end=False, iso=None):  # calendar=None,
        """Return a time interval of exactly the time duration.

        The start (or end, if the *end* parameter is True) date-time of
        the time interval is determined by the date-time given by the *dt*
        parameter.

        .. versionadded:: 1.0

        .. seealso:: `bounds`

        :Parameters:

            dt:
                The date-time. One of:

                * A `str` specifying an ISO 8601-like date-time string (in
                  which non-Gregorian calendar dates are allowed).

                * `datetime.datetime or subclass `cftime.datetime` (such
                  as `Datetime360Day`).

            end: `bool`, optional
                If True then the date-time given by the *year*, *month*,
                *day*, *hour*, *minute* and *second* parameters defines
                the end of the time interval. By default it defines the
                start of the time interval.

            iso: `str`, optional
                Return the time interval as an ISO 8601 time interval
                string rather than the default of a tuple of date-time
                objects. Valid values are (with example outputs for the
                time interval "3 years from 2007-03-01 13:00:00"):

                  ========================  =============================================
                  iso                       Example output
                  ========================  =============================================
                  ``'start and end'``       ``'2007-03-01 13:00:00/2010-03-01 13:00:00'``
                  ``'start and duration'``  ``'2007-03-01 13:00:00/P3Y'``
                  ``'duration and end'``    ``'P3Y/2010-03-01 13:00:00'``
                  ========================  =============================================

        :Returns:

                The date-times at each end of the time interval. The first
                date-time is always earlier than or equal to the second
                date-time. If *iso* has been set then an ISO 8601 time
                interval string is returned instead of a tuple.

        **Examples**

        >>> t = cf.TimeDuration(6, 'calendar_months')
        >>> t
        <CF TimeDuration: P6M (Y-M-01 00:00:00)>
        >>> t.interval(cf.dt(1999, 12))
        (cftime.DatetimeGregorian(1999-12-01 00:00:00),
         cftime.DatetimeGregorian(2000-06-01 00:00:00))

        >>> t = cf.TimeDuration(5, 'days', hour=6)
        >>> t
        <CF TimeDuration: P5D (Y-M-D 06:00:00)>
        >>> t.interval(cf.dt(2004, 3, 2), end=True)
        (cftime.DatetimeGregorian(2004-02-26 00:00:00),
         cftime.DatetimeGregorian(2004-03-02 00:00:00))
        >>> t.interval(cf.dt(2004, 3, 2, calendar='noleap'), end=True)
        (cftime.DatetimeNoLeap(2004-02-25 00:00:00),
         cftime.DatetimeNoLeap(2004-03-02 00:00:00))
        >>> t.interval(cf.dt(2004, 3, 2, calendar='360_day'), end=True)
        (cftime.Datetime360Day(2004-02-27 00:00:00),
         cftime.Datetime360Day(2004-03-02 00:00:00))
        >>> t.interval(cf.dt(2004, 3, 2, calendar='360_day'),
        ...            end=True, iso='start and duration')
        '2004-02-27 00:00:00/P5D'

        Create `cf.Query` objects for a time interval - one including both
        bounds and one which excludes the upper bound:

        >>> t = cf.TimeDuration(2, 'calendar_years')
        >>> interval = t.interval(cf.dt(1999, 12))
        >>> c = cf.wi(*interval)
        >>> c
        <CF Query: (wi [cftime.DatetimeGregorian(1999-12-01 00:00:00), cftime.DatetimeGregorian(2001-12-01 00:00:00)])>
        >>> c == cf.dt('2001-1-1', calendar='gregorian')
        True

        Create a `cf.Query` object which may be used to test where a time
        coordinate object's bounds lie inside a time interval:

        >>> t = cf.TimeDuration(1, 'calendar_months')
        >>> c = cf.cellwi(*t.interval(cf.dt(2000, 1), end=True))
        >>> c
        <CF Query: [lower_bounds(ge 1999-12-01 00:00:00) & upper_bounds(le 2000-01-01 00:00:00)]>

        Create ISO 8601 time interval strings:

        >>> t = cf.TimeDuration(6, 'calendar_years')
        >>> t.interval(cf.dt(1999, 12), end=True, iso='start and end')
        '1993-12-01 00:00:00/1999-12-01 00:00:00'
        >>> t.interval(cf.dt(1999, 12), end=True, iso='start and duration')
        '1993-12-01 00:00:00/P6Y'
        >>> t.interval(cf.dt(1999, 12), end=True, iso='duration and end')
        'P6Y/1999-12-01 00:00:00'

        """

        def _dHMS(duration, dt, end):
            calendar = dt.calendar
            if not calendar:
                calendar = None

            units = Units(f"{duration.Units.units} since {dt}", calendar)
            dt1 = Data(0.0, units)

            if not end:
                dt1 += duration
            else:
                dt1 -= duration

            dt1 = dt1.datetime_array.item(())

            if not end:
                return dt, dt1  # dt.copy(), dt1
            else:
                return dt1, dt  # dt1, dt.copy()

        calendar = getattr(dt, "calendar", default_calendar)
        if calendar == "":
            calendar = default_calendar

        dt = cf_dt(dt, calendar=calendar)

        duration = self.duration
        units = duration.Units

        if units == _calendar_years:
            months = duration.datum() * 12
            int_months = int(months)
            if int_months != months:
                raise ValueError(
                    "Can't create a time interval of a non-integer number "
                    f"of calendar months: {months}"
                )
        elif units == _calendar_months:
            months = duration.datum()
            int_months = int(months)
            if int_months != months:
                raise ValueError(
                    "Can't create a time interval of a non-integer number "
                    f"of calendar months: {months}"
                )
        else:
            int_months = None

        if int_months is not None:
            if not end:
                y, month1 = divmod(dt.month + int_months, 12)

                if not month1:
                    y -= 1
                    month1 = 12

                year1 = dt.year + y

                max_days = self.days_in_month(year1, month1, calendar)

                day1 = dt.day
                if day1 > max_days:
                    day1 = max_days

                dt0 = dt  # .copy()
                dt1 = dt.replace(year=year1, month=month1, day=day1)
            else:
                y, month0 = divmod(dt.month - int_months, 12)

                if not month0:
                    y -= 1
                    month0 = 12

                year0 = dt.year + y

                max_days = self.days_in_month(year0, month0, calendar)
                day0 = dt.day
                if day0 > max_days:
                    day0 = max_days

                dt0 = dt.replace(year=year0, month=month0, day=day0)
                dt1 = dt  # 0.copy()
        else:
            dt0, dt1 = _dHMS(duration, dt, end)

        if not iso:
            return dt0, dt1

        if iso == "start and end":
            return f"{dt0}/{dt1}"
        if iso == "start and duration":
            return f"{dt0}/{self.iso}"
        if iso == "duration and end":
            return f"{self.iso}/{dt1}"

    def bounds(self, dt, direction=True):
        """Return a time interval containing a date-time.

        The interval spans the time duration and starts and ends at
        date-times consistent with the time duration's offset.

        The offset of the time duration is used to modify the bounds.

        .. versionadded:: 1.2.3

        .. seealso:: `cf.dt`, `cf.Datetime`, `interval`, `offset`

        :Parameters:

            dt: date-time-like
                The date-time to be contained by the interval. *dt* may be
                any date-time-like object, such as `cf.Datetime`,
                `datetime.datetime`, `netCDF4.netcdftime.datetime`, etc.

                *Parameter example:*
                  To find bounds around 1999-16-1 in the Gregorian
                  calendar you could use ``dt=cf.dt(1999, 1, 16)`` or
                  ``dt=datetime.datetime(1999, 1, 16)`` (See `cf.dt` for
                  details).

            direction: `bool`, optional
                If `False` then the bounds are decreasing. By default the
                bounds are increasing. Note that ``t.bounds(dt,
                direction=False)`` is equivalent to
                ``t.bounds(dt)[::-1]``.

        :Returns:

            `tuple`
                The two bounds.

        **Examples**

        >>> t = cf.M()
        >>> t.bounds(cf.dt(2000, 1, 1))
        (cftime.DatetimeGregorian(2000, 1, 1, 0, 0, 0, 0, has_year_zero=False),
         cftime.DatetimeGregorian(2000, 2, 1, 0, 0, 0, 0, has_year_zero=False))

        >>> t = cf.M(1)
        >>> t.bounds(cf.dt(2000, 3, 1))
        (cftime.DatetimeGregorian(2000, 3, 1, 0, 0, 0, 0, has_year_zero=False),
         cftime.DatetimeGregorian(2000, 4, 1, 0, 0, 0, 0, has_year_zero=False))

        >>> t = cf.M(1, day=15)
        >>> t.bounds(cf.dt(2000, 3, 1))
        (cftime.DatetimeGregorian(2000, 2, 15, 0, 0, 0, 0, has_year_zero=False),
         cftime.DatetimeGregorian(2000, 3, 15, 0, 0, 0, 0, has_year_zero=False))

        >>> t = cf.M(2, day=15)
        >>> t.bounds(cf.dt(2000, 3, 1), direction=False)
        (cftime.DatetimeGregorian(2000, 3, 15, 0, 0, 0, 0, has_year_zero=False),
         cftime.DatetimeGregorian(2000, 1, 15, 0, 0, 0, 0, has_year_zero=False))

        """
        abs_self = abs(self)

        calendar = getattr(dt, "calendar", default_calendar)
        if calendar == "":
            calendar = default_calendar

        dt = cf_dt(dt, calendar=calendar)

        dt0 = self._offset(dt)

        if dt0 > dt:
            dt1 = dt0
            dt0 = dt1 - abs_self
        else:
            dt1 = dt0 + abs_self

        if direction:
            return (dt0, dt1)
        else:
            return (dt1, dt0)

    def is_day_factor(self):
        """Return True if an integer multiple of the time duration is
        equal to one day.

        .. versionadded:: 1.0

        :Returns:

            `bool`

        **Examples**

        >>> cf.TimeDuration(0.5, 'days').is_day_factor()
        True

        >>> cf.TimeDuration(1, 'days').is_day_factor()
        True
        >>> cf.TimeDuration(0.25, 'days').is_day_factor()
        True
        >>> cf.TimeDuration(0.3, 'days').is_day_factor()
        False
        >>> cf.TimeDuration(2, 'days').is_day_factor()
        False

        >>> cf.TimeDuration(24, 'hours').is_day_factor()
        True
        >>> cf.TimeDuration(6, 'hours').is_day_factor()
        True
        >>> cf.TimeDuration(7, 'hours').is_day_factor()
        False
        >>> cf.TimeDuration(27, 'hours').is_day_factor()
        False

        >>> cf.TimeDuration(1440, 'minutes').is_day_factor()
        True
        >>> cf.TimeDuration(15, 'minutes').is_day_factor()
        True
        >>> cf.TimeDuration(17, 'minutes').is_day_factor()
        False
        >>> cf.TimeDuration(2007, 'minutes').is_day_factor()
        False

        >>> cf.TimeDuration(86400, 'seconds').is_day_factor()
        True
        >>> cf.TimeDuration(45, 'seconds').is_day_factor()
        True
        >>> cf.TimeDuration(47, 'seconds').is_day_factor()
        False
        >>> cf.TimeDuration(86401, 'seconds').is_day_factor()
        False

        >>> cf.TimeDuration(1, 'calendar_months').is_day_factor()
        False
        >>> cf.TimeDuration(1, 'calendar_years').is_day_factor()
        False

        """
        try:
            return not Data(1, "day") % self.duration
        except ValueError:
            return False


def Y(duration=1, month=1, day=1, hour=0, minute=0, second=0):
    """Return a time duration of calendar years in a `cf.TimeDuration`
    object.

    ``cf.Y()`` is equivalent to ``cf.TimeDuration(1,
    'calendar_year')``.

    ``cf.Y(duration, *args, **kwargs)`` is equivalent to
    ``cf.TimeDuration(duration, 'calendar_year', *args, **kwargs)``.

    .. versionadded:: 1.0

    .. seealso:: `cf.M`, `cf.D`, `cf.h`, `cf.m`, `cf.s`

    :Parameters:

        duration: number, optional
            The number of calendar years in the time duration.

        month, day, hour, minute, second: `int`, optional
            The default date-time elements for defining the start and
            end of a time interval based on this time duration. See
            `cf.TimeDuration` and `cf.TimeDuration.interval` for
            details.

            *Parameter example:*
              ``cf.Y(month=12)`` is equivalent to ``cf.TimeDuration(1,
              'calendar_years', month=12)``.

    :Returns:

        `TimeDuration`
            The new `cf.TimeDuration` object.

    **Examples**

    >>> cf.Y()
    <CF TimeDuration: P1Y (Y-01-01 00:00:00)>
    >>> cf.Y(10, month=12)
    <CF TimeDuration: P10Y (Y-12-01 00:00:00)>
    >>> cf.Y(15, month=4, day=2, hour=12, minute=30, second=2)
    <CF TimeDuration: P15Y (Y-04-02 12:30:02)>
    >>> cf.Y(0)
    <CF TimeDuration: P0Y (Y-M-01 00:00:00)>

    """
    return TimeDuration(
        duration,
        "calendar_years",
        month=month,
        day=day,
        hour=hour,
        minute=minute,
        second=second,
    )


def M(duration=1, month=1, day=1, hour=0, minute=0, second=0):
    """Return a time duration of calendar months in a `cf.TimeDuration`
    object.

    ``cf.M()`` is equivalent to ``cf.TimeDuration(1, 'calendar_month')``.

    .. versionadded:: 1.0

    .. seealso:: `cf.Y`, `cf.D`, `cf.h`, `cf.m`, `cf.s`

    :Parameters:

        duration: number, optional
            The number of calendar months in the time duration.

        year, month, day, hour, minute, second: `int`, optional
            The default date-time elements for defining the start and
            end of a time interval based on this time duration. See
            `cf.TimeDuration` and `cf.TimeDuration.interval` for
            details.

            *Parameter example:*
              ``cf.M(day=16)`` is equivalent to ``cf.TimeDuration(1,
              'calendar_months', day=16)``.

    :Returns:

        `TimeDuration`
            The new `cf.TimeDuration` object.

    **Examples**

    >>> cf.M()
    <CF TimeDuration: P1M (Y-M-01 00:00:00)>
    >>> cf.M(3, day=16)
    <CF TimeDuration: P3M (Y-M-16 00:00:00)>
    >>> cf.M(24, day=2, hour=12, minute=30, second=2)
    <CF TimeDuration: P24M (Y-01-02 12:30:02)>
    >>> cf.M(0)
    <CF TimeDuration: P0M (Y-M-01 00:00:00)>

    """
    return TimeDuration(
        duration,
        "calendar_months",
        month=month,
        day=day,
        hour=hour,
        minute=minute,
        second=second,
    )


def D(duration=1, month=1, day=1, hour=0, minute=0, second=0):
    """Return a time duration of days in a `cf.TimeDuration` object.

    ``cf.D()`` is equivalent to ``cf.TimeDuration(1, 'day')``.

    .. versionadded:: 1.0

    .. seealso:: `cf.Y`, `cf.M`, `cf.h`, `cf.m`, `cf.s`

    :Parameters:

        duration: number, optional
            The number of days in the time duration.

        month, day, hour, minute, second: `int`, optional
            The default date-time elements for defining the start and end
            of a time interval based on this time duration. See
            `cf.TimeDuration` and `cf.TimeDuration.interval` for details.

            *Parameter example:*
               ``cf.D(hour=12)`` is equivalent to ``cf.TimeDuration(1,
               'day', hour=12)``.

    :Returns:

        `TimeDuration`
            The new `cf.TimeDuration` object.

    **Examples**

    >>> cf.D()
    <CF TimeDuration: P1D (Y-M-D 00:00:00)>
    >>> cf.D(5, hour=12)
    <CF TimeDuration: P5D (Y-M-D 12:00:00)>
    >>> cf.D(48.5, minute=30)
    <CF TimeDuration: P48.5D (Y-M-D 00:30:00)>
    >>> cf.D(0.25, hour=6, minute=30, second=20)
    <CF TimeDuration: P0.25D (Y-M-D 06:30:20)>
    >>> cf.D(0)
    <CF TimeDuration: P0D (Y-M-D 00:00:00)>

    """
    return TimeDuration(
        duration,
        "days",
        month=month,
        day=day,
        hour=hour,
        minute=minute,
        second=second,
    )


def h(duration=1, month=1, day=1, hour=0, minute=0, second=0):
    """Return a time duration of hours in a `cf.TimeDuration` object.

    ``cf.h()`` is equivalent to ``cf.TimeDuration(1, 'hour')``.

    .. versionadded:: 1.0

    .. seealso:: `cf.Y`, `cf.M`, `cf.D`, `cf.m`, `cf.s`

    :Parameters:

        duration: number, optional
            The number of hours in the time duration.

        year, month, day, hour, minute, second: `int`, optional
            The default date-time elements for defining the start and
            end of a time interval based on this time duration. See
            `cf.TimeDuration` and `cf.TimeDuration.interval` for
            details.

            *Parameter example:*
              ``cf.h(minute=30)`` is equivalent to
              ``cf.TimeDuration(1, 'hour', minute=30)``.

    :Returns:

        `TimeDuration`
            The new `cf.TimeDuration` object.

    **Examples**

    >>> cf.h()
    <CF TimeDuration: PT1H (Y-M-D h:00:00)>
    >>> cf.h(3, minute=15)
    <CF TimeDuration: PT3H (Y-M-D h:15:00)>
    >>> cf.h(0.5)
    <CF TimeDuration: PT0.5H (Y-M-D h:00:00)>
    >>> cf.h(6.5, minute=15, second=45)
    <CF TimeDuration: PT6.5H (Y-M-D h:15:45)>
    >>> cf.h(0)
    <CF TimeDuration: PT0H (Y-M-D h:00:00)>

    """
    return TimeDuration(
        duration,
        "hours",
        month=month,
        day=day,
        hour=hour,
        minute=minute,
        second=second,
    )


def m(duration=1, month=1, day=1, hour=0, minute=0, second=0):
    """Return a time duration of minutes in a `cf.TimeDuration` object.

    ``cf.m()`` is equivalent to ``cf.TimeDuration(1, 'minute')``.

    .. versionadded:: 1.0

    .. seealso:: `cf.Y`, `cf.M`, `cf.D`, `cf.h`, `cf.s`

    :Parameters:

        duration: number, optional
            The number of hours in the time duration.

        month, day, hour, minute, second: `int`, optional
            The default date-time elements for defining when a time
            interval based on this time duration begins or ends. See
            `cf.TimeDuration` and `cf.TimeDuration.interval` for
            details.

            *Parameter example:*
              ``cf.m(second=30)`` is equivalent to
              ``cf.TimeDuration(1, 'minute', second=30)``.

    :Returns:

        `TimeDuration`
            The new `cf.TimeDuration` object.

    **Examples**

    >>> cf.m()
    <CF TimeDuration: PT1M (Y-M-D h:m:00)>
    >>> cf.m(30, second=15)
    <CF TimeDuration: PT30M (Y-M-D h:m:15)>
    >>> cf.m(0.5)
    <CF TimeDuration: PT0.5M (Y-M-D h:m:00)>
    >>> cf.m(2.5, second=45)
    <CF TimeDuration: PT2.5M (Y-M-D h:m:45)>
    >>> cf.m(0)
    <CF TimeDuration: PT0M (Y-M-D h:m:00)>

    """
    return TimeDuration(
        duration,
        "minutes",
        month=month,
        day=day,
        hour=hour,
        minute=minute,
        second=second,
    )


def s(duration=1, month=1, day=1, hour=0, minute=0, second=0):
    """Return a time duration of seconds in a `cf.TimeDuration` object.

    ``cf.s()`` is equivalent to ``cf.TimeDuration(1, 'second')``.

    .. versionadded:: 1.0

    .. seealso:: `cf.Y`, `cf.M`, `cf.D`, `cf.h`, `cf.m`

    :Parameters:

        duration: number, optional
            The number of hours in the time duration.

        month, day, hour, minute, second: `int`, optional
            The default date-time elements for defining the start and
            end of a time interval based on this time duration. See
            `cf.TimeDuration` and `cf.TimeDuration.interval` for
            details.

            *Parameter example:*
              ``cf.s(hour=6)`` is equivalent to ``cf.TimeDuration(1,
              'seconds', hour=6)``.

    :Returns:

        `TimeDuration`
            The new `cf.TimeDuration` object.

    **Examples**

    >>> cf.s()
    <CF TimeDuration: PT1S (Y-M-D h:m:s)>
    >>> cf.s().interval(cf.dt(1999, 12, 1))
    (cftime.DatetimeGregorian(1999-12-01 00:00:00),
     cftime.DatetimeGregorian(1999-12-01 00:00:01))
    >>> cf.s(30)
    <CF TimeDuration: PT30S (Y-M-D h:m:s)>
    >>> cf.s(0.5)
    <CF TimeDuration: PT0.5S (Y-M-D h:m:s)>
    >>> cf.s(12.25)
    <CF TimeDuration: PT12.25S (Y-M-D h:m:s)>
    >>> cf.s(2.5, year=1999, hour=12)
    cf.s(30, month=2, hour=12)
    <CF TimeDuration: PT30S (Y-M-D h:m:s)>
    >>> cf.s(0)
    <CF TimeDuration: PT0S (Y-M-D h:m:s)>

    """
    return TimeDuration(
        duration,
        "seconds",
        month=month,
        day=day,
        hour=hour,
        minute=minute,
        second=second,
    )<|MERGE_RESOLUTION|>--- conflicted
+++ resolved
@@ -1162,7 +1162,6 @@
         if self is other:
             return True
 
-<<<<<<< HEAD
         info = is_log_level_info(logger)
 
         # Check that each instance is the same type
@@ -1173,14 +1172,6 @@
                     f"{other.__class__.__name__}"
                 )  # pragma: no cover
 
-=======
-        # Check that each instance is the same type
-        if self.__class__ != other.__class__:
-            logger.info(
-                "%s: Different type: %s"
-                % (self.__class__.__name__, other.__class__.__name__)
-            )  # pragma: no cover
->>>>>>> 1e1ab1c8
             return False
 
         self__dict__ = self.__dict__.copy()
@@ -1190,7 +1181,6 @@
         d1 = other__dict__.pop("duration", None)
 
         if not d0.equals(d1):
-<<<<<<< HEAD
             if info:
                 logger.info(
                     f"{self.__class__.__name__}: Different durations: "
@@ -1206,20 +1196,6 @@
                     f"elements: {self__dict__!r} != {other__dict__!r}"
                 )  # pragma: no cover
 
-=======
-            logger.info(
-                "%s: Different durations: %r, %r"
-                % (self.__class__.__name__, d0, d1)
-            )  # pragma: no cover
-            return False
-
-        if self__dict__ != other__dict__:
-            logger.info(
-                "%s: Different default date-time elements: "
-                "%r != %r"
-                % (self.__class__.__name__, self__dict__, other__dict__)
-            )  # pragma: no cover
->>>>>>> 1e1ab1c8
             return False
 
         return True
@@ -1298,7 +1274,6 @@
         if self is other:
             return True
 
-<<<<<<< HEAD
         info = is_log_level_info(logger)
 
         # Check that each instance is the same type
@@ -1309,14 +1284,6 @@
                     f"{other.__class__.__name__}"
                 )  # pragma: no cover
 
-=======
-        # Check that each instance is the same type
-        if self.__class__ != other.__class__:
-            logger.info(
-                "%s: Different type: %s"
-                % (self.__class__.__name__, other.__class__.__name__)
-            )  # pragma: no cover
->>>>>>> 1e1ab1c8
             return False
 
         self__dict__ = self.__dict__.copy()
@@ -1325,7 +1292,6 @@
         d0 = self__dict__.pop("duration", None)
         d1 = other__dict__.pop("duration", None)
         if d0 != d0:
-<<<<<<< HEAD
             if info:
                 logger.info(
                     f"{self.__class__.__name__}: Non-equivalent durations: "
@@ -1341,20 +1307,6 @@
                     f"date-time elements: {self__dict__} != {other__dict__}"
                 )  # pragma: no cover
 
-=======
-            logger.info(
-                "%s: Non-equivalent durations: %r, %r"
-                % (self.__class__.__name__, d0, d1)
-            )  # pragma: no cover
-            return False
-
-        if self__dict__ != other__dict__:
-            logger.info(
-                "%s: Non-equivalent default date-time elements: "
-                "%r != %r"
-                % (self.__class__.__name__, self__dict__, other__dict__)
-            )  # pragma: no cover
->>>>>>> 1e1ab1c8
             return False
 
         return True
