import logging

from numpy import size as numpy_size

from . import PropertiesData

from ..functions import (combine_bounds_with_coordinates,
                         parse_indices,
                         _DEPRECATION_ERROR_METHOD,
                         _DEPRECATION_ERROR_ATTRIBUTE)
from ..functions import equivalent as cf_equivalent
from ..functions import inspect as cf_inspect

from ..decorators import (_inplace_enabled,
                          _inplace_enabled_define_and_cleanup,
                          _deprecated_kwarg_check,
                          _manage_log_level_via_verbosity)

from ..query        import Query
from ..units        import Units

from ..data.data import Data


_units_None = Units()

_month_units = ('month', 'months')
_year_units = ('year', 'years', 'yr')

logger = logging.getLogger(__name__)


class PropertiesDataBounds(PropertiesData):
    '''Mixin class for a data array with descriptive properties and cell
    bounds.

    '''
    def __getitem__(self, indices):
        '''Return a subspace of the field construct defined by indices.

    x.__getitem__(indices) <==> x[indices]

        '''

        if indices is Ellipsis:
            return self.copy()

        # Parse the index
        if not isinstance(indices, tuple):
            indices = (indices,)

        arg0 = indices[0]
        if isinstance(arg0, str) and arg0 == 'mask':
            auxiliary_mask = indices[:2]
            indices2 = indices[2:]
        else:
            auxiliary_mask = None
            indices2 = indices

        indices, roll = parse_indices(self.shape, indices2, cyclic=True)

        if roll:
            new = self
            data = self.data
            axes = data._axes
            cyclic_axes = data._cyclic
            for iaxis, shift in roll.items():
                if axes[iaxis] not in cyclic_axes:
                    raise IndexError(
                        "Can't do a cyclic slice on a non-cyclic axis")

                new = new.roll(iaxis, shift)
        else:
            new = self.copy()  # data=False)

#       data = self.data

        if auxiliary_mask:
            findices = tuple(auxiliary_mask) + tuple(indices)
        else:
            findices = tuple(indices)

        cname = self.__class__.__name__
        logger.debug(
            '{}.__getitem__: shape    = {}'.format(cname, self.shape)
        )  # pragma: no cover
        logger.debug(
            '{}.__getitem__: indices2 = {}'.format(cname, indices2)
        )  # pragma: no cover
        logger.debug(
            '{}.__getitem__: indices  = {}'.format(cname, indices)
        )  # pragma: no cover
        logger.debug(
            '{}.__getitem__: findices = {}'.format(cname, findices)
        )  # pragma: no cover

        data = self.get_data(None)
        if data is not None:
            new.set_data(data[findices], copy=False)

        # Subspace the interior ring array, if there is one.
        interior_ring = self.get_interior_ring(None)
        if interior_ring is not None:
            new.set_interior_ring(interior_ring[tuple(indices)], copy=False)

        # Subspace the bounds, if there are any
        bounds = self.get_bounds(None)
        if bounds is not None:
            bounds_data = bounds.get_data(None)
            if bounds_data is not None:
                findices = list(findices)
#                if data.ndim <= 1 and not self.has_geometry():
                if bounds.ndim <= 2:
                    index = indices[0]
                    if isinstance(index, slice):
                        if index.step and index.step < 0:
                            # This scalar or 1-d variable has been
                            # reversed so reverse its bounds (as per
                            # 7.1 of the conventions)
                            findices.append(slice(None, None, -1))
                    elif data.size > 1 and index[-1] < index[0]:
                        # This 1-d variable has been reversed so
                        # reverse its bounds (as per 7.1 of the
                        # conventions)
                        findices.append(slice(None, None, -1))
                # --- End: if

                if auxiliary_mask:
                    findices[1] = [mask.insert_dimension(-1) for mask in
                                   findices[1]]

                logger.debug(
                    '{}.__getitem__: findices for bounds = {}'.format(
                        self.__class__.__name__, findices)
                )  # pragma: no cover

                new.bounds.set_data(bounds_data[tuple(findices)], copy=False)
        # --- End: if

        # Remove the direction, as it may now be wrong
        new._custom.pop('direction', None)

        # Return the new bounded variable
        return new

    def __setitem__(self, indices, value):
        '''Called to implement assignment to x[indices]

    x.__setitem__(indices, y) <==> x[indices] = y

    **Bounds**

    When assigning an object that has bounds to an object that also
    has bounds, then the bounds are also assigned. This is the only
    circumstance that allows bounds to be updated during assignment by
    index.

        '''
        super().__setitem__(indices, value)

        # Set the bounds, if present (added at v3.8.0).
        bounds = self.get_bounds(None)
        if bounds is not None:
            try:
                value_bounds = value.get_bounds(None)
            except AttributeError:
                value_bounds = None

            if value_bounds is not None:
                indices = parse_indices(self.shape, indices)
                indices.append(Ellipsis)
                bounds[tuple(indices)] = value_bounds
<<<<<<< HEAD
=======
        # --- End: if

        # Set the interior ring, if it present (added at v3.8.0).
        interior_ring = self.get_interior_ring(None)
        if interior_ring is not None:
            try:
                value_interior_ring = value.get_interior_ring(None)
            except AttributeError:
                value_interior_ring = None

            if value_interior_ring is not None:
                interior_ring.chunk(chunksize)
                indices = parse_indices(self.shape, indices)
                indices.append(slice(None))
                interior_ring[tuple(indices)] = value_interior_ring
>>>>>>> ed555ff8
        # --- End: if

    def __eq__(self, y):
        '''The rich comparison operator ``==``

    x.__eq__(y) <==> x==y

        '''
        return self._binary_operation(y, '__eq__', False)

    def __ne__(self, y):
        '''The rich comparison operator ``!=``

    x.__ne__(y) <==> x!=y

        '''
        return self._binary_operation(y, '__ne__', False)

    def __ge__(self, y):
        '''The rich comparison operator ``>=``

    x.__ge__(y) <==> x>=y

        '''
        return self._binary_operation(y, '__ge__', False)

    def __gt__(self, y):
        '''The rich comparison operator ``>``

    x.__gt__(y) <==> x>y

        '''
        return self._binary_operation(y, '__gt__', False)

    def __le__(self, y):
        '''The rich comparison operator ``<=``

    x.__le__(y) <==> x<=y

        '''
        return self._binary_operation(y, '__le__', False)

    def __lt__(self, y):
        '''The rich comparison operator ``<``

    x.__lt__(y) <==> x<y

        '''
        return self._binary_operation(y, '__lt__', False)

    def __and__(self, other):
        '''The binary bitwise operation ``&``

    x.__and__(y) <==> x&y

        '''
        return self._binary_operation(other, '__and__', False)

    def __iand__(self, other):
        '''The augmented bitwise assignment ``&=``

    x.__iand__(y) <==> x&=y

        '''
        return self._binary_operation(other, '__iand__', False)

    def __rand__(self, other):
        '''The binary bitwise operation ``&`` with reflected operands

    x.__rand__(y) <==> y&x

        '''
        return self._binary_operation(other, '__rand__', False)

    def __or__(self, other):
        '''The binary bitwise operation ``|``

    x.__or__(y) <==> x|y

        '''
        return self._binary_operation(other, '__or__', False)

    def __ior__(self, other):
        '''The augmented bitwise assignment ``|=``

    x.__ior__(y) <==> x|=y

        '''
        return self._binary_operation(other, '__ior__', False)

    def __ror__(self, other):
        '''The binary bitwise operation ``|`` with reflected operands

    x.__ror__(y) <==> y|x

        '''
        return self._binary_operation(other, '__ror__', False)

    def __xor__(self, other):
        '''The binary bitwise operation ``^``

    x.__xor__(y) <==> x^y

        '''
        return self._binary_operation(other, '__xor__', False)

    def __ixor__(self, other):
        '''The augmented bitwise assignment ``^=``

    x.__ixor__(y) <==> x^=y

        '''
        return self._binary_operation(other, '__ixor__', False)

    def __rxor__(self, other):
        '''The binary bitwise operation ``^`` with reflected operands

    x.__rxor__(y) <==> y^x

        '''
        return self._binary_operation(other, '__rxor__', False)

    def __lshift__(self, y):
        '''The binary bitwise operation ``<<``

    x.__lshift__(y) <==> x<<y

        '''
        return self._binary_operation(y, '__lshift__', False)

    def __ilshift__(self, y):
        '''The augmented bitwise assignment ``<<=``

    x.__ilshift__(y) <==> x<<=y

        '''
        return self._binary_operation(y, '__ilshift__', False)

    def __rlshift__(self, y):
        '''The binary bitwise operation ``<<`` with reflected operands

    x.__rlshift__(y) <==> y<<x

        '''
        return self._binary_operation(y, '__rlshift__', False)

    def __rshift__(self, y):
        '''The binary bitwise operation ``>>``

    x.__lshift__(y) <==> x>>y

        '''
        return self._binary_operation(y, '__rshift__', False)

    def __irshift__(self, y):
        '''The augmented bitwise assignment ``>>=``

    x.__irshift__(y) <==> x>>=y

        '''
        return self._binary_operation(y, '__irshift__', False)

    def __rrshift__(self, y):
        '''The binary bitwise operation ``>>`` with reflected operands

    x.__rrshift__(y) <==> y>>x

        '''
        return self._binary_operation(y, '__rrshift__', False)

    def __abs__(self):
        '''The unary arithmetic operation ``abs``

    x.__abs__() <==> abs(x)

        '''
        return self._unary_operation('__abs__', bounds=True)

    def __neg__(self):
        '''The unary arithmetic operation ``-``

    x.__neg__() <==> -x

        '''
        return self._unary_operation('__neg__', bounds=True)

    def __invert__(self):
        '''The unary bitwise operation ``~``

    x.__invert__() <==> ~x

        '''
        return self._unary_operation('__invert__', bounds=True)

    def __pos__(self):
        '''The unary arithmetic operation ``+``

    x.__pos__() <==> +x

        '''
        return self._unary_operation('__pos__', bounds=True)

    # ----------------------------------------------------------------
    # Private methods
    # ----------------------------------------------------------------
    def _binary_operation(self, other, method, bounds=True):
        '''Implement binary arithmetic and comparison operations.

    The operations act on the construct's data array with the numpy
    broadcasting rules.

    If the construct has bounds then they are operated on with the
    same data as the construct's data.

    It is intended to be called by the binary arithmetic and comparison
    methods, such as `!__sub__` and `!__lt__`.

    **Bounds**

    The flag returned by ``cf.combine_bounds_with_coordinates()`` is
    used to influence whether or not the result of a binary operation
    "op(x, y)", such as ``x + y``, ``x -= y``, ``x << y``, etc., will
    contain bounds, and if so how those bounds are calculated.

    The result of op(x, y) may contain bounds if and only if

    * ``x`` is a construct that may contain bounds, or

    * ``x`` does not support the operation and ``y`` is a construct
      that may contain bounds, e.g. ``2 + y``.

    and so the flag only has an effect in these specific cases.

    The behaviour for the different flag values is described in the
    docstring of `cf.combine_bounds_with_coordinates`.

    :Parameters:

        other:

        method: `str`
            The binary arithmetic or comparison method name (such as
            ``'__imul__'`` or ``'__ge__'``).

        bounds: `bool`, optional
            If False then ignore the bounds and remove them from the
            result. By default the bounds are operated on as described
            above.

    :Returns:

        `{{class}}`
            A new construct, or the same construct if the operation
            was in-place.

        '''
        inplace = (method[2] == 'i')

        bounds_AND = (bounds and combine_bounds_with_coordinates() == 'AND')
        bounds_OR = (bounds and not bounds_AND
                     and combine_bounds_with_coordinates() == 'OR')
        bounds_XOR = (bounds and not bounds_OR
                      and combine_bounds_with_coordinates() == 'XOR')

        has_bounds = self.has_bounds()

        if bounds and has_bounds and inplace and other is self:
            other = other.copy()

        try:
            other_bounds = other.get_bounds(None)
        except AttributeError:
            other_bounds = None

        if (
                (bounds_OR or bounds_XOR)
                and not has_bounds and other_bounds is not None
        ):
            # --------------------------------------------------------
            # If self has no bounds but other does, then copy self for
            # use in constructing new bounds.
            # --------------------------------------------------------
            original_self = self.copy()

        new = super()._binary_operation(other, method)

        if not (bounds_AND or bounds_OR or bounds_XOR):
            # --------------------------------------------------------
            # Remove any bounds from the result
            # --------------------------------------------------------
            new.del_bounds(None)

        elif has_bounds and other_bounds is not None:
            if bounds_AND or bounds_OR:
                # ----------------------------------------------------
                # Both self and other have bounds, so combine them for
                # the result.
                # ----------------------------------------------------
                new_bounds = self.bounds._binary_operation(other_bounds,
                                                           method)

                if not inplace:
                    new.set_bounds(new_bounds, copy=False)

            elif bounds_XOR:
                # ----------------------------------------------------
                # Both self and other have bounds, so remove the
                # bounds from the result
                # ----------------------------------------------------
                new.del_bounds(None)

        elif bounds_AND:
            # --------------------------------------------------------
            # At most one of self and other has bounds, so remove the
            # bounds from the result.
            # --------------------------------------------------------
            new.del_bounds(None)

        elif has_bounds:
            # --------------------------------------------------------
            # Only self has bounds, so combine the self bounds with
            # the other values.
            # --------------------------------------------------------
            if numpy_size(other) > 1:
                for i in range(self.bounds.ndim - self.ndim):
                    try:
                        other = other.insert_dimension(-1)
                    except AttributeError:
                        other = numpy_expand_dims(other, -1)
            # --- End: if

            new_bounds = self.bounds._binary_operation(other, method)

            if not inplace:
                new.set_bounds(new_bounds, copy=False)

        elif other_bounds is not None:
            # --------------------------------------------------------
            # Only other has bounds, so combine self values with the
            # other bounds
            # --------------------------------------------------------
            new_bounds = self._Bounds(data=original_self.data, copy=True)
            for i in range(other_bounds.ndim - other.ndim):
                new_bounds = new_bounds.insert_dimension(-1)

            if inplace:
                # Can't do the operation in-place because we'll run
                # fowl of the broadcasting rules (e.g. "ValueError:
                # non-broadcastable output operand with shape (12,1)
                # doesn't match the broadcast shape (12,2)")
                method2 = method.replace('__i', '__', 1)
            else:
                method2 = method

            new_bounds = new_bounds._binary_operation(other_bounds, method2)
            new.set_bounds(new_bounds, copy=False)

        new._custom['direction'] = None
        return new

    @_manage_log_level_via_verbosity
    def _equivalent_data(self, other, rtol=None, atol=None,
                         verbose=None):
        '''TODO

    Two real numbers ``x`` and ``y`` are considered equal if
    ``|x-y|<=atol+rtol|y|``, where ``atol`` (the tolerance on absolute
    differences) and ``rtol`` (the tolerance on relative differences) are
    positive, typically very small numbers. See the *atol* and *rtol*
    parameters.

    :Parameters:

        atol: `float`, optional
            The tolerance on absolute differences between real
            numbers. The default value is set by the `atol` function.

        rtol: `float`, optional
            The tolerance on relative differences between real
            numbers. The default value is set by the `rtol` function.

    :Returns:

        `bool`

        '''
        self_bounds = self.get_bounds(None)
        other_bounds = other.get_bounds(None)
        hasbounds = self_bounds is not None

        if hasbounds != (other_bounds is not None):
            # TODO: add traceback
            # TODO: improve message below
            logger.info(
                'One has bounds, the other does not')  # pragma: no cover
            return False

        try:
            direction0 = self.direction()
            direction1 = other.direction()
            if (direction0 != direction1 and
                    direction0 is not None and direction1 is not None):
                other = other.flip()
        except AttributeError:
            pass

        # Compare the data arrays
        if not super()._equivalent_data(
                other, rtol=rtol, atol=atol, verbose=verbose):
            # TODO: improve message below
            logger.info(
                'Non-equivalent data arrays')  # pragma: no cover
            return False

        if hasbounds:
            # Compare the bounds
            if not self_bounds._equivalent_data(
                    other_bounds, rtol=rtol, atol=atol, verbose=verbose):
                logger.info(
                    '{}: Non-equivalent bounds data: {!r}, {!r}'.format(
                        self.__class__.__name__, self_bounds.data,
                        other_bounds.data
                    )
                )  # pragma: no cover
                return False
        # --- End: if

        # Still here? Then the data are equivalent.
        return True

    def _YMDhms(self, attr):
        '''TODO
        '''
        out = super()._YMDhms(attr)
        out.del_bounds(None)
        return out

    def _matching_values(self, value0, value1, units=False):
        '''TODO

        '''
        if value1 is None:
            return False

        if units and isinstance(value0, str):
            return Units(value0).equals(Units(value1))

        if isinstance(value0, Query):
            return bool(value0.evaluate(value1))  # TODO vectors
        else:
            try:
                return value0.search(value1)
            except (AttributeError, TypeError):
                return self._equals(value1, value0)
        # --- End: if

        return False

    def _apply_superclass_data_oper(self, v, oper_name, oper_args=(),
                                    bounds=True, interior_ring=False,
                                    **oper_kwargs):
        '''Define an operation that can be applied to the data array.

    .. versionadded:: 3.1.0

    :Parameters:

        v: the data array to apply the operations to (possibly in-place)

        oper_name: the string name for the desired operation, as it is
            defined (its method name) under the PropertiesData class, e.g.
            `sin` to apply PropertiesData.sin`.

            Note: there is no (easy) way to determine the name of a
            function/method within itself, without e.g. inspecting the stack
            (see rejected PEP 3130), so even though functions are named
            identically to those called  (e.g. both `sin`) the same
            name must be typed and passed into this method in each case.

            TODO: is there a way to prevent/bypass the above?

        oper_args, oper_kwargs: all of the arguments for `oper_name`.

        bounds: `bool`
            Whether or not there are cell bounds (to consider).

        interior_ring: `bool`
            Whether or not a geometry interior ring variable needs to
            be operated on.

        '''
        v = getattr(super(), oper_name)(*oper_args, **oper_kwargs)
        if v is None:  # from inplace operation in superclass method
            v = self

        # Now okay to mutate oper_kwargs as no longer needed in original form
        oper_kwargs.pop('inplace', None)
        if bounds:
            bounds = v.get_bounds(None)
            if bounds is not None:
                getattr(bounds, oper_name)(*oper_args, inplace=True,
                                           **oper_kwargs)
        # --- End: if

        if interior_ring:
            interior_ring = v.get_interior_ring(None)
            if interior_ring is not None:
                getattr(interior_ring, oper_name)(*oper_args, inplace=True,
                                                  **oper_kwargs)
        # --- End: if

        return v

    def _unary_operation(self, method, bounds=True):
        '''Implement unary arithmetic operations on the data array and bounds.

    :Parameters:

        method: `str`
            The unary arithmetic method name (such as "__abs__").

        bounds: `bool`, optional
            If False then ignore the bounds and remove them from the
            result. By default the bounds are operated on as well.

    :Returns:

        `{{class}}`
            A new construct, or the same construct if the operation
            was in-place.

        '''
        new = super()._unary_operation(method)

        self_bounds = self.get_bounds(None)
        if self_bounds is not None:
            if bounds:
                new_bounds = self_bounds._unary_operation(method)
                new.set_bounds(new_bounds)
            else:
                new.del_bounds()
        # --- End: if

        return new

    # ----------------------------------------------------------------
    # Attributes
    # ----------------------------------------------------------------
    @property
    def cellsize(self):
        '''The cell sizes.

    If there are no cell bounds then the cell sizes are all zero.

    .. versionadded:: 2.0

    **Examples:**

    >>> print(c.bounds.array)
    [[-90. -87.]
     [-87. -80.]
     [-80. -67.]]
    >>> c.cellsize
    <CF Data(3,): [3.0, 7.0, 13.0] degrees_north>
    >>> print(d.cellsize.array)
    [  3.   7.  13.]
    >>> b = c.del_bounds()
    >>> c.cellsize
    <CF Data(3,): [0, 0, 0] degrees_north>

        '''
        data = self.get_bounds_data(None)
        if data is not None:
            if data.shape[-1] != 2:
                raise ValueError(
                    "Can only calculate cell sizes from bounds when there are "
                    "exactly two bounds per cell. Got {}".format(
                        data.shape[-1])
                )

            out = abs(data[..., 1] - data[..., 0])
            out.squeeze(-1, inplace=True)
            return out
        else:
            data = self.get_data(None)
            if data is not None:
                return Data.zeros(self.shape, units=self.Units)
        # --- End: if

        raise AttributeError(
            "Can't get cell sizes when there are no bounds nor coordinate data"
        )

    @property
    def dtype(self):
        '''Numpy data-type of the data array.

    .. versionadded:: 2.0

    **Examples:**

    >>> c.dtype
    dtype('float64')
    >>> import numpy
    >>> c.dtype = numpy.dtype('float32')

        '''
        data = self.get_data(None)
        if data is not None:
            return data.dtype

        bounds = self.get_bounds_data(None)
        if bounds is not None:
            return bounds.dtype

        raise AttributeError("{} doesn't have attribute 'dtype'".format(
            self.__class__.__name__))

    @dtype.setter
    def dtype(self, value):
        data = self.get_data(None)
        if data is not None:
            data.dtype = value

        bounds = self.get_bounds_data(None)
        if bounds is not None:
            bounds.dtype = value

    @property
    def isperiodic(self):
        '''TODO

    .. versionadded:: 2.0

    >>> print(c.period())
    None
    >>> c.isperiodic
    False
    >>> print(c.period(cf.Data(360, 'degeres_east')))
    None
    >>> c.isperiodic
    True
    >>> c.period(None)
    <CF Data(): 360 degrees_east>
    >>> c.isperiodic
    False

    '''
        period = self.period()
        if period is not None:
            return True

        bounds = self.get_bounds(None)
        if bounds is not None:
            return bounds.period is not None

#        return self._custom.get('period', None) is not None

    @property
    def lower_bounds(self):
        '''The lower bounds of cells.

    If there are no cell bounds then the coordinates are used as the
    lower bounds.

    .. versionadded:: 2.0

    .. seealso:: `upper_bounds`

    **Examples:**

    >>> print(c.array)
    [4  2  0]
    >>> print(c.bounds.array)
    [[ 5  3]
     [ 3  1]
     [ 1 -1]]
    >>> c.lower_bounds
    <CF Data(3): [3, 1, -1]>
    >>> b = c.del_bounds()
    >>> c.lower_bounds
    <CF Data(3): [4, 2, 0]>

        '''
        data = self.get_bounds_data(None)
        if data is not None:
            out = data.minimum(-1)
            out.squeeze(-1, inplace=True)
            return out
        else:
            data = self.get_data(None)
            if data is not None:
                return data.copy()
        # --- End: if

        raise AttributeError(
            "Can't get lower bounds when there are no bounds nor coordinate "
            "data"
        )

    @property
    def Units(self):
        '''The `cf.Units` object containing the units of the data array.

    Stores the units and calendar CF properties in an internally
    consistent manner. These are mirrored by the `units` and
    `calendar` CF properties respectively.

    **Examples:**

    >>> f.Units
    <Units: K>

    >>> f.Units
    <Units: days since 2014-1-1 calendar=noleap>

        '''
#        return super().Units

        data = self.get_data(None)
        if data is not None:
            # Return the units of the data
            return data.Units

#        print('TODO RECURISION HERE')
#        bounds = self.get_bounds(None)
#        if bounds is not None:
#            data = bounds.get_data(None)
#            if data is not None:
#                # Return the units of the bounds data
#                return data.Units
#        # --- End: if

        try:
            return self._custom['Units']
        except KeyError:
            # if bounds is None:
            self._custom['Units'] = _units_None
            return _units_None
#            else:
#                try:
#                    return bounds._custom['Units']
#                except KeyError:
#                    bounds._custom['Units'] = _units_None
#        # --- End: try

#        return _units_None

    @Units.setter
    def Units(self, value):
        PropertiesData.Units.fset(self, value)

        # Set the Units on the bounds
        bounds = self.get_bounds(None)
        if bounds is not None:
            bounds.Units = value

# Moved to parent class at v3.4.1
#        # Set the Units on the period
#        period = self._custom.get('period')
#        if period is not None:
#            period = period.copy()
#            period.Units = value
#            self._custom['period'] = period

    @Units.deleter
    def Units(self):
        PropertiesData.Units.fdel(self)

    @property
    def upper_bounds(self):
        '''The upper bounds of cells.

    If there are no cell bounds then the coordinates are used as the
    upper bounds.

    .. versionadded:: 2.0

    .. seealso:: `lower_bounds`

    **Examples:**

    >>> print(c.array)
    [4  2  0]
    >>> print(c.bounds.array)
    [[ 5  3]
     [ 3  1]
     [ 1 -1]]
    >>> c.upper_bounds
    <CF Data(3): [5, 3, 1]>
    >>> b = c.del_bounds()
    >>> c.upper_bounds
    <CF Data(3): [4, 2, 0]>

        '''
        data = self.get_bounds_data(None)
        if data is not None:
            out = data.maximum(-1)
            out.squeeze(-1, inplace=True)
            return out
        else:
            data = self.get_data(None)
            if data is not None:
                return data.copy()
        # --- End: if

        raise AttributeError(
            "Can't get upper bounds when there are no bounds nor coordinate "
            "data"
        )

    @_deprecated_kwarg_check('i')
    @_inplace_enabled(default=False)
    def mask_invalid(self, inplace=False, i=False):
        '''Mask the array where invalid values occur.

    Note that:

    * Invalid values are Nan or inf

    * Invalid values in the results of arithmetic operations only
      occur if the raising of `FloatingPointError` exceptions has been
      suppressed by `cf.Data.seterr`.

    * If the raising of `FloatingPointError` exceptions has been
      allowed then invalid values in the results of arithmetic
      operations it is possible for them to be automatically converted
      to masked values, depending on the setting of
      `cf.Data.mask_fpe`. In this case, such automatic conversion
      might be faster than calling `mask_invalid`.

    .. seealso:: `cf.Data.mask_fpe`, `cf.Data.seterr`

    :Parameters:

        {{inplace: `bool`, optional}}

        {{i: deprecated at version 3.0.0}}

    :Returns:

        `{{class}}` or `None`
            The construct with masked elements.

    **Examples:**

    >>> print(f.array)
    [ 0.  1.]
    >>> print(g.array)
    [ 1.  2.]

    >>> old = cf.data.seterr('ignore')
    >>> h = g/f
    >>> print(h.array)
    [ inf   2.]
    >>> h.mask_invalid(inplace=True)
    >>> print(h.array)
    [--  2.]

    >>> h = g**12345
    >>> print(h.array)
    [ 1.  inf]
    >>> h.mask_invalid(inplace=True)
    >>> print(h.array)
    [1.  --]

    >>> old = cf.data.seterr('raise')
    >>> old = cf.data.mask_fpe(True)
    >>> print((g/f).array)
    [ --  2]
    >>> print((g**12345).array)
    [1.  -- ]

        '''
        # Set bounds to True to bypass 'if bounds' check in call:
        return self._apply_superclass_data_oper(
            _inplace_enabled_define_and_cleanup(self), 'mask_invalid',
            bounds=True, inplace=inplace, i=i)

    # ----------------------------------------------------------------
    # Attributes
    # ----------------------------------------------------------------
    @property
    def dtype(self):
        '''The `numpy` data type of the data array.

    By default this is the data type with the smallest size and
    smallest scalar kind to which all sub-arrays of the master data
    array may be safely cast without loss of information. For example,
    if the sub-arrays have data types 'int64' and 'float32' then the
    master data array's data type will be 'float64'; or if the
    sub-arrays have data types 'int64' and 'int32' then the master
    data array's data type will be 'int64'.

    Setting the data type to a `numpy.dtype` object, or any object
    convertible to a `numpy.dtype` object, will cause the master data
    array elements to be recast to the specified type at the time that
    they are next accessed, and not before. This does not immediately
    change the master data array elements, so, for example,
    reinstating the original data type prior to data access results in
    no loss of information.

    Deleting the data type forces the default behaviour. Note that if
    the data type of any sub-arrays has changed after `dtype` has been
    set (which could occur if the data array is accessed) then the
    reinstated default data type may be different to the data type
    prior to `dtype` being set.

    **Examples:**

    >>> f.dtype
    dtype('float64')
    >>> type(f.dtype)
    <type 'numpy.dtype'>

    >>> print(f.array)
    [0.5 1.5 2.5]
    >>> import numpy
    >>> f.dtype = numpy.dtype(int)
    >>> print(f.array)
    [0 1 2]
    >>> f.dtype = bool
    >>> print(f.array)
    [False  True  True]
    >>> f.dtype = 'float64'
    >>> print(f.array)
    [ 0.  1.  1.]

    >>> print(f.array)
    [0.5 1.5 2.5]
    >>> f.dtype = int
    >>> f.dtype = bool
    >>> f.dtype = float
    >>> print(f.array)
    [ 0.5  1.5  2.5]

        '''
        try:
            return super().dtype
        except AttributeError as error:
            bounds = self.get_bounds(None)
            if bounds is not None:
                return bounds.dtype

            raise AttributeError(error)

    @dtype.setter
    def dtype(self, value):
        # DCH - allow dtype to be set before data c.f.  Units
        data = self.get_data(None)
        if data is not None:
            self.Data.dtype = value

    @dtype.deleter
    def dtype(self):
        data = self.get_data(None)
        if data is not None:
            del self.Data.dtype

    # ----------------------------------------------------------------
    # Methods
    # ----------------------------------------------------------------

    @_deprecated_kwarg_check('i')
    @_inplace_enabled(default=False)
    def ceil(self, bounds=True, inplace=False, i=False):
        '''The ceiling of the data, element-wise.

    The ceiling of ``x`` is the smallest integer ``n``, such that
     ``n >= x``.

    .. versionadded:: 1.0

    .. seealso:: `floor`, `rint`, `trunc`

    :Parameters:

        bounds: `bool`, optional
            If False then do not alter any bounds. By default any
            bounds are also altered.

        {{inplace: `bool`, optional}}

        {{i: deprecated at version 3.0.0}}

    :Returns:

        `{{class}}` or `None`
            The construct with ceilinged of data. If the operation was
            in-place then `None` is returned.

    **Examples:**

    >>> print(f.array)
    [-1.9 -1.5 -1.1 -1.   0.   1.   1.1  1.5  1.9]
    >>> print(f.ceil().array)
    [-1. -1. -1. -1.  0.  1.  2.  2.  2.]
    >>> f.ceil(inplace=True)
    >>> print(f.array)
    [-1. -1. -1. -1.  0.  1.  2.  2.  2.]

        '''
        return self._apply_superclass_data_oper(
            _inplace_enabled_define_and_cleanup(self), 'ceil',
            bounds=bounds, inplace=inplace, i=i)

    def chunk(self, chunksize=None):
        '''Partition the data array.

    :Parameters:

        chunksize: `int`, optional
            Set the new chunksize, in bytes.

    :Returns:

        `None`

    **Examples:**

    >>> c.chunksize()

    >>> c.chunksize(1e8)

        '''
        super().chunk(chunksize)

        # Chunk the bounds, if they exist.
        bounds = self.get_bounds(None)
        if bounds is not None:
            bounds.chunk(chunksize)

        # Chunk the interior ring, if it exists.
        interior_ring = self.get_interior_ring(None)
        if interior_ring is not None:
            interior_ring.chunk(chunksize)

    @_deprecated_kwarg_check('i')
    @_inplace_enabled(default=False)
    def clip(self, a_min, a_max, units=None, bounds=True,
             inplace=False, i=False):
        '''Limit the values in the data.

    Given an interval, values outside the interval are clipped to the
    interval edges. For example, if an interval of ``[0, 1]`` is
    specified, values smaller than 0 become 0, and values larger than
    1 become 1.

    :Parameters:

        a_min:
            Minimum value. If `None`, clipping is not performed on
            lower interval edge. Not more than one of `a_min` and
            `a_max` may be `None`.

        a_max:
            Maximum value. If `None`, clipping is not performed on
            upper interval edge. Not more than one of `a_min` and
            `a_max` may be `None`.

        units: `str` or `Units`
            Specify the units of *a_min* and *a_max*. By default the
            same units as the data are assumed.

        bounds: `bool`, optional
            If False then do not alter any bounds. By default any bounds
            are also altered.

        {{inplace: `bool`, optional}}

        {{i: deprecated at version 3.0.0}}

    :Returns:

        `{{class}}` or `None`
            The construct with clipped data. If the operation was
            in-place then `None` is returned.

    **Examples:**

    >>> g = f.clip(-90, 90)
    >>> g = f.clip(-90, 90, 'degrees_north')

        '''
        return self._apply_superclass_data_oper(
            _inplace_enabled_define_and_cleanup(self), 'clip',
            (a_min, a_max),
            bounds=bounds, inplace=inplace, i=i, units=units)

    def close(self):
        '''Close all files referenced by the construct.

    Note that a closed file will be automatically re-opened if its
    contents are subsequently required.

    .. seealso:: `files`

    :Returns:

        `None`

    **Examples:**

    >> c.close()

        '''
        super().close()

        bounds = self.get_bounds(None)
        if bounds is not None:
            bounds.close()

        interior_ring = self.get_interior_ring(None)
        if interior_ring is not None:
            interior_ring.close()

    @classmethod
    def concatenate(cls, variables, axis=0, _preserve=True):
        '''Join a sequence of variables together.

    :Parameters:

        variables: sequence of constructs

        axis: `int`, optional

    :Returns:

        TODO
        '''
        variable0 = variables[0]

        if len(variables) == 1:
            return variable0.copy()

        out = super().concatenate(variables, axis=axis, _preserve=_preserve)

        bounds = variable0.get_bounds(None)
        if bounds is not None:
            bounds = bounds.concatenate([v.get_bounds() for v in variables],
                                        axis=axis,
                                        _preserve=_preserve)
            out.set_bounds(bounds, copy=False)

        interior_ring = variable0.get_interior_ring(None)
        if interior_ring is not None:
            interior_ring = interior_ring.concatenate(
                [v.get_interior_ring() for v in variables],
                axis=axis,
                _preserve=_preserve)
            out.set_interior_ring(interior_ring, copy=False)

        return out

# AT2
#
#    @classmethod
#    def arctan2(cls, y, x, bounds=True):
#        '''Take the "two-argument" trigonometric inverse tangent
#    element-wise for `y`/`x`.
#
#    Explicitly this returns, for all corresponding elements, the angle
#    between the positive `x` axis and the line to the point (`x`, `y`),
#    where the signs of both `x` and `y` are taken into account to
#    determine the quadrant. Such knowledge of the signs of `x` and `y`
#    are lost when the quotient is input to the standard "one-argument"
#    `arctan` function, such that use of `arctan` leaves the quadrant
#    ambiguous. `arctan2` may therefore be preferred.
#
#    Units are ignored in the calculation. The result has units of radians.
#
#    .. versionadded:: 3.2.0
#
#    .. seealso:: `arctan`, `tan`
#
#    :Parameters:
#
#        y: `Data`
#            The data array to provide the numerator elements, corresponding
#            to the `y` coordinates in the `arctan2` definition.
#
#        x: `Data`
#            The data array to provide the denominator elements,
#            corresponding to the `x` coordinates in the `arctan2`
#            definition.
#
#        bounds: `bool`, optional
#            If False then do not alter any bounds. By default any
#            bounds are also altered. Note that bounds will only be changed
#            if both `x` and `y` have bounds to consider.
#
#    :Returns:
#
#        The construct with the "two-argument" trigonometric inverse tangent
#        of data values. If the operation was in-place then `None` is
#        returned.
#
#    **Examples:**
#
#    TODO
#
#        '''
#        out = super().arctan2(y, x)
#
#        if bounds:
#            bounds_y = y.get_bounds(None)
#            bounds_x = x.get_bounds(None)
#            if bounds_x is not None and bounds_y is not None:
#                bounds = Data.arctan2(x.get_bounds(), y.get_bounds())
#                out.set_bounds(bounds, copy=False)
#
#        return out

    @_deprecated_kwarg_check('i')
    @_inplace_enabled(default=False)
    def cos(self, bounds=True, inplace=False,  i=False):
        '''Take the trigonometric cosine of the data element-wise.

    Units are accounted for in the calculation, so that the cosine
    of 90 degrees_east is 0.0, as is the cosine of 1.57079632
    radians. If the units are not equivalent to radians (such as
    Kelvin) then they are treated as if they were radians.

    The output units are '1' (nondimensional).

    .. seealso:: `arccos`, `sin`, `tan`, `cosh`

    :Parameters:

        bounds: `bool`, optional
            If False then do not alter any bounds. By default any
            bounds are also altered.

        {{inplace: `bool`, optional}}

        {{i: deprecated at version 3.0.0}}

    :Returns:

        `{{class}}` or `None`
            The construct with the cosine of data values. If the
            operation was in-place then `None` is returned.

    **Examples:**

    >>> f.Units
    <Units: degrees_east>
    >>> print(f.array)
    [[-90 0 90 --]]
    >>> g = f.cos()
    >>> g.Units
    <Units: 1>
    >>> print(g.array)
    [[0.0 1.0 0.0 --]]

    >>> f.Units
    <Units: m s-1>
    >>> print(f.array)
    [[1 2 3 --]]
    >>> f.cos(inplace=True)
    >>> f.Units
    <Units: 1>
    >>> print(f.array)
    [[0.540302305868 -0.416146836547 -0.9899924966 --]]

        '''
        return self._apply_superclass_data_oper(
            _inplace_enabled_define_and_cleanup(self), 'cos',
            bounds=bounds)

    def cyclic(self, axes=None, iscyclic=True):
        '''Set the cyclicity of axes of the data array.

    .. seealso:: `iscyclic`

    :Parameters:

        axes: (sequence of) `int`
            The axes to be set. Each axis is identified by its integer
            position. By default no axes are set.

        iscyclic: `bool`, optional
            If False then the axis is set to be non-cyclic. By default
            the axis is set to be cyclic.

    :Returns:

        `set`

    **Examples:**

        TODO

        '''
        out = super().cyclic(axes, iscyclic)

        if axes is None:
            return out

        bounds = self.get_bounds(None)
        if bounds is not None:
            axes = self._parse_axes(axes)
            bounds.cyclic(axes, iscyclic)

        interior_ring = self.get_interior_ring(None)
        if interior_ring is not None:
            axes = self._parse_axes(axes)
            interior_ring.cyclic(axes, iscyclic)

        return out

    def equivalent(self, other, rtol=None, atol=None, traceback=False):
        '''True if two constructs are equal, False otherwise.

    Two real numbers ``x`` and ``y`` are considered equal if
    ``|x-y|<=atol+rtol|y|``, where ``atol`` (the tolerance on absolute
    differences) and ``rtol`` (the tolerance on relative differences)
    are positive, typically very small numbers. See the *atol* and
    *rtol* parameters.

    :Parameters:

        other:
            The object to compare for equality.


        atol: `float`, optional
            The tolerance on absolute differences between real
            numbers. The default value is set by the `atol` function.

        rtol: `float`, optional
            The tolerance on relative differences between real
            numbers. The default value is set by the `rtol` function.

        '''
        if self is other:
            return True

        # Check that each instance is the same type
        if type(self) != type(other):
            print("{}: Different types: {}, {}".format(
                self.__class__.__name__,
                self.__class__.__name__,
                other.__class__.__name__))
            return False

        identity0 = self.identity()
        identity1 = other.identity()

        if identity0 is None or identity1 is None or identity0 != identity1:
            # add traceback
            return False

        # ------------------------------------------------------------
        # Check the special attributes
        # ------------------------------------------------------------
        self_special = self._private['special_attributes']
        other_special = other._private['special_attributes']
        if set(self_special) != set(other_special):
            if traceback:
                print("%s: Different attributes: %s" %
                      (self.__class__.__name__,
                       set(self_special).symmetric_difference(other_special)))
            return False

        for attr, x in self_special.items():
            y = other_special[attr]

            result = cf_equivalent(x, y, rtol=rtol, atol=atol,
                                   traceback=traceback)

            if not result:
                if traceback:
                    print("{}: Different {} attributes: {!r}, {!r}".format(
                        self.__class__.__name__, attr, x, y))
                return False
        # --- End: for

        # ------------------------------------------------------------
        # Check the data
        # ------------------------------------------------------------
        if not self._equivalent_data(other, rtol=rtol, atol=atol,
                                     traceback=traceback):
            # add traceback
            return False

        return True

    def contiguous(self, overlap=True):
        '''Return True if a construct has contiguous cells.

    A construct is contiguous if its cell boundaries match up, or
    overlap, with the boundaries of adjacent cells.

    In general, it is only possible for a zero, 1 or 2 dimensional
    construct with bounds to be contiguous. A size 1 construct with
    any number of dimensions is always contiguous.

    An exception occurs if the construct is multdimensional and has
    more than one element.

    .. versionadded:: 2.0

    :Parameters:

        overlap : bool, optional
            If False then 1-d cells with two vertices and with
            overlapping boundaries are not considered contiguous. By
            default such cells are not considered contiguous.

            .. note:: The value of the *overlap* parameter does not
                      affect any other types of cell, for which a
                      necessary (but not sufficient) condition for
                      contiguousness is that adjacent cells do not
                      overlap.

    :Returns:

        `bool`
            Whether or not the construct's cells are contiguous.

    **Examples:**

    >>> c.has_bounds()
    False
    >>> c.contiguous()
    False

    >>> print(c.bounds[:, 0])
    [  0.5   1.5   2.5   3.5 ]
    >>> print(c.bounds[:, 1])
    [  1.5   2.5   3.5   4.5 ]
    >>> c.contiuous()
    True

    >>> print(c.bounds[:, 0])
    [  0.5   1.5   2.5   3.5 ]
    >>> print(c.bounds[:, 1])
    [  2.5   3.5   4.5   5.5 ]
    >>> c.contiuous()
    True
    >>> c.contiuous(overlap=False)
    False

        '''
        bounds = self.get_bounds_data(None)
        if bounds is None:
            return False

        ndim = self.ndim
        nbounds = bounds.shape[-1]

        if self.size == 1:
            return True

        period = self.autoperiod().period()

        if ndim == 2:
            if nbounds != 4:
                raise ValueError("Can't tell if {}-d cells with {} vertices "
                                 "are contiguous".format(ndim, nbounds))

            # Check cells (j, i) and cells (j, i+1) are contiguous
            diff = bounds[:, :-1, 1] - bounds[:, 1:, 0]
            if period is not None:
                diff = diff % period

            if diff.any():
                return False

            diff = bounds[:, :-1, 2] - bounds[:, 1:, 3]
            if period is not None:
                diff = diff % period

            if diff.any():
                return False

            # Check cells (j, i) and (j+1, i) are contiguous
            diff = bounds[:-1, :, 3] - bounds[1:, :, 0]
            if period is not None:
                diff = diff % period

            if diff.any():
                return False

            diff = bounds[:-1, :, 2] - bounds[1:, :, 1]
            if period is not None:
                diff = diff % period

            if diff.any():
                return False

            return True

        if ndim > 2:
            raise ValueError("Can't tell if {}-d cells "
                             "are contiguous".format(ndim))

        if nbounds != 2:
            raise ValueError("Can't tell if {}-d cells with {} vertices "
                             "are contiguous".format(ndim, nbounds))

        lower = bounds[1:, 0]
        upper = bounds[:-1, 1]

        if not overlap:
            diff = lower - upper
            if period is not None:
                diff = diff % period

            return not diff.any()
        else:
            direction = self.direction()
            if direction is None:
                return (lower <= upper).all() or (lower >= upper).all()

            if direction:
                return (lower <= upper).all()
            else:
                return (lower >= upper).all()

    @_deprecated_kwarg_check('i')
    @_inplace_enabled(default=False)
    def convert_reference_time(self, units=None,
                               calendar_months=False,
                               calendar_years=False, inplace=False,
                               i=False):
        '''Convert reference time data values to have new units.

    Conversion is done by decoding the reference times to date-time
    objects and then re-encoding them for the new units.

    Any conversions are possible, but this method is primarily for
    conversions which require a change in the date-times originally
    encoded. For example, use this method to reinterpret data values
    in units of "months" since a reference time to data values in
    "calendar months" since a reference time. This is often necessary
    when units of "calendar months" were intended but encoded as
    "months", which have special definition. See the note and examples
    below for more details.

    For conversions which do not require a change in the date-times
    implied by the data values, this method will be considerably
    slower than a simple reassignment of the units. For example, if
    the original units are ``'days since 2000-12-1'`` then ``c.Units =
    cf.Units('days since 1901-1-1')`` will give the same result and be
    considerably faster than ``c.convert_reference_time(cf.Units('days
    since 1901-1-1'))``.

    .. note:: It is recommended that the units "year" and "month" be
              used with caution, as explained in the following excerpt
              from the CF conventions: "The Udunits package defines a
              year to be exactly 365.242198781 days (the interval
              between 2 successive passages of the sun through vernal
              equinox). It is not a calendar year. Udunits includes
              the following definitions for years: a common_year is
              365 days, a leap_year is 366 days, a Julian_year is
              365.25 days, and a Gregorian_year is 365.2425 days. For
              similar reasons the unit ``month``, which is defined to
              be exactly year/12, should also be used with caution.

    :Parameters:

        units: `Units`, optional
            The reference time units to convert to. By default the
            units days since the original reference time in the
            original calendar.

            *Parameter example:*
              If the original units are ``'months since 2000-1-1'`` in
              the Gregorian calendar then the default units to convert
              to are ``'days since 2000-1-1'`` in the Gregorian
              calendar.

        calendar_months: `bool`, optional
            If True then treat units of ``'months'`` as if they were
            calendar months (in whichever calendar is originally
            specified), rather than a 12th of the interval between 2
            successive passages of the sun through vernal equinox
            (i.e. 365.242198781/12 days).

        calendar_years: `bool`, optional
            If True then treat units of ``'years'`` as if they were
            calendar years (in whichever calendar is originally
            specified), rather than the interval between 2 successive
            passages of the sun through vernal equinox
            (i.e. 365.242198781 days).

        {{inplace: `bool`, optional}}

        {{i: deprecated at version 3.0.0}}

    :Returns:

        `{{class}}` or `None`
            The construct with converted reference time data values.

    **Examples:**

    >>> print(f.array)
    [1  2  3  4]
    >>> f.Units
    <Units: months since 2000-1-1>
    >>> print(f.datetime_array)
    [datetime.datetime(2000, 1, 31, 10, 29, 3, 831197) TODO
     datetime.datetime(2000, 3, 1, 20, 58, 7, 662441)
     datetime.datetime(2000, 4, 1, 7, 27, 11, 493645)
     datetime.datetime(2000, 5, 1, 17, 56, 15, 324889)]
    >>> f.convert_reference_time(calendar_months=True, inplace=True)
    >>> print(f.datetime_array)
    [datetime.datetime(2000, 2, 1, 0, 0) TODOx
     datetime.datetime(2000, 3, 1, 0, 0)
     datetime.datetime(2000, 4, 1, 0, 0)
     datetime.datetime(2000, 5, 1, 0, 0)]
    >>> print(f.array)
    [  31.   60.   91.  121.]
    >>> f.Units
    <Units: days since 2000-1-1>

        '''
        return self._apply_superclass_data_oper(
            _inplace_enabled_define_and_cleanup(self),
            'convert_reference_time', inplace=inplace, i=i, units=units,
            calendar_months=calendar_months, calendar_years=calendar_years)

    def get_property(self, prop, default=ValueError(), bounds=False):
        '''Get a CF property.

    .. versionadded:: 3.2.0

    .. seealso:: `clear_properties`, `del_property`, `has_property`,
                 `properties`, `set_property`

    :Parameters:

        prop: `str`
            The name of the CF property.

            *Parameter example:*
              ``prop='long_name'``

        default: optional
            Return the value of the *default* parameter if the
            property has not been set.

            {{default Exception}}

        bounds: `bool`
            TODO

    :Returns:

            The value of the named property or the default value, if
            set.

    **Examples:**

    >>> f = cf.{{class}}()
    >>> f.set_property('project', 'CMIP7')
    >>> f.has_property('project')
    True
    >>> f.get_property('project')
    'CMIP7'
    >>> f.del_property('project')
    'CMIP7'
    >>> f.has_property('project')
    False
    >>> print(f.del_property('project', None))
    None
    >>> print(f.get_property('project', None))
    None

        '''
        out = super().get_property(prop, None)
        if out is not None:
            return out

        if bounds and self.has_bounds():
            out = self.get_bounds().get_property(prop, None)
            if out is not None:
                return out
        # --- End: if

        return super().get_property(prop, default)

    @_inplace_enabled(default=False)
    def flatten(self, axes=None, inplace=False):
        '''Flatten axes of the data

    Any subset of the axes may be flattened.

    The shape of the data may change, but the size will not.

    The flattening is executed in row-major (C-style) order. For
    example, the array ``[[1, 2], [3, 4]]`` would be flattened across
    both dimensions to ``[1 2 3 4]``.

    .. versionadded:: 3.0.2

    .. seealso:: `insert_dimension`, `flip`, `swapaxes`, `transpose`

    :Parameters:

        axes: (sequence of) int or str, optional
            Select the axes.  By default all axes are flattened. The
            *axes* argument may be one, or a sequence, of:

              * An internal axis identifier. Selects this axis.

              * An integer. Selects the axis corresponding to the given
                position in the list of axes of the data array.

            No axes are flattened if *axes* is an empty sequence.

        {{inplace: `bool`, optional}}

    :Returns:

        `{{class}}` or `None`
            The construct with flattened data, or `None` if the
            operation was in-place.

    **Examples**

    >>> f.shape
    (1, 2, 3, 4)
    >>> f.flatten().shape
    (24,)
    >>> f.flatten([1, 3]).shape
    (1, 8, 3)
    >>> f.flatten([0, -1], inplace=True)
    >>> f.shape
    (4, 2, 3)

        '''
        # Note the 'axes' argument can change mid-method meaning it is not
        # possible to consolidate this method using a call to
        # _apply_superclass_data_operations, despite mostly the same logic.
        v = _inplace_enabled_define_and_cleanup(self)
        super(PropertiesDataBounds, v).flatten(axes, inplace=True)

        bounds = v.get_bounds(None)
        if bounds is not None:
            axes = self._parse_axes(axes)
            bounds.flatten(axes, inplace=True)

        interior_ring = v.get_interior_ring(None)
        if interior_ring is not None:
            axes = self._parse_axes(axes)
            interior_ring.flatten(axes, inplace=True)

        return v

    @_deprecated_kwarg_check('i')
    @_inplace_enabled(default=False)
    def floor(self, bounds=True, inplace=False, i=False):
        '''Floor the data array, element-wise.

    The floor of ``x`` is the largest integer ``n``, such that ``n <= x``.

    .. versionadded:: 1.0

    .. seealso:: `ceil`, `rint`, `trunc`

    :Parameters:

        bounds: `bool`, optional
            If False then do not alter any bounds. By default any
            bounds are also altered.

        {{inplace: `bool`, optional}}

        {{i: deprecated at version 3.0.0}}

    :Returns:

            The construct with floored data. If the operation was
            in-place then `None` is returned.

    **Examples:**

    >>> print(f.array)
    [-1.9 -1.5 -1.1 -1.   0.   1.   1.1  1.5  1.9]
    >>> print(f.floor().array)
    [-2. -2. -2. -1.  0.  1.  1.  1.  1.]
    >>> f.floor(inplace=True)
    >>> print(f.array)
    [-2. -2. -2. -1.  0.  1.  1.  1.  1.]

        '''
        return self._apply_superclass_data_oper(
            _inplace_enabled_define_and_cleanup(self), 'floor',
            bounds=bounds, inplace=inplace, i=i)

    def direction(self):
        '''Return `None`, indicating that it is not specified whether the
    values are increasing or decreasing.

    .. versionadded:: 2.0

    :Returns:

        `None`

    **Examples:**

    >>> c.direction()
    None

        '''
        return

    def match_by_property(self, *mode, **properties):
        '''Determine whether or not a variable satisfies conditions.

    Conditions may be specified on the variable's attributes and CF
    properties.

    :Parameters:

    :Returns:

        `bool`
            Whether or not the variable matches the given criteria.

    **Examples:**

    TODO

        '''
        _or = False
        if mode:
            if len(mode) > 1:
                raise ValueError("Can provide at most one positional argument")

            x = mode[0]
            if x == 'or':
                _or = True
            elif x != 'and':
                raise ValueError(
                    "Positional argument, if provided, must one of 'or', 'and'"
                )
        # --- End: if

        if not properties:
            return True

        self_properties = self.properties()

        ok = True
        for name, value0 in properties.items():
            value1 = self_property.get(name)
            ok = self._matching_values(value0, value1, units=(name == 'units'))

            if _or:
                if ok:
                    break
            elif not ok:
                break
        # --- End: for

        return ok

    def match_by_identity(self, *identities):
        '''Determine whether or not a variable satisfies conditions.

    Conditions may be specified on the variable's attributes and CF
    properties.

    :Parameters:

    :Returns:

        `bool`
            Whether or not the variable matches the given criteria.

    **Examples:**

        TODO

        '''
        # Return all constructs if no identities have been provided
        if not identities:
            return True

        identities = self.identities()

        ok = False
        for value0 in identities:
            for value1 in self_identities:
                ok = self._matching_values(value0, value1)
                if ok:
                    break
            # --- End: for

            if ok:
                break
        # --- End: for

        return ok

    @_deprecated_kwarg_check('i')
    @_inplace_enabled(default=False)
    def override_calendar(self, calendar, inplace=False, i=False):
        '''Override the calendar of date-time units.

    The new calendar **need not** be equivalent to the original one
    and the data array elements will not be changed to reflect the new
    units. Therefore, this method should only be used when it is known
    that the data array values are correct but the calendar has been
    incorrectly encoded.

    Not to be confused with setting the `calendar` or `Units`
    attributes to a calendar which is equivalent to the original
    calendar

    .. seealso:: `calendar`, `override_units`, `units`, `Units`

    :Parameters:

        calendar: `str`
            The new calendar.

        {{inplace: `bool`, optional}}

        {{i: deprecated at version 3.0.0}}

    :Returns:

    TODO

    **Examples:**

    TODO

    >>> g = f.override_calendar('noleap')

        '''
        return self._apply_superclass_data_oper(
            _inplace_enabled_define_and_cleanup(self),
            'override_calendar',
            (calendar,),
            bounds=True, interior_ring=False, inplace=inplace, i=i)

    @_deprecated_kwarg_check('i')
    @_inplace_enabled(default=False)
    def override_units(self, units, inplace=False, i=False):
        '''Override the units.

    The new units need not be equivalent to the original ones, and the
    data array elements will not be changed to reflect the new
    units. Therefore, this method should only be used when it is known
    that the data array values are correct but the units have
    incorrectly encoded.

    Not to be confused with setting the `units` or `Units` attribute
    to units which are equivalent to the original units.

    .. seealso:: `calendar`, `override_calendar`, `units`, `Units`

    :Parameters:

        units: `str` or `Units`
            The new units for the data array.

        {{inplace: `bool`, optional}}

        {{i: deprecated at version 3.0.0}}

    :Returns:

            TODO

    **Examples:**

    >>> f.Units
    <Units: hPa>
    >>> f.datum(0)
    100000.0
    >>> f.override_units('km')
    >>> f.Units
    <Units: km>
    >>> f.datum(0)
    100000.0
    >>> f.override_units(Units('watts'))
    >>> f.Units
    <Units: watts>
    >>> f.datum(0)
    100000.0

        '''
        return self._apply_superclass_data_oper(
            _inplace_enabled_define_and_cleanup(self),
            'override_units',
            (units,),
            bounds=True, interior_ring=False, inplace=inplace, i=i)

    def get_filenames(self):
        '''Return the name of the file or files containing the data.

    The names of the file or files containing the bounds data are also
    returned.

    :Returns:

        `set`
            The file names in normalized, absolute form. If all of the
            data are in memory then an empty `set` is returned.

        '''
        out = super().get_filenames()

        data = self.get_bounds_data(None)
        if data is not None:
            out.update(data.get_filenames())

        interior_ring = self.get_interior_ring(None)
        if interior_ring is not None:
            data = interior_ring.get_data(None)
            if data is not None:
                out.update(interior_ring.get_filenames())
        # --- End: if

        return out

    @_inplace_enabled(default=False)
    @_manage_log_level_via_verbosity
    def halo(self, size, axes=None, tripolar=None, fold_index=-1,
             inplace=False, verbose=None):
        '''Expand the data by adding a halo.

    The halo may be applied over a subset of the data dimensions and
    each dimension may have a different halo size (including
    zero). The halo region is populated with a copy of the proximate
    values from the original data.

    Corresponding axes exapnded in the bounds, if present.

    **Cyclic axes**

    A cyclic axis that is expanded with a halo of at least size 1 is
    no longer considered to be cyclic.

    **Tripolar domains**

    Data for global tripolar domains are a special case in that a halo
    added to the northern end of the "Y" axis must be filled with
    values that are flipped in "X" direction. Such domains need to be
    explicitly indicated with the *tripolar* parameter.

    .. versionadded:: 3.5.0

    :Parameters:

        size: `int` or `dict`
            Specify the size of the halo for each axis.

            If *size* is a non-negative `int` then this is the halo
            size that is applied to all of the axes defined by the
            *axes* parameter.

            Alternatively, halo sizes may be assigned to axes
            individually by providing a `dict` for which a key
            specifies an axis (defined by its integer position in the
            data) with a corresponding value of the halo size for that
            axis. Axes not specified by the dictionary are not
            expanded, and the *axes* parameter must not also be set.

            *Parameter example:*
              Specify a halo size of 1 for all otherwise selected
              axes: ``size=1``

            *Parameter example:*
              Specify a halo size of zero ``size=0``. This results in
              no change to the data shape.

            *Parameter example:*
              For data with three dimensions, specify a halo size of 3
              for the first dimension and 1 for the second dimension:
              ``size={0: 3, 1: 1}``. This is equivalent to ``size={0:
              3, 1: 1, 2: 0}``

            *Parameter example:*
              Specify a halo size of 2 for the first and last
              dimensions `size=2, axes=[0, -1]`` or equivalently
              ``size={0: 2, -1: 2}``.

        axes: (sequence of) `int`
            Select the domain axes to be expanded, defined by their
            integer positions in the data. By default, or if *axes* is
            `None`, all axes are selected. No axes are expanded if
            *axes* is an empty sequence.

        tripolar: `dict`, optional
            A dictionary defining the "X" and "Y" axes of a global
            tripolar domain. This is necessary because in the global
            tripolar case the "X" and "Y" axes need special treatment,
            as described above. It must have keys ``'X'`` and ``'Y'``,
            whose values identify the corresponding domain axis
            construct by their integer positions in the data.

            The "X" and "Y" axes must be a subset of those identified
            by the *size* or *axes* parameter.

            See the *fold_index* parameter.

            *Parameter example:*
              Define the "X" and Y" axes by positions 2 and 1
              respectively of the data: ``tripolar={'X': 2, 'Y': 1}``

        fold_index: `int`, optional
            Identify which index of the "Y" axis corresponds to the
            fold in "X" axis of a tripolar grid. The only valid values
            are ``-1`` for the last index, and ``0`` for the first
            index. By default it is assumed to be the last
            index. Ignored if *tripolar* is `None`.

        {{inplace: `bool`, optional}}

        {{verbose: `int` or `str` or `None`, optional}}

    :Returns:

            The expanded data, or `None` if the operation was
            in-place.

    **Examples:**

    TODO

        '''
        return self._apply_superclass_data_oper(
            _inplace_enabled_define_and_cleanup(self), 'halo',
            bounds=True, interior_ring=True, inplace=inplace,
            size=size, axes=axes, tripolar=tripolar,
            fold_index=fold_index, verbose=verbose)

    @_deprecated_kwarg_check('i')
    @_inplace_enabled(default=False)
    def flip(self, axes=None, inplace=False, i=False):
        '''Flip (reverse the direction of) data dimensions.

    .. seealso:: `insert_dimension`, `squeeze`, `transpose`, `unsqueeze`

    :Parameters:

        axes: optional
           Select the domain axes to flip. One, or a sequence, of:

              * The position of the dimension in the data.

            If no axes are specified then all axes are flipped.

        {{inplace: `bool`, optional}}

        {{i: deprecated at version 3.0.0}}

    :Returns:

        `{{class}}` or `None`
            The construct with flipped axes, or `None` if the operation
            was in-place.

    **Examples:**

    >>> f.flip()
    >>> f.flip(1)
    >>> f.flip([0, 1])

    >>> g = f[::-1, :, ::-1]
    >>> f.flip([2, 0]).equals(g)
    True

        '''
        v = _inplace_enabled_define_and_cleanup(self)
        super(PropertiesDataBounds, v).flip(axes=axes, inplace=True)

        interior_ring = v.get_interior_ring(None)
        if interior_ring is not None:
            # --------------------------------------------------------
            # Flip the interior ring. Do this before flipping the
            # bounds because the axes argument might get changed
            # during that operation.
            # --------------------------------------------------------
            interior_ring.flip(axes, inplace=True)

        bounds = v.get_bounds(None)
        if bounds is not None:
            # --------------------------------------------------------
            # Flip the bounds.
            #
            # As per section 7.1 in the CF conventions: i) if the
            # variable is 0 or 1 dimensional then flip all dimensions
            # (including the trailing size 2 dimension); ii) if
            # the variable has 2 or more dimensions then do not flip
            # the trailing dimension.
            # --------------------------------------------------------
            ndim = bounds.ndim
            if ndim == 1:
                # Flip the bounds of a 0-d variable
                axes = (0,)
            elif ndim == 2:
                # Flip the bounds of a 1-d variable
                if axes in (0, 1):
                    axes = (0, 1)
                elif axes is not None:
                    axes = v._parse_axes(axes) + [-1]
            else:
                # Do not flip the bounds of an N-d variable (N >= 2)
                # nor a geometry variable
                axes = v._parse_axes(axes)

            bounds.flip(axes, inplace=True)

        return v

    @_deprecated_kwarg_check('i')
    @_inplace_enabled(default=False)
    def exp(self, bounds=True, inplace=False, i=False):
        '''The exponential of the data, element-wise.

    .. seealso:: `log`

    :Parameters:

        bounds: `bool`, optional
            If False then do not alter any bounds. By default any
            bounds are also altered.

        {{inplace: `bool`, optional}}

        {{i: deprecated at version 3.0.0}}

    :Returns:

        `{{class}}` or `None`
            The construct with the exponential of data values. If the
            operation was in-place then `None` is returned.

    **Examples:**

    >>> f.data
    <CF Data(1, 2): [[1, 2]]>
    >>> f.exp().data
    <CF Data(1, 2): [[2.71828182846, 7.38905609893]]>

    >>> f.data
    <CF Data(1, 2): [[1, 2]] 2>
    >>> f.exp().data
    <CF Data(1, 2): [[7.38905609893, 54.5981500331]]>

    >>> f.data
    <CF Data(1, 2): [[1, 2]] kg m-1 s-2>
    >>> f.exp()
    ValueError: Can't take exponential of dimensional quantities: <Units: kg m-1 s-2>

        '''
        return self._apply_superclass_data_oper(
            _inplace_enabled_define_and_cleanup(self), 'exp',
            bounds=bounds, inplace=inplace, i=i)

    def set_bounds(self, bounds, copy=True):
        '''Set the bounds.

    .. versionadded:: 3.0.0

    .. seealso: `del_bounds`, `get_bounds`, `has_bounds`, `set_data`

    :Parameters:

        bounds: `Bounds`
            The bounds to be inserted.

        copy: `bool`, optional
            If False then do not copy the bounds prior to
            insertion. By default the bounds are copied.

    :Returns:

        `None`

    **Examples:**

    >>> import numpy
    >>> b = {{package}}.Bounds(data=numpy.arange(10).reshape(5, 2))
    >>> c.set_bounds(b)
    >>> c.has_bounds()
    True
    >>> c.get_bounds()
    <Bounds: (5, 2) >
    >>> b = c.del_bounds()
    >>> b
    <Bounds: (5, 2) >
    >>> c.has_bounds()
    False
    >>> print(c.get_bounds(None))
    None
    >>> print(c.del_bounds(None))
    None

        '''
        data = self.get_data(None)

        if data is not None and bounds.shape[:data.ndim] != data.shape:
            # Check shape
            raise ValueError(
                "Can't set bounds: Incorrect shape: {0})".format(bounds.shape))

        if copy:
            bounds = bounds.copy()

        # Check units
        units = bounds.Units
        self_units = self.Units

        if data is not None and units and not units.equivalent(self_units):
            raise ValueError(
                "Can't set bounds: {!r} units of {!r} are not equivalent "
                "to {!r}, the units of {!r}".format(
                    bounds, bounds.Units, self.Units, self
                )
            )

            bounds.Units = self_units

        if not units:
            bounds.override_units(self_units, inplace=True)

        # Copy selected properties to the bounds
        # for prop in ('standard_name', 'axis', 'positive',
        #              'leap_months', 'leap_years', 'month_lengths'):
        #     value = self.get_property(prop, None)
        #     if value is not None:
        #         bounds.set_property(prop, value)

        self._custom['direction'] = None

        super().set_bounds(bounds, copy=False)

    @_deprecated_kwarg_check('i')
    @_inplace_enabled(default=False)
    def sin(self, bounds=True, inplace=False, i=False):
        '''Take the trigonometric sine of the data element-wise.

    Units are accounted for in the calculation. For example, the
    sine of 90 degrees_east is 1.0, as is the sine of 1.57079632
    radians. If the units are not equivalent to radians (such as
    Kelvin) then they are treated as if they were radians.

    The Units are changed to '1' (nondimensional).

    .. seealso:: `arcsin`, `cos`, `tan`, `sinh`

    :Parameters:

        bounds: `bool`, optional
            If False then do not alter any bounds. By default any
            bounds are also altered.

        {{inplace: `bool`, optional}}

        {{i: deprecated at version 3.0.0}}

    :Returns:

        `{{class}}` or `None`
            The construct with the sine of data values. If the
            operation was in-place then `None` is returned.

    **Examples:**

    >>> f.Units
    <Units: degrees_north>
    >>> print(f.array)
    [[-90 0 90 --]]
    >>> g = f.sin()
    >>> g.Units
    <Units: 1>
    >>> print(g.array)
    [[-1.0 0.0 1.0 --]]

    >>> f.Units
    <Units: m s-1>
    >>> print(f.array)
    [[1 2 3 --]]
    >>> f.sin(inplace=True)
    >>> f.Units
    <Units: 1>
    >>> print(f.array)
    [[0.841470984808 0.909297426826 0.14112000806 --]]

        '''
        return self._apply_superclass_data_oper(
            _inplace_enabled_define_and_cleanup(self), 'sin',
            bounds=bounds, inplace=inplace, i=i)

    # `arctan2`, AT2 seealso
    @_deprecated_kwarg_check('i')
    @_inplace_enabled(default=False)
    def arctan(self, bounds=True, inplace=False):
        '''Take the trigonometric inverse tangent of the data element-wise.

    Units are ignored in the calculation. The result has units of radians.

    The "standard_name" and "long_name" properties are removed from
    the result.

    .. versionadded:: 3.0.7

    .. seealso:: `tan`

    :Parameters:

        {{inplace: `bool`, optional}}

    :Returns:

        `{{class}}` or `None`
            The construct with the trigonometric inverse tangent of data
            values. If the operation was in-place then `None` is returned.

    **Examples:**

    >>> print(f.array)
    [[0.5 0.7]
     [0.9 1.1]]
    >>> g = f.arctan()
    >>> g.Units
    <Units: radians>
    >>> print(g.array)
    [[0.46364761 0.61072596]
     [0.7328151  0.83298127]]

    >>> print(f.array)
    [1.2 1.0 0.8 0.6 --]
    >>> f.arctan(inplace=True)
    >>> print(f.array)
    [0.8760580505981934 0.7853981633974483 0.6747409422235527
     0.5404195002705842 --]

        '''
        return self._apply_superclass_data_oper(
            _inplace_enabled_define_and_cleanup(self), 'arctan',
            inplace=inplace)

    @_inplace_enabled(default=False)
    def arctanh(self, bounds=True, inplace=False):
        '''Take the inverse hyperbolic tangent of the data element-wise.

    Units are ignored in the calculation. The result has units of radians.

    The "standard_name" and "long_name" properties are removed from
    the result.

    .. versionadded:: 3.2.0

    .. seealso:: `tanh`, `arcsinh`, `arccosh`, `arctan`

    :Parameters:

        {{inplace: `bool`, optional}}

    :Returns:

        `{{class}}` or `None`
            The construct with the inverse hyperbolic tangent of data
            values. If the operation was in-place then `None` is returned.

    **Examples:**

    >>> print(f.array)
    [[0.5 0.7]
     [0.9 1.1]]
    >>> g = f.arctanh()
    >>> g.Units
    <Units: radians>
    >>> print(g.array)
    [[0.54930614 0.86730053]
     [1.47221949        nan]]

    >>> print(f.array)
    [1.2 1.0 0.8 0.6 --]
    >>> f.arctanh(inplace=True)
    >>> print(f.array)
    [nan inf 1.0986122886681098 0.6931471805599453 --]
    >>> f.mask_invalid(inplace=True)
    >>> print(f.array)
    [-- -- 1.0986122886681098 0.6931471805599453 --]

        '''
        return self._apply_superclass_data_oper(
            _inplace_enabled_define_and_cleanup(self), 'arctanh',
            bounds=bounds, inplace=inplace)

    @_inplace_enabled(default=False)
    def arcsin(self, bounds=True, inplace=False):
        '''Take the trigonometric inverse sine of the data element-wise.

    Units are ignored in the calculation. The result has units of radians.

    The "standard_name" and "long_name" properties are removed from
    the result.

    .. versionadded:: 3.2.0

    .. seealso:: `sin`, `arccos`, `arctan`, `arcsinh`

    :Parameters:

        {{inplace: `bool`, optional}}

    :Returns:

        `{{class}}` or `None`
            The construct with the trigonometric inverse sine of data
            values. If the operation was in-place then `None` is returned.

    **Examples:**

    >>> print(f.array)
    [[0.5 0.7]
     [0.9 1.1]]
    >>> g = f.arcsin()
    >>> g.Units
    <Units: radians>
    >>> print(g.array)
    [[0.52359878 0.7753975 ]
     [1.11976951        nan]]

    >>> print(f.array)
    [1.2 1.0 0.8 0.6 --]
    >>> f.arcsin(inplace=True)
    >>> print(f.array)
    [nan 1.5707963267948966 0.9272952180016123 0.6435011087932844 --]
    >>> f.mask_invalid(inplace=True)
    >>> print(f.array)
    [-- 1.5707963267948966 0.9272952180016123 0.6435011087932844 --]

        '''
        return self._apply_superclass_data_oper(
            _inplace_enabled_define_and_cleanup(self), 'arcsin',
            bounds=bounds, inplace=inplace)

    @_inplace_enabled(default=False)
    def arcsinh(self, bounds=True, inplace=False):
        '''Take the inverse hyperbolic sine of the data element-wise.

    Units are ignored in the calculation. The result has units of radians.

    The "standard_name" and "long_name" properties are removed from
    the result.

    .. versionadded:: 3.1.0

    .. seealso:: `sinh`

    :Parameters:

        {{inplace: `bool`, optional}}

    :Returns:

        `{{class}}` or `None`
            The construct with the inverse hyperbolic sine of data values.
            If the operation was in-place then `None` is returned.

    **Examples:**

    >>> print(f.array)
    [[0.5 0.7]
     [0.9 1.1]]
    >>> g = f.arcsinh()
    >>> g.Units
    <Units: radians>
    >>> print(g.array)
    [[0.48121183 0.65266657]
     [0.80886694 0.95034693]]

    >>> print(f.array)
    [1.2 1.0 0.8 0.6 --]
    >>> f.arcsinh(inplace=True)
    >>> print(f.array)
    [1.015973134179692 0.881373587019543 0.732668256045411 0.5688248987322475
     --]

        '''
        return self._apply_superclass_data_oper(
            _inplace_enabled_define_and_cleanup(self), 'arcsinh',
            bounds=bounds, inplace=inplace)

    @_inplace_enabled(default=False)
    def arccos(self, bounds=True, inplace=False):
        '''Take the trigonometric inverse cosine of the data element-wise.

    Units are ignored in the calculation. The result has units of radians.

    The "standard_name" and "long_name" properties are removed from
    the result.

    .. versionadded:: 3.2.0

    .. seealso:: `cos`, `arcsin`, `arctan`, `arccosh`

    :Parameters:

        {{inplace: `bool`, optional}}

    :Returns:

        `{{class}}` or `None`
            The construct with the trigonometric inverse cosine of data
            values. If the operation was in-place then `None` is returned.

    **Examples:**

    >>> print(f.array)
    [[0.5 0.7]
     [0.9 1.1]]
    >>> g = f.arccos()
    >>> g.Units
    <Units: radians>
    >>> print(g.array)
    [[1.04719755 0.79539883]
     [0.45102681        nan]]

    >>> print(f.array)
    [1.2 1.0 0.8 0.6 --]
    >>> f.arccos(inplace=True)
    >>> print(f.array)
    [nan 0.0 0.6435011087932843 0.9272952180016123 --]
    >>> f.mask_invalid(inplace=True)
    >>> print(f.array)
    [-- 0.0 0.6435011087932843 0.9272952180016123 --]

        '''
        return self._apply_superclass_data_oper(
            _inplace_enabled_define_and_cleanup(self), 'arccos',
            bounds=bounds, inplace=inplace)

    @_inplace_enabled(default=False)
    def arccosh(self, bounds=True, inplace=False):
        '''Take the inverse hyperbolic cosine of the data element-wise.

    Units are ignored in the calculation. The result has units of
    radians.

    The "standard_name" and "long_name" properties are removed from
    the result.

    .. versionadded:: 3.2.0

    .. seealso:: `cosh`, `arcsinh`, `arctanh`, `arccos`

    :Parameters:

        {{inplace: `bool`, optional}}

    :Returns:

        `{{class}}` or `None`
            The construct with the inverse hyperbolic cosine of data
            values. If the operation was in-place then `None` is
            returned.

    **Examples:**

    >>> print(f.array)
    [[0.5 0.7]
     [0.9 1.1]]
    >>> g = f.arccosh()
    >>> g.Units
    <Units: radians>
    >>> print(g.array)
    [[       nan        nan]
     [       nan 0.44356825]]

    >>> print(f.array)
    [1.2 1.0 0.8 0.6 --]
    >>> f.arccosh(inplace=True)
    >>> print(f.array)
    [0.6223625037147786 0.0 nan nan --]
    >>> f.mask_invalid(inplace=True)
    >>> print(f.array)
    [0.6223625037147786 0.0 -- -- --]

        '''
        return self._apply_superclass_data_oper(
            _inplace_enabled_define_and_cleanup(self), 'arccosh',
            bounds=bounds, inplace=inplace)

    @_inplace_enabled(default=False)
    def tanh(self, bounds=True, inplace=False):
        '''Take the hyperbolic tangent of the data element-wise.

    Units are accounted for in the calculation. If the units are not
    equivalent to radians (such as Kelvin) then they are treated as if
    they were radians. For example, the the hyperbolic tangent of 90
    degrees_east is 0.91715234, as is the hyperbolic tangent of
    1.57079632 radians.

    The output units are changed to '1' (nondimensional).

    The "standard_name" and "long_name" properties are removed from
    the result.

    .. versionadded:: 3.1.0

    .. seealso:: `arctanh`, `sinh`, `cosh`, `tan`

    :Parameters:

        {{inplace: `bool`, optional}}

    :Returns:

        `{{class}}` or `None`
            The construct with the hyperbolic tangent of data
            values. If the operation was in-place then `None` is
            returned.

    **Examples:**

    >>> f.Units
    <Units: degrees_north>
    >>> print(f.array)
    [[-90 0 90 --]]
    >>> g = f.tanh()
    >>> g.Units
    <Units: 1>
    >>> print(g.array)
    [[-0.9171523356672744 0.0 0.9171523356672744 --]]

    >>> f.Units
    <Units: m s-1>
    >>> print(f.array)
    [[1 2 3 --]]
    >>> f.tanh(inplace=True)
    >>> f.Units
    <Units: 1>
    >>> print(f.array)
    [[0.7615941559557649 0.9640275800758169 0.9950547536867305 --]]

        '''
        return self._apply_superclass_data_oper(
            _inplace_enabled_define_and_cleanup(self), 'tanh',
            bounds=bounds, inplace=inplace)

    @_inplace_enabled(default=False)
    def sinh(self, bounds=True, inplace=False):
        '''Take the hyperbolic sine of the data element-wise.

    Units are accounted for in the calculation. If the units are not
    equivalent to radians (such as Kelvin) then they are treated as if
    they were radians. For example, the the hyperbolic sine of 90
    degrees_north is 2.30129890, as is the hyperbolic sine of
    1.57079632 radians.

    The output units are changed to '1' (nondimensional).

    The "standard_name" and "long_name" properties are removed from
    the result.

    .. versionadded:: 3.1.0

    .. seealso:: `arcsinh`, `cosh`, `tanh`, `sin`

    :Parameters:

        {{inplace: `bool`, optional}}

    :Returns:

        `{{class}}` or `None`
            The construct with the hyperbolic sine of data values. If
            the operation was in-place then `None` is returned.

    **Examples:**

    >>> f.Units
    <Units: degrees_north>
    >>> print(f.array)
    [[-90 0 90 --]]
    >>> g = f.sinh(inplace=True)
    >>> g.Units
    <Units: 1>
    >>> print(g.array)
    [[-2.3012989023072947 0.0 2.3012989023072947 --]]

    >>> f.Units
    <Units: m s-1>
    >>> print(f.array)
    [[1 2 3 --]]
    >>> f.sinh(inplace=True)
    >>> f.Units
    <Units: 1>
    >>> print(f.array)
    [[1.1752011936438014 3.626860407847019 10.017874927409903 --]]

        '''
        return self._apply_superclass_data_oper(
            _inplace_enabled_define_and_cleanup(self), 'sinh',
            bounds=bounds, inplace=inplace)

    @_inplace_enabled(default=False)
    def cosh(self, bounds=True, inplace=False):
        '''Take the hyperbolic cosine of the data element-wise.

    Units are accounted for in the calculation. If the units are not
    equivalent to radians (such as Kelvin) then they are treated as if
    they were radians. For example, the the hyperbolic cosine of 0
    degrees_east is 1.0, as is the hyperbolic cosine of 1.57079632 radians.

    The output units are changed to '1' (nondimensional).

    The "standard_name" and "long_name" properties are removed from
    the result.

    .. versionadded:: 3.1.0

    .. seealso:: `arccosh`, `sinh`, `tanh`, `cos`

    :Parameters:

        {{inplace: `bool`, optional}}

    :Returns:

        `{{class}}` or `None`
            The construct with the hyperbolic cosine of data
            values. If the operation was in-place then `None` is
            returned.

    **Examples:**

    >>> f.Units
    <Units: degrees_north>
    >>> print(f.array)
    [[-90 0 90 --]]
    >>> g = f.cosh()
    >>> g.Units
    <Units: 1>
    >>> print(g.array)
    [[2.5091784786580567 1.0 2.5091784786580567 --]]

    >>> f.Units
    <Units: m s-1>
    >>> print(f.array)
    [[1 2 3 --]]
    >>> f.cosh(inplace=True)
    >>> f.Units
    <Units: 1>
    >>> print(f.array)
    [[1.5430806348152437 3.7621956910836314 10.067661995777765 --]]

        '''
        return self._apply_superclass_data_oper(
            _inplace_enabled_define_and_cleanup(self), 'cosh',
            bounds=bounds, inplace=inplace)

    # `arctan2`, AT2 seealso
    @_deprecated_kwarg_check('i')
    @_inplace_enabled(default=False)
    def tan(self, bounds=True, inplace=False, i=False):
        '''Take the trigonometric tangent of the data element-wise.

    Units are accounted for in the calculation, so that the
    tangent of 180 degrees_east is 0.0, as is the tangent of
    3.141592653589793 radians. If the units are not equivalent to
    radians (such as Kelvin) then they are treated as if they were
    radians.

    The Units are changed to '1' (nondimensional).

    .. seealso:: `arctan`, `cos`, `sin`, `tanh`

    :Parameters:

        bounds: `bool`, optional
            If False then do not alter any bounds. By default any
            bounds are also altered.

        {{inplace: `bool`, optional}}

    :Returns:

        `{{class}}` or `None`
            The construct with the tangent of data values. If the
            operation was in-place then `None` is returned.

    **Examples:**

    >>> f.Units
    <Units: degrees_north>
    >>> print(f.array)
    [[-45 0 45 --]]
    >>> g = f.tan()
    >>> g.Units
    <Units: 1>
    >>> print(g.array)
    [[-1.0 0.0 1.0 --]]

    >>> f.Units
    <Units: m s-1>
    >>> print(f.array)
    [[1 2 3 --]]
    >>> f.tan(inplace=True)
    >>> f.Units
    <Units: 1>
    >>> print(f.array)
    [[1.55740772465 -2.18503986326 -0.142546543074 --]]

        '''
        return self._apply_superclass_data_oper(
            _inplace_enabled_define_and_cleanup(self), 'tan',
            inplace=inplace, i=i)

    @_deprecated_kwarg_check('i')
    @_inplace_enabled(default=False)
    def log(self, base=None, bounds=True, inplace=False, i=False):
        '''The logarithm of the data array.

    By default the natural logarithm is taken, but any base may be
    specified.

    .. seealso:: `exp`

    :Parameters:

        base: number, optional
            The base of the logiarthm. By default a natural logiarithm
            is taken.

        bounds: `bool`, optional
            If False then do not alter any bounds. By default any
            bounds are also altered.

        {{inplace: `bool`, optional}}

        {{i: deprecated at version 3.0.0}}

    :Returns:

        `{{class}}` or `None`
            The construct with the logarithm of data values. If the
            operation was in-place then `None` is returned.

    **Examples:**

    >>> f.data
    <CF Data(1, 2): [[1, 2]]>
    >>> f.log().data
    <CF Data: [[0.0, 0.69314718056]] ln(re 1)>

    >>> f.data
    <CF Data(1, 2): [[1, 2]] 2>
    >>> f.log().data
    <CF Data(1, 2): [[0.0, 0.69314718056]] ln(re 2 1)>

    >>> f.data
    <CF Data(1, 2): [[1, 2]] kg s-1 m-2>
    >>> f.log().data
    <CF Data(1, 2): [[0.0, 0.69314718056]] ln(re 1 m-2.kg.s-1)>

    >>> f.log(inplace=True)

    >>> f.Units
    <Units: >
    >>> f.log()
    ValueError: Can't take the logarithm to the base 2.718281828459045 of <Units: >

        '''
        # TODO: 'base' kwarg not used? why?
        return self._apply_superclass_data_oper(
            _inplace_enabled_define_and_cleanup(self), 'log',
            (base,),
            bounds=bounds, inplace=inplace, i=i)

    @_deprecated_kwarg_check('i')
    def squeeze(self, axes=None, inplace=False, i=False):
        '''Remove size one axes from the data array.

    By default all size one axes are removed, but particular size one
    axes may be selected for removal. Corresponding axes are also
    removed from the bounds data array, if present.

    .. seealso:: `flip`, `insert_dimension`, `transpose`

    :Parameters:

        axes: (sequence of) `int`
            The positions of the size one axes to be removed. By
            default all size one axes are removed. Each axis is
            identified by its original integer position. Negative
            integers counting from the last position are allowed.

            *Parameter example:*
              ``axes=0``

            *Parameter example:*
              ``axes=-2``

            *Parameter example:*
              ``axes=[2, 0]``

        {{inplace: `bool`, optional}}

        {{i: deprecated at version 3.0.0}}

    :Returns:

        `{{class}}` or `None`
            The new construct with removed data axes. If the operation
            was in-place then `None` is returned.

    **Examples:**

    >>> f.shape
    (1, 73, 1, 96)
    >>> f.squeeze().shape
    (73, 96)
    >>> f.squeeze(0).shape
    (73, 1, 96)
    >>> g = f.squeeze([-3, 2])
    >>> g.shape
    (73, 96)
    >>> f.bounds.shape
    (1, 73, 1, 96, 4)
    >>> g.shape
    (73, 96, 4)

        '''
        return super().squeeze(axes=axes, inplace=inplace)

    @_deprecated_kwarg_check('i')
    @_inplace_enabled(default=False)
    def trunc(self, bounds=True, inplace=False, i=False):
        '''Truncate the data, element-wise.

    The truncated value of the scalar ``x``, is the nearest integer
    ``i`` which is closer to zero than ``x`` is. I.e. the fractional
    part of the signed number ``x`` is discarded.

    .. versionadded:: 1.0

    .. seealso:: `ceil`, `floor`, `rint`

    :Parameters:

        bounds: `bool`, optional
            If False then do not alter any bounds. By default any
            bounds are also altered.

        {{inplace: `bool`, optional}}

        {{i: deprecated at version 3.0.0}}

    :Returns:

        `{{class}}` or `None`
            The construct with truncated data. If the operation was
            in-place then `None` is returned.

    **Examples:**

    >>> print(f.array)
    [-1.9 -1.5 -1.1 -1.   0.   1.   1.1  1.5  1.9]
    >>> print(f.trunc().array)
    [-1. -1. -1. -1.  0.  1.  1.  1.  1.]
    >>> f.trunc(inplace=True)
    >>> print(f.array)
    [-1. -1. -1. -1.  0.  1.  1.  1.  1.]

        '''
        return self._apply_superclass_data_oper(
            _inplace_enabled_define_and_cleanup(self), 'trunc',
            bounds=bounds, inplace=inplace, i=i)

    def identities(self):
        '''Return all possible identities.

    The identities comprise:

    * The "standard_name" property.
    * The "id" attribute, preceded by ``'id%'``.
    * The "cf_role" property, preceded by ``'cf_role='``.
    * The "axis" property, preceded by ``'axis='``.
    * The "long_name" property, preceded by ``'long_name='``.
    * All other properties (including "standard_name"), preceded by
      the property name and an ``'='``.
    * The coordinate type (``'X'``, ``'Y'``, ``'Z'`` or ``'T'``).
    * The netCDF variable name, preceded by ``'ncvar%'``.

    The identities of the bounds, if present, are included (with the
    exception of the bounds netCDF variable name).

    .. versionadded:: 3.0.0

    .. seealso:: `id`, `identity`

    :Returns:

        `list`
            The identities.

    **Examples:**

    >>> f.properties()
    {'foo': 'bar',
     'long_name': 'Air Temperature',
     'standard_name': 'air_temperature'}
    >>> f.nc_get_variable()
    'tas'
    >>> f.identities()
    ['air_temperature',
     'long_name=Air Temperature',
     'foo=bar',
     'standard_name=air_temperature',
     'ncvar%tas']

    >>> f.properties()
    {}
    >>> f.bounds.properties()
    {'axis': 'Z',
     'units': 'm'}
    >>> f.identities()
    ['axis=Z', 'units=m', 'ncvar%z']

        '''
        identities = super().identities()

        bounds = self.get_bounds(None)
        if bounds is not None:
            identities.extend([i for i in bounds.identities()
                               if i not in identities])
# TODO ncvar AND?

        return identities

    @_deprecated_kwarg_check('relaxed_identity')
    def identity(self, default='', strict=False, relaxed=False,
                 nc_only=False, relaxed_identity=None, _ctype=True):
        '''Return the canonical identity.

    By default the identity is the first found of the following:

    * The "standard_name" property.
    * The "id" attribute, preceded by ``'id%'``.
    * The "cf_role" property, preceded by ``'cf_role='``.
    * The "axis" property, preceded by ``'axis='``.
    * The "long_name" property, preceded by ``'long_name='``.
    * The netCDF variable name, preceded by ``'ncvar%'``.
    * The coordinate type (``'X'``, ``'Y'``, ``'Z'`` or ``'T'``).
    * The value of the *default* parameter.

    If no identity can be found on the construct then the identity is
    taken from the bounds, if present (with the exception of the
    bounds netCDF variable name).

    .. seealso:: `id`, `identities`

    :Parameters:

        default: optional
            If no identity can be found then return the value of the
            default parameter.

        strict: `bool`, optional
            If True then the identity is the first found of only the
            "standard_name" property or the "id" attribute.

        relaxed: `bool`, optional
            If True then the identity is the first found of only the
            "standard_name" property, the "id" attribute, the
            "long_name" property or the netCDF variable name.

        nc_only: `bool`, optional
            If True then only take the identity from the netCDF
            variable name.

    :Returns:

            The identity.

    **Examples:**

    >>> f.properties()
    {'foo': 'bar',
     'long_name': 'Air Temperature',
     'standard_name': 'air_temperature'}
    >>> f.nc_get_variable()
    'tas'
    >>> f.identity()
    'air_temperature'
    >>> f.del_property('standard_name')
    'air_temperature'
    >>> f.identity(default='no identity')
    'air_temperature'
    >>> f.identity()
    'long_name=Air Temperature'
    >>> f.del_property('long_name')
    >>> f.identity()
    'ncvar%tas'
    >>> f.nc_del_variable()
    'tas'
    >>> f.identity()
    'ncvar%tas'
    >>> f.identity()
    ''
    >>> f.identity(default='no identity')
    'no identity'

    >>> f.properties()
    {}
    >>> f.bounds.properties()
    {'axis': 'Z',
     'units': 'm'}
    >>> f.identity()
    'axis=Z'

        '''
        identity = super().identity(default=None, strict=strict,
                                    relaxed=relaxed, nc_only=nc_only,
                                    _ctype=_ctype)

# TODO: when coord has no standard name but bounds do - that standard name needs to be picked up.

        if identity is not None:
            return identity

        bounds = self.get_bounds(None)
        if bounds is not None:
            out = bounds.identity(default=None, strict=strict,
                                  relaxed=relaxed, nc_only=nc_only)

            if out is not None and not out.startswith('ncvar%'):
                return out
        # --- End: if

        return default

    def inspect(self):
        '''Inspect the object for debugging.

    .. seealso:: `cf.inspect`

    :Returns:

        `None`

        '''
        print(cf_inspect(self))  # pragma: no cover

    def period(self, *value):
        '''Return or set the period for cyclic values.

    .. seealso:: `cyclic`

    :Parameters:

        value: optional
            The period. The absolute value is used.  May be set to any
            numeric scalar object, including `numpy` and `Data`
            objects. The units of the radius are assumed to be the
            same as the data, unless specified by a `Data` object.

            If *value* is `None` then any existing period is removed
            from the construct.

    :Returns:

        `Data` or `None`
            The period prior to the change, or the current period if
            no *value* was specified. `None` is always returned if the
            period had not been set previously.

    **Examples:**

    >>> print(c.period())
    None
    >>> c.Units
    <Units: degrees_east>
    >>> print(c.period(360))
    None
    >>> c.period()
    <CF Data(): 360.0 'degrees_east'>
    >>> import math
    >>> c.period(cf.Data(2*math.pi, 'radians'))
    <CF Data(): 360.0 degrees_east>
    >>> c.period()
    <CF Data(): 6.28318530718 radians>
    >>> c.period(None)
    <CF Data:() 6.28318530718 radians>
    >>> print(c.period())
    None
    >>> print(c.period(-360))
    None
    >>> c.period()
    <CF Data(): 360.0 degrees_east>

        '''
        old = super().period(*value)

        old2 = None

        bounds = self.get_bounds(None)
        if bounds is not None:
            old2 = bounds.period(*value)

        if old is None and old2 is not None:
            return old2

        return old

    @_deprecated_kwarg_check('i')
    @_inplace_enabled(default=False)
    def rint(self, bounds=True, inplace=False, i=False):
        '''Round the data to the nearest integer, element-wise.

    .. versionadded:: 1.0

    .. seealso:: `ceil`, `floor`, `trunc`

    :Parameters:

        bounds: `bool`, optional
            If False then do not alter any bounds. By default any
            bounds are also altered.

        {{inplace: `bool`, optional}}

        {{i: deprecated at version 3.0.0}}

    :Returns:

        `{{class}}` or `None`
            The construct with rounded data. If the operation was
            in-place then `None` is returned.

    **Examples:**

    >>> print(f.array)
    [-1.9 -1.5 -1.1 -1.   0.   1.   1.1  1.5  1.9]
    >>> print(f.rint().array)
    [-2. -2. -1. -1.  0.  1.  1.  2.  2.]
    >>> f.rint(inplace=True)
    >>> print(f.array)
    [-2. -2. -1. -1.  0.  1.  1.  2.  2.]

        '''
        return self._apply_superclass_data_oper(
            _inplace_enabled_define_and_cleanup(self), 'rint',
            bounds=bounds, inplace=inplace, i=i)

    @_deprecated_kwarg_check('i')
    @_inplace_enabled(default=False)
    def round(self, decimals=0, bounds=True, inplace=False, i=False):
        '''Round the data to the given number of decimals.

    Data elements are evenly rounded to the given number of decimals.

    .. note:: Values exactly halfway between rounded decimal values
              are rounded to the nearest even value. Thus 1.5 and 2.5
              round to 2.0, -0.5 and 0.5 round to 0.0, etc. Results
              may also be surprising due to the inexact representation
              of decimal fractions in the IEEE floating point standard
              and errors introduced when scaling by powers of ten.

    .. versionadded:: 1.1.4

    .. seealso:: `ceil`, `floor`, `rint`, `trunc`

    :Parameters:

        decimals: `int`, optional
            Number of decimal places to round to (0 by default). If
            decimals is negative, it specifies the number of positions
            to the left of the decimal point.

        bounds: `bool`, optional
            If False then do not alter any bounds. By default any
            bounds are also altered.

        {{inplace: `bool`, optional}}

        {{i: deprecated at version 3.0.0}}

    :Returns:

        `{{class}}` or `None`
            The construct with rounded data. If the operation was
            in-place then `None` is returned.

    **Examples:**

    >>> print(f.array)
    [-1.81, -1.41, -1.01, -0.91,  0.09,  1.09,  1.19,  1.59,  1.99])
    >>> print(f.round().array)
    [-2., -1., -1., -1.,  0.,  1.,  1.,  2.,  2.]
    >>> print(f.round(1).array)
    [-1.8, -1.4, -1. , -0.9,  0.1,  1.1,  1.2,  1.6,  2. ]
    >>> print(f.round(-1).array)
    [-0., -0., -0., -0.,  0.,  0.,  0.,  0.,  0.]

        '''
        return self._apply_superclass_data_oper(
            _inplace_enabled_define_and_cleanup(self), 'round',
            bounds=bounds, inplace=inplace, i=i, decimals=decimals)

    @_deprecated_kwarg_check('i')
    @_inplace_enabled(default=False)
    def roll(self, iaxis, shift, inplace=False, i=False):
        '''Roll the data along an axis.

    .. seealso:: `insert_dimension`, `flip`, `squeeze`, `transpose`

    :Parameters:

        iaxis: `int`
            TODO

        {{inplace: `bool`, optional}}

        {{i: deprecated at version 3.0.0}}

    :Returns:

        `{{class}}` or `None`
            TODO

    **Examples:**

    TODO

        '''
        return self._apply_superclass_data_oper(
            _inplace_enabled_define_and_cleanup(self), 'roll',
            (iaxis, shift),
            bounds=True, interior_ring=True, inplace=inplace, i=i)

    # ----------------------------------------------------------------
    # Deprecated attributes and methods
    # ----------------------------------------------------------------
    @property
    def hasbounds(self):
        '''Deprecated at version 3.0.0, use method `has_bounds` instead.

        '''
        _DEPRECATION_ERROR_ATTRIBUTE(
            self, 'hasbounds',
            "Use method 'has_bounds' instead.")  # pragma: no cover

    def expand_dims(self, position=0, i=False):
        '''Deprecated at version 3.0.0, use method `insert_dimension`
    instead.

        '''
        _DEPRECATION_ERROR_METHOD(
            self, 'expand_dims',
            "Use method 'insert_dimension' instead.")  # pragma: no cover

    def files(self):
        '''Deprecated at version 3.4.0, use method `get_filenames` instead.

        '''
        _DEPRECATION_ERROR_METHOD(
            self, 'expand_dims',
            "Use method 'get_filenames' instead.",
            version='3.4.0'
        )  # pragma: no cover

# --- End: class<|MERGE_RESOLUTION|>--- conflicted
+++ resolved
@@ -170,8 +170,6 @@
                 indices = parse_indices(self.shape, indices)
                 indices.append(Ellipsis)
                 bounds[tuple(indices)] = value_bounds
-<<<<<<< HEAD
-=======
         # --- End: if
 
         # Set the interior ring, if it present (added at v3.8.0).
@@ -187,7 +185,6 @@
                 indices = parse_indices(self.shape, indices)
                 indices.append(slice(None))
                 interior_ring[tuple(indices)] = value_interior_ring
->>>>>>> ed555ff8
         # --- End: if
 
     def __eq__(self, y):
