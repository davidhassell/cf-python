import logging

from numpy import size as numpy_size

from . import PropertiesData

from ..functions    import parse_indices
from ..functions    import equivalent as cf_equivalent
from ..functions    import inspect    as cf_inspect
from ..functions    import (_DEPRECATION_ERROR_METHOD,
                            _DEPRECATION_ERROR_ATTRIBUTE)

from ..decorators import (_inplace_enabled,
                          _inplace_enabled_define_and_cleanup,
                          _deprecated_kwarg_check,
                          _manage_log_level_via_verbosity)

from ..query        import Query
from ..units        import Units

from ..data.data import Data


_units_None = Units()

_month_units = ('month', 'months')
_year_units = ('year', 'years', 'yr')

logger = logging.getLogger(__name__)


class PropertiesDataBounds(PropertiesData):
    '''Mixin class for a data array with descriptive properties and cell
    bounds.

    '''
    def __getitem__(self, indices):
        '''Return a subspace of the field construct defined by indices.

    x.__getitem__(indices) <==> x[indices]

        '''

        if indices is Ellipsis:
            return self.copy()

        # Parse the index
        if not isinstance(indices, tuple):
            indices = (indices,)

        arg0 = indices[0]
        if isinstance(arg0, str) and arg0 == 'mask':
            auxiliary_mask = indices[:2]
            indices2 = indices[2:]
        else:
            auxiliary_mask = None
            indices2 = indices

        indices, roll = parse_indices(self.shape, indices2, cyclic=True)

        if roll:
            new = self
            data = self.data
            axes = data._axes
            cyclic_axes = data._cyclic
            for iaxis, shift in roll.items():
                if axes[iaxis] not in cyclic_axes:
                    raise IndexError(
                        "Can't do a cyclic slice on a non-cyclic axis")

                new = new.roll(iaxis, shift)
        else:
            new = self.copy()  # data=False)

#       data = self.data

        if auxiliary_mask:
            findices = tuple(auxiliary_mask) + tuple(indices)
        else:
            findices = tuple(indices)

        cname = self.__class__.__name__
        logger.debug(
            '{}.__getitem__: shape    = {}'.format(cname, self.shape)
        )  # pragma: no cover
        logger.debug(
            '{}.__getitem__: indices2 = {}'.format(cname, indices2)
        )  # pragma: no cover
        logger.debug(
            '{}.__getitem__: indices  = {}'.format(cname, indices)
        )  # pragma: no cover
        logger.debug(
            '{}.__getitem__: findices = {}'.format(cname, findices)
        )  # pragma: no cover

        data = self.get_data(None)
        if data is not None:
            new.set_data(data[findices], copy=False)

        # Subspace the interior ring array, if there is one.
        interior_ring = self.get_interior_ring(None)
        if interior_ring is not None:
            new.set_interior_ring(interior_ring[tuple(indices)], copy=False)

        # Subspace the bounds, if there are any
        bounds = self.get_bounds(None)
        if bounds is not None:
            bounds_data = bounds.get_data(None)
            if bounds_data is not None:
                findices = list(findices)
#                if data.ndim <= 1 and not self.has_geometry():
                if bounds.ndim <= 2:
                    index = indices[0]
                    if isinstance(index, slice):
                        if index.step and index.step < 0:
                            # This scalar or 1-d variable has been
                            # reversed so reverse its bounds (as per
                            # 7.1 of the conventions)
                            findices.append(slice(None, None, -1))
                    elif data.size > 1 and index[-1] < index[0]:
                        # This 1-d variable has been reversed so
                        # reverse its bounds (as per 7.1 of the
                        # conventions)
                        findices.append(slice(None, None, -1))
                # --- End: if

                if auxiliary_mask:
                    findices[1] = [mask.insert_dimension(-1) for mask in
                                   findices[1]]

                logger.debug(
                    '{}.__getitem__: findices for bounds = {}'.format(
                        self.__class__.__name__, findices)
                )  # pragma: no cover

                new.bounds.set_data(bounds_data[tuple(findices)], copy=False)
        # --- End: if

        # Remove the direction, as it may now be wrong
        new._custom.pop('direction', None)

        # Return the new bounded variable
        return new

    def __setitem__(self, indices, value):
        '''Called to implement assignment to x[indices]

    x.__setitem__(indices, value) <==> x[indices]

        '''
        super().__setitem__(indices, value)

        # Set the bounds, if present (added at v3.8.0).
        bounds = self.get_bounds(None)
        if bounds is not None:
            value_bounds = None
            try:
                value_bounds = value.get_bounds(None)
            except AttributeError:
                pass

            if value_bounds is not None:
                bounds[indices] = value_bounds
        # --- End: if

    def __eq__(self, y):
        '''The rich comparison operator ``==``

    x.__eq__(y) <==> x==y

        '''
        return self._binary_operation(y, '__eq__', False)

    def __ne__(self, y):
        '''The rich comparison operator ``!=``

    x.__ne__(y) <==> x!=y

        '''
        return self._binary_operation(y, '__ne__', False)

    def __ge__(self, y):
        '''The rich comparison operator ``>=``

    x.__ge__(y) <==> x>=y

        '''
        return self._binary_operation(y, '__ge__', False)

    def __gt__(self, y):
        '''The rich comparison operator ``>``

    x.__gt__(y) <==> x>y

        '''
        return self._binary_operation(y, '__gt__', False)

    def __le__(self, y):
        '''The rich comparison operator ``<=``

    x.__le__(y) <==> x<=y

        '''
        return self._binary_operation(y, '__le__', False)

    def __lt__(self, y):
        '''The rich comparison operator ``<``

    x.__lt__(y) <==> x<y

        '''
        return self._binary_operation(y, '__lt__', False)

    def __and__(self, other):
        '''The binary bitwise operation ``&``

    x.__and__(y) <==> x&y

        '''
        return self._binary_operation(other, '__and__', False)

    def __iand__(self, other):
        '''The augmented bitwise assignment ``&=``

    x.__iand__(y) <==> x&=y

        '''
        return self._binary_operation(other, '__iand__', False)

    def __rand__(self, other):
        '''The binary bitwise operation ``&`` with reflected operands

    x.__rand__(y) <==> y&x

        '''
        return self._binary_operation(other, '__rand__', False)

    def __or__(self, other):
        '''The binary bitwise operation ``|``

    x.__or__(y) <==> x|y

        '''
        return self._binary_operation(other, '__or__', False)

    def __ior__(self, other):
        '''The augmented bitwise assignment ``|=``

    x.__ior__(y) <==> x|=y

        '''
        return self._binary_operation(other, '__ior__', False)

    def __ror__(self, other):
        '''The binary bitwise operation ``|`` with reflected operands

    x.__ror__(y) <==> y|x

        '''
        return self._binary_operation(other, '__ror__', False)

    def __xor__(self, other):
        '''The binary bitwise operation ``^``

    x.__xor__(y) <==> x^y

        '''
        return self._binary_operation(other, '__xor__', False)

    def __ixor__(self, other):
        '''The augmented bitwise assignment ``^=``

    x.__ixor__(y) <==> x^=y

        '''
        return self._binary_operation(other, '__ixor__', False)

    def __rxor__(self, other):
        '''The binary bitwise operation ``^`` with reflected operands

    x.__rxor__(y) <==> y^x

        '''
        return self._binary_operation(other, '__rxor__', False)

    def __lshift__(self, y):
        '''The binary bitwise operation ``<<``

    x.__lshift__(y) <==> x<<y

        '''
        return self._binary_operation(y, '__lshift__', False)

    def __ilshift__(self, y):
        '''The augmented bitwise assignment ``<<=``

    x.__ilshift__(y) <==> x<<=y

        '''
        return self._binary_operation(y, '__ilshift__', False)

    def __rlshift__(self, y):
        '''The binary bitwise operation ``<<`` with reflected operands

    x.__rlshift__(y) <==> y<<x

        '''
        return self._binary_operation(y, '__rlshift__', False)

    def __rshift__(self, y):
        '''The binary bitwise operation ``>>``

    x.__lshift__(y) <==> x>>y

        '''
        return self._binary_operation(y, '__rshift__', False)

    def __irshift__(self, y):
        '''The augmented bitwise assignment ``>>=``

    x.__irshift__(y) <==> x>>=y

        '''
        return self._binary_operation(y, '__irshift__', False)

    def __rrshift__(self, y):
        '''The binary bitwise operation ``>>`` with reflected operands

    x.__rrshift__(y) <==> y>>x

        '''
        return self._binary_operation(y, '__rrshift__', False)

    def __abs__(self):
        '''The unary arithmetic operation ``abs``

    x.__abs__() <==> abs(x)

        '''
        return self._unary_operation('__abs__', bounds=True)

    def __neg__(self):
        '''The unary arithmetic operation ``-``

    x.__neg__() <==> -x

        '''
        return self._unary_operation('__neg__', bounds=True)

    def __invert__(self):
        '''The unary bitwise operation ``~``

    x.__invert__() <==> ~x

        '''
        return self._unary_operation('__invert__', bounds=True)

    def __pos__(self):
        '''The unary arithmetic operation ``+``

    x.__pos__() <==> +x

        '''
        return self._unary_operation('__pos__', bounds=True)

    # ----------------------------------------------------------------
    # Private methods
    # ----------------------------------------------------------------
    def _binary_operation(self, other, method, bounds=True):
        '''Implement binary arithmetic and comparison operations.

    The operations act on the construct's data array with the numpy
    broadcasting rules.

    If the construct has bounds then they are operated on with the
    same data as the construct's data.

    It is intended to be called by the binary arithmetic and comparison
    methods, such as `!__sub__` and `!__lt__`.

    :Parameters:

        other:

        method: `str`
            The binary arithmetic or comparison method name (such as
            ``'__imul__'`` or ``'__ge__'``).

        bounds: `bool`, optional
            If False then ignore the bounds and remove them from the
            result. By default the bounds are operated on as well: if
            *self* and *other* has both have bounds then those bounds
            are combined; if *self* has bounds but *other* does not
            then the bounds are combined with *other*.

    :Returns:

        `{{class}}`
            A new construct, or the same construct if the operation
            was in-place.

        '''
        inplace = (method[2] == 'i')

        has_bounds = bounds and self.has_bounds()

        if has_bounds and inplace and other is self:
            other = other.copy()

        new = super()._binary_operation(other, method)

        if bounds and has_bounds:
            other_bounds = None
            try:
                other_bounds = other.get_bounds(None)
            except AttributeError:
                pass

            if other_bounds is not None:
                other = other_bounds
            elif numpy_size(other) > 1:
                try:
                    other = other.insert_dimension(-1)
                except AttributeError:
                    other = numpy_expand_dims(other, -1)
            # --- End: if

            new_bounds = self.bounds._binary_operation(other, method)

            if not inplace:
                new.set_bounds(new_bounds, copy=False)
        # --- End: if

        if not bounds and new.has_bounds():
            new.del_bounds()

<<<<<<< HEAD
        self._custom['direction'] = None
=======
>>>>>>> 8276f9fb
        return new

    @_manage_log_level_via_verbosity
    def _equivalent_data(self, other, rtol=None, atol=None,
                         verbose=None):
        '''TODO

    Two real numbers ``x`` and ``y`` are considered equal if
    ``|x-y|<=atol+rtol|y|``, where ``atol`` (the tolerance on absolute
    differences) and ``rtol`` (the tolerance on relative differences) are
    positive, typically very small numbers. See the *atol* and *rtol*
    parameters.

    :Parameters:

        atol: `float`, optional
            The tolerance on absolute differences between real
            numbers. The default value is set by the `atol` function.

        rtol: `float`, optional
            The tolerance on relative differences between real
            numbers. The default value is set by the `rtol` function.

    :Returns:

        `bool`

        '''
        self_bounds = self.get_bounds(None)
        other_bounds = other.get_bounds(None)
        hasbounds = self_bounds is not None

        if hasbounds != (other_bounds is not None):
            # TODO: add traceback
            # TODO: improve message below
            logger.info(
                'One has bounds, the other does not')  # pragma: no cover
            return False

        try:
            direction0 = self.direction()
            direction1 = other.direction()
            if (direction0 != direction1 and
                    direction0 is not None and direction1 is not None):
                other = other.flip()
        except AttributeError:
            pass

        # Compare the data arrays
        if not super()._equivalent_data(
                other, rtol=rtol, atol=atol, verbose=verbose):
            # TODO: improve message below
            logger.info(
                'Non-equivalent data arrays')  # pragma: no cover
            return False

        if hasbounds:
            # Compare the bounds
            if not self_bounds._equivalent_data(
                    other_bounds, rtol=rtol, atol=atol, verbose=verbose):
                logger.info(
                    '{}: Non-equivalent bounds data: {!r}, {!r}'.format(
                        self.__class__.__name__, self_bounds.data,
                        other_bounds.data
                    )
                )  # pragma: no cover
                return False
        # --- End: if

        # Still here? Then the data are equivalent.
        return True

    def _YMDhms(self, attr):
        '''TODO
        '''
        out = super()._YMDhms(attr)
        out.del_bounds(None)
        return out

    def _matching_values(self, value0, value1, units=False):
        '''TODO

        '''
        if value1 is None:
            return False

        if units and isinstance(value0, str):
            return Units(value0).equals(Units(value1))

        if isinstance(value0, Query):
            return bool(value0.evaluate(value1))  # TODO vectors
        else:
            try:
                return value0.search(value1)
            except (AttributeError, TypeError):
                return self._equals(value1, value0)
        # --- End: if

        return False

    def _apply_superclass_data_oper(self, v, oper_name, oper_args=(),
                                    bounds=True, interior_ring=False,
                                    **oper_kwargs):
        '''Define an operation that can be applied to the data array.

    .. versionadded:: 3.1.0

    :Parameters:

        v: the data array to apply the operations to (possibly in-place)

        oper_name: the string name for the desired operation, as it is
            defined (its method name) under the PropertiesData class, e.g.
            `sin` to apply PropertiesData.sin`.

            Note: there is no (easy) way to determine the name of a
            function/method within itself, without e.g. inspecting the stack
            (see rejected PEP 3130), so even though functions are named
            identically to those called  (e.g. both `sin`) the same
            name must be typed and passed into this method in each case.

            TODO: is there a way to prevent/bypass the above?

        oper_args, oper_kwargs: all of the arguments for `oper_name`.

        bounds: `bool`
            Whether or not there are cell bounds (to consider).

        interior_ring: `bool`
            Whether or not a geometry interior ring variable needs to
            be operated on.

        '''
        v = getattr(super(), oper_name)(*oper_args, **oper_kwargs)
        if v is None:  # from inplace operation in superclass method
            v = self

        # Now okay to mutate oper_kwargs as no longer needed in original form
        oper_kwargs.pop('inplace', None)
        if bounds:
            bounds = v.get_bounds(None)
            if bounds is not None:
                getattr(bounds, oper_name)(*oper_args, inplace=True,
                                           **oper_kwargs)
        # --- End: if

        if interior_ring:
            interior_ring = v.get_interior_ring(None)
            if interior_ring is not None:
                getattr(interior_ring, oper_name)(*oper_args, inplace=True,
                                                  **oper_kwargs)
        # --- End: if

        return v

    def _unary_operation(self, method, bounds=True):
        '''Implement unary arithmetic operations on the data array and bounds.

    :Parameters:

        method: `str`
            The unary arithmetic method name (such as "__abs__").

        bounds: `bool`, optional
            If False then ignore the bounds and remove them from the
            result. By default the bounds are operated on as well.

    :Returns:

        `{{class}}`
            A new construct, or the same construct if the operation
            was in-place.

        '''
        new = super()._unary_operation(method)

        self_bounds = self.get_bounds(None)
        if self_bounds is not None:
            if bounds:
                new_bounds = self_bounds._unary_operation(method)
                new.set_bounds(new_bounds)
            else:
                new.del_bounds()
        # --- End: if

        return new

    # ----------------------------------------------------------------
    # Attributes
    # ----------------------------------------------------------------
    @property
    def cellsize(self):
        '''The cell sizes.

    If there are no cell bounds then the cell sizes are all zero.

    .. versionadded:: 2.0

    **Examples:**

    >>> print(c.bounds.array)
    [[-90. -87.]
     [-87. -80.]
     [-80. -67.]]
    >>> c.cellsize
    <CF Data(3,): [3.0, 7.0, 13.0] degrees_north>
    >>> print(d.cellsize.array)
    [  3.   7.  13.]
    >>> b = c.del_bounds()
    >>> c.cellsize
    <CF Data(3,): [0, 0, 0] degrees_north>

        '''
        data = self.get_bounds_data(None)
        if data is not None:
            if data.shape[-1] != 2:
                raise ValueError(
                    "Can only calculate cell sizes from bounds when there are "
                    "exactly two bounds per cell. Got {}".format(
                        data.shape[-1])
                )

            out = abs(data[..., 1] - data[..., 0])
            out.squeeze(-1, inplace=True)
            return out
        else:
            data = self.get_data(None)
            if data is not None:
                return Data.zeros(self.shape, units=self.Units)
        # --- End: if

        raise AttributeError(
            "Can't get cell sizes when there are no bounds nor coordinate data"
        )

    @property
    def dtype(self):
        '''Numpy data-type of the data array.

    .. versionadded:: 2.0

    **Examples:**

    >>> c.dtype
    dtype('float64')
    >>> import numpy
    >>> c.dtype = numpy.dtype('float32')

        '''
        data = self.get_data(None)
        if data is not None:
            return data.dtype

        bounds = self.get_bounds_data(None)
        if bounds is not None:
            return bounds.dtype

        raise AttributeError("{} doesn't have attribute 'dtype'".format(
            self.__class__.__name__))

    @dtype.setter
    def dtype(self, value):
        data = self.get_data(None)
        if data is not None:
            data.dtype = value

        bounds = self.get_bounds_data(None)
        if bounds is not None:
            bounds.dtype = value

    @property
    def isperiodic(self):
        '''TODO

    .. versionadded:: 2.0

    >>> print(c.period())
    None
    >>> c.isperiodic
    False
    >>> print(c.period(cf.Data(360, 'degeres_east')))
    None
    >>> c.isperiodic
    True
    >>> c.period(None)
    <CF Data(): 360 degrees_east>
    >>> c.isperiodic
    False

    '''
        period = self.period()
        if period is not None:
            return True

        bounds = self.get_bounds(None)
        if bounds is not None:
            return bounds.period is not None

#        return self._custom.get('period', None) is not None

    @property
    def lower_bounds(self):
        '''The lower bounds of cells.

    If there are no cell bounds then the coordinates are used as the
    lower bounds.

    .. versionadded:: 2.0

    .. seealso:: `upper_bounds`

    **Examples:**

    >>> print(c.array)
    [4  2  0]
    >>> print(c.bounds.array)
    [[ 5  3]
     [ 3  1]
     [ 1 -1]]
    >>> c.lower_bounds
    <CF Data(3): [3, 1, -1]>
    >>> b = c.del_bounds()
    >>> c.lower_bounds
    <CF Data(3): [4, 2, 0]>

        '''
        data = self.get_bounds_data(None)
        if data is not None:
            out = data.minimum(-1)
            out.squeeze(-1, inplace=True)
            return out
        else:
            data = self.get_data(None)
            if data is not None:
                return data.copy()
        # --- End: if

        raise AttributeError(
            "Can't get lower bounds when there are no bounds nor coordinate "
            "data"
        )

    @property
    def Units(self):
        '''The `cf.Units` object containing the units of the data array.

    Stores the units and calendar CF properties in an internally
    consistent manner. These are mirrored by the `units` and
    `calendar` CF properties respectively.

    **Examples:**

    >>> f.Units
    <Units: K>

    >>> f.Units
    <Units: days since 2014-1-1 calendar=noleap>

        '''
#        return super().Units

        data = self.get_data(None)
        if data is not None:
            # Return the units of the data
            return data.Units

#        print('TODO RECURISION HERE')
#        bounds = self.get_bounds(None)
#        if bounds is not None:
#            data = bounds.get_data(None)
#            if data is not None:
#                # Return the units of the bounds data
#                return data.Units
#        # --- End: if

        try:
            return self._custom['Units']
        except KeyError:
            # if bounds is None:
            self._custom['Units'] = _units_None
            return _units_None
#            else:
#                try:
#                    return bounds._custom['Units']
#                except KeyError:
#                    bounds._custom['Units'] = _units_None
#        # --- End: try

#        return _units_None

    @Units.setter
    def Units(self, value):
        PropertiesData.Units.fset(self, value)

        # Set the Units on the bounds
        bounds = self.get_bounds(None)
        if bounds is not None:
            bounds.Units = value

# Moved to parent class at v3.4.1
#        # Set the Units on the period
#        period = self._custom.get('period')
#        if period is not None:
#            period = period.copy()
#            period.Units = value
#            self._custom['period'] = period

    @Units.deleter
    def Units(self):
        PropertiesData.Units.fdel(self)

    @property
    def upper_bounds(self):
        '''The upper bounds of cells.

    If there are no cell bounds then the coordinates are used as the
    upper bounds.

    .. versionadded:: 2.0

    .. seealso:: `lower_bounds`

    **Examples:**

    >>> print(c.array)
    [4  2  0]
    >>> print(c.bounds.array)
    [[ 5  3]
     [ 3  1]
     [ 1 -1]]
    >>> c.upper_bounds
    <CF Data(3): [5, 3, 1]>
    >>> b = c.del_bounds()
    >>> c.upper_bounds
    <CF Data(3): [4, 2, 0]>

        '''
        data = self.get_bounds_data(None)
        if data is not None:
            out = data.maximum(-1)
            out.squeeze(-1, inplace=True)
            return out
        else:
            data = self.get_data(None)
            if data is not None:
                return data.copy()
        # --- End: if

        raise AttributeError(
            "Can't get upper bounds when there are no bounds nor coordinate "
            "data"
        )

    @_deprecated_kwarg_check('i')
    @_inplace_enabled(default=False)
    def mask_invalid(self, inplace=False, i=False):
        '''Mask the array where invalid values occur.

    Note that:

    * Invalid values are Nan or inf

    * Invalid values in the results of arithmetic operations only
      occur if the raising of `FloatingPointError` exceptions has been
      suppressed by `cf.Data.seterr`.

    * If the raising of `FloatingPointError` exceptions has been
      allowed then invalid values in the results of arithmetic
      operations it is possible for them to be automatically converted
      to masked values, depending on the setting of
      `cf.Data.mask_fpe`. In this case, such automatic conversion
      might be faster than calling `mask_invalid`.

    .. seealso:: `cf.Data.mask_fpe`, `cf.Data.seterr`

    :Parameters:

        {{inplace: `bool`, optional}}

        {{i: deprecated at version 3.0.0}}

    :Returns:

        `{{class}}` or `None`
            The construct with masked elements.

    **Examples:**

    >>> print(f.array)
    [ 0.  1.]
    >>> print(g.array)
    [ 1.  2.]

    >>> old = cf.data.seterr('ignore')
    >>> h = g/f
    >>> print(h.array)
    [ inf   2.]
    >>> h.mask_invalid(inplace=True)
    >>> print(h.array)
    [--  2.]

    >>> h = g**12345
    >>> print(h.array)
    [ 1.  inf]
    >>> h.mask_invalid(inplace=True)
    >>> print(h.array)
    [1.  --]

    >>> old = cf.data.seterr('raise')
    >>> old = cf.data.mask_fpe(True)
    >>> print((g/f).array)
    [ --  2]
    >>> print((g**12345).array)
    [1.  -- ]

        '''
        # Set bounds to True to bypass 'if bounds' check in call:
        return self._apply_superclass_data_oper(
            _inplace_enabled_define_and_cleanup(self), 'mask_invalid',
            bounds=True, inplace=inplace, i=i)

    # ----------------------------------------------------------------
    # Attributes
    # ----------------------------------------------------------------
    @property
    def dtype(self):
        '''The `numpy` data type of the data array.

    By default this is the data type with the smallest size and
    smallest scalar kind to which all sub-arrays of the master data
    array may be safely cast without loss of information. For example,
    if the sub-arrays have data types 'int64' and 'float32' then the
    master data array's data type will be 'float64'; or if the
    sub-arrays have data types 'int64' and 'int32' then the master
    data array's data type will be 'int64'.

    Setting the data type to a `numpy.dtype` object, or any object
    convertible to a `numpy.dtype` object, will cause the master data
    array elements to be recast to the specified type at the time that
    they are next accessed, and not before. This does not immediately
    change the master data array elements, so, for example,
    reinstating the original data type prior to data access results in
    no loss of information.

    Deleting the data type forces the default behaviour. Note that if
    the data type of any sub-arrays has changed after `dtype` has been
    set (which could occur if the data array is accessed) then the
    reinstated default data type may be different to the data type
    prior to `dtype` being set.

    **Examples:**

    >>> f.dtype
    dtype('float64')
    >>> type(f.dtype)
    <type 'numpy.dtype'>

    >>> print(f.array)
    [0.5 1.5 2.5]
    >>> import numpy
    >>> f.dtype = numpy.dtype(int)
    >>> print(f.array)
    [0 1 2]
    >>> f.dtype = bool
    >>> print(f.array)
    [False  True  True]
    >>> f.dtype = 'float64'
    >>> print(f.array)
    [ 0.  1.  1.]

    >>> print(f.array)
    [0.5 1.5 2.5]
    >>> f.dtype = int
    >>> f.dtype = bool
    >>> f.dtype = float
    >>> print(f.array)
    [ 0.5  1.5  2.5]

        '''
        try:
            return super().dtype
        except AttributeError as error:
            bounds = self.get_bounds(None)
            if bounds is not None:
                return bounds.dtype

            raise AttributeError(error)

    @dtype.setter
    def dtype(self, value):
        # DCH - allow dtype to be set before data c.f.  Units
        data = self.get_data(None)
        if data is not None:
            self.Data.dtype = value

    @dtype.deleter
    def dtype(self):
        data = self.get_data(None)
        if data is not None:
            del self.Data.dtype

    # ----------------------------------------------------------------
    # Methods
    # ----------------------------------------------------------------

    @_deprecated_kwarg_check('i')
    @_inplace_enabled(default=False)
    def ceil(self, bounds=True, inplace=False, i=False):
        '''The ceiling of the data, element-wise.

    The ceiling of ``x`` is the smallest integer ``n``, such that
     ``n >= x``.

    .. versionadded:: 1.0

    .. seealso:: `floor`, `rint`, `trunc`

    :Parameters:

        bounds: `bool`, optional
            If False then do not alter any bounds. By default any
            bounds are also altered.

        {{inplace: `bool`, optional}}

        {{i: deprecated at version 3.0.0}}

    :Returns:

        `{{class}}` or `None`
            The construct with ceilinged of data. If the operation was
            in-place then `None` is returned.

    **Examples:**

    >>> print(f.array)
    [-1.9 -1.5 -1.1 -1.   0.   1.   1.1  1.5  1.9]
    >>> print(f.ceil().array)
    [-1. -1. -1. -1.  0.  1.  2.  2.  2.]
    >>> f.ceil(inplace=True)
    >>> print(f.array)
    [-1. -1. -1. -1.  0.  1.  2.  2.  2.]

        '''
        return self._apply_superclass_data_oper(
            _inplace_enabled_define_and_cleanup(self), 'ceil',
            bounds=bounds, inplace=inplace, i=i)

    def chunk(self, chunksize=None):
        '''Partition the data array.

    :Parameters:

        chunksize: `int`, optional
            Set the new chunksize, in bytes.

    :Returns:

        `None`

    **Examples:**

    >>> c.chunksize()

    >>> c.chunksize(1e8)

        '''
        super().chunk(chunksize)

        # Chunk the bounds, if they exist.
        bounds = self.get_bounds(None)
        if bounds is not None:
            bounds.chunk(chunksize)

        # Chunk the interior ring, if it exists.
        interior_ring = self.get_interior_ring(None)
        if interior_ring is not None:
            interior_ring.chunk(chunksize)

    @_deprecated_kwarg_check('i')
    @_inplace_enabled(default=False)
    def clip(self, a_min, a_max, units=None, bounds=True,
             inplace=False, i=False):
        '''Limit the values in the data.

    Given an interval, values outside the interval are clipped to the
    interval edges. For example, if an interval of ``[0, 1]`` is
    specified, values smaller than 0 become 0, and values larger than
    1 become 1.

    :Parameters:

        a_min:
            Minimum value. If `None`, clipping is not performed on
            lower interval edge. Not more than one of `a_min` and
            `a_max` may be `None`.

        a_max:
            Maximum value. If `None`, clipping is not performed on
            upper interval edge. Not more than one of `a_min` and
            `a_max` may be `None`.

        units: `str` or `Units`
            Specify the units of *a_min* and *a_max*. By default the
            same units as the data are assumed.

        bounds: `bool`, optional
            If False then do not alter any bounds. By default any bounds
            are also altered.

        {{inplace: `bool`, optional}}

        {{i: deprecated at version 3.0.0}}

    :Returns:

        `{{class}}` or `None`
            The construct with clipped data. If the operation was
            in-place then `None` is returned.

    **Examples:**

    >>> g = f.clip(-90, 90)
    >>> g = f.clip(-90, 90, 'degrees_north')

        '''
        return self._apply_superclass_data_oper(
            _inplace_enabled_define_and_cleanup(self), 'clip',
            (a_min, a_max),
            bounds=bounds, inplace=inplace, i=i, units=units)

    def close(self):
        '''Close all files referenced by the construct.

    Note that a closed file will be automatically re-opened if its
    contents are subsequently required.

    .. seealso:: `files`

    :Returns:

        `None`

    **Examples:**

    >> c.close()

        '''
        super().close()

        bounds = self.get_bounds(None)
        if bounds is not None:
            bounds.close()

        interior_ring = self.get_interior_ring(None)
        if interior_ring is not None:
            interior_ring.close()

    @classmethod
    def concatenate(cls, variables, axis=0, _preserve=True):
        '''Join a sequence of variables together.

    :Parameters:

        variables: sequence of constructs

        axis: `int`, optional

    :Returns:

        TODO
        '''
        variable0 = variables[0]

        if len(variables) == 1:
            return variable0.copy()

        out = super().concatenate(variables, axis=axis, _preserve=_preserve)

        bounds = variable0.get_bounds(None)
        if bounds is not None:
            bounds = bounds.concatenate([v.get_bounds() for v in variables],
                                        axis=axis,
                                        _preserve=_preserve)
            out.set_bounds(bounds, copy=False)

        interior_ring = variable0.get_interior_ring(None)
        if interior_ring is not None:
            interior_ring = interior_ring.concatenate(
                [v.get_interior_ring() for v in variables],
                axis=axis,
                _preserve=_preserve)
            out.set_interior_ring(interior_ring, copy=False)

        return out

# AT2
#
#    @classmethod
#    def arctan2(cls, y, x, bounds=True):
#        '''Take the "two-argument" trigonometric inverse tangent
#    element-wise for `y`/`x`.
#
#    Explicitly this returns, for all corresponding elements, the angle
#    between the positive `x` axis and the line to the point (`x`, `y`),
#    where the signs of both `x` and `y` are taken into account to
#    determine the quadrant. Such knowledge of the signs of `x` and `y`
#    are lost when the quotient is input to the standard "one-argument"
#    `arctan` function, such that use of `arctan` leaves the quadrant
#    ambiguous. `arctan2` may therefore be preferred.
#
#    Units are ignored in the calculation. The result has units of radians.
#
#    .. versionadded:: 3.2.0
#
#    .. seealso:: `arctan`, `tan`
#
#    :Parameters:
#
#        y: `Data`
#            The data array to provide the numerator elements, corresponding
#            to the `y` coordinates in the `arctan2` definition.
#
#        x: `Data`
#            The data array to provide the denominator elements,
#            corresponding to the `x` coordinates in the `arctan2`
#            definition.
#
#        bounds: `bool`, optional
#            If False then do not alter any bounds. By default any
#            bounds are also altered. Note that bounds will only be changed
#            if both `x` and `y` have bounds to consider.
#
#    :Returns:
#
#        The construct with the "two-argument" trigonometric inverse tangent
#        of data values. If the operation was in-place then `None` is
#        returned.
#
#    **Examples:**
#
#    TODO
#
#        '''
#        out = super().arctan2(y, x)
#
#        if bounds:
#            bounds_y = y.get_bounds(None)
#            bounds_x = x.get_bounds(None)
#            if bounds_x is not None and bounds_y is not None:
#                bounds = Data.arctan2(x.get_bounds(), y.get_bounds())
#                out.set_bounds(bounds, copy=False)
#
#        return out

    @_deprecated_kwarg_check('i')
    @_inplace_enabled(default=False)
    def cos(self, bounds=True, inplace=False,  i=False):
        '''Take the trigonometric cosine of the data element-wise.

    Units are accounted for in the calculation, so that the cosine
    of 90 degrees_east is 0.0, as is the cosine of 1.57079632
    radians. If the units are not equivalent to radians (such as
    Kelvin) then they are treated as if they were radians.

    The output units are '1' (nondimensional).

    .. seealso:: `arccos`, `sin`, `tan`, `cosh`

    :Parameters:

        bounds: `bool`, optional
            If False then do not alter any bounds. By default any
            bounds are also altered.

        {{inplace: `bool`, optional}}

        {{i: deprecated at version 3.0.0}}

    :Returns:

        `{{class}}` or `None`
            The construct with the cosine of data values. If the
            operation was in-place then `None` is returned.

    **Examples:**

    >>> f.Units
    <Units: degrees_east>
    >>> print(f.array)
    [[-90 0 90 --]]
    >>> g = f.cos()
    >>> g.Units
    <Units: 1>
    >>> print(g.array)
    [[0.0 1.0 0.0 --]]

    >>> f.Units
    <Units: m s-1>
    >>> print(f.array)
    [[1 2 3 --]]
    >>> f.cos(inplace=True)
    >>> f.Units
    <Units: 1>
    >>> print(f.array)
    [[0.540302305868 -0.416146836547 -0.9899924966 --]]

        '''
        return self._apply_superclass_data_oper(
            _inplace_enabled_define_and_cleanup(self), 'cos',
            bounds=bounds)

    def cyclic(self, axes=None, iscyclic=True):
        '''Set the cyclicity of axes of the data array.

    .. seealso:: `iscyclic`

    :Parameters:

        axes: (sequence of) `int`
            The axes to be set. Each axis is identified by its integer
            position. By default no axes are set.

        iscyclic: `bool`, optional
            If False then the axis is set to be non-cyclic. By default
            the axis is set to be cyclic.

    :Returns:

        `set`

    **Examples:**

        TODO

        '''
        out = super().cyclic(axes, iscyclic)

        if axes is None:
            return out

        bounds = self.get_bounds(None)
        if bounds is not None:
            axes = self._parse_axes(axes)
            bounds.cyclic(axes, iscyclic)

        interior_ring = self.get_interior_ring(None)
        if interior_ring is not None:
            axes = self._parse_axes(axes)
            interior_ring.cyclic(axes, iscyclic)

        return out

    def equivalent(self, other, rtol=None, atol=None, traceback=False):
        '''True if two constructs are equal, False otherwise.

    Two real numbers ``x`` and ``y`` are considered equal if
    ``|x-y|<=atol+rtol|y|``, where ``atol`` (the tolerance on absolute
    differences) and ``rtol`` (the tolerance on relative differences)
    are positive, typically very small numbers. See the *atol* and
    *rtol* parameters.

    :Parameters:

        other:
            The object to compare for equality.


        atol: `float`, optional
            The tolerance on absolute differences between real
            numbers. The default value is set by the `atol` function.

        rtol: `float`, optional
            The tolerance on relative differences between real
            numbers. The default value is set by the `rtol` function.

        '''
        if self is other:
            return True

        # Check that each instance is the same type
        if type(self) != type(other):
            print("{}: Different types: {}, {}".format(
                self.__class__.__name__,
                self.__class__.__name__,
                other.__class__.__name__))
            return False

        identity0 = self.identity()
        identity1 = other.identity()

        if identity0 is None or identity1 is None or identity0 != identity1:
            # add traceback
            return False

        # ------------------------------------------------------------
        # Check the special attributes
        # ------------------------------------------------------------
        self_special = self._private['special_attributes']
        other_special = other._private['special_attributes']
        if set(self_special) != set(other_special):
            if traceback:
                print("%s: Different attributes: %s" %
                      (self.__class__.__name__,
                       set(self_special).symmetric_difference(other_special)))
            return False

        for attr, x in self_special.items():
            y = other_special[attr]

            result = cf_equivalent(x, y, rtol=rtol, atol=atol,
                                   traceback=traceback)

            if not result:
                if traceback:
                    print("{}: Different {} attributes: {!r}, {!r}".format(
                        self.__class__.__name__, attr, x, y))
                return False
        # --- End: for

        # ------------------------------------------------------------
        # Check the data
        # ------------------------------------------------------------
        if not self._equivalent_data(other, rtol=rtol, atol=atol,
                                     traceback=traceback):
            # add traceback
            return False

        return True

    def contiguous(self, overlap=True):
        '''Return True if a construct has contiguous cells.

    A construct is contiguous if its cell boundaries match up, or
    overlap, with the boundaries of adjacent cells.

    In general, it is only possible for a zero, 1 or 2 dimensional
    construct with bounds to be contiguous. A size 1 construct with
    any number of dimensions is always contiguous.

    An exception occurs if the construct is multdimensional and has
    more than one element.

    .. versionadded:: 2.0

    :Parameters:

        overlap : bool, optional
            If False then 1-d cells with two vertices and with
            overlapping boundaries are not considered contiguous. By
            default such cells are not considered contiguous.

            .. note:: The value of the *overlap* parameter does not
                      affect any other types of cell, for which a
                      necessary (but not sufficient) condition for
                      contiguousness is that adjacent cells do not
                      overlap.

    :Returns:

        `bool`
            Whether or not the construct's cells are contiguous.

    **Examples:**

    >>> c.has_bounds()
    False
    >>> c.contiguous()
    False

    >>> print(c.bounds[:, 0])
    [  0.5   1.5   2.5   3.5 ]
    >>> print(c.bounds[:, 1])
    [  1.5   2.5   3.5   4.5 ]
    >>> c.contiuous()
    True

    >>> print(c.bounds[:, 0])
    [  0.5   1.5   2.5   3.5 ]
    >>> print(c.bounds[:, 1])
    [  2.5   3.5   4.5   5.5 ]
    >>> c.contiuous()
    True
    >>> c.contiuous(overlap=False)
    False

        '''
        bounds = self.get_bounds_data(None)
        if bounds is None:
            return False

        ndim = self.ndim
        nbounds = bounds.shape[-1]

        if self.size == 1:
            return True

        period = self.autoperiod().period()

        if ndim == 2:
            if nbounds != 4:
                raise ValueError("Can't tell if {}-d cells with {} vertices "
                                 "are contiguous".format(ndim, nbounds))

            # Check cells (j, i) and cells (j, i+1) are contiguous
            diff = bounds[:, :-1, 1] - bounds[:, 1:, 0]
            if period is not None:
                diff = diff % period

            if diff.any():
                return False

            diff = bounds[:, :-1, 2] - bounds[:, 1:, 3]
            if period is not None:
                diff = diff % period

            if diff.any():
                return False

            # Check cells (j, i) and (j+1, i) are contiguous
            diff = bounds[:-1, :, 3] - bounds[1:, :, 0]
            if period is not None:
                diff = diff % period

            if diff.any():
                return False

            diff = bounds[:-1, :, 2] - bounds[1:, :, 1]
            if period is not None:
                diff = diff % period

            if diff.any():
                return False

            return True

        if ndim > 2:
            raise ValueError("Can't tell if {}-d cells "
                             "are contiguous".format(ndim))

        if nbounds != 2:
            raise ValueError("Can't tell if {}-d cells with {} vertices "
                             "are contiguous".format(ndim, nbounds))

        lower = bounds[1:, 0]
        upper = bounds[:-1, 1]

        if not overlap:
            diff = lower - upper
            if period is not None:
                diff = diff % period

            return not diff.any()
        else:
            direction = self.direction()
            if direction is None:
                return (lower <= upper).all() or (lower >= upper).all()

            if direction:
                return (lower <= upper).all()
            else:
                return (lower >= upper).all()

    @_deprecated_kwarg_check('i')
    @_inplace_enabled(default=False)
    def convert_reference_time(self, units=None,
                               calendar_months=False,
                               calendar_years=False, inplace=False,
                               i=False):
        '''Convert reference time data values to have new units.

    Conversion is done by decoding the reference times to date-time
    objects and then re-encoding them for the new units.

    Any conversions are possible, but this method is primarily for
    conversions which require a change in the date-times originally
    encoded. For example, use this method to reinterpret data values
    in units of "months" since a reference time to data values in
    "calendar months" since a reference time. This is often necessary
    when units of "calendar months" were intended but encoded as
    "months", which have special definition. See the note and examples
    below for more details.

    For conversions which do not require a change in the date-times
    implied by the data values, this method will be considerably
    slower than a simple reassignment of the units. For example, if
    the original units are ``'days since 2000-12-1'`` then ``c.Units =
    cf.Units('days since 1901-1-1')`` will give the same result and be
    considerably faster than ``c.convert_reference_time(cf.Units('days
    since 1901-1-1'))``.

    .. note:: It is recommended that the units "year" and "month" be
              used with caution, as explained in the following excerpt
              from the CF conventions: "The Udunits package defines a
              year to be exactly 365.242198781 days (the interval
              between 2 successive passages of the sun through vernal
              equinox). It is not a calendar year. Udunits includes
              the following definitions for years: a common_year is
              365 days, a leap_year is 366 days, a Julian_year is
              365.25 days, and a Gregorian_year is 365.2425 days. For
              similar reasons the unit ``month``, which is defined to
              be exactly year/12, should also be used with caution.

    :Parameters:

        units: `Units`, optional
            The reference time units to convert to. By default the
            units days since the original reference time in the
            original calendar.

            *Parameter example:*
              If the original units are ``'months since 2000-1-1'`` in
              the Gregorian calendar then the default units to convert
              to are ``'days since 2000-1-1'`` in the Gregorian
              calendar.

        calendar_months: `bool`, optional
            If True then treat units of ``'months'`` as if they were
            calendar months (in whichever calendar is originally
            specified), rather than a 12th of the interval between 2
            successive passages of the sun through vernal equinox
            (i.e. 365.242198781/12 days).

        calendar_years: `bool`, optional
            If True then treat units of ``'years'`` as if they were
            calendar years (in whichever calendar is originally
            specified), rather than the interval between 2 successive
            passages of the sun through vernal equinox
            (i.e. 365.242198781 days).

        {{inplace: `bool`, optional}}

        {{i: deprecated at version 3.0.0}}

    :Returns:

        `{{class}}` or `None`
            The construct with converted reference time data values.

    **Examples:**

    >>> print(f.array)
    [1  2  3  4]
    >>> f.Units
    <Units: months since 2000-1-1>
    >>> print(f.datetime_array)
    [datetime.datetime(2000, 1, 31, 10, 29, 3, 831197) TODO
     datetime.datetime(2000, 3, 1, 20, 58, 7, 662441)
     datetime.datetime(2000, 4, 1, 7, 27, 11, 493645)
     datetime.datetime(2000, 5, 1, 17, 56, 15, 324889)]
    >>> f.convert_reference_time(calendar_months=True, inplace=True)
    >>> print(f.datetime_array)
    [datetime.datetime(2000, 2, 1, 0, 0) TODOx
     datetime.datetime(2000, 3, 1, 0, 0)
     datetime.datetime(2000, 4, 1, 0, 0)
     datetime.datetime(2000, 5, 1, 0, 0)]
    >>> print(f.array)
    [  31.   60.   91.  121.]
    >>> f.Units
    <Units: days since 2000-1-1>

        '''
        return self._apply_superclass_data_oper(
            _inplace_enabled_define_and_cleanup(self),
            'convert_reference_time', inplace=inplace, i=i, units=units,
            calendar_months=calendar_months, calendar_years=calendar_years)

    def get_property(self, prop, default=ValueError(), bounds=False):
        '''Get a CF property.

    .. versionadded:: 3.2.0

    .. seealso:: `clear_properties`, `del_property`, `has_property`,
                 `properties`, `set_property`

    :Parameters:

        prop: `str`
            The name of the CF property.

            *Parameter example:*
              ``prop='long_name'``

        default: optional
            Return the value of the *default* parameter if the
            property has not been set.

            {{default Exception}}

        bounds: `bool`
            TODO

    :Returns:

            The value of the named property or the default value, if
            set.

    **Examples:**

    >>> f = cf.{{class}}()
    >>> f.set_property('project', 'CMIP7')
    >>> f.has_property('project')
    True
    >>> f.get_property('project')
    'CMIP7'
    >>> f.del_property('project')
    'CMIP7'
    >>> f.has_property('project')
    False
    >>> print(f.del_property('project', None))
    None
    >>> print(f.get_property('project', None))
    None

        '''
        out = super().get_property(prop, None)
        if out is not None:
            return out

        if bounds and self.has_bounds():
            out = self.get_bounds().get_property(prop, None)
            if out is not None:
                return out
        # --- End: if

        return super().get_property(prop, default)

    @_inplace_enabled(default=False)
    def flatten(self, axes=None, inplace=False):
        '''Flatten axes of the data

    Any subset of the axes may be flattened.

    The shape of the data may change, but the size will not.

    The flattening is executed in row-major (C-style) order. For
    example, the array ``[[1, 2], [3, 4]]`` would be flattened across
    both dimensions to ``[1 2 3 4]``.

    .. versionadded:: 3.0.2

    .. seealso:: `insert_dimension`, `flip`, `swapaxes`, `transpose`

    :Parameters:

        axes: (sequence of) int or str, optional
            Select the axes.  By default all axes are flattened. The
            *axes* argument may be one, or a sequence, of:

              * An internal axis identifier. Selects this axis.

              * An integer. Selects the axis corresponding to the given
                position in the list of axes of the data array.

            No axes are flattened if *axes* is an empty sequence.

        {{inplace: `bool`, optional}}

    :Returns:

        `{{class}}` or `None`
            The construct with flattened data, or `None` if the
            operation was in-place.

    **Examples**

    >>> f.shape
    (1, 2, 3, 4)
    >>> f.flatten().shape
    (24,)
    >>> f.flatten([1, 3]).shape
    (1, 8, 3)
    >>> f.flatten([0, -1], inplace=True)
    >>> f.shape
    (4, 2, 3)

        '''
        # Note the 'axes' argument can change mid-method meaning it is not
        # possible to consolidate this method using a call to
        # _apply_superclass_data_operations, despite mostly the same logic.
        v = _inplace_enabled_define_and_cleanup(self)
        super(PropertiesDataBounds, v).flatten(axes, inplace=True)

        bounds = v.get_bounds(None)
        if bounds is not None:
            axes = self._parse_axes(axes)
            bounds.flatten(axes, inplace=True)

        interior_ring = v.get_interior_ring(None)
        if interior_ring is not None:
            axes = self._parse_axes(axes)
            interior_ring.flatten(axes, inplace=True)

        return v

    @_deprecated_kwarg_check('i')
    @_inplace_enabled(default=False)
    def floor(self, bounds=True, inplace=False, i=False):
        '''Floor the data array, element-wise.

    The floor of ``x`` is the largest integer ``n``, such that ``n <= x``.

    .. versionadded:: 1.0

    .. seealso:: `ceil`, `rint`, `trunc`

    :Parameters:

        bounds: `bool`, optional
            If False then do not alter any bounds. By default any
            bounds are also altered.

        {{inplace: `bool`, optional}}

        {{i: deprecated at version 3.0.0}}

    :Returns:

            The construct with floored data. If the operation was
            in-place then `None` is returned.

    **Examples:**

    >>> print(f.array)
    [-1.9 -1.5 -1.1 -1.   0.   1.   1.1  1.5  1.9]
    >>> print(f.floor().array)
    [-2. -2. -2. -1.  0.  1.  1.  1.  1.]
    >>> f.floor(inplace=True)
    >>> print(f.array)
    [-2. -2. -2. -1.  0.  1.  1.  1.  1.]

        '''
        return self._apply_superclass_data_oper(
            _inplace_enabled_define_and_cleanup(self), 'floor',
            bounds=bounds, inplace=inplace, i=i)

    def direction(self):
        '''Return `None`, indicating that it is not specified whether the
    values are increasing or decreasing.

    .. versionadded:: 2.0

    :Returns:

        `None`

    **Examples:**

    >>> c.direction()
    None

        '''
        return

    def match_by_property(self, *mode, **properties):
        '''Determine whether or not a variable satisfies conditions.

    Conditions may be specified on the variable's attributes and CF
    properties.

    :Parameters:

    :Returns:

        `bool`
            Whether or not the variable matches the given criteria.

    **Examples:**

    TODO

        '''
        _or = False
        if mode:
            if len(mode) > 1:
                raise ValueError("Can provide at most one positional argument")

            x = mode[0]
            if x == 'or':
                _or = True
            elif x != 'and':
                raise ValueError(
                    "Positional argument, if provided, must one of 'or', 'and'"
                )
        # --- End: if

        if not properties:
            return True

        self_properties = self.properties()

        ok = True
        for name, value0 in properties.items():
            value1 = self_property.get(name)
            ok = self._matching_values(value0, value1, units=(name == 'units'))

            if _or:
                if ok:
                    break
            elif not ok:
                break
        # --- End: for

        return ok

    def match_by_identity(self, *identities):
        '''Determine whether or not a variable satisfies conditions.

    Conditions may be specified on the variable's attributes and CF
    properties.

    :Parameters:

    :Returns:

        `bool`
            Whether or not the variable matches the given criteria.

    **Examples:**

        TODO

        '''
        # Return all constructs if no identities have been provided
        if not identities:
            return True

        identities = self.identities()

        ok = False
        for value0 in identities:
            for value1 in self_identities:
                ok = self._matching_values(value0, value1)
                if ok:
                    break
            # --- End: for

            if ok:
                break
        # --- End: for

        return ok

    @_deprecated_kwarg_check('i')
    @_inplace_enabled(default=False)
    def override_calendar(self, calendar, inplace=False, i=False):
        '''Override the calendar of date-time units.

    The new calendar **need not** be equivalent to the original one
    and the data array elements will not be changed to reflect the new
    units. Therefore, this method should only be used when it is known
    that the data array values are correct but the calendar has been
    incorrectly encoded.

    Not to be confused with setting the `calendar` or `Units`
    attributes to a calendar which is equivalent to the original
    calendar

    .. seealso:: `calendar`, `override_units`, `units`, `Units`

    :Parameters:

        calendar: `str`
            The new calendar.

        {{inplace: `bool`, optional}}

        {{i: deprecated at version 3.0.0}}

    :Returns:

    TODO

    **Examples:**

    TODO

    >>> g = f.override_calendar('noleap')

        '''
        return self._apply_superclass_data_oper(
            _inplace_enabled_define_and_cleanup(self),
            'override_calendar',
            (calendar,),
            bounds=True, interior_ring=False, inplace=inplace, i=i)

    @_deprecated_kwarg_check('i')
    @_inplace_enabled(default=False)
    def override_units(self, units, inplace=False, i=False):
        '''Override the units.

    The new units need not be equivalent to the original ones, and the
    data array elements will not be changed to reflect the new
    units. Therefore, this method should only be used when it is known
    that the data array values are correct but the units have
    incorrectly encoded.

    Not to be confused with setting the `units` or `Units` attribute
    to units which are equivalent to the original units.

    .. seealso:: `calendar`, `override_calendar`, `units`, `Units`

    :Parameters:

        units: `str` or `Units`
            The new units for the data array.

        {{inplace: `bool`, optional}}

        {{i: deprecated at version 3.0.0}}

    :Returns:

            TODO

    **Examples:**

    >>> f.Units
    <Units: hPa>
    >>> f.datum(0)
    100000.0
    >>> f.override_units('km')
    >>> f.Units
    <Units: km>
    >>> f.datum(0)
    100000.0
    >>> f.override_units(Units('watts'))
    >>> f.Units
    <Units: watts>
    >>> f.datum(0)
    100000.0

        '''
        return self._apply_superclass_data_oper(
            _inplace_enabled_define_and_cleanup(self),
            'override_units',
            (units,),
            bounds=True, interior_ring=False, inplace=inplace, i=i)

    def get_filenames(self):
        '''Return the name of the file or files containing the data.

    The names of the file or files containing the bounds data are also
    returned.

    :Returns:

        `set`
            The file names in normalized, absolute form. If all of the
            data are in memory then an empty `set` is returned.

        '''
        out = super().get_filenames()

        data = self.get_bounds_data(None)
        if data is not None:
            out.update(data.get_filenames())

        interior_ring = self.get_interior_ring(None)
        if interior_ring is not None:
            data = interior_ring.get_data(None)
            if data is not None:
                out.update(interior_ring.get_filenames())
        # --- End: if

        return out

    @_inplace_enabled(default=False)
    @_manage_log_level_via_verbosity
    def halo(self, size, axes=None, tripolar=None, fold_index=-1,
             inplace=False, verbose=None):
        '''Expand the data by adding a halo.

    The halo may be applied over a subset of the data dimensions and
    each dimension may have a different halo size (including
    zero). The halo region is populated with a copy of the proximate
    values from the original data.

    Corresponding axes exapnded in the bounds, if present.

    **Cyclic axes**

    A cyclic axis that is expanded with a halo of at least size 1 is
    no longer considered to be cyclic.

    **Tripolar domains**

    Data for global tripolar domains are a special case in that a halo
    added to the northern end of the "Y" axis must be filled with
    values that are flipped in "X" direction. Such domains need to be
    explicitly indicated with the *tripolar* parameter.

    .. versionadded:: 3.5.0

    :Parameters:

        size: `int` or `dict`
            Specify the size of the halo for each axis.

            If *size* is a non-negative `int` then this is the halo
            size that is applied to all of the axes defined by the
            *axes* parameter.

            Alternatively, halo sizes may be assigned to axes
            individually by providing a `dict` for which a key
            specifies an axis (defined by its integer position in the
            data) with a corresponding value of the halo size for that
            axis. Axes not specified by the dictionary are not
            expanded, and the *axes* parameter must not also be set.

            *Parameter example:*
              Specify a halo size of 1 for all otherwise selected
              axes: ``size=1``

            *Parameter example:*
              Specify a halo size of zero ``size=0``. This results in
              no change to the data shape.

            *Parameter example:*
              For data with three dimensions, specify a halo size of 3
              for the first dimension and 1 for the second dimension:
              ``size={0: 3, 1: 1}``. This is equivalent to ``size={0:
              3, 1: 1, 2: 0}``

            *Parameter example:*
              Specify a halo size of 2 for the first and last
              dimensions `size=2, axes=[0, -1]`` or equivalently
              ``size={0: 2, -1: 2}``.

        axes: (sequence of) `int`
            Select the domain axes to be expanded, defined by their
            integer positions in the data. By default, or if *axes* is
            `None`, all axes are selected. No axes are expanded if
            *axes* is an empty sequence.

        tripolar: `dict`, optional
            A dictionary defining the "X" and "Y" axes of a global
            tripolar domain. This is necessary because in the global
            tripolar case the "X" and "Y" axes need special treatment,
            as described above. It must have keys ``'X'`` and ``'Y'``,
            whose values identify the corresponding domain axis
            construct by their integer positions in the data.

            The "X" and "Y" axes must be a subset of those identified
            by the *size* or *axes* parameter.

            See the *fold_index* parameter.

            *Parameter example:*
              Define the "X" and Y" axes by positions 2 and 1
              respectively of the data: ``tripolar={'X': 2, 'Y': 1}``

        fold_index: `int`, optional
            Identify which index of the "Y" axis corresponds to the
            fold in "X" axis of a tripolar grid. The only valid values
            are ``-1`` for the last index, and ``0`` for the first
            index. By default it is assumed to be the last
            index. Ignored if *tripolar* is `None`.

        {{inplace: `bool`, optional}}

        {{verbose: `int` or `str` or `None`, optional}}

    :Returns:

            The expanded data, or `None` if the operation was
            in-place.

    **Examples:**

    TODO

        '''
        return self._apply_superclass_data_oper(
            _inplace_enabled_define_and_cleanup(self), 'halo',
            bounds=True, interior_ring=True, inplace=inplace,
            size=size, axes=axes, tripolar=tripolar,
            fold_index=fold_index, verbose=verbose)

    @_deprecated_kwarg_check('i')
    @_inplace_enabled(default=False)
    def flip(self, axes=None, inplace=False, i=False):
        '''Flip (reverse the direction of) data dimensions.

    .. seealso:: `insert_dimension`, `squeeze`, `transpose`, `unsqueeze`

    :Parameters:

        axes: optional
           Select the domain axes to flip. One, or a sequence, of:

              * The position of the dimension in the data.

            If no axes are specified then all axes are flipped.

        {{inplace: `bool`, optional}}

        {{i: deprecated at version 3.0.0}}

    :Returns:

        `{{class}}` or `None`
            The construct with flipped axes, or `None` if the operation
            was in-place.

    **Examples:**

    >>> f.flip()
    >>> f.flip(1)
    >>> f.flip([0, 1])

    >>> g = f[::-1, :, ::-1]
    >>> f.flip([2, 0]).equals(g)
    True

        '''
        v = _inplace_enabled_define_and_cleanup(self)
        super(PropertiesDataBounds, v).flip(axes=axes, inplace=True)

        interior_ring = v.get_interior_ring(None)
        if interior_ring is not None:
            # --------------------------------------------------------
            # Flip the interior ring. Do this before flipping the
            # bounds because the axes argument might get changed
            # during that operation.
            # --------------------------------------------------------
            interior_ring.flip(axes, inplace=True)

        bounds = v.get_bounds(None)
        if bounds is not None:
            # --------------------------------------------------------
            # Flip the bounds.
            #
            # As per section 7.1 in the CF conventions: i) if the
            # variable is 0 or 1 dimensional then flip all dimensions
            # (including the trailing size 2 dimension); ii) if
            # the variable has 2 or more dimensions then do not flip
            # the trailing dimension.
            # --------------------------------------------------------
            ndim = bounds.ndim
            if ndim == 1:
                # Flip the bounds of a 0-d variable
                axes = (0,)
            elif ndim == 2:
                # Flip the bounds of a 1-d variable
                if axes in (0, 1):
                    axes = (0, 1)
                elif axes is not None:
                    axes = v._parse_axes(axes) + [-1]
            else:
                # Do not flip the bounds of an N-d variable (N >= 2)
                # nor a geometry variable
                axes = v._parse_axes(axes)

            bounds.flip(axes, inplace=True)

        return v

    @_deprecated_kwarg_check('i')
    @_inplace_enabled(default=False)
    def exp(self, bounds=True, inplace=False, i=False):
        '''The exponential of the data, element-wise.

    .. seealso:: `log`

    :Parameters:

        bounds: `bool`, optional
            If False then do not alter any bounds. By default any
            bounds are also altered.

        {{inplace: `bool`, optional}}

        {{i: deprecated at version 3.0.0}}

    :Returns:

        `{{class}}` or `None`
            The construct with the exponential of data values. If the
            operation was in-place then `None` is returned.

    **Examples:**

    >>> f.data
    <CF Data(1, 2): [[1, 2]]>
    >>> f.exp().data
    <CF Data(1, 2): [[2.71828182846, 7.38905609893]]>

    >>> f.data
    <CF Data(1, 2): [[1, 2]] 2>
    >>> f.exp().data
    <CF Data(1, 2): [[7.38905609893, 54.5981500331]]>

    >>> f.data
    <CF Data(1, 2): [[1, 2]] kg m-1 s-2>
    >>> f.exp()
    ValueError: Can't take exponential of dimensional quantities: <Units: kg m-1 s-2>

        '''
        return self._apply_superclass_data_oper(
            _inplace_enabled_define_and_cleanup(self), 'exp',
            bounds=bounds, inplace=inplace, i=i)

    def set_bounds(self, bounds, copy=True):
        '''Set the bounds.

    .. versionadded:: 3.0.0

    .. seealso: `del_bounds`, `get_bounds`, `has_bounds`, `set_data`

    :Parameters:

        bounds: `Bounds`
            The bounds to be inserted.

        copy: `bool`, optional
            If False then do not copy the bounds prior to
            insertion. By default the bounds are copied.

    :Returns:

        `None`

    **Examples:**

    >>> import numpy
    >>> b = {{package}}.Bounds(data=numpy.arange(10).reshape(5, 2))
    >>> c.set_bounds(b)
    >>> c.has_bounds()
    True
    >>> c.get_bounds()
    <Bounds: (5, 2) >
    >>> b = c.del_bounds()
    >>> b
    <Bounds: (5, 2) >
    >>> c.has_bounds()
    False
    >>> print(c.get_bounds(None))
    None
    >>> print(c.del_bounds(None))
    None

        '''
        data = self.get_data(None)

        if data is not None and bounds.shape[:data.ndim] != data.shape:
            # Check shape
            raise ValueError(
                "Can't set bounds: Incorrect shape: {0})".format(bounds.shape))

        if copy:
            bounds = bounds.copy()

        # Check units
        units = bounds.Units
        self_units = self.Units

        if data is not None and units and not units.equivalent(self_units):
            raise ValueError(
                "Can't set bounds: {!r} units of {!r} are not equivalent "
                "to {!r}, the units of {!r}".format(
                    bounds, bounds.Units, self.Units, self
                )
            )

            bounds.Units = self_units

        if not units:
            bounds.override_units(self_units, inplace=True)

        # Copy selected properties to the bounds
        # for prop in ('standard_name', 'axis', 'positive',
        #              'leap_months', 'leap_years', 'month_lengths'):
        #     value = self.get_property(prop, None)
        #     if value is not None:
        #         bounds.set_property(prop, value)

        self._custom['direction'] = None

        super().set_bounds(bounds, copy=False)

    @_deprecated_kwarg_check('i')
    @_inplace_enabled(default=False)
    def sin(self, bounds=True, inplace=False, i=False):
        '''Take the trigonometric sine of the data element-wise.

    Units are accounted for in the calculation. For example, the
    sine of 90 degrees_east is 1.0, as is the sine of 1.57079632
    radians. If the units are not equivalent to radians (such as
    Kelvin) then they are treated as if they were radians.

    The Units are changed to '1' (nondimensional).

    .. seealso:: `arcsin`, `cos`, `tan`, `sinh`

    :Parameters:

        bounds: `bool`, optional
            If False then do not alter any bounds. By default any
            bounds are also altered.

        {{inplace: `bool`, optional}}

        {{i: deprecated at version 3.0.0}}

    :Returns:

        `{{class}}` or `None`
            The construct with the sine of data values. If the
            operation was in-place then `None` is returned.

    **Examples:**

    >>> f.Units
    <Units: degrees_north>
    >>> print(f.array)
    [[-90 0 90 --]]
    >>> g = f.sin()
    >>> g.Units
    <Units: 1>
    >>> print(g.array)
    [[-1.0 0.0 1.0 --]]

    >>> f.Units
    <Units: m s-1>
    >>> print(f.array)
    [[1 2 3 --]]
    >>> f.sin(inplace=True)
    >>> f.Units
    <Units: 1>
    >>> print(f.array)
    [[0.841470984808 0.909297426826 0.14112000806 --]]

        '''
        return self._apply_superclass_data_oper(
            _inplace_enabled_define_and_cleanup(self), 'sin',
            bounds=bounds, inplace=inplace, i=i)

    # `arctan2`, AT2 seealso
    @_deprecated_kwarg_check('i')
    @_inplace_enabled(default=False)
    def arctan(self, bounds=True, inplace=False):
        '''Take the trigonometric inverse tangent of the data element-wise.

    Units are ignored in the calculation. The result has units of radians.

    The "standard_name" and "long_name" properties are removed from
    the result.

    .. versionadded:: 3.0.7

    .. seealso:: `tan`

    :Parameters:

        {{inplace: `bool`, optional}}

    :Returns:

        `{{class}}` or `None`
            The construct with the trigonometric inverse tangent of data
            values. If the operation was in-place then `None` is returned.

    **Examples:**

    >>> print(f.array)
    [[0.5 0.7]
     [0.9 1.1]]
    >>> g = f.arctan()
    >>> g.Units
    <Units: radians>
    >>> print(g.array)
    [[0.46364761 0.61072596]
     [0.7328151  0.83298127]]

    >>> print(f.array)
    [1.2 1.0 0.8 0.6 --]
    >>> f.arctan(inplace=True)
    >>> print(f.array)
    [0.8760580505981934 0.7853981633974483 0.6747409422235527
     0.5404195002705842 --]

        '''
        return self._apply_superclass_data_oper(
            _inplace_enabled_define_and_cleanup(self), 'arctan',
            inplace=inplace)

    @_inplace_enabled(default=False)
    def arctanh(self, bounds=True, inplace=False):
        '''Take the inverse hyperbolic tangent of the data element-wise.

    Units are ignored in the calculation. The result has units of radians.

    The "standard_name" and "long_name" properties are removed from
    the result.

    .. versionadded:: 3.2.0

    .. seealso:: `tanh`, `arcsinh`, `arccosh`, `arctan`

    :Parameters:

        {{inplace: `bool`, optional}}

    :Returns:

        `{{class}}` or `None`
            The construct with the inverse hyperbolic tangent of data
            values. If the operation was in-place then `None` is returned.

    **Examples:**

    >>> print(f.array)
    [[0.5 0.7]
     [0.9 1.1]]
    >>> g = f.arctanh()
    >>> g.Units
    <Units: radians>
    >>> print(g.array)
    [[0.54930614 0.86730053]
     [1.47221949        nan]]

    >>> print(f.array)
    [1.2 1.0 0.8 0.6 --]
    >>> f.arctanh(inplace=True)
    >>> print(f.array)
    [nan inf 1.0986122886681098 0.6931471805599453 --]
    >>> f.mask_invalid(inplace=True)
    >>> print(f.array)
    [-- -- 1.0986122886681098 0.6931471805599453 --]

        '''
        return self._apply_superclass_data_oper(
            _inplace_enabled_define_and_cleanup(self), 'arctanh',
            bounds=bounds, inplace=inplace)

    @_inplace_enabled(default=False)
    def arcsin(self, bounds=True, inplace=False):
        '''Take the trigonometric inverse sine of the data element-wise.

    Units are ignored in the calculation. The result has units of radians.

    The "standard_name" and "long_name" properties are removed from
    the result.

    .. versionadded:: 3.2.0

    .. seealso:: `sin`, `arccos`, `arctan`, `arcsinh`

    :Parameters:

        {{inplace: `bool`, optional}}

    :Returns:

        `{{class}}` or `None`
            The construct with the trigonometric inverse sine of data
            values. If the operation was in-place then `None` is returned.

    **Examples:**

    >>> print(f.array)
    [[0.5 0.7]
     [0.9 1.1]]
    >>> g = f.arcsin()
    >>> g.Units
    <Units: radians>
    >>> print(g.array)
    [[0.52359878 0.7753975 ]
     [1.11976951        nan]]

    >>> print(f.array)
    [1.2 1.0 0.8 0.6 --]
    >>> f.arcsin(inplace=True)
    >>> print(f.array)
    [nan 1.5707963267948966 0.9272952180016123 0.6435011087932844 --]
    >>> f.mask_invalid(inplace=True)
    >>> print(f.array)
    [-- 1.5707963267948966 0.9272952180016123 0.6435011087932844 --]

        '''
        return self._apply_superclass_data_oper(
            _inplace_enabled_define_and_cleanup(self), 'arcsin',
            bounds=bounds, inplace=inplace)

    @_inplace_enabled(default=False)
    def arcsinh(self, bounds=True, inplace=False):
        '''Take the inverse hyperbolic sine of the data element-wise.

    Units are ignored in the calculation. The result has units of radians.

    The "standard_name" and "long_name" properties are removed from
    the result.

    .. versionadded:: 3.1.0

    .. seealso:: `sinh`

    :Parameters:

        {{inplace: `bool`, optional}}

    :Returns:

        `{{class}}` or `None`
            The construct with the inverse hyperbolic sine of data values.
            If the operation was in-place then `None` is returned.

    **Examples:**

    >>> print(f.array)
    [[0.5 0.7]
     [0.9 1.1]]
    >>> g = f.arcsinh()
    >>> g.Units
    <Units: radians>
    >>> print(g.array)
    [[0.48121183 0.65266657]
     [0.80886694 0.95034693]]

    >>> print(f.array)
    [1.2 1.0 0.8 0.6 --]
    >>> f.arcsinh(inplace=True)
    >>> print(f.array)
    [1.015973134179692 0.881373587019543 0.732668256045411 0.5688248987322475
     --]

        '''
        return self._apply_superclass_data_oper(
            _inplace_enabled_define_and_cleanup(self), 'arcsinh',
            bounds=bounds, inplace=inplace)

    @_inplace_enabled(default=False)
    def arccos(self, bounds=True, inplace=False):
        '''Take the trigonometric inverse cosine of the data element-wise.

    Units are ignored in the calculation. The result has units of radians.

    The "standard_name" and "long_name" properties are removed from
    the result.

    .. versionadded:: 3.2.0

    .. seealso:: `cos`, `arcsin`, `arctan`, `arccosh`

    :Parameters:

        {{inplace: `bool`, optional}}

    :Returns:

        `{{class}}` or `None`
            The construct with the trigonometric inverse cosine of data
            values. If the operation was in-place then `None` is returned.

    **Examples:**

    >>> print(f.array)
    [[0.5 0.7]
     [0.9 1.1]]
    >>> g = f.arccos()
    >>> g.Units
    <Units: radians>
    >>> print(g.array)
    [[1.04719755 0.79539883]
     [0.45102681        nan]]

    >>> print(f.array)
    [1.2 1.0 0.8 0.6 --]
    >>> f.arccos(inplace=True)
    >>> print(f.array)
    [nan 0.0 0.6435011087932843 0.9272952180016123 --]
    >>> f.mask_invalid(inplace=True)
    >>> print(f.array)
    [-- 0.0 0.6435011087932843 0.9272952180016123 --]

        '''
        return self._apply_superclass_data_oper(
            _inplace_enabled_define_and_cleanup(self), 'arccos',
            bounds=bounds, inplace=inplace)

    @_inplace_enabled(default=False)
    def arccosh(self, bounds=True, inplace=False):
        '''Take the inverse hyperbolic cosine of the data element-wise.

    Units are ignored in the calculation. The result has units of
    radians.

    The "standard_name" and "long_name" properties are removed from
    the result.

    .. versionadded:: 3.2.0

    .. seealso:: `cosh`, `arcsinh`, `arctanh`, `arccos`

    :Parameters:

        {{inplace: `bool`, optional}}

    :Returns:

        `{{class}}` or `None`
            The construct with the inverse hyperbolic cosine of data
            values. If the operation was in-place then `None` is
            returned.

    **Examples:**

    >>> print(f.array)
    [[0.5 0.7]
     [0.9 1.1]]
    >>> g = f.arccosh()
    >>> g.Units
    <Units: radians>
    >>> print(g.array)
    [[       nan        nan]
     [       nan 0.44356825]]

    >>> print(f.array)
    [1.2 1.0 0.8 0.6 --]
    >>> f.arccosh(inplace=True)
    >>> print(f.array)
    [0.6223625037147786 0.0 nan nan --]
    >>> f.mask_invalid(inplace=True)
    >>> print(f.array)
    [0.6223625037147786 0.0 -- -- --]

        '''
        return self._apply_superclass_data_oper(
            _inplace_enabled_define_and_cleanup(self), 'arccosh',
            bounds=bounds, inplace=inplace)

    @_inplace_enabled(default=False)
    def tanh(self, bounds=True, inplace=False):
        '''Take the hyperbolic tangent of the data element-wise.

    Units are accounted for in the calculation. If the units are not
    equivalent to radians (such as Kelvin) then they are treated as if
    they were radians. For example, the the hyperbolic tangent of 90
    degrees_east is 0.91715234, as is the hyperbolic tangent of
    1.57079632 radians.

    The output units are changed to '1' (nondimensional).

    The "standard_name" and "long_name" properties are removed from
    the result.

    .. versionadded:: 3.1.0

    .. seealso:: `arctanh`, `sinh`, `cosh`, `tan`

    :Parameters:

        {{inplace: `bool`, optional}}

    :Returns:

        `{{class}}` or `None`
            The construct with the hyperbolic tangent of data
            values. If the operation was in-place then `None` is
            returned.

    **Examples:**

    >>> f.Units
    <Units: degrees_north>
    >>> print(f.array)
    [[-90 0 90 --]]
    >>> g = f.tanh()
    >>> g.Units
    <Units: 1>
    >>> print(g.array)
    [[-0.9171523356672744 0.0 0.9171523356672744 --]]

    >>> f.Units
    <Units: m s-1>
    >>> print(f.array)
    [[1 2 3 --]]
    >>> f.tanh(inplace=True)
    >>> f.Units
    <Units: 1>
    >>> print(f.array)
    [[0.7615941559557649 0.9640275800758169 0.9950547536867305 --]]

        '''
        return self._apply_superclass_data_oper(
            _inplace_enabled_define_and_cleanup(self), 'tanh',
            bounds=bounds, inplace=inplace)

    @_inplace_enabled(default=False)
    def sinh(self, bounds=True, inplace=False):
        '''Take the hyperbolic sine of the data element-wise.

    Units are accounted for in the calculation. If the units are not
    equivalent to radians (such as Kelvin) then they are treated as if
    they were radians. For example, the the hyperbolic sine of 90
    degrees_north is 2.30129890, as is the hyperbolic sine of
    1.57079632 radians.

    The output units are changed to '1' (nondimensional).

    The "standard_name" and "long_name" properties are removed from
    the result.

    .. versionadded:: 3.1.0

    .. seealso:: `arcsinh`, `cosh`, `tanh`, `sin`

    :Parameters:

        {{inplace: `bool`, optional}}

    :Returns:

        `{{class}}` or `None`
            The construct with the hyperbolic sine of data values. If
            the operation was in-place then `None` is returned.

    **Examples:**

    >>> f.Units
    <Units: degrees_north>
    >>> print(f.array)
    [[-90 0 90 --]]
    >>> g = f.sinh(inplace=True)
    >>> g.Units
    <Units: 1>
    >>> print(g.array)
    [[-2.3012989023072947 0.0 2.3012989023072947 --]]

    >>> f.Units
    <Units: m s-1>
    >>> print(f.array)
    [[1 2 3 --]]
    >>> f.sinh(inplace=True)
    >>> f.Units
    <Units: 1>
    >>> print(f.array)
    [[1.1752011936438014 3.626860407847019 10.017874927409903 --]]

        '''
        return self._apply_superclass_data_oper(
            _inplace_enabled_define_and_cleanup(self), 'sinh',
            bounds=bounds, inplace=inplace)

    @_inplace_enabled(default=False)
    def cosh(self, bounds=True, inplace=False):
        '''Take the hyperbolic cosine of the data element-wise.

    Units are accounted for in the calculation. If the units are not
    equivalent to radians (such as Kelvin) then they are treated as if
    they were radians. For example, the the hyperbolic cosine of 0
    degrees_east is 1.0, as is the hyperbolic cosine of 1.57079632 radians.

    The output units are changed to '1' (nondimensional).

    The "standard_name" and "long_name" properties are removed from
    the result.

    .. versionadded:: 3.1.0

    .. seealso:: `arccosh`, `sinh`, `tanh`, `cos`

    :Parameters:

        {{inplace: `bool`, optional}}

    :Returns:

        `{{class}}` or `None`
            The construct with the hyperbolic cosine of data
            values. If the operation was in-place then `None` is
            returned.

    **Examples:**

    >>> f.Units
    <Units: degrees_north>
    >>> print(f.array)
    [[-90 0 90 --]]
    >>> g = f.cosh()
    >>> g.Units
    <Units: 1>
    >>> print(g.array)
    [[2.5091784786580567 1.0 2.5091784786580567 --]]

    >>> f.Units
    <Units: m s-1>
    >>> print(f.array)
    [[1 2 3 --]]
    >>> f.cosh(inplace=True)
    >>> f.Units
    <Units: 1>
    >>> print(f.array)
    [[1.5430806348152437 3.7621956910836314 10.067661995777765 --]]

        '''
        return self._apply_superclass_data_oper(
            _inplace_enabled_define_and_cleanup(self), 'cosh',
            bounds=bounds, inplace=inplace)

    # `arctan2`, AT2 seealso
    @_deprecated_kwarg_check('i')
    @_inplace_enabled(default=False)
    def tan(self, bounds=True, inplace=False, i=False):
        '''Take the trigonometric tangent of the data element-wise.

    Units are accounted for in the calculation, so that the
    tangent of 180 degrees_east is 0.0, as is the tangent of
    3.141592653589793 radians. If the units are not equivalent to
    radians (such as Kelvin) then they are treated as if they were
    radians.

    The Units are changed to '1' (nondimensional).

    .. seealso:: `arctan`, `cos`, `sin`, `tanh`

    :Parameters:

        bounds: `bool`, optional
            If False then do not alter any bounds. By default any
            bounds are also altered.

        {{inplace: `bool`, optional}}

    :Returns:

        `{{class}}` or `None`
            The construct with the tangent of data values. If the
            operation was in-place then `None` is returned.

    **Examples:**

    >>> f.Units
    <Units: degrees_north>
    >>> print(f.array)
    [[-45 0 45 --]]
    >>> g = f.tan()
    >>> g.Units
    <Units: 1>
    >>> print(g.array)
    [[-1.0 0.0 1.0 --]]

    >>> f.Units
    <Units: m s-1>
    >>> print(f.array)
    [[1 2 3 --]]
    >>> f.tan(inplace=True)
    >>> f.Units
    <Units: 1>
    >>> print(f.array)
    [[1.55740772465 -2.18503986326 -0.142546543074 --]]

        '''
        return self._apply_superclass_data_oper(
            _inplace_enabled_define_and_cleanup(self), 'tan',
            inplace=inplace, i=i)

    @_deprecated_kwarg_check('i')
    @_inplace_enabled(default=False)
    def log(self, base=None, bounds=True, inplace=False, i=False):
        '''The logarithm of the data array.

    By default the natural logarithm is taken, but any base may be
    specified.

    .. seealso:: `exp`

    :Parameters:

        base: number, optional
            The base of the logiarthm. By default a natural logiarithm
            is taken.

        bounds: `bool`, optional
            If False then do not alter any bounds. By default any
            bounds are also altered.

        {{inplace: `bool`, optional}}

        {{i: deprecated at version 3.0.0}}

    :Returns:

        `{{class}}` or `None`
            The construct with the logarithm of data values. If the
            operation was in-place then `None` is returned.

    **Examples:**

    >>> f.data
    <CF Data(1, 2): [[1, 2]]>
    >>> f.log().data
    <CF Data: [[0.0, 0.69314718056]] ln(re 1)>

    >>> f.data
    <CF Data(1, 2): [[1, 2]] 2>
    >>> f.log().data
    <CF Data(1, 2): [[0.0, 0.69314718056]] ln(re 2 1)>

    >>> f.data
    <CF Data(1, 2): [[1, 2]] kg s-1 m-2>
    >>> f.log().data
    <CF Data(1, 2): [[0.0, 0.69314718056]] ln(re 1 m-2.kg.s-1)>

    >>> f.log(inplace=True)

    >>> f.Units
    <Units: >
    >>> f.log()
    ValueError: Can't take the logarithm to the base 2.718281828459045 of <Units: >

        '''
        # TODO: 'base' kwarg not used? why?
        return self._apply_superclass_data_oper(
            _inplace_enabled_define_and_cleanup(self), 'log',
            (base,),
            bounds=bounds, inplace=inplace, i=i)

    @_deprecated_kwarg_check('i')
    def squeeze(self, axes=None, inplace=False, i=False):
        '''Remove size one axes from the data array.

    By default all size one axes are removed, but particular size one
    axes may be selected for removal. Corresponding axes are also
    removed from the bounds data array, if present.

    .. seealso:: `flip`, `insert_dimension`, `transpose`

    :Parameters:

        axes: (sequence of) `int`
            The positions of the size one axes to be removed. By
            default all size one axes are removed. Each axis is
            identified by its original integer position. Negative
            integers counting from the last position are allowed.

            *Parameter example:*
              ``axes=0``

            *Parameter example:*
              ``axes=-2``

            *Parameter example:*
              ``axes=[2, 0]``

        {{inplace: `bool`, optional}}

        {{i: deprecated at version 3.0.0}}

    :Returns:

        `{{class}}` or `None`
            The new construct with removed data axes. If the operation
            was in-place then `None` is returned.

    **Examples:**

    >>> f.shape
    (1, 73, 1, 96)
    >>> f.squeeze().shape
    (73, 96)
    >>> f.squeeze(0).shape
    (73, 1, 96)
    >>> g = f.squeeze([-3, 2])
    >>> g.shape
    (73, 96)
    >>> f.bounds.shape
    (1, 73, 1, 96, 4)
    >>> g.shape
    (73, 96, 4)

        '''
        return super().squeeze(axes=axes, inplace=inplace)

    @_deprecated_kwarg_check('i')
    @_inplace_enabled(default=False)
    def trunc(self, bounds=True, inplace=False, i=False):
        '''Truncate the data, element-wise.

    The truncated value of the scalar ``x``, is the nearest integer
    ``i`` which is closer to zero than ``x`` is. I.e. the fractional
    part of the signed number ``x`` is discarded.

    .. versionadded:: 1.0

    .. seealso:: `ceil`, `floor`, `rint`

    :Parameters:

        bounds: `bool`, optional
            If False then do not alter any bounds. By default any
            bounds are also altered.

        {{inplace: `bool`, optional}}

        {{i: deprecated at version 3.0.0}}

    :Returns:

        `{{class}}` or `None`
            The construct with truncated data. If the operation was
            in-place then `None` is returned.

    **Examples:**

    >>> print(f.array)
    [-1.9 -1.5 -1.1 -1.   0.   1.   1.1  1.5  1.9]
    >>> print(f.trunc().array)
    [-1. -1. -1. -1.  0.  1.  1.  1.  1.]
    >>> f.trunc(inplace=True)
    >>> print(f.array)
    [-1. -1. -1. -1.  0.  1.  1.  1.  1.]

        '''
        return self._apply_superclass_data_oper(
            _inplace_enabled_define_and_cleanup(self), 'trunc',
            bounds=bounds, inplace=inplace, i=i)

    def identities(self):
        '''Return all possible identities.

    The identities comprise:

    * The "standard_name" property.
    * The "id" attribute, preceded by ``'id%'``.
    * The "cf_role" property, preceded by ``'cf_role='``.
    * The "axis" property, preceded by ``'axis='``.
    * The "long_name" property, preceded by ``'long_name='``.
    * All other properties (including "standard_name"), preceded by
      the property name and an ``'='``.
    * The coordinate type (``'X'``, ``'Y'``, ``'Z'`` or ``'T'``).
    * The netCDF variable name, preceded by ``'ncvar%'``.

    The identities of the bounds, if present, are included (with the
    exception of the bounds netCDF variable name).

    .. versionadded:: 3.0.0

    .. seealso:: `id`, `identity`

    :Returns:

        `list`
            The identities.

    **Examples:**

    >>> f.properties()
    {'foo': 'bar',
     'long_name': 'Air Temperature',
     'standard_name': 'air_temperature'}
    >>> f.nc_get_variable()
    'tas'
    >>> f.identities()
    ['air_temperature',
     'long_name=Air Temperature',
     'foo=bar',
     'standard_name=air_temperature',
     'ncvar%tas']

    >>> f.properties()
    {}
    >>> f.bounds.properties()
    {'axis': 'Z',
     'units': 'm'}
    >>> f.identities()
    ['axis=Z', 'units=m', 'ncvar%z']

        '''
        identities = super().identities()

        bounds = self.get_bounds(None)
        if bounds is not None:
            identities.extend([i for i in bounds.identities()
                               if i not in identities])
# TODO ncvar AND?

        return identities

    @_deprecated_kwarg_check('relaxed_identity')
    def identity(self, default='', strict=False, relaxed=False,
                 nc_only=False, relaxed_identity=None, _ctype=True):
        '''Return the canonical identity.

    By default the identity is the first found of the following:

    * The "standard_name" property.
    * The "id" attribute, preceded by ``'id%'``.
    * The "cf_role" property, preceded by ``'cf_role='``.
    * The "axis" property, preceded by ``'axis='``.
    * The "long_name" property, preceded by ``'long_name='``.
    * The netCDF variable name, preceded by ``'ncvar%'``.
    * The coordinate type (``'X'``, ``'Y'``, ``'Z'`` or ``'T'``).
    * The value of the *default* parameter.

    If no identity can be found on the construct then the identity is
    taken from the bounds, if present (with the exception of the
    bounds netCDF variable name).

    .. seealso:: `id`, `identities`

    :Parameters:

        default: optional
            If no identity can be found then return the value of the
            default parameter.

        strict: `bool`, optional
            If True then the identity is the first found of only the
            "standard_name" property or the "id" attribute.

        relaxed: `bool`, optional
            If True then the identity is the first found of only the
            "standard_name" property, the "id" attribute, the
            "long_name" property or the netCDF variable name.

        nc_only: `bool`, optional
            If True then only take the identity from the netCDF
            variable name.

    :Returns:

            The identity.

    **Examples:**

    >>> f.properties()
    {'foo': 'bar',
     'long_name': 'Air Temperature',
     'standard_name': 'air_temperature'}
    >>> f.nc_get_variable()
    'tas'
    >>> f.identity()
    'air_temperature'
    >>> f.del_property('standard_name')
    'air_temperature'
    >>> f.identity(default='no identity')
    'air_temperature'
    >>> f.identity()
    'long_name=Air Temperature'
    >>> f.del_property('long_name')
    >>> f.identity()
    'ncvar%tas'
    >>> f.nc_del_variable()
    'tas'
    >>> f.identity()
    'ncvar%tas'
    >>> f.identity()
    ''
    >>> f.identity(default='no identity')
    'no identity'

    >>> f.properties()
    {}
    >>> f.bounds.properties()
    {'axis': 'Z',
     'units': 'm'}
    >>> f.identity()
    'axis=Z'

        '''
        identity = super().identity(default=None, strict=strict,
                                    relaxed=relaxed, nc_only=nc_only,
                                    _ctype=_ctype)

# TODO: when coord has no standard name but bounds do - that standard name needs to be picked up.

        if identity is not None:
            return identity

        bounds = self.get_bounds(None)
        if bounds is not None:
            out = bounds.identity(default=None, strict=strict,
                                  relaxed=relaxed, nc_only=nc_only)

            if out is not None and not out.startswith('ncvar%'):
                return out
        # --- End: if

        return default

    def inspect(self):
        '''Inspect the object for debugging.

    .. seealso:: `cf.inspect`

    :Returns:

        `None`

        '''
        print(cf_inspect(self))  # pragma: no cover

    def period(self, *value):
        '''Return or set the period for cyclic values.

    .. seealso:: `cyclic`

    :Parameters:

        value: optional
            The period. The absolute value is used.  May be set to any
            numeric scalar object, including `numpy` and `Data`
            objects. The units of the radius are assumed to be the
            same as the data, unless specified by a `Data` object.

            If *value* is `None` then any existing period is removed
            from the construct.

    :Returns:

        `Data` or `None`
            The period prior to the change, or the current period if
            no *value* was specified. `None` is always returned if the
            period had not been set previously.

    **Examples:**

    >>> print(c.period())
    None
    >>> c.Units
    <Units: degrees_east>
    >>> print(c.period(360))
    None
    >>> c.period()
    <CF Data(): 360.0 'degrees_east'>
    >>> import math
    >>> c.period(cf.Data(2*math.pi, 'radians'))
    <CF Data(): 360.0 degrees_east>
    >>> c.period()
    <CF Data(): 6.28318530718 radians>
    >>> c.period(None)
    <CF Data:() 6.28318530718 radians>
    >>> print(c.period())
    None
    >>> print(c.period(-360))
    None
    >>> c.period()
    <CF Data(): 360.0 degrees_east>

        '''
        old = super().period(*value)

        old2 = None

        bounds = self.get_bounds(None)
        if bounds is not None:
            old2 = bounds.period(*value)

        if old is None and old2 is not None:
            return old2

        return old

    @_deprecated_kwarg_check('i')
    @_inplace_enabled(default=False)
    def rint(self, bounds=True, inplace=False, i=False):
        '''Round the data to the nearest integer, element-wise.

    .. versionadded:: 1.0

    .. seealso:: `ceil`, `floor`, `trunc`

    :Parameters:

        bounds: `bool`, optional
            If False then do not alter any bounds. By default any
            bounds are also altered.

        {{inplace: `bool`, optional}}

        {{i: deprecated at version 3.0.0}}

    :Returns:

        `{{class}}` or `None`
            The construct with rounded data. If the operation was
            in-place then `None` is returned.

    **Examples:**

    >>> print(f.array)
    [-1.9 -1.5 -1.1 -1.   0.   1.   1.1  1.5  1.9]
    >>> print(f.rint().array)
    [-2. -2. -1. -1.  0.  1.  1.  2.  2.]
    >>> f.rint(inplace=True)
    >>> print(f.array)
    [-2. -2. -1. -1.  0.  1.  1.  2.  2.]

        '''
        return self._apply_superclass_data_oper(
            _inplace_enabled_define_and_cleanup(self), 'rint',
            bounds=bounds, inplace=inplace, i=i)

    @_deprecated_kwarg_check('i')
    @_inplace_enabled(default=False)
    def round(self, decimals=0, bounds=True, inplace=False, i=False):
        '''Round the data to the given number of decimals.

    Data elements are evenly rounded to the given number of decimals.

    .. note:: Values exactly halfway between rounded decimal values
              are rounded to the nearest even value. Thus 1.5 and 2.5
              round to 2.0, -0.5 and 0.5 round to 0.0, etc. Results
              may also be surprising due to the inexact representation
              of decimal fractions in the IEEE floating point standard
              and errors introduced when scaling by powers of ten.

    .. versionadded:: 1.1.4

    .. seealso:: `ceil`, `floor`, `rint`, `trunc`

    :Parameters:

        decimals: `int`, optional
            Number of decimal places to round to (0 by default). If
            decimals is negative, it specifies the number of positions
            to the left of the decimal point.

        bounds: `bool`, optional
            If False then do not alter any bounds. By default any
            bounds are also altered.

        {{inplace: `bool`, optional}}

        {{i: deprecated at version 3.0.0}}

    :Returns:

        `{{class}}` or `None`
            The construct with rounded data. If the operation was
            in-place then `None` is returned.

    **Examples:**

    >>> print(f.array)
    [-1.81, -1.41, -1.01, -0.91,  0.09,  1.09,  1.19,  1.59,  1.99])
    >>> print(f.round().array)
    [-2., -1., -1., -1.,  0.,  1.,  1.,  2.,  2.]
    >>> print(f.round(1).array)
    [-1.8, -1.4, -1. , -0.9,  0.1,  1.1,  1.2,  1.6,  2. ]
    >>> print(f.round(-1).array)
    [-0., -0., -0., -0.,  0.,  0.,  0.,  0.,  0.]

        '''
        return self._apply_superclass_data_oper(
            _inplace_enabled_define_and_cleanup(self), 'round',
            bounds=bounds, inplace=inplace, i=i, decimals=decimals)

    @_deprecated_kwarg_check('i')
    @_inplace_enabled(default=False)
    def roll(self, iaxis, shift, inplace=False, i=False):
        '''Roll the data along an axis.

    .. seealso:: `insert_dimension`, `flip`, `squeeze`, `transpose`

    :Parameters:

        iaxis: `int`
            TODO

        {{inplace: `bool`, optional}}

        {{i: deprecated at version 3.0.0}}

    :Returns:

        `{{class}}` or `None`
            TODO

    **Examples:**

    TODO

        '''
        return self._apply_superclass_data_oper(
            _inplace_enabled_define_and_cleanup(self), 'roll',
            (iaxis, shift),
            bounds=True, interior_ring=True, inplace=inplace, i=i)

    # ----------------------------------------------------------------
    # Deprecated attributes and methods
    # ----------------------------------------------------------------
    @property
    def hasbounds(self):
        '''Deprecated at version 3.0.0, use method `has_bounds` instead.

        '''
        _DEPRECATION_ERROR_ATTRIBUTE(
            self, 'hasbounds',
            "Use method 'has_bounds' instead.")  # pragma: no cover

    def expand_dims(self, position=0, i=False):
        '''Deprecated at version 3.0.0, use method `insert_dimension`
    instead.

        '''
        _DEPRECATION_ERROR_METHOD(
            self, 'expand_dims',
            "Use method 'insert_dimension' instead.")  # pragma: no cover

    def files(self):
        '''Deprecated at version 3.4.0, use method `get_filenames` instead.

        '''
        _DEPRECATION_ERROR_METHOD(
            self, 'expand_dims',
            "Use method 'get_filenames' instead.",
            version='3.4.0'
        )  # pragma: no cover

# --- End: class<|MERGE_RESOLUTION|>--- conflicted
+++ resolved
@@ -434,10 +434,7 @@
         if not bounds and new.has_bounds():
             new.del_bounds()
 
-<<<<<<< HEAD
         self._custom['direction'] = None
-=======
->>>>>>> 8276f9fb
         return new
 
     @_manage_log_level_via_verbosity
