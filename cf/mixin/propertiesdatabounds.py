--- conflicted
+++ resolved
@@ -1634,11 +1634,7 @@
 
         default: optional
             Return the value of the *default* parameter if the
-<<<<<<< HEAD
-            parameter has not been set.
-=======
             property has not been set.
->>>>>>> fd3dacce
 
             {{default Exception}}
 
