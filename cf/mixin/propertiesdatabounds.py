import logging

import numpy as np

from ..data import Data
from ..data.data import _DEFAULT_CHUNKS
from ..decorators import (
    _deprecated_kwarg_check,
    _inplace_enabled,
    _inplace_enabled_define_and_cleanup,
    _manage_log_level_via_verbosity,
)
from ..functions import (
    _DEPRECATION_ERROR_ATTRIBUTE,
    _DEPRECATION_ERROR_KWARGS,
    _DEPRECATION_ERROR_METHOD,
    bounds_combination_mode,
)
from ..functions import equivalent as cf_equivalent
from ..functions import inspect as cf_inspect
from ..functions import parse_indices
from ..functions import size as cf_size
from ..query import Query
from ..units import Units
from . import PropertiesData

_units_None = Units()

_month_units = ("month", "months")
_year_units = ("year", "years", "yr")

logger = logging.getLogger(__name__)


class PropertiesDataBounds(PropertiesData):
    """Mixin class for a data array with descriptive properties and cell
    bounds."""

    def __getitem__(self, indices):
        """Return a subspace of the field construct defined by indices.

        x.__getitem__(indices) <==> x[indices]

        """
        if indices is Ellipsis:
            return self.copy()

        # Parse the index
        if not isinstance(indices, tuple):
            indices = (indices,)

        arg0 = indices[0]
        if isinstance(arg0, str) and arg0 == "mask":
            auxiliary_mask = indices[:2]
            indices2 = indices[2:]
        else:
            auxiliary_mask = None
            indices2 = indices

        indices, roll = parse_indices(self.shape, indices2, cyclic=True)

        if roll:
            new = self
            data = self.data
            axes = data._axes
            cyclic_axes = data._cyclic
            for iaxis, shift in roll.items():
                if axes[iaxis] not in cyclic_axes:
                    raise IndexError(
                        "Can't do a cyclic slice on a non-cyclic axis"
                    )

                new = new.roll(iaxis, shift)
        else:
            new = self.copy()  # data=False)

        #       data = self.data

        if auxiliary_mask:
            findices = tuple(auxiliary_mask) + tuple(indices)
        else:
            findices = tuple(indices)

        cname = self.__class__.__name__
        logger.debug(
            f"{cname}.__getitem__: shape    = {self.shape}\n"
            f"{cname}.__getitem__: indices2 = {indices2}\n"
            f"{cname}.__getitem__: indices  = {indices}\n"
            f"{cname}.__getitem__: findices = {findices}"
        )  # pragma: no cover

        data = self.get_data(None, _fill_value=False)
        if data is not None:
            new_data = data[findices]
            new.set_data(new_data, copy=False)

            if 0 in new_data.shape:
                raise IndexError(
                    f"Indices {findices!r} result in a subspaced shape of "
                    f"{new_data.shape}, but can't create a subspace of "
                    f"{self.__class__.__name__} that has a size 0 axis"
                )

        # Subspace the interior ring array, if there is one.
        interior_ring = self.get_interior_ring(None)
        if interior_ring is not None:
            new.set_interior_ring(interior_ring[tuple(indices)], copy=False)

        # Subspace the bounds, if there are any
        bounds = self.get_bounds(None)
        if bounds is not None:
            bounds_data = bounds.get_data(None, _fill_value=False)
            if bounds_data is not None:
                findices = list(findices)
                #                if data.ndim <= 1 and not self.has_geometry():
                if bounds.ndim <= 2:
                    index = indices[0]
                    if isinstance(index, slice):
                        if index.step and index.step < 0:
                            # This scalar or 1-d variable has been
                            # reversed so reverse its bounds (as per
                            # 7.1 of the conventions)
                            findices.append(slice(None, None, -1))
                    elif data.size > 1 and index[-1] < index[0]:
                        # This 1-d variable has been reversed so
                        # reverse its bounds (as per 7.1 of the
                        # conventions)
                        findices.append(slice(None, None, -1))

                if auxiliary_mask:
                    findices[1] = [
                        mask.insert_dimension(-1) for mask in findices[1]
                    ]

                logger.debug(
                    f"{self.__class__.__name__}.__getitem__: findices for "
                    f"bounds = {tuple(findices)}"
                )  # pragma: no cover

                new.bounds.set_data(bounds_data[tuple(findices)], copy=False)

        # Remove the direction, as it may now be wrong
        new._custom.pop("direction", None)

        # Return the new bounded variable
        return new

    def __setitem__(self, indices, value):
        """Called to implement assignment to x[indices]

        x.__setitem__(indices, y) <==> x[indices] = y

        **Bounds**

        When assigning an object that has bounds to an object that also
        has bounds, then the bounds are also assigned, if possible. This
        is the only circumstance that allows bounds to be updated during
        assignment by index.

        Interior ring assignment can only occur if both ``x`` and ``y``
        have interior ring arrays. An exception will be raised only one of
        ``x`` and ``y`` has an interior ring array.

        """
        super().__setitem__(indices, value)

        # Set the interior ring, if present (added at v3.8.0).
        interior_ring = self.get_interior_ring(None)
        try:
            value_interior_ring = value.get_interior_ring(None)
        except AttributeError:
            value_interior_ring = None

        if interior_ring is not None and value_interior_ring is not None:
            indices = parse_indices(self.shape, indices)
            indices.append(slice(None))
            interior_ring[tuple(indices)] = value_interior_ring
        elif interior_ring is not None:
            raise ValueError(
                f"Can't assign {value!r} without an interior ring array to "
                f"{self!r} with an interior ring array"
            )
        elif value_interior_ring is not None:
            raise ValueError(
                f"Can't assign {value!r} with an interior ring array to "
                f"{self!r} without an interior ring array"
            )

        # Set the bounds, if present (added at v3.8.0).
        bounds = self.get_bounds(None)
        if bounds is not None:
            try:
                value_bounds = value.get_bounds(None)
            except AttributeError:
                value_bounds = None

            if value_bounds is not None:
                indices = parse_indices(self.shape, indices)
                indices.append(Ellipsis)
                bounds[tuple(indices)] = value_bounds

    def __eq__(self, y):
        """The rich comparison operator ``==``

        x.__eq__(y) <==> x==y

        """
        return self._binary_operation(y, "__eq__", False)

    def __ne__(self, y):
        """The rich comparison operator ``!=``

        x.__ne__(y) <==> x!=y

        """
        return self._binary_operation(y, "__ne__", False)

    def __ge__(self, y):
        """The rich comparison operator ``>=``

        x.__ge__(y) <==> x>=y

        """
        return self._binary_operation(y, "__ge__", False)

    def __gt__(self, y):
        """The rich comparison operator ``>``

        x.__gt__(y) <==> x>y

        """
        return self._binary_operation(y, "__gt__", False)

    def __le__(self, y):
        """The rich comparison operator ``<=``

        x.__le__(y) <==> x<=y

        """
        return self._binary_operation(y, "__le__", False)

    def __lt__(self, y):
        """The rich comparison operator ``<``

        x.__lt__(y) <==> x<y

        """
        return self._binary_operation(y, "__lt__", False)

    def __and__(self, other):
        """The binary bitwise operation ``&``

        x.__and__(y) <==> x&y

        """
        return self._binary_operation(other, "__and__", False)

    def __iand__(self, other):
        """The augmented bitwise assignment ``&=``

        x.__iand__(y) <==> x&=y

        """
        return self._binary_operation(other, "__iand__", False)

    def __rand__(self, other):
        """The binary bitwise operation ``&`` with reflected operands.

        x.__rand__(y) <==> y&x

        """
        return self._binary_operation(other, "__rand__", False)

    def __or__(self, other):
        """The binary bitwise operation ``|``

        x.__or__(y) <==> x|y

        """
        return self._binary_operation(other, "__or__", False)

    def __ior__(self, other):
        """The augmented bitwise assignment ``|=``

        x.__ior__(y) <==> x|=y

        """
        return self._binary_operation(other, "__ior__", False)

    def __ror__(self, other):
        """The binary bitwise operation ``|`` with reflected operands.

        x.__ror__(y) <==> y|x

        """
        return self._binary_operation(other, "__ror__", False)

    def __xor__(self, other):
        """The binary bitwise operation ``^``

        x.__xor__(y) <==> x^y

        """
        return self._binary_operation(other, "__xor__", False)

    def __ixor__(self, other):
        """The augmented bitwise assignment ``^=``

        x.__ixor__(y) <==> x^=y

        """
        return self._binary_operation(other, "__ixor__", False)

    def __rxor__(self, other):
        """The binary bitwise operation ``^`` with reflected operands.

        x.__rxor__(y) <==> y^x

        """
        return self._binary_operation(other, "__rxor__", False)

    def __lshift__(self, y):
        """The binary bitwise operation ``<<``

        x.__lshift__(y) <==> x<<y

        """
        return self._binary_operation(y, "__lshift__", False)

    def __ilshift__(self, y):
        """The augmented bitwise assignment ``<<=``

        x.__ilshift__(y) <==> x<<=y

        """
        return self._binary_operation(y, "__ilshift__", False)

    def __rlshift__(self, y):
        """The binary bitwise operation ``<<`` with reflected operands.

        x.__rlshift__(y) <==> y<<x

        """
        return self._binary_operation(y, "__rlshift__", False)

    def __rshift__(self, y):
        """The binary bitwise operation ``>>``

        x.__lshift__(y) <==> x>>y

        """
        return self._binary_operation(y, "__rshift__", False)

    def __irshift__(self, y):
        """The augmented bitwise assignment ``>>=``

        x.__irshift__(y) <==> x>>=y

        """
        return self._binary_operation(y, "__irshift__", False)

    def __rrshift__(self, y):
        """The binary bitwise operation ``>>`` with reflected operands.

        x.__rrshift__(y) <==> y>>x

        """
        return self._binary_operation(y, "__rrshift__", False)

    def __abs__(self):
        """The unary arithmetic operation ``abs``

        x.__abs__() <==> abs(x)

        """
        return self._unary_operation("__abs__", bounds=True)

    def __neg__(self):
        """The unary arithmetic operation ``-``

        x.__neg__() <==> -x

        """
        return self._unary_operation("__neg__", bounds=True)

    def __invert__(self):
        """The unary bitwise operation ``~``

        x.__invert__() <==> ~x

        """
        return self._unary_operation("__invert__", bounds=True)

    def __pos__(self):
        """The unary arithmetic operation ``+``

        x.__pos__() <==> +x

        """
        return self._unary_operation("__pos__", bounds=True)

    # ----------------------------------------------------------------
    # Private methods
    # ----------------------------------------------------------------
    def _binary_operation(self, other, method, bounds=True):
        """Implement binary arithmetic and comparison operations.

        The operations act on the construct's data array with the numpy
        broadcasting rules.

        If the construct has bounds then they are operated on with the
        same data as the construct's data.

        It is intended to be called by the binary arithmetic and comparison
        methods, such as `!__sub__` and `!__lt__`.

        **Bounds**

        The flag returned by ``cf.bounds_combination_mode()`` is used to
        influence whether or not the result of a binary operation "op(x,
        y)", such as ``x + y``, ``x -= y``, ``x << y``, etc., will contain
        bounds, and if so how those bounds are calculated.

        The behaviour for the different flag values is described in the
        docstring of `cf.bounds_combination_mode`.

        :Parameters:

            other:

            method: `str`
                The binary arithmetic or comparison method name (such as
                ``'__imul__'`` or ``'__ge__'``).

            bounds: `bool`, optional
                If False then ignore the bounds and remove them from the
                result. By default the bounds are operated on as described
                above.

        :Returns:

            `{{class}}`
                A new construct, or the same construct if the operation
                was in-place.

        """
        if getattr(other, "_NotImplemented_RHS_Data_op", False):
            return NotImplemented

        inplace = method[2] == "i"

        bounds_AND = bounds and bounds_combination_mode() == "AND"
        bounds_OR = (
            bounds and not bounds_AND and bounds_combination_mode() == "OR"
        )
        bounds_XOR = (
            bounds
            and not bounds_AND
            and not bounds_OR
            and bounds_combination_mode() == "XOR"
        )
        bounds_NONE = (
            not bounds
            or not (bounds_AND or bounds_OR or bounds_XOR)
            or bounds_combination_mode() == "NONE"
        )

        if not bounds_NONE:
            geometry = self.get_geometry(None)
            try:
                other_geometry = other.get_geometry(None)
            except AttributeError:
                other_geometry = None

            if geometry != other_geometry:
                raise ValueError(
                    "Can't combine operands with different geometry types"
                )

            interior_ring = self.get_interior_ring(None)
            try:
                other_interior_ring = other.get_interior_ring(None)
            except AttributeError:
                other_interior_ring = None

            if interior_ring is not None or other_interior_ring is not None:
                raise ValueError(
                    "Can't combine operands with interior ring arrays"
                )

        has_bounds = self.has_bounds()

        if bounds and has_bounds and inplace and other is self:
            other = other.copy()

        try:
            other_bounds = other.get_bounds(None)
        except AttributeError:
            other_bounds = None

        if (
            (bounds_OR or bounds_XOR)
            and not has_bounds
            and other_bounds is not None
        ):
            # --------------------------------------------------------
            # If self has no bounds but other does, then copy self for
            # use in constructing new bounds.
            # --------------------------------------------------------
            original_self = self.copy()

        new = super()._binary_operation(other, method)

        if bounds_NONE:
            # --------------------------------------------------------
            # Remove any bounds from the result
            # --------------------------------------------------------
            new.del_bounds(None)

        elif has_bounds and other_bounds is not None:
            if bounds_AND or bounds_OR:
                # ----------------------------------------------------
                # Both self and other have bounds, so combine them for
                # the result.
                # ----------------------------------------------------
                new_bounds = self.bounds._binary_operation(
                    other_bounds, method
                )

                if not inplace:
                    new.set_bounds(new_bounds, copy=False)

            elif bounds_XOR:
                # ----------------------------------------------------
                # Both self and other have bounds, so remove the
                # bounds from the result
                # ----------------------------------------------------
                new.del_bounds(None)

        elif bounds_AND:
            # --------------------------------------------------------
            # At most one of self and other has bounds, so remove the
            # bounds from the result.
            # --------------------------------------------------------
            new.del_bounds(None)

        elif has_bounds:
            # --------------------------------------------------------
            # Only self has bounds, so combine the self bounds with
            # the other values.
            # --------------------------------------------------------
            if cf_size(other) > 1:
                for i in range(self.bounds.ndim - self.ndim):
                    try:
                        other = other.insert_dimension(-1)
                    except AttributeError:
                        other = np.expand_dims(other, -1)

            new_bounds = self.bounds._binary_operation(other, method)

            if not inplace:
                new.set_bounds(new_bounds, copy=False)

        elif other_bounds is not None:
            # --------------------------------------------------------
            # Only other has bounds, so combine self values with the
            # other bounds
            # --------------------------------------------------------
            new_bounds = self._Bounds(data=original_self.data, copy=True)
            for i in range(other_bounds.ndim - other.ndim):
                new_bounds = new_bounds.insert_dimension(-1)

            if inplace:
                # Can't do the operation in-place because we'll run
                # foul of the broadcasting rules (e.g. "ValueError:
                # non-broadcastable output operand with shape (12,1)
                # doesn't match the broadcast shape (12,2)")
                method2 = method.replace("__i", "__", 1)
            else:
                method2 = method

            new_bounds = new_bounds._binary_operation(other_bounds, method2)
            new.set_bounds(new_bounds, copy=False)

        new._custom["direction"] = None
        return new

    @_manage_log_level_via_verbosity
    def _equivalent_data(self, other, rtol=None, atol=None, verbose=None):
        """True if data is equivalent to other data, units considered.

        Two real numbers ``x`` and ``y`` are considered equal if
        ``|x-y|<=atol+rtol|y|``, where ``atol`` (the tolerance on absolute
        differences) and ``rtol`` (the tolerance on relative differences)
        are positive, typically very small numbers. See the *atol* and
        *rtol* parameters.

        :Parameters:

            atol: `float`, optional
                The tolerance on absolute differences between real
                numbers. The default value is set by the `atol` function.

            rtol: `float`, optional
                The tolerance on relative differences between real
                numbers. The default value is set by the `rtol` function.

        :Returns:

            `bool`

        """
        self_bounds = self.get_bounds(None)
        other_bounds = other.get_bounds(None)
        hasbounds = self_bounds is not None

        if hasbounds != (other_bounds is not None):
            # TODO: add traceback
            # TODO: improve message below
            logger.info(
                "One has bounds, the other does not"
            )  # pragma: no cover
            return False

        try:
            direction0 = self.direction()
            direction1 = other.direction()
            if (
                direction0 != direction1
                and direction0 is not None
                and direction1 is not None
            ):
                other = other.flip()
        except AttributeError:
            pass

        # Compare the data arrays
        if not super()._equivalent_data(
            other, rtol=rtol, atol=atol, verbose=verbose
        ):
            # TODO: improve message below
            logger.info("Non-equivalent data arrays")  # pragma: no cover
            return False

        if hasbounds:
            # Compare the bounds
            if not self_bounds._equivalent_data(
                other_bounds, rtol=rtol, atol=atol, verbose=verbose
            ):
                logger.info(
                    f"{self.__class__.__name__}: Non-equivalent bounds data: "
                    f"{self_bounds.data!r}, {other_bounds.data!r}"
                )  # pragma: no cover
                return False

        # Still here? Then the data are equivalent.
        return True

    def _YMDhms(self, attr):
        """Return some datetime component of the data array elements."""
        out = super()._YMDhms(attr)
        out.del_bounds(None)
        return out

    def _matching_values(self, value0, value1, units=False, basic=False):
        """Whether two values match.

        The definition of "match" depends on the types of *value0* and
        *value1*.

        :Parameters:

            value0:
                The first value to be matched.

            value1:
                The second value to be matched.

            units: `bool`, optional
                If True then the units must be the same for values to be
                considered to match. By default, units are ignored in the
                comparison.

        :Returns:

            `bool`
                Whether or not the two values match.

        """
        if value1 is None:
            return False

        if units and isinstance(value0, str):
            return Units(value0).equals(Units(value1))

        if isinstance(value0, Query):
            return bool(value0.evaluate(value1))  # TODO vectors
        else:
            try:
                return value0.search(value1)
            except (AttributeError, TypeError):
                return self._equals(value1, value0, basic=basic)

        return False

    def _apply_superclass_data_oper(
        self,
        v,
        oper_name,
        oper_args=(),
        bounds=True,
        interior_ring=False,
        **oper_kwargs,
    ):
        """Define an operation that can be applied to the data array.

        .. versionadded:: 3.1.0

        :Parameters:

            v: the data array to apply the operations to (possibly in-place)

            oper_name: the string name for the desired operation, as it is
                defined (its method name) under the PropertiesData class, e.g.
                `sin` to apply PropertiesData.sin`.

                Note: there is no (easy) way to determine the name of a
                function/method within itself, without e.g. inspecting the stack
                (see rejected PEP 3130), so even though functions are named
                identically to those called  (e.g. both `sin`) the same
                name must be typed and passed into this method in each case.

                TODO: is there a way to prevent/bypass the above?

            oper_args, oper_kwargs: all of the arguments for `oper_name`.

            bounds: `bool`
                Whether or not there are cell bounds (to consider).

            interior_ring: `bool`
                Whether or not a geometry interior ring variable needs to
                be operated on.

        """
        v = getattr(super(), oper_name)(*oper_args, **oper_kwargs)
        if v is None:  # from inplace operation in superclass method
            v = self

        # Now okay to mutate oper_kwargs as no longer needed in original form
        oper_kwargs.pop("inplace", None)
        if bounds:
            bounds = v.get_bounds(None)
            if bounds is not None:
                getattr(bounds, oper_name)(
                    *oper_args, inplace=True, **oper_kwargs
                )

        if interior_ring:
            interior_ring = v.get_interior_ring(None)
            if interior_ring is not None:
                getattr(interior_ring, oper_name)(
                    *oper_args, inplace=True, **oper_kwargs
                )

        return v

    def _unary_operation(self, method, bounds=True):
        """Implement unary arithmetic operations on the data array and
        bounds.

        :Parameters:

            method: `str`
                The unary arithmetic method name (such as "__abs__").

            bounds: `bool`, optional
                If False then ignore the bounds and remove them from the
                result. By default the bounds are operated on as well.

        :Returns:

            `{{class}}`
                A new construct, or the same construct if the operation
                was in-place.

        """
        new = super()._unary_operation(method)

        self_bounds = self.get_bounds(None)
        if self_bounds is not None:
            if bounds:
                new_bounds = self_bounds._unary_operation(method)
                new.set_bounds(new_bounds)
            else:
                new.del_bounds()

        return new

    # ----------------------------------------------------------------
    # Attributes
    # ----------------------------------------------------------------
    @property
    def cellsize(self):
        """The cell sizes.

        If there are no cell bounds then the cell sizes are all zero.

        .. versionadded:: 2.0

        **Examples**

        >>> print(c.bounds.array)
        [[-90. -87.]
         [-87. -80.]
         [-80. -67.]]
        >>> c.cellsize
        <CF Data(3,): [3.0, 7.0, 13.0] degrees_north>
        >>> print(d.cellsize.array)
        [  3.   7.  13.]
        >>> b = c.del_bounds()
        >>> c.cellsize
        <CF Data(3,): [0, 0, 0] degrees_north>

        """
        data = self.get_bounds_data(None, _fill_value=None)
        if data is not None:
            if data.shape[-1] != 2:
                raise ValueError(
                    "Can only calculate cell sizes from bounds when there are "
                    f"exactly two bounds per cell. Got {data.shape[-1]}"
                )

            out = abs(data[..., 1] - data[..., 0])
            out.squeeze(-1, inplace=True)
            return out
        else:
            data = self.get_data(None)
            if data is not None:
                return Data.zeros(self.shape, units=self.Units)

        raise AttributeError(
            "Can't get cell sizes when there are no bounds nor coordinate data"
        )

    @property
    def dtype(self):
        """Numpy data-type of the data array.

        .. versionadded:: 2.0

        **Examples**

        >>> c.dtype
        dtype('float64')
        >>> import numpy
        >>> c.dtype = numpy.dtype('float32')

        """
        data = self.get_data(None, _fill_value=False)
        if data is not None:
            return data.dtype

        bounds = self.get_bounds_data(None, _fill_value=None)
        if bounds is not None:
            return bounds.dtype

        raise AttributeError(
            f"{self.__class__.__name__} doesn't have attribute 'dtype'"
        )

    @dtype.setter
    def dtype(self, value):
        data = self.get_data(None, _fill_value=False)
        if data is not None:
            data.dtype = value

        bounds = self.get_bounds_data(None, _fill_value=None)
        if bounds is not None:
            bounds.dtype = value

    @property
    def isperiodic(self):
        """True if a given axis is periodic.

        .. versionadded:: 2.0

        >>> print(c.period())
        None
        >>> c.isperiodic
        False
        >>> print(c.period(cf.Data(360, 'degeres_east')))
        None
        >>> c.isperiodic
        True
        >>> c.period(None)
        <CF Data(): 360 degrees_east>
        >>> c.isperiodic
        False

        """
        period = self.period()
        if period is not None:
            return True

        bounds = self.get_bounds(None)
        if bounds is not None:
            return bounds.period is not None

    #        return self._custom.get('period', None) is not None

    @property
    def lower_bounds(self):
        """The lower bounds of cells.

        If there are no cell bounds then the coordinates are used as the
        lower bounds.

        .. versionadded:: 2.0

        .. seealso:: `upper_bounds`

        **Examples**

        >>> print(c.array)
        [4  2  0]
        >>> print(c.bounds.array)
        [[ 5  3]
         [ 3  1]
         [ 1 -1]]
        >>> c.lower_bounds
        <CF Data(3): [3, 1, -1]>
        >>> b = c.del_bounds()
        >>> c.lower_bounds
        <CF Data(3): [4, 2, 0]>

        """
        data = self.get_bounds_data(None)
        if data is not None:
            out = data.minimum(-1)
            out.squeeze(-1, inplace=True)
            return out
        else:
            data = self.get_data(None)
            if data is not None:
                return data.copy()

        raise AttributeError(
            "Can't get lower bounds when there are no bounds nor coordinate "
            "data"
        )

    @property
    def Units(self):
        """The `cf.Units` object containing the units of the data array.

        Stores the units and calendar CF properties in an internally
        consistent manner. These are mirrored by the `units` and
        `calendar` CF properties respectively.

        **Examples**

        >>> f.Units
        <Units: K>

        >>> f.Units
        <Units: days since 2014-1-1 calendar=noleap>

        """
        #        return super().Units

        data = self.get_data(None, _fill_value=False)
        if data is not None:
            # Return the units of the data
            return data.Units

        #        print('TODO RECURISION HERE')
        #        bounds = self.get_bounds(None)
        #        if bounds is not None:
        #            data = bounds.get_data(None)
        #            if data is not None:
        #                # Return the units of the bounds data
        #                return data.Units

        try:
            return self._custom["Units"]
        except KeyError:
            # if bounds is None:
            self._custom["Units"] = _units_None
            return _units_None

    #            else:
    #                try:
    #                    return bounds._custom['Units']
    #                except KeyError:
    #                    bounds._custom['Units'] = _units_None

    #        return _units_None

    @Units.setter
    def Units(self, value):
        PropertiesData.Units.fset(self, value)

        # Set the Units on the bounds
        bounds = self.get_bounds(None)
        if bounds is not None:
            bounds.Units = value

    # Moved to parent class at v3.4.1
    #        # Set the Units on the period
    #        period = self._custom.get('period')
    #        if period is not None:
    #            period = period.copy()
    #            period.Units = value
    #            self._custom['period'] = period

    @Units.deleter
    def Units(self):
        PropertiesData.Units.fdel(self)

    @property
    def upper_bounds(self):
        """The upper bounds of cells.

        If there are no cell bounds then the coordinates are used as the
        upper bounds.

        .. versionadded:: 2.0

        .. seealso:: `lower_bounds`

        **Examples**

        >>> print(c.array)
        [4  2  0]
        >>> print(c.bounds.array)
        [[ 5  3]
         [ 3  1]
         [ 1 -1]]
        >>> c.upper_bounds
        <CF Data(3): [5, 3, 1]>
        >>> b = c.del_bounds()
        >>> c.upper_bounds
        <CF Data(3): [4, 2, 0]>

        """
        data = self.get_bounds_data(None)
        if data is not None:
            out = data.maximum(-1)
            out.squeeze(-1, inplace=True)
            return out
        else:
            data = self.get_data(None)
            if data is not None:
                return data.copy()

        raise AttributeError(
            "Can't get upper bounds when there are no bounds nor coordinate "
            "data"
        )

    @property
    def dtype(self):
        """The `numpy` data type of the data array.

        By default this is the data type with the smallest size and
        smallest scalar kind to which all sub-arrays of the master data
        array may be safely cast without loss of information. For example,
        if the sub-arrays have data types 'int64' and 'float32' then the
        master data array's data type will be 'float64'; or if the
        sub-arrays have data types 'int64' and 'int32' then the master
        data array's data type will be 'int64'.

        Setting the data type to a `numpy.dtype` object, or any object
        convertible to a `numpy.dtype` object, will cause the master data
        array elements to be recast to the specified type at the time that
        they are next accessed, and not before. This does not immediately
        change the master data array elements, so, for example,
        reinstating the original data type prior to data access results in
        no loss of information.

        Deleting the data type forces the default behaviour. Note that if
        the data type of any sub-arrays has changed after `dtype` has been
        set (which could occur if the data array is accessed) then the
        reinstated default data type may be different to the data type
        prior to `dtype` being set.

        **Examples**

        >>> f.dtype
        dtype('float64')
        >>> type(f.dtype)
        <type 'numpy.dtype'>

        >>> print(f.array)
        [0.5 1.5 2.5]
        >>> import numpy
        >>> f.dtype = numpy.dtype(int)
        >>> print(f.array)
        [0 1 2]
        >>> f.dtype = bool
        >>> print(f.array)
        [False  True  True]
        >>> f.dtype = 'float64'
        >>> print(f.array)
        [ 0.  1.  1.]

        >>> print(f.array)
        [0.5 1.5 2.5]
        >>> f.dtype = int
        >>> f.dtype = bool
        >>> f.dtype = float
        >>> print(f.array)
        [ 0.5  1.5  2.5]

        """
        try:
            return super().dtype
        except AttributeError as error:
            bounds = self.get_bounds(None)
            if bounds is not None:
                return bounds.dtype

            raise AttributeError(error)

    @dtype.setter
    def dtype(self, value):
        # DCH - allow dtype to be set before data c.f.  Units
        data = self.get_data(None, _fill_value=False)
        if data is not None:
            data.dtype = value

    @dtype.deleter
    def dtype(self):
        data = self.get_data(None, _fill_value=False)
        if data is not None:
            del data.dtype

    def add_file_location(self, location):
        """Add a new file location in-place.

        All data definitions that reference files are additionally
        referenced from the given location.

        .. versionadded:: 3.15.0

        .. seealso:: `del_file_location`, `file_locations`

        :Parameters:

            location: `str`
                The new location.

        :Returns:

            `str`
                The new location as an absolute path with no trailing
                separate pathname component separator.

        **Examples**

        >>> d.add_file_location('/data/model/')
        '/data/model'

        """
        location = super().add_file_location(location)

        bounds = self.get_bounds(None)
        if bounds is not None:
            bounds.add_file_location(location)

        interior_ring = self.get_interior_ring(None)
        if interior_ring is not None:
            interior_ring.add_file_location(location)

        return location

    @_deprecated_kwarg_check("i", version="3.0.0", removed_at="4.0.0")
    @_inplace_enabled(default=False)
    def ceil(self, bounds=True, inplace=False, i=False):
        """The ceiling of the data, element-wise.

        The ceiling of ``x`` is the smallest integer ``n``, such that
         ``n >= x``.

        .. versionadded:: 1.0

        .. seealso:: `floor`, `rint`, `trunc`

        :Parameters:

            bounds: `bool`, optional
                If False then do not alter any bounds. By default any
                bounds are also altered.

            {{inplace: `bool`, optional}}

            {{i: deprecated at version 3.0.0}}

        :Returns:

            `{{class}}` or `None`
                The construct with the ceiling of the data. If the operation was
                in-place then `None` is returned.

        **Examples**

        >>> print(f.array)
        [-1.9 -1.5 -1.1 -1.   0.   1.   1.1  1.5  1.9]
        >>> print(f.ceil().array)
        [-1. -1. -1. -1.  0.  1.  2.  2.  2.]
        >>> f.ceil(inplace=True)
        >>> print(f.array)
        [-1. -1. -1. -1.  0.  1.  2.  2.  2.]

        """
        return self._apply_superclass_data_oper(
            _inplace_enabled_define_and_cleanup(self),
            "ceil",
            bounds=bounds,
            inplace=inplace,
            i=i,
        )

    def cfa_clear_file_substitutions(
        self,
    ):
        """Remove all of the CFA-netCDF file name substitutions.

        .. versionadded:: 3.15.0

        :Returns:

            `dict`
                {{Returns cfa_clear_file_substitutions}}

        **Examples**

        >>> f.cfa_clear_file_substitutions()
        {}

        """
        out = super().cfa_clear_file_substitutions()

        bounds = self.get_bounds(None)
        if bounds is not None:
            out.update(bounds.cfa_clear_file_substitutions())

        interior_ring = self.get_interior_ring(None)
        if interior_ring is not None:
            out.update(interior_ring.cfa_clear_file_substitutions())

        return out

    def cfa_del_file_substitution(self, base):
        """Remove a CFA-netCDF file name substitution.

        .. versionadded:: 3.15.0

        :Parameters:

            {{cfa base: `str`}}

        :Returns:

            `dict`
                {{Returns cfa_del_file_substitution}}

        **Examples**

        >>> c.cfa_del_file_substitution('base')

        """
        super().cfa_del_file_substitution(base)

        bounds = self.get_bounds(None)
        if bounds is not None:
            bounds.cfa_del_file_substitution(base)

        interior_ring = self.get_interior_ring(None)
        if interior_ring is not None:
            interior_ring.cfa_del_file_substitution(base)

    def cfa_file_substitutions(self):
        """Return the CFA-netCDF file name substitutions.

        .. versionadded:: 3.15.0

        :Returns:

            `dict`
                {{Returns cfa_file_substitutions}}

        **Examples**

        >>> c.cfa_file_substitutions()
        {}

        """
        out = super().cfa_file_substitutions()

        bounds = self.get_bounds(None)
        if bounds is not None:
            out.update(bounds.cfa_file_substitutions({}))

        interior_ring = self.get_interior_ring(None)
        if interior_ring is not None:
            out.update(interior_ring.cfa_file_substitutions({}))

        return out

    def cfa_update_file_substitutions(self, substitutions):
        """Set CFA-netCDF file name substitutions.

        .. versionadded:: 3.15.0

        :Parameters:

            {{cfa substitutions: `dict`}}

        :Returns:

            `None`

        **Examples**

        >>> c.cfa_add_file_substitutions({'base', '/data/model'})

        """
        super().cfa_update_file_substitutions(substitutions)

        bounds = self.get_bounds(None)
        if bounds is not None:
            bounds.cfa_update_file_substitutions(substitutions)

        interior_ring = self.get_interior_ring(None)
        if interior_ring is not None:
            interior_ring.cfa_update_file_substitutions(substitutions)

    def chunk(self, chunksize=None):
        """Partition the data array.

        Deprecated at version 3.14.0. Use the `rechunk` method
        instead.

        :Parameters:

            chunksize: `int`, optional
                Set the new chunksize, in bytes.

        :Returns:

            `None`

        **Examples**

        >>> c.chunksize()

        >>> c.chunksize(1e8)

        """
        _DEPRECATION_ERROR_METHOD(
            self,
            "chunk",
            "Use the 'rechunk' method instead.",
            version="3.14.0",
            removed_at="5.0.0",
        )  # pragma: no cover

    @_deprecated_kwarg_check("i", version="3.0.0", removed_at="4.0.0")
    @_inplace_enabled(default=False)
    def clip(
        self, a_min, a_max, units=None, bounds=True, inplace=False, i=False
    ):
        """Limit the values in the data.

        Given an interval, values outside the interval are clipped to the
        interval edges. For example, if an interval of ``[0, 1]`` is
        specified, values smaller than 0 become 0, and values larger than
        1 become 1.

        :Parameters:

            a_min:
                Minimum value. If `None`, clipping is not performed on
                lower interval edge. Not more than one of `a_min` and
                `a_max` may be `None`.

            a_max:
                Maximum value. If `None`, clipping is not performed on
                upper interval edge. Not more than one of `a_min` and
                `a_max` may be `None`.

            units: `str` or `Units`
                Specify the units of *a_min* and *a_max*. By default the
                same units as the data are assumed.

            bounds: `bool`, optional
                If False then do not alter any bounds. By default any bounds
                are also altered.

            {{inplace: `bool`, optional}}

            {{i: deprecated at version 3.0.0}}

        :Returns:

            `{{class}}` or `None`
                The construct with clipped data. If the operation was
                in-place then `None` is returned.

        **Examples**

        >>> g = f.clip(-90, 90)
        >>> g = f.clip(-90, 90, 'degrees_north')

        """
        return self._apply_superclass_data_oper(
            _inplace_enabled_define_and_cleanup(self),
            "clip",
            (a_min, a_max),
            bounds=bounds,
            inplace=inplace,
            i=i,
            units=units,
        )

    def close(self):
        """Close all files referenced by the construct.

        Deprecated at version 3.14.0. All files are now
        automatically closed when not being accessed.

        Note that a closed file will be automatically re-opened if its
        contents are subsequently required.

        .. seealso:: `files`

        :Returns:

            `None`

        **Examples**

        >> c.close()

        """
        _DEPRECATION_ERROR_METHOD(
            self,
            "close",
            "All files are now automatically closed when not being accessed.",
            version="3.14.0",
            removed_at="5.0.0",
        )  # pragma: no cover

    @classmethod
<<<<<<< HEAD
    def concatenate(
        cls,
        variables,
        axis=0,
        cull_graph=False,
        relaxed_units=False,
        copy=True,
    ):
=======
    def concatenate(cls, variables, axis=0, cull_graph=True):
>>>>>>> 1e1ab1c8
        """Join a sequence of variables together.

        .. seealso:: `Data.cull_graph`

        :Parameters:

            variables: sequence of constructs

            axis: `int`, optional

            {{cull_graph: `bool`, optional}}

                .. versionadded:: 3.14.0

            {{relaxed_units: `bool`, optional}}

                .. versionadded:: 3.15.1

            copy: `bool`, optional
                If True (the default) then make copies of the
                {{class}} objects, prior to the concatenation, thereby
                ensuring that the input constructs are not changed by
                the concatenation process. If False then some or all
                input constructs might be changed in-place, but the
                concatenation process will be faster.

                .. versionadded:: 3.15.1

        :Returns:

            TODO

        """
        variable0 = variables[0]
        if copy:
            variable0 = variable0.copy()

        if len(variables) == 1:
            return variable0

        out = super().concatenate(
            variables,
            axis=axis,
            cull_graph=cull_graph,
            relaxed_units=relaxed_units,
            copy=copy,
        )

        bounds = variable0.get_bounds(None)
        if bounds is not None:
            bounds = bounds.concatenate(
                [v.get_bounds() for v in variables],
                axis=axis,
                cull_graph=cull_graph,
                relaxed_units=relaxed_units,
                copy=copy,
            )
            out.set_bounds(bounds, copy=False)

        interior_ring = variable0.get_interior_ring(None)
        if interior_ring is not None:
            interior_ring = interior_ring.concatenate(
                [v.get_interior_ring() for v in variables],
                axis=axis,
                cull_graph=cull_graph,
                relaxed_units=relaxed_units,
                copy=copy,
            )
            out.set_interior_ring(interior_ring, copy=False)

        return out

    # AT2
    #
    #    @classmethod
    #    def arctan2(cls, y, x, bounds=True):
    #        '''Take the "two-argument" trigonometric inverse tangent
    #    element-wise for `y`/`x`.
    #
    #    Explicitly this returns, for all corresponding elements, the angle
    #    between the positive `x` axis and the line to the point (`x`, `y`),
    #    where the signs of both `x` and `y` are taken into account to
    #    determine the quadrant. Such knowledge of the signs of `x` and `y`
    #    are lost when the quotient is input to the standard "one-argument"
    #    `arctan` function, such that use of `arctan` leaves the quadrant
    #    ambiguous. `arctan2` may therefore be preferred.
    #
    #    Units are ignored in the calculation. The result has units of radians.
    #
    #    .. versionadded:: 3.2.0
    #
    #    .. seealso:: `arctan`, `tan`
    #
    #    :Parameters:
    #
    #        y: `Data`
    #            The data array to provide the numerator elements, corresponding
    #            to the `y` coordinates in the `arctan2` definition.
    #
    #        x: `Data`
    #            The data array to provide the denominator elements,
    #            corresponding to the `x` coordinates in the `arctan2`
    #            definition.
    #
    #        bounds: `bool`, optional
    #            If False then do not alter any bounds. By default any
    #            bounds are also altered. Note that bounds will only be changed
    #            if both `x` and `y` have bounds to consider.
    #
    #    :Returns:
    #
    #        The construct with the "two-argument" trigonometric inverse tangent
    #        of data values. If the operation was in-place then `None` is
    #        returned.
    #
    #    **Examples**
    #
    #    TODO
    #
    #        '''
    #        out = super().arctan2(y, x)
    #
    #        if bounds:
    #            bounds_y = y.get_bounds(None)
    #            bounds_x = x.get_bounds(None)
    #            if bounds_x is not None and bounds_y is not None:
    #                bounds = Data.arctan2(x.get_bounds(), y.get_bounds())
    #                out.set_bounds(bounds, copy=False)
    #
    #        return out

    @_deprecated_kwarg_check("i", version="3.0.0", removed_at="4.0.0")
    @_inplace_enabled(default=False)
    def cos(self, bounds=True, inplace=False, i=False):
        """Take the trigonometric cosine of the data element-wise.

        Units are accounted for in the calculation, so that the cosine
        of 90 degrees_east is 0.0, as is the cosine of 1.57079632
        radians. If the units are not equivalent to radians (such as
        Kelvin) then they are treated as if they were radians.

        The output units are '1' (nondimensional).

        .. seealso:: `arccos`, `sin`, `tan`, `cosh`

        :Parameters:

            bounds: `bool`, optional
                If False then do not alter any bounds. By default any
                bounds are also altered.

            {{inplace: `bool`, optional}}

            {{i: deprecated at version 3.0.0}}

        :Returns:

            `{{class}}` or `None`
                The construct with the cosine of data values. If the
                operation was in-place then `None` is returned.

        **Examples**

        >>> f.Units
        <Units: degrees_east>
        >>> print(f.array)
        [[-90 0 90 --]]
        >>> g = f.cos()
        >>> g.Units
        <Units: 1>
        >>> print(g.array)
        [[0.0 1.0 0.0 --]]

        >>> f.Units
        <Units: m s-1>
        >>> print(f.array)
        [[1 2 3 --]]
        >>> f.cos(inplace=True)
        >>> f.Units
        <Units: 1>
        >>> print(f.array)
        [[0.540302305868 -0.416146836547 -0.9899924966 --]]

        """
        return self._apply_superclass_data_oper(
            _inplace_enabled_define_and_cleanup(self), "cos", bounds=bounds
        )

    def cyclic(self, axes=None, iscyclic=True):
        """Set the cyclicity of axes of the data array.

        .. seealso:: `iscyclic`

        :Parameters:

            axes: (sequence of) `int`
                The axes to be set. Each axis is identified by its integer
                position. By default no axes are set.

            iscyclic: `bool`, optional
                If False then the axis is set to be non-cyclic. By default
                the axis is set to be cyclic.

        :Returns:

            `set`

        **Examples**

            TODO

        """
        out = super().cyclic(axes, iscyclic)

        if axes is None:
            return out

        bounds = self.get_bounds(None)
        if bounds is not None:
            axes = self._parse_axes(axes)
            bounds.cyclic(axes, iscyclic)

        interior_ring = self.get_interior_ring(None)
        if interior_ring is not None:
            axes = self._parse_axes(axes)
            interior_ring.cyclic(axes, iscyclic)

        return out

    def equivalent(self, other, rtol=None, atol=None, traceback=False):
        """True if two constructs are equal, False otherwise.

        Two real numbers ``x`` and ``y`` are considered equal if
        ``|x-y|<=atol+rtol|y|``, where ``atol`` (the tolerance on absolute
        differences) and ``rtol`` (the tolerance on relative differences)
        are positive, typically very small numbers. See the *atol* and
        *rtol* parameters.

        :Parameters:

            other:
                The object to compare for equality.


            atol: `float`, optional
                The tolerance on absolute differences between real
                numbers. The default value is set by the `atol` function.

            rtol: `float`, optional
                The tolerance on relative differences between real
                numbers. The default value is set by the `rtol` function.

        """
        if self is other:
            return True

        # Check that each instance is the same type
        if type(self) != type(other):
            print(
                f"{self.__class__.__name__}: Different types: "
                f"{self.__class__.__name__}, {other.__class__.__name__}"
            )
            return False

        identity0 = self.identity()
        identity1 = other.identity()

        if identity0 is None or identity1 is None or identity0 != identity1:
            # add traceback
            return False

        # ------------------------------------------------------------
        # Check the special attributes
        # ------------------------------------------------------------
        self_special = self._private["special_attributes"]
        other_special = other._private["special_attributes"]
        if set(self_special) != set(other_special):
            if traceback:
                print(
                    "%s: Different attributes: %s"
                    % (
                        self.__class__.__name__,
                        set(self_special).symmetric_difference(other_special),
                    )
                )
            return False

        for attr, x in self_special.items():
            y = other_special[attr]

            result = cf_equivalent(
                x, y, rtol=rtol, atol=atol, traceback=traceback
            )

            if not result:
                if traceback:
                    print(
                        f"{self.__class__.__name__}: Different {attr} "
                        f"attributes: {x!r}, {y!r}"
                    )
                return False

        # ------------------------------------------------------------
        # Check the data
        # ------------------------------------------------------------
        if not self._equivalent_data(
            other, rtol=rtol, atol=atol, traceback=traceback
        ):
            # add traceback
            return False

        return True

    def contiguous(self, overlap=True):
        """Return True if a construct has contiguous cells.

        A construct is contiguous if its cell boundaries match up, or
        overlap, with the boundaries of adjacent cells.

        In general, it is only possible for a zero, 1 or 2 dimensional
        construct with bounds to be contiguous. A size 1 construct with
        any number of dimensions is always contiguous.

        An exception occurs if the construct is multidimensional and has
        more than one element.

        .. versionadded:: 2.0

        :Parameters:

            overlap : bool, optional
                If False then 1-d cells with two vertices and with
                overlapping boundaries are not considered contiguous. By
                default such cells are not considered contiguous.

                .. note:: The value of the *overlap* parameter does not
                          affect any other types of cell, for which a
                          necessary (but not sufficient) condition for
                          contiguousness is that adjacent cells do not
                          overlap.

        :Returns:

            `bool`
                Whether or not the construct's cells are contiguous.

        **Examples**

        >>> c.has_bounds()
        False
        >>> c.contiguous()
        False

        >>> print(c.bounds[:, 0])
        [  0.5   1.5   2.5   3.5 ]
        >>> print(c.bounds[:, 1])
        [  1.5   2.5   3.5   4.5 ]
        >>> c.contiuous()
        True

        >>> print(c.bounds[:, 0])
        [  0.5   1.5   2.5   3.5 ]
        >>> print(c.bounds[:, 1])
        [  2.5   3.5   4.5   5.5 ]
        >>> c.contiuous()
        True
        >>> c.contiuous(overlap=False)
        False

        """
        bounds = self.get_bounds_data(None, _fill_value=None)
        if bounds is None:
            return False

        ndim = self.ndim
        nbounds = bounds.shape[-1]

        if self.size == 1:
            return True

        period = self.autoperiod().period()

        if ndim == 2:
            if nbounds != 4:
                raise ValueError(
                    f"Can't tell if {ndim}-d cells with {nbounds} vertices "
                    "are contiguous"
                )

            # Check cells (j, i) and cells (j, i+1) are contiguous
            diff = bounds[:, :-1, 1] - bounds[:, 1:, 0]
            if period is not None:
                diff = diff % period

            if diff.any():
                return False

            diff = bounds[:, :-1, 2] - bounds[:, 1:, 3]
            if period is not None:
                diff = diff % period

            if diff.any():
                return False

            # Check cells (j, i) and (j+1, i) are contiguous
            diff = bounds[:-1, :, 3] - bounds[1:, :, 0]
            if period is not None:
                diff = diff % period

            if diff.any():
                return False

            diff = bounds[:-1, :, 2] - bounds[1:, :, 1]
            if period is not None:
                diff = diff % period

            if diff.any():
                return False

            return True

        if ndim > 2:
            raise ValueError(f"Can't tell if {ndim}-d cells are contiguous")

        if nbounds != 2:
            raise ValueError(
                f"Can't tell if {ndim}-d cells with {nbounds} vertices "
                "are contiguous"
            )

        lower = bounds[1:, 0]
        upper = bounds[:-1, 1]

        if not overlap:
            diff = lower - upper
            if period is not None:
                diff = diff % period

            return not diff.any()
        else:
            direction = self.direction()
            if direction is None:
                return (lower <= upper).all() or (lower >= upper).all()

            if direction:
                return (lower <= upper).all()
            else:
                return (lower >= upper).all()

    @_deprecated_kwarg_check("i", version="3.0.0", removed_at="4.0.0")
    @_inplace_enabled(default=False)
    def convert_reference_time(
        self,
        units=None,
        calendar_months=False,
        calendar_years=False,
        inplace=False,
        i=False,
    ):
        """Convert reference time data values to have new units.

        Conversion is done by decoding the reference times to
        date-time objects and then re-encoding them for the new units.

        Any conversions are possible, but this method is primarily for
        conversions which require a change in the date-times
        originally encoded. For example, use this method to
        reinterpret data values in units of "months" since a reference
        time to data values in "calendar months" since a reference
        time. This is often necessary when units of "calendar months"
        were intended but encoded as "months", which have special
        definition. See the note and examples below for more details.

        .. note:: It is recommended that the units "year" and "month"
                  be used with caution, as explained in the following
                  excerpt from the CF conventions: "The Udunits
                  package defines a year to be exactly 365.242198781
                  days (the interval between 2 successive passages of
                  the sun through vernal equinox). It is not a
                  calendar year. Udunits includes the following
                  definitions for years: a common_year is 365 days, a
                  leap_year is 366 days, a Julian_year is 365.25 days,
                  and a Gregorian_year is 365.2425 days. For similar
                  reasons the unit ``month``, which is defined to be
                  exactly year/12, should also be used with caution.

        **Performance**

        For conversions which do not require a change in the
        date-times implied by the data values, this method will be
        considerably slower than a simple reassignment of the
        units. For example, if the original units are ``'days since
        2000-12-1'`` then ``c.Units = cf.Units('days since
        1901-1-1')`` will give the same result and be considerably
        faster than ``c.convert_reference_time(cf.Units('days since
        1901-1-1'))``.

        :Parameters:

            units: `Units`, optional
                The reference time units to convert to. By default the
                units days since the original reference time in the
                original calendar.

                *Parameter example:*
                  If the original units are ``'months since
                  2000-1-1'`` in the Gregorian calendar then the
                  default units to convert to are ``'days since
                  2000-1-1'`` in the Gregorian calendar.

            calendar_months: `bool`, optional
                If True then treat units of ``'months'`` as if they
                were calendar months (in whichever calendar is
                originally specified), rather than a 12th of the
                interval between 2 successive passages of the sun
                through vernal equinox (i.e. 365.242198781/12 days).

            calendar_years: `bool`, optional
                If True then treat units of ``'years'`` as if they
                were calendar years (in whichever calendar is
                originally specified), rather than the interval
                between 2 successive passages of the sun through
                vernal equinox (i.e. 365.242198781 days).

            {{inplace: `bool`, optional}}

            {{i: deprecated at version 3.0.0}}

        :Returns:

            `{{class}}` or `None`
                The construct with converted reference time data
                values, or `None` if the operation was in-place.

        **Examples**

        >>> print(f.array)
        [0 1 2 3]
        >>> f.Units
        <Units: months since 2004-1-1>
        >>> print(f.datetime_array)
        [cftime.DatetimeGregorian(2003, 12, 1, 0, 0, 0, 0, has_year_zero=False)
         cftime.DatetimeGregorian(2003, 12, 31, 10, 29, 3, 831223, has_year_zero=False)
         cftime.DatetimeGregorian(2004, 1, 30, 20, 58, 7, 662446, has_year_zero=False)
         cftime.DatetimeGregorian(2004, 3, 1, 7, 27, 11, 493670, has_year_zero=False)]
        >>> g = f.convert_reference_time(calendar_months=True)
        >>> g.Units
        <Units: days since 2004-1-1>
        >>> print(g.datetime_array)
        [cftime.DatetimeGregorian(2003, 12, 1, 0, 0, 0, 0, has_year_zero=False)
         cftime.DatetimeGregorian(2004, 1, 1, 0, 0, 0, 0, has_year_zero=False)
         cftime.DatetimeGregorian(2004, 2, 1, 0, 0, 0, 0, has_year_zero=False)
         cftime.DatetimeGregorian(2004, 3, 1, 0, 0, 0, 0, has_year_zero=False)]
        >>> print(g.array)
        [ 0 31 62 91]

        """
        return self._apply_superclass_data_oper(
            _inplace_enabled_define_and_cleanup(self),
            "convert_reference_time",
            inplace=inplace,
            bounds=True,
            interior_ring=False,
            units=units,
            calendar_months=calendar_months,
            calendar_years=calendar_years,
        )

    def get_property(self, prop, default=ValueError(), bounds=False):
        """Get a CF property.

        .. versionadded:: 3.2.0

        .. seealso:: `clear_properties`, `del_property`, `has_property`,
                     `properties`, `set_property`

        :Parameters:

            prop: `str`
                The name of the CF property.

                *Parameter example:*
                  ``prop='long_name'``

            default: optional
                Return the value of the *default* parameter if the
                property has not been set.

                {{default Exception}}

            bounds: `bool`
                TODO

        :Returns:

                The value of the named property or the default value, if
                set.

        **Examples**

        >>> f = cf.{{class}}()
        >>> f.set_property('project', 'CMIP7')
        >>> f.has_property('project')
        True
        >>> f.get_property('project')
        'CMIP7'
        >>> f.del_property('project')
        'CMIP7'
        >>> f.has_property('project')
        False
        >>> print(f.del_property('project', None))
        None
        >>> print(f.get_property('project', None))
        None

        """
        out = super().get_property(prop, None)
        if out is not None:
            return out

        if bounds and self.has_bounds():
            out = self.get_bounds().get_property(prop, None)
            if out is not None:
                return out

        return super().get_property(prop, default)

    def file_locations(self):
        """The locations of files containing parts of the data.

        Returns the locations of any files that may be required to
        deliver the computed data array.

        .. versionadded:: 3.15.0

        .. seealso:: `add_file_location`, `del_file_location`

        :Returns:

            `set`
                The unique file locations as absolute paths with no
                trailing separate pathname component separator.

        **Examples**

        >>> d.file_locations()
        {'/home/data1', 'file:///data2'}

        """
        out = super().file_locations()

        bounds = self.get_bounds(None)
        if bounds is not None:
            out.update(bounds.file_locations())

        interior_ring = self.get_interior_ring(None)
        if interior_ring is not None:
            out.update(interior_ring.file_locations())

        return out

    @_inplace_enabled(default=False)
    def flatten(self, axes=None, inplace=False):
        """Flatten axes of the data.

        Any subset of the axes may be flattened.

        The shape of the data may change, but the size will not.

        The flattening is executed in row-major (C-style) order. For
        example, the array ``[[1, 2], [3, 4]]`` would be flattened
        across both dimensions to ``[1 2 3 4]``.

        .. versionadded:: 3.0.2

        .. seealso:: `insert_dimension`, `flip`, `swapaxes`, `transpose`

        :Parameters:

            axes: (sequence of) int or str, optional
                Select the axes.  By default all axes are
                flattened. The *axes* argument may be one, or a
                sequence, of:

                  * An internal axis identifier. Selects this axis.

                  * An integer. Selects the axis corresponding to the
                    given position in the list of axes of the data
                    array.

                No axes are flattened if *axes* is an empty sequence.

            {{inplace: `bool`, optional}}

        :Returns:

            `{{class}}` or `None`
                The construct with flattened data, or `None` if the
                operation was in-place.

        **Examples**

        >>> f.shape
        (1, 2, 3, 4)
        >>> f.flatten().shape
        (24,)
        >>> f.flatten([1, 3]).shape
        (1, 8, 3)
        >>> f.flatten([0, -1], inplace=True)
        >>> f.shape
        (4, 2, 3)

        """
        # Note the 'axes' argument can change mid-method meaning it is
        # not possible to consolidate this method using a call to
        # _apply_superclass_data_operations, despite mostly the same
        # logic.
        v = _inplace_enabled_define_and_cleanup(self)
        super(PropertiesDataBounds, v).flatten(axes, inplace=True)

        bounds = v.get_bounds(None)
        if bounds is not None:
            axes = self._parse_axes(axes)
            bounds.flatten(axes, inplace=True)

        interior_ring = v.get_interior_ring(None)
        if interior_ring is not None:
            axes = self._parse_axes(axes)
            interior_ring.flatten(axes, inplace=True)

        return v

    def del_file_location(self, location):
        """Remove a file location in-place.

        All data definitions that reference files will have references
        to files in the given location removed from them.

        .. versionadded:: 3.15.0

        .. seealso:: `add_file_location`, `file_locations`

        :Parameters:

            location: `str`
                 The file location to remove.

        :Returns:

            `str`
                The removed location as an absolute path with no
                trailing separate pathname component separator.

        **Examples**

        >>> c.del_file_location('/data/model/')
        '/data/model'

        """
        location = super().del_file_location(location)

        bounds = self.get_bounds(None)
        if bounds is not None:
            bounds.del_file_location(location)

        interior_ring = self.get_interior_ring(None)
        if interior_ring is not None:
            interior_ring.del_file_location(location)

        return location

    @_deprecated_kwarg_check("i", version="3.0.0", removed_at="4.0.0")
    @_inplace_enabled(default=False)
    def floor(self, bounds=True, inplace=False, i=False):
        """Floor the data array, element-wise.

        The floor of ``x`` is the largest integer ``n``, such that ``n <= x``.

        .. versionadded:: 1.0

        .. seealso:: `ceil`, `rint`, `trunc`

        :Parameters:

            bounds: `bool`, optional
                If False then do not alter any bounds. By default any
                bounds are also altered.

            {{inplace: `bool`, optional}}

            {{i: deprecated at version 3.0.0}}

        :Returns:

                The construct with floored data. If the operation was
                in-place then `None` is returned.

        **Examples**

        >>> print(f.array)
        [-1.9 -1.5 -1.1 -1.   0.   1.   1.1  1.5  1.9]
        >>> print(f.floor().array)
        [-2. -2. -2. -1.  0.  1.  1.  1.  1.]
        >>> f.floor(inplace=True)
        >>> print(f.array)
        [-2. -2. -2. -1.  0.  1.  1.  1.  1.]

        """
        return self._apply_superclass_data_oper(
            _inplace_enabled_define_and_cleanup(self),
            "floor",
            bounds=bounds,
            inplace=inplace,
            i=i,
        )

    def direction(self):
        """Return `None`, indicating that it is not specified whether
        the values are increasing or decreasing.

        .. versionadded:: 2.0

        :Returns:

            `None`

        **Examples**

        >>> c.direction()
        None

        """
        return

    @_deprecated_kwarg_check("i", version="3.0.0", removed_at="4.0.0")
    @_inplace_enabled(default=False)
    def mask_invalid(self, inplace=False, i=False):
        """Mask the array where invalid values occur.

        Deprecated at version 3.14.0. Use the method
        `masked_invalid` instead.

        Note that:

        * Invalid values are Nan or inf

        * Invalid values in the results of arithmetic operations only
          occur if the raising of `FloatingPointError` exceptions has been
          suppressed by `cf.Data.seterr`.

        * If the raising of `FloatingPointError` exceptions has been
          allowed then invalid values in the results of arithmetic
          operations it is possible for them to be automatically converted
          to masked values, depending on the setting of
          `cf.Data.mask_fpe`. In this case, such automatic conversion
          might be faster than calling `mask_invalid`.

        .. seealso:: `cf.Data.mask_fpe`, `cf.Data.seterr`

        :Parameters:

            {{inplace: `bool`, optional}}

            {{i: deprecated at version 3.0.0}}

        :Returns:

            `{{class}}` or `None`
                The construct with masked elements.

        **Examples**

        >>> print(f.array)
        [ 0.  1.]
        >>> print(g.array)
        [ 1.  2.]

        >>> old = cf.data.seterr('ignore')
        >>> h = g/f
        >>> print(h.array)
        [ inf   2.]
        >>> h.mask_invalid(inplace=True)
        >>> print(h.array)
        [--  2.]

        >>> h = g**12345
        >>> print(h.array)
        [ 1.  inf]
        >>> h.mask_invalid(inplace=True)
        >>> print(h.array)
        [1.  --]

        >>> old = cf.data.seterr('raise')
        >>> old = cf.data.mask_fpe(True)
        >>> print((g/f).array)
        [ --  2]
        >>> print((g**12345).array)
        [1.  -- ]

        """
        _DEPRECATION_ERROR_METHOD(
            self,
            "mask_invalid",
            message="Use the method 'masked_invalid' instead.",
            version="3.14.0",
            removed_at="5.0.0",
        )  # pragma: no cover

    @_inplace_enabled(default=False)
    def masked_invalid(self, inplace=False):
        """Mask the array where invalid values occur (NaN or inf).

        Invalid values in any bounds are also masked.

        .. seealso:: `numpy.ma.masked_invalid`

        :Parameters:

            {{inplace: `bool`, optional}}

        :Returns:

            `{{class}}` or `None`
                The construct with masked values, or `None` if the
                operation was in-place.

        **Examples**

        >>> print(f.array)
        [0 1 2]
        >>> print(g.array)
        [0 2 0]
        >>> h = f / g
        >>> print(h.array)
        [nan 0.5 inf]
        >>> i = h.masked_invalid()
        >>> print(i.array)
        [-- 0.5 --]

        """
        # Set bounds to True to bypass 'if bounds' check in call:
        return self._apply_superclass_data_oper(
            _inplace_enabled_define_and_cleanup(self),
            "masked_invalid",
            bounds=True,
            inplace=inplace,
        )

    def match_by_property(self, *mode, **properties):
        """Determine whether or not a variable satisfies conditions.

        Conditions may be specified on the variable's attributes and CF
        properties.

        :Parameters:

        :Returns:

            `bool`
                Whether or not the variable matches the given criteria.

        **Examples**

        TODO

        """
        _or = False
        if mode:
            if len(mode) > 1:
                raise ValueError("Can provide at most one positional argument")

            x = mode[0]
            if x == "or":
                _or = True
            elif x != "and":
                raise ValueError(
                    "Positional argument, if provided, must one of 'or', 'and'"
                )

        if not properties:
            return True

        self_properties = self.properties()

        ok = True
        for name, value0 in properties.items():
            value1 = self_properties.get(name)
            ok = self._matching_values(value0, value1, units=(name == "units"))

            if _or:
                if ok:
                    break
            elif not ok:
                break

        return ok

    def match_by_identity(self, *identities):
        """Determine whether or not a variable satisfies conditions.

        Conditions may be specified on the variable's attributes and CF
        properties.

        :Parameters:

        :Returns:

            `bool`
                Whether or not the variable matches the given criteria.

        **Examples**

            TODO

        """
        # Return all constructs if no identities have been provided
        if not identities:
            return True

        self_identities = self.identities()

        ok = False
        for value0 in identities:
            for value1 in self_identities:
                ok = self._matching_values(value0, value1, basic=True)
                if ok:
                    break

            if ok:
                break

        return ok

    @_deprecated_kwarg_check("i", version="3.0.0", removed_at="4.0.0")
    @_inplace_enabled(default=False)
    def override_calendar(self, calendar, inplace=False, i=False):
        """Override the calendar of date-time units.

        The new calendar **need not** be equivalent to the original one
        and the data array elements will not be changed to reflect the new
        units. Therefore, this method should only be used when it is known
        that the data array values are correct but the calendar has been
        incorrectly encoded.

        Not to be confused with setting the `calendar` or `Units`
        attributes to a calendar which is equivalent to the original
        calendar

        .. seealso:: `calendar`, `override_units`, `units`, `Units`

        :Parameters:

            calendar: `str`
                The new calendar.

            {{inplace: `bool`, optional}}

            {{i: deprecated at version 3.0.0}}

        :Returns:

        TODO

        **Examples**

        TODO

        >>> g = f.override_calendar('noleap')

        """
        return self._apply_superclass_data_oper(
            _inplace_enabled_define_and_cleanup(self),
            "override_calendar",
            (calendar,),
            bounds=True,
            interior_ring=False,
            inplace=inplace,
            i=i,
        )

    @_deprecated_kwarg_check("i", version="3.0.0", removed_at="4.0.0")
    @_inplace_enabled(default=False)
    def override_units(self, units, inplace=False, i=False):
        """Override the units.

        The new units need not be equivalent to the original ones, and the
        data array elements will not be changed to reflect the new
        units. Therefore, this method should only be used when it is known
        that the data array values are correct but the units have
        incorrectly encoded.

        Not to be confused with setting the `units` or `Units` attribute
        to units which are equivalent to the original units.

        .. seealso:: `calendar`, `override_calendar`, `units`, `Units`

        :Parameters:

            units: `str` or `Units`
                The new units for the data array.

            {{inplace: `bool`, optional}}

            {{i: deprecated at version 3.0.0}}

        :Returns:

                TODO

        **Examples**

        >>> f.Units
        <Units: hPa>
        >>> f.datum(0)
        100000.0
        >>> f.override_units('km')
        >>> f.Units
        <Units: km>
        >>> f.datum(0)
        100000.0
        >>> f.override_units(Units('watts'))
        >>> f.Units
        <Units: watts>
        >>> f.datum(0)
        100000.0

        """
        return self._apply_superclass_data_oper(
            _inplace_enabled_define_and_cleanup(self),
            "override_units",
            (units,),
            bounds=True,
            interior_ring=False,
            inplace=inplace,
            i=i,
        )

    @_inplace_enabled(default=False)
    @_manage_log_level_via_verbosity
    def halo(
        self,
        depth,
        axes=None,
        tripolar=None,
        fold_index=-1,
        inplace=False,
        verbose=None,
        size=None,
    ):
        """Expand the data by adding a halo.

        The halo may be applied over a subset of the data dimensions and
        each dimension may have a different halo size (including
        zero). The halo region is populated with a copy of the proximate
        values from the original data.

        Corresponding axes expanded in the bounds, if present.

        **Cyclic axes**

        A cyclic axis that is expanded with a halo of at least size 1 is
        no longer considered to be cyclic.

        **Tripolar domains**

        Data for global tripolar domains are a special case in that a halo
        added to the northern end of the "Y" axis must be filled with
        values that are flipped in "X" direction. Such domains need to be
        explicitly indicated with the *tripolar* parameter.

        .. versionadded:: 3.5.0

        :Parameters:

            depth: `int` or `dict`
                Specify the size of the halo for each axis.

                If *depth* is a non-negative `int` then this is the halo
                size that is applied to all of the axes defined by the
                *axes* parameter.

                Alternatively, halo sizes may be assigned to axes
                individually by providing a `dict` for which a key
                specifies an axis (defined by its integer position in the
                data) with a corresponding value of the halo size for that
                axis. Axes not specified by the dictionary are not
                expanded, and the *axes* parameter must not also be set.

                *Parameter example:*
                  Specify a halo size of 1 for all otherwise selected
                  axes: ``1``

                *Parameter example:*
                  Specify a halo size of zero: ``0``. This results in
                  no change to the data shape.

                *Parameter example:*
                  For data with three dimensions, specify a halo size
                  of 3 for the first dimension and 1 for the second
                  dimension: ``{0: 3, 1: 1}``. This is equivalent to
                  ``{0: 3, 1: 1, 2: 0}``

                *Parameter example:*
                  Specify a halo size of 2 for the first and last
                  dimensions ``depth=2, axes=[0, -1]`` or equivalently
                  ``depth={0: 2, -1: 2}``.

            axes: (sequence of) `int`
                Select the domain axes to be expanded, defined by their
                integer positions in the data. By default, or if *axes* is
                `None`, all axes are selected. No axes are expanded if
                *axes* is an empty sequence.

            tripolar: `dict`, optional
                A dictionary defining the "X" and "Y" axes of a global
                tripolar domain. This is necessary because in the global
                tripolar case the "X" and "Y" axes need special treatment,
                as described above. It must have keys ``'X'`` and ``'Y'``,
                whose values identify the corresponding domain axis
                construct by their integer positions in the data.

                The "X" and "Y" axes must be a subset of those
                identified by the *depth* or *axes* parameter.

                See the *fold_index* parameter.

                *Parameter example:*
                  Define the "X" and Y" axes by positions 2 and 1
                  respectively of the data: ``{'X': 2, 'Y': 1}``

            fold_index: `int`, optional
                Identify which index of the "Y" axis corresponds to the
                fold in "X" axis of a tripolar grid. The only valid values
                are ``-1`` for the last index, and ``0`` for the first
                index. By default it is assumed to be the last
                index. Ignored if *tripolar* is `None`.

            {{inplace: `bool`, optional}}

            {{verbose: `int` or `str` or `None`, optional}}

            size: deprecated at version 3.14.0
                Use the *depth* parameter instead.

        :Returns:

            `{{class}}` or `None`
                The expanded data, or `None` if the operation was
                in-place.

        **Examples**

        TODO

        """
        if size is not None:
            _DEPRECATION_ERROR_KWARGS(
                self,
                "halo",
                {"size": None},
                message="Use the 'depth' parameter instead.",
                version="3.14.0",
                removed_at="5.0.0",
            )  # pragma: no cover

        return self._apply_superclass_data_oper(
            _inplace_enabled_define_and_cleanup(self),
            "halo",
            bounds=True,
            interior_ring=True,
            inplace=inplace,
            depth=depth,
            axes=axes,
            tripolar=tripolar,
            fold_index=fold_index,
            verbose=verbose,
        )

    @_deprecated_kwarg_check("i", version="3.0.0", removed_at="4.0.0")
    @_inplace_enabled(default=False)
    def flip(self, axes=None, inplace=False, i=False):
        """Flip (reverse the direction of) data dimensions.

        .. seealso:: `insert_dimension`, `squeeze`, `transpose`,
        `unsqueeze`

        :Parameters:

            axes: optional
               Select the domain axes to flip. One, or a sequence, of:

               * The position of the dimension in the data.

               If no axes are specified then all axes are flipped.

            {{inplace: `bool`, optional}}

            {{i: deprecated at version 3.0.0}}

        :Returns:

            `{{class}}` or `None`
                The construct with flipped axes, or `None` if the
                operation was in-place.

        **Examples**

        >>> f.flip()
        >>> f.flip(1)
        >>> f.flip([0, 1])

        >>> g = f[::-1, :, ::-1]
        >>> f.flip([2, 0]).equals(g)
        True

        """
        v = _inplace_enabled_define_and_cleanup(self)

        super(PropertiesDataBounds, v).flip(axes=axes, inplace=True)

        interior_ring = v.get_interior_ring(None)
        if interior_ring is not None:
            # --------------------------------------------------------
            # Flip the interior ring. Do this before flipping the
            # bounds because the axes argument might get changed
            # during that operation.
            # --------------------------------------------------------
            interior_ring.flip(axes, inplace=True)

        bounds = v.get_bounds_data(None, _fill_value=False)
        if bounds is not None:
            # --------------------------------------------------------
            # Flip the bounds.
            #
            # As per section 7.1 in the CF conventions: i) if the
            # variable is 0 or 1 dimensional then flip all dimensions
            # (including the trailing size 2 dimension); ii) if
            # the variable has 2 or more dimensions then do not flip
            # the trailing dimension.
            # --------------------------------------------------------
            ndim = bounds.ndim
            if ndim == 1:
                # Flip the bounds of a 0-d variable
                axes = (0,)
            elif ndim == 2:
                # Flip the bounds of a 1-d variable
                if axes in (0, 1):
                    axes = (0, 1)
                elif axes is not None:
                    axes = v._parse_axes(axes) + [-1]
            else:
                # Do not flip the bounds of an N-d variable (N >= 2)
                # nor a geometry variable
                axes = v._parse_axes(axes)

            bounds.flip(axes, inplace=True)

        return v

    @_deprecated_kwarg_check("i", version="3.0.0", removed_at="4.0.0")
    @_inplace_enabled(default=False)
    def exp(self, bounds=True, inplace=False, i=False):
        """The exponential of the data, element-wise.

        .. seealso:: `log`

        :Parameters:

            bounds: `bool`, optional
                If False then do not alter any bounds. By default any
                bounds are also altered.

            {{inplace: `bool`, optional}}

            {{i: deprecated at version 3.0.0}}

        :Returns:

            `{{class}}` or `None`
                The construct with the exponential of data values. If the
                operation was in-place then `None` is returned.

        **Examples**

        >>> f.data
        <CF Data(1, 2): [[1, 2]]>
        >>> f.exp().data
        <CF Data(1, 2): [[2.71828182846, 7.38905609893]]>

        >>> f.data
        <CF Data(1, 2): [[1, 2]] 2>
        >>> f.exp().data
        <CF Data(1, 2): [[7.38905609893, 54.5981500331]]>

        >>> f.data
        <CF Data(1, 2): [[1, 2]] kg m-1 s-2>
        >>> f.exp()
        ValueError: Can't take exponential of dimensional quantities: <Units: kg m-1 s-2>

        """
        return self._apply_superclass_data_oper(
            _inplace_enabled_define_and_cleanup(self),
            "exp",
            bounds=bounds,
            inplace=inplace,
            i=i,
        )

    def set_bounds(self, bounds, copy=True):
        """Set the bounds.

        .. versionadded:: 3.0.0

        .. seealso: `del_bounds`, `get_bounds`, `has_bounds`, `set_data`

        :Parameters:

            bounds: `Bounds`
                The bounds to be inserted.

            copy: `bool`, optional
                If False then do not copy the bounds prior to
                insertion. By default the bounds are copied.

        :Returns:

            `None`

        **Examples**

        >>> import numpy
        >>> b = {{package}}.Bounds(data=numpy.arange(10).reshape(5, 2))
        >>> c.set_bounds(b)
        >>> c.has_bounds()
        True
        >>> c.get_bounds()
        <Bounds: (5, 2) >
        >>> b = c.del_bounds()
        >>> b
        <Bounds: (5, 2) >
        >>> c.has_bounds()
        False
        >>> print(c.get_bounds(None))
        None
        >>> print(c.del_bounds(None))
        None

        """
        data = self.get_data(None, _fill_value=False)

        if data is not None and bounds.shape[: data.ndim] != data.shape:
            # Check shape
            raise ValueError(
                f"Can't set bounds: Incorrect bounds shape {bounds.shape} "
                f"for data shape {data.shape}"
            )

        if copy:
            bounds = bounds.copy()

        # Check units
        units = bounds.Units
        self_units = self.Units

        if data is not None and units:
            if not units.equivalent(self_units):
                raise ValueError(
                    f"Can't set bounds: {bounds!r} units of {bounds.Units!r} "
                    f"are not equivalent to {self.Units!r}, the units of "
                    f"{self!r}"
                )

            bounds.Units = self_units

        if not units:
            bounds.override_units(self_units, inplace=True)

        # Copy selected properties to the bounds
        # for prop in ('standard_name', 'axis', 'positive',
        #              'leap_months', 'leap_years', 'month_lengths'):
        #     value = self.get_property(prop, None)
        #     if value is not None:
        #         bounds.set_property(prop, value)

        self._custom["direction"] = None

        super().set_bounds(bounds, copy=False)

    @_deprecated_kwarg_check("i", version="3.0.0", removed_at="4.0.0")
    @_inplace_enabled(default=False)
    def sin(self, bounds=True, inplace=False, i=False):
        """Take the trigonometric sine of the data element-wise.

        Units are accounted for in the calculation. For example, the
        sine of 90 degrees_east is 1.0, as is the sine of 1.57079632
        radians. If the units are not equivalent to radians (such as
        Kelvin) then they are treated as if they were radians.

        The Units are changed to '1' (nondimensional).

        .. seealso:: `arcsin`, `cos`, `tan`, `sinh`

        :Parameters:

            bounds: `bool`, optional
                If False then do not alter any bounds. By default any
                bounds are also altered.

            {{inplace: `bool`, optional}}

            {{i: deprecated at version 3.0.0}}

        :Returns:

            `{{class}}` or `None`
                The construct with the sine of data values. If the
                operation was in-place then `None` is returned.

        **Examples**

        >>> f.Units
        <Units: degrees_north>
        >>> print(f.array)
        [[-90 0 90 --]]
        >>> g = f.sin()
        >>> g.Units
        <Units: 1>
        >>> print(g.array)
        [[-1.0 0.0 1.0 --]]

        >>> f.Units
        <Units: m s-1>
        >>> print(f.array)
        [[1 2 3 --]]
        >>> f.sin(inplace=True)
        >>> f.Units
        <Units: 1>
        >>> print(f.array)
        [[0.841470984808 0.909297426826 0.14112000806 --]]

        """
        return self._apply_superclass_data_oper(
            _inplace_enabled_define_and_cleanup(self),
            "sin",
            bounds=bounds,
            inplace=inplace,
            i=i,
        )

    # `arctan2`, AT2 seealso
    @_deprecated_kwarg_check("i", version="3.0.0", removed_at="4.0.0")
    @_inplace_enabled(default=False)
    def arctan(self, bounds=True, inplace=False):
        """Take the trigonometric inverse tangent of the data element-
        wise.

        Units are ignored in the calculation. The result has units of radians.

        The "standard_name" and "long_name" properties are removed from
        the result.

        .. versionadded:: 3.0.7

        .. seealso:: `tan`

        :Parameters:

            {{inplace: `bool`, optional}}

        :Returns:

            `{{class}}` or `None`
                The construct with the trigonometric inverse tangent of data
                values. If the operation was in-place then `None` is returned.

        **Examples**

        >>> print(f.array)
        [[0.5 0.7]
         [0.9 1.1]]
        >>> g = f.arctan()
        >>> g.Units
        <Units: radians>
        >>> print(g.array)
        [[0.46364761 0.61072596]
         [0.7328151  0.83298127]]

        >>> print(f.array)
        [1.2 1.0 0.8 0.6 --]
        >>> f.arctan(inplace=True)
        >>> print(f.array)
        [0.8760580505981934 0.7853981633974483 0.6747409422235527
         0.5404195002705842 --]

        """
        return self._apply_superclass_data_oper(
            _inplace_enabled_define_and_cleanup(self),
            "arctan",
            inplace=inplace,
        )

    @_inplace_enabled(default=False)
    def arctanh(self, bounds=True, inplace=False):
        """Take the inverse hyperbolic tangent of the data element-wise.

        Units are ignored in the calculation. The result has units of radians.

        The "standard_name" and "long_name" properties are removed from
        the result.

        .. versionadded:: 3.2.0

        .. seealso:: `tanh`, `arcsinh`, `arccosh`, `arctan`

        :Parameters:

            {{inplace: `bool`, optional}}

        :Returns:

            `{{class}}` or `None`
                The construct with the inverse hyperbolic tangent of data
                values. If the operation was in-place then `None` is returned.

        **Examples**

        >>> print(f.array)
        [[0.5 0.7]
         [0.9 1.1]]
        >>> g = f.arctanh()
        >>> g.Units
        <Units: radians>
        >>> print(g.array)
        [[0.54930614 0.86730053]
         [1.47221949        nan]]

        >>> print(f.array)
        [1.2 1.0 0.8 0.6 --]
        >>> f.arctanh(inplace=True)
        >>> print(f.array)
        [nan inf 1.0986122886681098 0.6931471805599453 --]
        >>> f.mask_invalid(inplace=True)
        >>> print(f.array)
        [-- -- 1.0986122886681098 0.6931471805599453 --]

        """
        return self._apply_superclass_data_oper(
            _inplace_enabled_define_and_cleanup(self),
            "arctanh",
            bounds=bounds,
            inplace=inplace,
        )

    @_inplace_enabled(default=False)
    def arcsin(self, bounds=True, inplace=False):
        """Take the trigonometric inverse sine of the data element-wise.

        Units are ignored in the calculation. The result has units of radians.

        The "standard_name" and "long_name" properties are removed from
        the result.

        .. versionadded:: 3.2.0

        .. seealso:: `sin`, `arccos`, `arctan`, `arcsinh`

        :Parameters:

            {{inplace: `bool`, optional}}

        :Returns:

            `{{class}}` or `None`
                The construct with the trigonometric inverse sine of data
                values. If the operation was in-place then `None` is returned.

        **Examples**

        >>> print(f.array)
        [[0.5 0.7]
         [0.9 1.1]]
        >>> g = f.arcsin()
        >>> g.Units
        <Units: radians>
        >>> print(g.array)
        [[0.52359878 0.7753975 ]
         [1.11976951        nan]]

        >>> print(f.array)
        [1.2 1.0 0.8 0.6 --]
        >>> f.arcsin(inplace=True)
        >>> print(f.array)
        [nan 1.5707963267948966 0.9272952180016123 0.6435011087932844 --]
        >>> f.mask_invalid(inplace=True)
        >>> print(f.array)
        [-- 1.5707963267948966 0.9272952180016123 0.6435011087932844 --]

        """
        return self._apply_superclass_data_oper(
            _inplace_enabled_define_and_cleanup(self),
            "arcsin",
            bounds=bounds,
            inplace=inplace,
        )

    @_inplace_enabled(default=False)
    def arcsinh(self, bounds=True, inplace=False):
        """Take the inverse hyperbolic sine of the data element-wise.

        Units are ignored in the calculation. The result has units of radians.

        The "standard_name" and "long_name" properties are removed from
        the result.

        .. versionadded:: 3.1.0

        .. seealso:: `sinh`

        :Parameters:

            {{inplace: `bool`, optional}}

        :Returns:

            `{{class}}` or `None`
                The construct with the inverse hyperbolic sine of data values.
                If the operation was in-place then `None` is returned.

        **Examples**

        >>> print(f.array)
        [[0.5 0.7]
         [0.9 1.1]]
        >>> g = f.arcsinh()
        >>> g.Units
        <Units: radians>
        >>> print(g.array)
        [[0.48121183 0.65266657]
         [0.80886694 0.95034693]]

        >>> print(f.array)
        [1.2 1.0 0.8 0.6 --]
        >>> f.arcsinh(inplace=True)
        >>> print(f.array)
        [1.015973134179692 0.881373587019543 0.732668256045411 0.5688248987322475
         --]

        """
        return self._apply_superclass_data_oper(
            _inplace_enabled_define_and_cleanup(self),
            "arcsinh",
            bounds=bounds,
            inplace=inplace,
        )

    @_inplace_enabled(default=False)
    def arccos(self, bounds=True, inplace=False):
        """Take the trigonometric inverse cosine of the data element-
        wise.

        Units are ignored in the calculation. The result has units of radians.

        The "standard_name" and "long_name" properties are removed from
        the result.

        .. versionadded:: 3.2.0

        .. seealso:: `cos`, `arcsin`, `arctan`, `arccosh`

        :Parameters:

            {{inplace: `bool`, optional}}

        :Returns:

            `{{class}}` or `None`
                The construct with the trigonometric inverse cosine of data
                values. If the operation was in-place then `None` is returned.

        **Examples**

        >>> print(f.array)
        [[0.5 0.7]
         [0.9 1.1]]
        >>> g = f.arccos()
        >>> g.Units
        <Units: radians>
        >>> print(g.array)
        [[1.04719755 0.79539883]
         [0.45102681        nan]]

        >>> print(f.array)
        [1.2 1.0 0.8 0.6 --]
        >>> f.arccos(inplace=True)
        >>> print(f.array)
        [nan 0.0 0.6435011087932843 0.9272952180016123 --]
        >>> f.mask_invalid(inplace=True)
        >>> print(f.array)
        [-- 0.0 0.6435011087932843 0.9272952180016123 --]

        """
        return self._apply_superclass_data_oper(
            _inplace_enabled_define_and_cleanup(self),
            "arccos",
            bounds=bounds,
            inplace=inplace,
        )

    @_inplace_enabled(default=False)
    def arccosh(self, bounds=True, inplace=False):
        """Take the inverse hyperbolic cosine of the data element-wise.

        Units are ignored in the calculation. The result has units of
        radians.

        The "standard_name" and "long_name" properties are removed from
        the result.

        .. versionadded:: 3.2.0

        .. seealso:: `cosh`, `arcsinh`, `arctanh`, `arccos`

        :Parameters:

            {{inplace: `bool`, optional}}

        :Returns:

            `{{class}}` or `None`
                The construct with the inverse hyperbolic cosine of data
                values. If the operation was in-place then `None` is
                returned.

        **Examples**

        >>> print(f.array)
        [[0.5 0.7]
         [0.9 1.1]]
        >>> g = f.arccosh()
        >>> g.Units
        <Units: radians>
        >>> print(g.array)
        [[       nan        nan]
         [       nan 0.44356825]]

        >>> print(f.array)
        [1.2 1.0 0.8 0.6 --]
        >>> f.arccosh(inplace=True)
        >>> print(f.array)
        [0.6223625037147786 0.0 nan nan --]
        >>> f.mask_invalid(inplace=True)
        >>> print(f.array)
        [0.6223625037147786 0.0 -- -- --]

        """
        return self._apply_superclass_data_oper(
            _inplace_enabled_define_and_cleanup(self),
            "arccosh",
            bounds=bounds,
            inplace=inplace,
        )

    @_inplace_enabled(default=False)
    def tanh(self, bounds=True, inplace=False):
        """Take the hyperbolic tangent of the data element-wise.

        Units are accounted for in the calculation. If the units are not
        equivalent to radians (such as Kelvin) then they are treated as if
        they were radians. For example, the the hyperbolic tangent of 90
        degrees_east is 0.91715234, as is the hyperbolic tangent of
        1.57079632 radians.

        The output units are changed to '1' (nondimensional).

        The "standard_name" and "long_name" properties are removed from
        the result.

        .. versionadded:: 3.1.0

        .. seealso:: `arctanh`, `sinh`, `cosh`, `tan`

        :Parameters:

            {{inplace: `bool`, optional}}

        :Returns:

            `{{class}}` or `None`
                The construct with the hyperbolic tangent of data
                values. If the operation was in-place then `None` is
                returned.

        **Examples**

        >>> f.Units
        <Units: degrees_north>
        >>> print(f.array)
        [[-90 0 90 --]]
        >>> g = f.tanh()
        >>> g.Units
        <Units: 1>
        >>> print(g.array)
        [[-0.9171523356672744 0.0 0.9171523356672744 --]]

        >>> f.Units
        <Units: m s-1>
        >>> print(f.array)
        [[1 2 3 --]]
        >>> f.tanh(inplace=True)
        >>> f.Units
        <Units: 1>
        >>> print(f.array)
        [[0.7615941559557649 0.9640275800758169 0.9950547536867305 --]]

        """
        return self._apply_superclass_data_oper(
            _inplace_enabled_define_and_cleanup(self),
            "tanh",
            bounds=bounds,
            inplace=inplace,
        )

    @_inplace_enabled(default=False)
    def sinh(self, bounds=True, inplace=False):
        """Take the hyperbolic sine of the data element-wise.

        Units are accounted for in the calculation. If the units are not
        equivalent to radians (such as Kelvin) then they are treated as if
        they were radians. For example, the the hyperbolic sine of 90
        degrees_north is 2.30129890, as is the hyperbolic sine of
        1.57079632 radians.

        The output units are changed to '1' (nondimensional).

        The "standard_name" and "long_name" properties are removed from
        the result.

        .. versionadded:: 3.1.0

        .. seealso:: `arcsinh`, `cosh`, `tanh`, `sin`

        :Parameters:

            {{inplace: `bool`, optional}}

        :Returns:

            `{{class}}` or `None`
                The construct with the hyperbolic sine of data values. If
                the operation was in-place then `None` is returned.

        **Examples**

        >>> f.Units
        <Units: degrees_north>
        >>> print(f.array)
        [[-90 0 90 --]]
        >>> g = f.sinh(inplace=True)
        >>> g.Units
        <Units: 1>
        >>> print(g.array)
        [[-2.3012989023072947 0.0 2.3012989023072947 --]]

        >>> f.Units
        <Units: m s-1>
        >>> print(f.array)
        [[1 2 3 --]]
        >>> f.sinh(inplace=True)
        >>> f.Units
        <Units: 1>
        >>> print(f.array)
        [[1.1752011936438014 3.626860407847019 10.017874927409903 --]]

        """
        return self._apply_superclass_data_oper(
            _inplace_enabled_define_and_cleanup(self),
            "sinh",
            bounds=bounds,
            inplace=inplace,
        )

    @_inplace_enabled(default=False)
    def cosh(self, bounds=True, inplace=False):
        """Take the hyperbolic cosine of the data element-wise.

        Units are accounted for in the calculation. If the units are not
        equivalent to radians (such as Kelvin) then they are treated as if
        they were radians. For example, the the hyperbolic cosine of 0
        degrees_east is 1.0, as is the hyperbolic cosine of 1.57079632 radians.

        The output units are changed to '1' (nondimensional).

        The "standard_name" and "long_name" properties are removed from
        the result.

        .. versionadded:: 3.1.0

        .. seealso:: `arccosh`, `sinh`, `tanh`, `cos`

        :Parameters:

            {{inplace: `bool`, optional}}

        :Returns:

            `{{class}}` or `None`
                The construct with the hyperbolic cosine of data
                values. If the operation was in-place then `None` is
                returned.

        **Examples**

        >>> f.Units
        <Units: degrees_north>
        >>> print(f.array)
        [[-90 0 90 --]]
        >>> g = f.cosh()
        >>> g.Units
        <Units: 1>
        >>> print(g.array)
        [[2.5091784786580567 1.0 2.5091784786580567 --]]

        >>> f.Units
        <Units: m s-1>
        >>> print(f.array)
        [[1 2 3 --]]
        >>> f.cosh(inplace=True)
        >>> f.Units
        <Units: 1>
        >>> print(f.array)
        [[1.5430806348152437 3.7621956910836314 10.067661995777765 --]]

        """
        return self._apply_superclass_data_oper(
            _inplace_enabled_define_and_cleanup(self),
            "cosh",
            bounds=bounds,
            inplace=inplace,
        )

    # `arctan2`, AT2 seealso
    @_deprecated_kwarg_check("i", version="3.0.0", removed_at="4.0.0")
    @_inplace_enabled(default=False)
    def tan(self, bounds=True, inplace=False, i=False):
        """Take the trigonometric tangent of the data element-wise.

        Units are accounted for in the calculation, so that the
        tangent of 180 degrees_east is 0.0, as is the tangent of
        3.141592653589793 radians. If the units are not equivalent to
        radians (such as Kelvin) then they are treated as if they were
        radians.

        The Units are changed to '1' (nondimensional).

        .. seealso:: `arctan`, `cos`, `sin`, `tanh`

        :Parameters:

            bounds: `bool`, optional
                If False then do not alter any bounds. By default any
                bounds are also altered.

            {{inplace: `bool`, optional}}

        :Returns:

            `{{class}}` or `None`
                The construct with the tangent of data values. If the
                operation was in-place then `None` is returned.

        **Examples**

        >>> f.Units
        <Units: degrees_north>
        >>> print(f.array)
        [[-45 0 45 --]]
        >>> g = f.tan()
        >>> g.Units
        <Units: 1>
        >>> print(g.array)
        [[-1.0 0.0 1.0 --]]

        >>> f.Units
        <Units: m s-1>
        >>> print(f.array)
        [[1 2 3 --]]
        >>> f.tan(inplace=True)
        >>> f.Units
        <Units: 1>
        >>> print(f.array)
        [[1.55740772465 -2.18503986326 -0.142546543074 --]]

        """
        return self._apply_superclass_data_oper(
            _inplace_enabled_define_and_cleanup(self),
            "tan",
            inplace=inplace,
            i=i,
        )

    @_deprecated_kwarg_check("i", version="3.0.0", removed_at="4.0.0")
    @_inplace_enabled(default=False)
    def log(self, base=None, bounds=True, inplace=False, i=False):
        """The logarithm of the data array.

        By default the natural logarithm is taken, but any base may be
        specified.

        .. seealso:: `exp`

        :Parameters:

            base: number, optional
                The base of the logarithm. By default a natural logarithm
                is taken.

            bounds: `bool`, optional
                If False then do not alter any bounds. By default any
                bounds are also altered.

            {{inplace: `bool`, optional}}

            {{i: deprecated at version 3.0.0}}

        :Returns:

            `{{class}}` or `None`
                The construct with the logarithm of data values. If the
                operation was in-place then `None` is returned.

        **Examples**

        >>> f.data
        <CF Data(1, 2): [[1, 2]]>
        >>> f.log().data
        <CF Data: [[0.0, 0.69314718056]] ln(re 1)>

        >>> f.data
        <CF Data(1, 2): [[1, 2]] 2>
        >>> f.log().data
        <CF Data(1, 2): [[0.0, 0.69314718056]] ln(re 2 1)>

        >>> f.data
        <CF Data(1, 2): [[1, 2]] kg s-1 m-2>
        >>> f.log().data
        <CF Data(1, 2): [[0.0, 0.69314718056]] ln(re 1 m-2.kg.s-1)>

        >>> f.log(inplace=True)

        >>> f.Units
        <Units: >
        >>> f.log()
        ValueError: Can't take the logarithm to the base 2.718281828459045 of <Units: >

        """
        # TODO: 'base' kwarg not used? why?
        return self._apply_superclass_data_oper(
            _inplace_enabled_define_and_cleanup(self),
            "log",
            (base,),
            bounds=bounds,
            inplace=inplace,
            i=i,
        )

    @_deprecated_kwarg_check("i", version="3.0.0", removed_at="4.0.0")
    def squeeze(self, axes=None, inplace=False, i=False):
        """Remove size one axes from the data array.

        By default all size one axes are removed, but particular size one
        axes may be selected for removal. Corresponding axes are also
        removed from the bounds data array, if present.

        .. seealso:: `flip`, `insert_dimension`, `transpose`

        :Parameters:

            axes: (sequence of) `int`
                The positions of the size one axes to be removed. By
                default all size one axes are removed. Each axis is
                identified by its original integer position. Negative
                integers counting from the last position are allowed.

                *Parameter example:*
                  ``axes=0``

                *Parameter example:*
                  ``axes=-2``

                *Parameter example:*
                  ``axes=[2, 0]``

            {{inplace: `bool`, optional}}

            {{i: deprecated at version 3.0.0}}

        :Returns:

            `{{class}}` or `None`
                The new construct with removed data axes. If the operation
                was in-place then `None` is returned.

        **Examples**

        >>> f.shape
        (1, 73, 1, 96)
        >>> f.squeeze().shape
        (73, 96)
        >>> f.squeeze(0).shape
        (73, 1, 96)
        >>> g = f.squeeze([-3, 2])
        >>> g.shape
        (73, 96)
        >>> f.bounds.shape
        (1, 73, 1, 96, 4)
        >>> g.shape
        (73, 96, 4)

        """
        return super().squeeze(axes=axes, inplace=inplace)

    @_deprecated_kwarg_check("i", version="3.0.0", removed_at="4.0.0")
    @_inplace_enabled(default=False)
    def trunc(self, bounds=True, inplace=False, i=False):
        """Truncate the data, element-wise.

        The truncated value of the scalar ``x``, is the nearest integer
        ``i`` which is closer to zero than ``x`` is. I.e. the fractional
        part of the signed number ``x`` is discarded.

        .. versionadded:: 1.0

        .. seealso:: `ceil`, `floor`, `rint`

        :Parameters:

            bounds: `bool`, optional
                If False then do not alter any bounds. By default any
                bounds are also altered.

            {{inplace: `bool`, optional}}

            {{i: deprecated at version 3.0.0}}

        :Returns:

            `{{class}}` or `None`
                The construct with truncated data. If the operation was
                in-place then `None` is returned.

        **Examples**

        >>> print(f.array)
        [-1.9 -1.5 -1.1 -1.   0.   1.   1.1  1.5  1.9]
        >>> print(f.trunc().array)
        [-1. -1. -1. -1.  0.  1.  1.  1.  1.]
        >>> f.trunc(inplace=True)
        >>> print(f.array)
        [-1. -1. -1. -1.  0.  1.  1.  1.  1.]

        """
        return self._apply_superclass_data_oper(
            _inplace_enabled_define_and_cleanup(self),
            "trunc",
            bounds=bounds,
            inplace=inplace,
            i=i,
        )

    #   def identities(self, generator=False):
    #       """Return all possible identities.
    #
    #       The identities comprise:
    #
    #       * The "standard_name" property.
    #       * The "id" attribute, preceded by ``'id%'``.
    #       * The "cf_role" property, preceded by ``'cf_role='``.
    #       * The "axis" property, preceded by ``'axis='``.
    #       * The "long_name" property, preceded by ``'long_name='``.
    #       * All other properties (including "standard_name"), preceded by
    #         the property name and an ``'='``.
    #       * The coordinate type (``'X'``, ``'Y'``, ``'Z'`` or ``'T'``).
    #       * The netCDF variable name, preceded by ``'ncvar%'``.
    #
    #       The identities of the bounds, if present, are included (with the
    #       exception of the bounds netCDF variable name).
    #
    #       .. versionadded:: 3.0.0
    #
    #       .. seealso:: `id`, `identity`
    # ODO
    #       :Returns:
    #
    #           `list`
    #               The identities.
    #
    #       **Examples**
    #
    #       >>> f.properties()
    #       {'foo': 'bar',
    #        'long_name': 'Air Temperature',
    #        'standard_name': 'air_temperature'}
    #       >>> f.nc_get_variable()
    #       'tas'
    #       >>> f.identities()
    #       ['air_temperature',
    #        'long_name=Air Temperature',
    #        'foo=bar',
    #        'standard_name=air_temperature',
    #        'ncvar%tas']
    #
    #       >>> f.properties()
    #       {}
    #       >>> f.bounds.properties()
    #       {'axis': 'Z',
    #        'units': 'm'}
    #       >>> f.identities()
    #       ['axis=Z', 'units=m', 'ncvar%z']
    #
    #       """
    #       identities = super().identities()
    #
    #       bounds = self.get_bounds(None)
    #       if bounds is not None:
    #           identities.extend(
    #               [i for i in bounds.identities() if i not in identities]
    #           )
    #       # TODO ncvar AND?
    #
    #       return identities

    @_deprecated_kwarg_check(
        "relaxed_identity", version="3.0.0", removed_at="4.0.0"
    )
    def identity(
        self,
        default="",
        strict=False,
        relaxed=False,
        nc_only=False,
        relaxed_identity=None,
        _ctype=True,
    ):
        """Return the canonical identity.

        By default the identity is the first found of the following:

        * The "standard_name" property.
        * The "id" attribute, preceded by ``'id%'``.
        * The "cf_role" property, preceded by ``'cf_role='``.
        * The "axis" property, preceded by ``'axis='``.
        * The "long_name" property, preceded by ``'long_name='``.
        * The netCDF variable name, preceded by ``'ncvar%'``.
        * The coordinate type (``'X'``, ``'Y'``, ``'Z'`` or ``'T'``).
        * The value of the *default* parameter.

        If no identity can be found on the construct then the identity is
        taken from the bounds, if present (with the exception of the
        bounds netCDF variable name).

        .. seealso:: `id`, `identities`

        :Parameters:

            default: optional
                If no identity can be found then return the value of the
                default parameter.

            strict: `bool`, optional
                If True then the identity is the first found of only the
                "standard_name" property or the "id" attribute.

            relaxed: `bool`, optional
                If True then the identity is the first found of only the
                "standard_name" property, the "id" attribute, the
                "long_name" property or the netCDF variable name.

            nc_only: `bool`, optional
                If True then only take the identity from the netCDF
                variable name.

        :Returns:

                The identity.

        **Examples**

        >>> f.properties()
        {'foo': 'bar',
         'long_name': 'Air Temperature',
         'standard_name': 'air_temperature'}
        >>> f.nc_get_variable()
        'tas'
        >>> f.identity()
        'air_temperature'
        >>> f.del_property('standard_name')
        'air_temperature'
        >>> f.identity(default='no identity')
        'air_temperature'
        >>> f.identity()
        'long_name=Air Temperature'
        >>> f.del_property('long_name')
        >>> f.identity()
        'ncvar%tas'
        >>> f.nc_del_variable()
        'tas'
        >>> f.identity()
        'ncvar%tas'
        >>> f.identity()
        ''
        >>> f.identity(default='no identity')
        'no identity'

        >>> f.properties()
        {}
        >>> f.bounds.properties()
        {'axis': 'Z',
         'units': 'm'}
        >>> f.identity()
        'axis=Z'

        """
        identity = super().identity(
            default=None,
            strict=strict,
            relaxed=relaxed,
            nc_only=nc_only,
            _ctype=_ctype,
        )

        # TODO: when coord has no standard name but bounds do - that standard name needs to be picked up.

        if identity is not None:
            return identity

        bounds = self.get_bounds(None)
        if bounds is not None:
            out = bounds.identity(
                default=None, strict=strict, relaxed=relaxed, nc_only=nc_only
            )

            if out is not None and not out.startswith("ncvar%"):
                return out

        return default

    def inspect(self):
        """Inspect the object for debugging.

        .. seealso:: `cf.inspect`

        :Returns:

            `None`

        """
        print(cf_inspect(self))  # pragma: no cover

    def period(self, *value, **config):
        """Return or set the period for cyclic values.

        .. seealso:: `cyclic`

        :Parameters:

            value: optional
                The period. The absolute value is used.  May be set to any
                numeric scalar object, including `numpy` and `Data`
                objects. The units of the radius are assumed to be the
                same as the data, unless specified by a `Data` object.

                If *value* is `None` then any existing period is removed
                from the construct.

        :Returns:

            `Data` or `None`
                The period prior to the change, or the current period if
                no *value* was specified. `None` is always returned if the
                period had not been set previously.

        **Examples**

        >>> print(c.period())
        None
        >>> c.Units
        <Units: degrees_east>
        >>> print(c.period(360))
        None
        >>> c.period()
        <CF Data(): 360.0 'degrees_east'>
        >>> import math
        >>> c.period(cf.Data(2*math.pi, 'radians'))
        <CF Data(): 360.0 degrees_east>
        >>> c.period()
        <CF Data(): 6.28318530718 radians>
        >>> c.period(None)
        <CF Data:() 6.28318530718 radians>
        >>> print(c.period())
        None
        >>> print(c.period(-360))
        None
        >>> c.period()
        <CF Data(): 360.0 degrees_east>

        """
        old = super().period(*value, **config)

        if old is not None:
            return old

        bounds = self.get_bounds(None)
        if bounds is None:
            return

        return bounds.period(*value, **config)

    @_inplace_enabled(default=False)
    def persist(self, bounds=True, inplace=False):
        """Persist the underlying dask array into memory.

        This turns an underlying lazy dask array into a equivalent
        chunked dask array, but now with the results fully computed.

        `persist` is particularly useful when using distributed
        systems, because the results will be kept in distributed
        memory, rather than returned to the local process.

        **Performance**

        `persist` causes all delayed operations to be computed.

        .. versionadded:: 3.14.0

        .. seealso:: `array`, `datetime_array`,
                     `dask.array.Array.persist`

        :Parameters:

            bounds: `bool`, optional
                If False then do not persist any bounds data. By
                default any bound data are also persisted.

            {{inplace: `bool`, optional}}

        :Returns:

            `{{class}}` or `None`
                The construct with persisted data. If the operation
                was in-place then `None` is returned.

        **Examples**

        >>> g = f.persist()

        """
        return self._apply_superclass_data_oper(
            _inplace_enabled_define_and_cleanup(self),
            "persist",
            bounds=bounds,
            interior_ring=True,
            inplace=inplace,
        )

    @_inplace_enabled(default=False)
    def rechunk(
        self,
        chunks=_DEFAULT_CHUNKS,
        threshold=None,
        block_size_limit=None,
        balance=False,
        bounds=True,
        interior_ring=True,
        inplace=False,
    ):
        """Change the chunk structure of the data.

        .. versionadded:: 3.14.0

        .. seealso:: `cf.Data.rechunk`

        :Parameters:

            {{chunks: `int`, `tuple`, `dict` or `str`, optional}}

            {{threshold: `int`, optional}}

            {{block_size_limit: `int`, optional}}

            {{balance: `bool`, optional}}

            bounds: `bool`, optional
                If True (the default) then rechunk the bounds, if
                they exist.

            interior_ring: `bool`, optional
                If True (the default) then rechunk an interior ring
                array, if one exists.

        :Returns:

            `{{class}}` or `None`
                The construct with rechunked data, or `None` if the
                operation was in-place.

        **Examples**

        See `cf.Data.rechunk` for examples.

        """
        if (bounds or interior_ring) and isinstance(chunks, dict):
            from dask.array.utils import validate_axis

            ndim = self.ndim
            chunks = {validate_axis(c, ndim): v for c, v in chunks.items()}

        return self._apply_superclass_data_oper(
            _inplace_enabled_define_and_cleanup(self),
            "rechunk",
            bounds=bounds,
            interior_ring=interior_ring,
            inplace=inplace,
            chunks=chunks,
            threshold=threshold,
            block_size_limit=block_size_limit,
            balance=balance,
        )

    @_deprecated_kwarg_check("i", version="3.0.0", removed_at="4.0.0")
    @_inplace_enabled(default=False)
    def rint(self, bounds=True, inplace=False, i=False):
        """Round the data to the nearest integer, element-wise.

        .. versionadded:: 1.0

        .. seealso:: `ceil`, `floor`, `trunc`

        :Parameters:

            bounds: `bool`, optional
                If False then do not alter any bounds. By default any
                bounds are also altered.

            {{inplace: `bool`, optional}}

            {{i: deprecated at version 3.0.0}}

        :Returns:

            `{{class}}` or `None`
                The construct with rounded data. If the operation was
                in-place then `None` is returned.

        **Examples**

        >>> print(f.array)
        [-1.9 -1.5 -1.1 -1.   0.   1.   1.1  1.5  1.9]
        >>> print(f.rint().array)
        [-2. -2. -1. -1.  0.  1.  1.  2.  2.]
        >>> f.rint(inplace=True)
        >>> print(f.array)
        [-2. -2. -1. -1.  0.  1.  1.  2.  2.]

        """
        return self._apply_superclass_data_oper(
            _inplace_enabled_define_and_cleanup(self),
            "rint",
            bounds=bounds,
            inplace=inplace,
            i=i,
        )

    @_deprecated_kwarg_check("i", version="3.0.0", removed_at="4.0.0")
    @_inplace_enabled(default=False)
    def round(self, decimals=0, bounds=True, inplace=False, i=False):
        """Round the data to the given number of decimals.

        Data elements are evenly rounded to the given number of decimals.

        .. note:: Values exactly halfway between rounded decimal values
                  are rounded to the nearest even value. Thus 1.5 and 2.5
                  round to 2.0, -0.5 and 0.5 round to 0.0, etc. Results
                  may also be surprising due to the inexact representation
                  of decimal fractions in the IEEE floating point standard
                  and errors introduced when scaling by powers of ten.

        .. versionadded:: 1.1.4

        .. seealso:: `ceil`, `floor`, `rint`, `trunc`

        :Parameters:

            decimals: `int`, optional
                Number of decimal places to round to (0 by default). If
                decimals is negative, it specifies the number of positions
                to the left of the decimal point.

            bounds: `bool`, optional
                If False then do not alter any bounds. By default any
                bounds are also altered.

            {{inplace: `bool`, optional}}

            {{i: deprecated at version 3.0.0}}

        :Returns:

            `{{class}}` or `None`
                The construct with rounded data. If the operation was
                in-place then `None` is returned.

        **Examples**

        >>> print(f.array)
        [-1.81, -1.41, -1.01, -0.91,  0.09,  1.09,  1.19,  1.59,  1.99])
        >>> print(f.round().array)
        [-2., -1., -1., -1.,  0.,  1.,  1.,  2.,  2.]
        >>> print(f.round(1).array)
        [-1.8, -1.4, -1. , -0.9,  0.1,  1.1,  1.2,  1.6,  2. ]
        >>> print(f.round(-1).array)
        [-0., -0., -0., -0.,  0.,  0.,  0.,  0.,  0.]

        """
        return self._apply_superclass_data_oper(
            _inplace_enabled_define_and_cleanup(self),
            "round",
            bounds=bounds,
            inplace=inplace,
            i=i,
            decimals=decimals,
        )

    @_deprecated_kwarg_check("i", version="3.0.0", removed_at="4.0.0")
    @_inplace_enabled(default=False)
    def roll(self, iaxis, shift, inplace=False, i=False):
        """Roll the data along an axis.

        .. seealso:: `insert_dimension`, `flip`, `squeeze`, `transpose`

        :Parameters:

            iaxis: `int`
                TODO

            {{inplace: `bool`, optional}}

            {{i: deprecated at version 3.0.0}}

        :Returns:

            `{{class}}` or `None`
                TODO

        **Examples**

        TODO

        """
        return self._apply_superclass_data_oper(
            _inplace_enabled_define_and_cleanup(self),
            "roll",
            (iaxis, shift),
            bounds=True,
            interior_ring=True,
            inplace=inplace,
            i=i,
        )

    # ----------------------------------------------------------------
    # Deprecated attributes and methods
    # ----------------------------------------------------------------
    @property
    def hasbounds(self):
        """Deprecated at version 3.0.0, use method `has_bounds`
        instead."""
        _DEPRECATION_ERROR_ATTRIBUTE(
            self,
            "hasbounds",
            "Use method 'has_bounds' instead.",
            version="3.0.0",
            removed_at="4.0.0",
        )  # pragma: no cover

    def expand_dims(self, position=0, i=False):
        """Deprecated at version 3.0.0, use method `insert_dimension`
        instead."""
        _DEPRECATION_ERROR_METHOD(
            self,
            "expand_dims",
            "Use method 'insert_dimension' instead.",
            version="3.0.0",
            removed_at="4.0.0",
        )  # pragma: no cover

    def files(self):
        """Deprecated at version 3.4.0, consider using the
        `get_original_filenames` method instead."""
        _DEPRECATION_ERROR_METHOD(
            self,
            "files",
            "Consider using the 'get_original_filenames' method instead.",
            version="3.4.0",
            removed_at="4.0.0",
        )  # pragma: no cover<|MERGE_RESOLUTION|>--- conflicted
+++ resolved
@@ -1453,7 +1453,6 @@
         )  # pragma: no cover
 
     @classmethod
-<<<<<<< HEAD
     def concatenate(
         cls,
         variables,
@@ -1462,9 +1461,6 @@
         relaxed_units=False,
         copy=True,
     ):
-=======
-    def concatenate(cls, variables, axis=0, cull_graph=True):
->>>>>>> 1e1ab1c8
         """Join a sequence of variables together.
 
         .. seealso:: `Data.cull_graph`
