import logging
from functools import reduce
from operator import mul as operator_mul

import cfdm
import numpy as np

from . import mixin
from .constructs import Constructs
from .data import Data
from .decorators import _inplace_enabled, _inplace_enabled_define_and_cleanup
<<<<<<< HEAD
from .domainaxis import DomainAxis
from .functions import _DEPRECATION_ERROR_ARG, parse_indices
=======
from .functions import (
    _DEPRECATION_ERROR_ARG,
    _DEPRECATION_ERROR_METHOD,
    parse_indices,
)
>>>>>>> 28bb1da9

logger = logging.getLogger(__name__)

_empty_set = set()


class Domain(mixin.FieldDomain, mixin.Properties, cfdm.Domain):
    """A domain construct of the CF data model.

    The domain represents a set of discrete "locations" in what
    generally would be a multi-dimensional space, either in the real
    world or in a model's simulated world. The data array elements of
    a field construct correspond to individual location of a domain.

    The domain construct is defined collectively by the following
    constructs of the CF data model: domain axis, dimension
    coordinate, auxiliary coordinate, cell measure, coordinate
    reference, and domain ancillary constructs; as well as properties
    to describe the domain.

    **NetCDF interface**

    {{netCDF variable}}

    {{netCDF global attributes}}

    {{netCDF group attributes}}

    {{netCDF geometry group}}

    Some components exist within multiple constructs, but when written
    to a netCDF dataset the netCDF names associated with such
    components will be arbitrarily taken from one of them. The netCDF
    variable, dimension and sample dimension names and group
    structures for such components may be set or removed consistently
    across all such components with the `nc_del_component_variable`,
    `nc_set_component_variable`, `nc_set_component_variable_groups`,
    `nc_clear_component_variable_groups`,
    `nc_del_component_dimension`, `nc_set_component_dimension`,
    `nc_set_component_dimension_groups`,
    `nc_clear_component_dimension_groups`,
    `nc_del_component_sample_dimension`,
    `nc_set_component_sample_dimension`,
    `nc_set_component_sample_dimension_groups`,
    `nc_clear_component_sample_dimension_groups` methods.

    A domain construct of the CF data model.

    The domain represents a set of discrete "locations" in what
    generally would be a multi-dimensional space, either in the real
    world or in a model's simulated world. The data array elements of
    a field construct correspond to individual location of a domain.

    The domain construct is defined collectively by the following
    constructs of the CF data model: domain axis, dimension
    coordinate, auxiliary coordinate, cell measure, coordinate
    reference, and domain ancillary constructs; as well as properties
    to describe the domain.

    """

    def __new__(cls, *args, **kwargs):
        """Creates a new Domain instance."""
        instance = super().__new__(cls)
        instance._Constructs = Constructs
        instance._Data = Data
        instance._DomainAxis = DomainAxis
        return instance

    def __repr__(self):
        """Called by the `repr` built-in function.

        x.__repr__() <==> repr(x)

        """
        return super().__repr__().replace("<", "<CF ", 1)

    @property
    def _cyclic(self):
        """Storage for axis cyclicity.

        Do not change the value in-place.

        """
        return self._custom.get("_cyclic", _empty_set)

    @_cyclic.setter
    def _cyclic(self, value):
        """value must be a set.

        Do not change the value in-place.

        """
        self._custom["_cyclic"] = value

    @_cyclic.deleter
    def _cyclic(self):
        self._custom["_cyclic"] = _empty_set

    @property
    def size(self):
        """The number of locations in the domain.

        If there are no domain axis constructs, or any domain axis
        construct has a size of 0, then the size is 0.

        """
        domain_axes = self.domain_axes(todict=True)
        if not domain_axes:
            return 0

        return reduce(
            operator_mul,
            [domain_axis.get_size(0) for domain_axis in domain_axes.values()],
            1,
        )

    def close(self):
        """Close all files referenced by the domain construct.

        Note that a closed file will be automatically reopened if its
        contents are subsequently required.

        :Returns:

            `None`

        **Examples**

        >>> d.close()

        """
        # TODODASK - is this still needed?

        self.constructs.close()

    @_inplace_enabled(default=False)
    def flip(self, axes=None, inplace=False):
        """Flip (reverse the direction of) domain axes.

        .. seealso:: `domain_axis`, `transpose`

        :Parameters:

            axes: (sequence of) `str` , optional
                Select the domain axes to flip.

                A domain axis is identified by that which would be
                selected by passing a given axis description to a call of
                the `domain_axis` method. For example, a value of ``'X'``
                would select the domain axis construct returned by
                ``f.domain_axis('X')``.

                If no axes are provided then all axes are flipped.

            {{inplace: `bool`, optional}}

        :Returns:

            `Domain` or `None`
                The domain with flipped axes, or `None` if the operation
                was in-place.

        **Examples**

        >>> d = cf.example_field(0).domain
        >>> print(d)
        Dimension coords: latitude(5) = [-75.0, ..., 75.0] degrees_north
                        : longitude(8) = [22.5, ..., 337.5] degrees_east
                        : time(1) = [2019-01-01 00:00:00]

        >>> print(d.flip('X'))
        Dimension coords: latitude(5) = [-75.0, ..., 75.0] degrees_north
                        : longitude(8) = [337.5, ..., 22.5] degrees_east
                        : time(1) = [2019-01-01 00:00:00]

        >>> print(d.flip(['T', 'Y']))
        Dimension coords: latitude(5) = [75.0, ..., -75.0] degrees_north
                        : longitude(8) = [22.5, ..., 337.5] degrees_east
                        : time(1) = [2019-01-01 00:00:00]

        >>> print(d.flip())
        Dimension coords: latitude(5) = [75.0, ..., -75.0] degrees_north
                        : longitude(8) = [337.5, ..., 22.5] degrees_east
                        : time(1) = [2019-01-01 00:00:00]

        """
        d = _inplace_enabled_define_and_cleanup(self)

        if axes is None:
            # Flip all the axes
            axes = self.domain_axes(todict=True)
        else:
            axes = self._parse_axes(axes)

        axes = set(axes)

        # Flip constructs with data
        d.constructs._flip(axes)

        return d

    def get_data(self, default=ValueError(), _units=None, _fill_value=True):
        """Return a default value when data is requested.

        A `Domain` instance can never have data, so a default value
        must be returned if data is requested. This is useful for
        cases when it is not known in advance if a `Field` or `Domain`
        instance is in use.

        .. versionadded:: 3.11.0

        .. seealso:: `has_data`

        :Parameters:

            default: optional
                Return the value of the *default* parameter.

                {{default Exception}}

            _units: optional
                Ignored.

            _fill_value: optional
                Ignored.

        :Returns:

                The value of the *default* parameter, if an exception
                has not been raised.

        **Examples**

        >>> d = cf.example_domain(0)
        >>> print(d.get_data(None))
        None
        >>> d.get_data()
        Traceback (most recent call last):
            ...
        ValueError: Domain has no data

        """
        if default is None:
            return

        return self._default(
            default, message=f"{self.__class__.__name__} has no data"
        )

    def get_filenames(self):
        """Return the file names containing the metadata construct data.

        Deprecated at version TODODASKVER and and is no longer
        available. Consider using the `get_original_filenames` method
        instead.

        .. note:: Might get re-instated in a later version.

        :Returns:

            `set`
                The file names in normalized, absolute form. If all of the
                data are in memory then an empty `set` is returned.

        """
<<<<<<< HEAD
        key = self.construct(identity, key=True, default=None)
        if key is None:
            return self.construct_key(identity, default=default)

        return super().get_data_axes(key, default=default)
=======
        _DEPRECATION_ERROR_METHOD(
            self,
            "get_filenames",
            "Consider using the 'get_original_filenames' method instead.",
            version="TODODASKVER",
        )  # pragma: no cover
>>>>>>> 28bb1da9

    def identity(self, default="", strict=False, relaxed=False, nc_only=False):
        """Return the canonical identity.

        By default the identity is the first found of the following:

        * The "id" attribute, preceded by ``'id%'``.
        * The "cf_role" property, preceded by ``'cf_role='``.
        * The "long_name" property, preceded by ``'long_name='``.
        * The netCDF variable name, preceded by ``'ncvar%'``.
        * The value of the *default* parameter.

        .. versionadded:: 3.11.0

        .. seealso:: `id`, `identities`

        :Parameters:

            default: optional
                If no identity can be found then return the value of the
                default parameter.

            strict: `bool`, optional
                If True then the identity is the first found of only the
                "standard_name" property or the "id" attribute.

            relaxed: `bool`, optional
                If True then the identity is the first found of only the
                "standard_name" property, the "id" attribute, the
                "long_name" property or the netCDF variable name.

            nc_only: `bool`, optional
                If True then only take the identity from the netCDF
                variable name.

        :Returns:

                The identity.

        **Examples**

        >>> f.properties()
        {'foo': 'bar',
         'long_name': 'Air Temperature',
         'standard_name': 'air_temperature'}
        >>> f.nc_get_variable()
        'tas'
        >>> f.identity()
        'air_temperature'
        >>> f.del_property('standard_name')
        'air_temperature'
        >>> f.identity(default='no identity')
        'air_temperature'
        >>> f.identity()
        'long_name=Air Temperature'
        >>> f.del_property('long_name')
        >>> f.identity()
        'ncvar%tas'
        >>> f.nc_del_variable()
        'tas'
        >>> f.identity()
        'ncvar%tas'
        >>> f.identity()
        ''
        >>> f.identity(default='no identity')
        'no identity'

        """
        if nc_only:
            if strict:
                raise ValueError(
                    "'strict' and 'nc_only' parameters cannot both be True"
                )

            if relaxed:
                raise ValueError(
                    "'relaxed' and 'nc_only' parameters cannot both be True"
                )

            n = self.nc_get_variable(None)
            if n is not None:
                return f"ncvar%{n}"

            return default

        n = getattr(self, "id", None)
        if n is not None:
            return f"id%{n}"

        if relaxed:
            n = self.get_property("long_name", None)
            if n is not None:
                return f"long_name={n}"

            n = self.nc_get_variable(None)
            if n is not None:
                return f"ncvar%{n}"

            return default

        if strict:
            return default

        for prop in ("cf_role", "long_name"):
            n = self.get_property(prop, None)
            if n is not None:
                return f"{prop}={n}"

        n = self.nc_get_variable(None)
        if n is not None:
            return f"ncvar%{n}"

        return default

    def identities(self):
        """Return all possible identities.

        The identities comprise:

        * The "id" attribute, preceded by ``'id%'``.
        * The ``cf_role`` property, preceeded by ``'cf_role='``.
        * The ``long_name`` property, preceeded by ``'long_name='``.
        * All other properties, preceeded by the property name and a
          equals e.g. ``'foo=bar'``.
        * The netCDF variable name, preceeded by ``'ncvar%'``.

        .. versionadded:: (cfdm) 1.9.0.0

        .. seealso:: `identity`

        :Returns:

            `list`
                The identities.

        **Examples**

        >>> d = {{package}}.Domain()
        >>> d.set_properties({'foo': 'bar',
        ...                   'long_name': 'Domain for model'})
        >>> d.nc_set_variable('dom1')
        >>> d.identities()
        ['long_name=Domain for model', 'foo=bar', 'ncvar%dom1']

        """
        out = super().identities()

        i = getattr(self, "id", None)
        if i is not None:
            # Insert id attribute
            i = f"id%{i}"
            if not out:
                out = [i]
            else:
                out.insert(0, i)

        return out

    def indices(self, *mode, **kwargs):
        """Create indices that define a subspace of the domain
        construct.

        The indices returned by this method be used to create the
        subspace by passing them to the `subspace` method of the
        original domain construct.

        The subspace is defined by identifying indices based on the
        metadata constructs.

        Metadata constructs are selected conditions are specified on
        their data. Indices for subspacing are then automatically
        inferred from where the conditions are met.

        Metadata constructs and the conditions on their data are
        defined by keyword parameters.

        * Any domain axes that have not been identified remain
          unchanged.

        * Multiple domain axes may be subspaced simultaneously, and it
          doesn't matter which order they are specified in.

        * Explicit indices may also be assigned to a domain axis
          identified by a metadata construct, with either a Python
          `slice` object, or a sequence of integers or booleans.

        * For a dimension that is cyclic, a subspace defined by a
          slice or by a `Query` instance is assumed to "wrap" around
          the edges of the data.

        * Conditions may also be applied to multi-dimensional metadata
          constructs. The "compress" mode is still the default mode
          (see the positional arguments), but because the indices may
          not be acting along orthogonal dimensions, some missing data
          may still need to be inserted into the field construct's
          data.

        .. versionadded:: 3.11.0

        .. seealso:: `subspace`, `where`, `__getitem__`,
                     `__setitem__`, `cf.Field.indices`

        :Parameters:

            mode: `str`, *optional*
                There are two modes of operation, each of which provides
                indices for a different type of subspace:

                ==============  ======================================
                *mode*          Description
                ==============  ======================================
                ``'compress'``  This is the default mode. Unselected
                                locations are removed to create the
                                returned subspace. Note that if a
                                multi-dimensional metadata construct
                                is being used to define the indices
                                then some missing data may still be
                                inserted at unselected locations.

                ``'envelope'``  The returned subspace is the smallest
                                that contains all of the selected
                                indices.
                ==============  ======================================

            kwargs: *optional*
                A keyword name is an identity of a metadata construct,
                and the keyword value provides a condition for
                inferring indices that apply to the dimension (or
                dimensions) spanned by the metadata construct's
                data. Indices are created that select every location
                for which the metadata construct's data satisfies the
                condition.

        :Returns:

            `dict`
                A dictionary of indices, keyed by the domain axis
                construct identifiers to which they apply.

        **Examples**

        >>> d = cf.example_field(0).domain
        >>> print(d)
        Dimension coords: latitude(5) = [-75.0, ..., 75.0] degrees_north
                        : longitude(8) = [22.5, ..., 337.5] degrees_east
                        : time(1) = [2019-01-01 00:00:00]
        >>> indices = d.indices(X=112.5)
        >>> indices
        {'domainaxis0': slice(0, 5, 1),
         'domainaxis1': slice(2, 3, 1),
         'domainaxis2': slice(0, 1, 1)}
        >>> print(d.subspace(**indices))
        Dimension coords: latitude(5) = [-75.0, ..., 75.0] degrees_north
                        : longitude(1) = [112.5] degrees_east
                        : time(1) = [2019-01-01 00:00:00]

        >>> indices = d.indices(X=112.5, Y=cf.wi(-60, 30))
        >>> indices
        {'domainaxis0': slice(1, 3, 1),
         'domainaxis1': slice(2, 3, 1),
         'domainaxis2': slice(0, 1, 1)}
        >>> print(d.subspace(**indices))
        Dimension coords: latitude(2) = [-45.0, 0.0] degrees_north
                        : longitude(1) = [112.5] degrees_east
                        : time(1) = [2019-01-01 00:00:00]

        >>> d.indices(X=[-1, 0], Y=slice(1, -1))
        {'domainaxis0': slice(1, 4, 1),
         'domainaxis1': slice(7, None, -7),
         'domainaxis2': slice(0, 1, 1)}
        >>> print(print(d.subspace(**indices)))
        Dimension coords: latitude(3) = [-45.0, 0.0, 45.0] degrees_north
                        : longitude(2) = [337.5, 22.5] degrees_east
                        : time(1) = [2019-01-01 00:00:00]

        """
        if len(mode) > 1:
            raise ValueError(
                "Can't provide more than one positional argument. "
                f"Got: {', '.join(repr(x) for x in mode)}"
            )

        if not mode or "compress" in mode:
            mode = "compress"
        elif "envelope" in mode:
            mode = "envelope"
        else:
            raise ValueError(f"Invalid value for 'mode' argument: {mode[0]!r}")

        # Get the indices for every domain axis in the domain, without
        # any auxiliary masks.
        domain_indices = self._indices(mode, None, False, **kwargs)

        return domain_indices["indices"]

    def match_by_construct(self, *identities, OR=False, **conditions):
        """Whether or not there are particular metadata constructs.

        .. versionadded:: 3.11.0

        .. seealso:: `match`, `match_by_property`, `match_by_rank`,
                     `match_by_identity`, `match_by_ncvar`

        :Parameters:

            identities: optional
                Identify the metadata constructs by one or more of

                * A metadata construct identity.

                  {{construct selection identity}}

                * The key of a metadata construct

                If a cell method construct identity is given (such as
                ``'method:mean'``) then it will only be compared with the
                most recently applied cell method operation.

                Alternatively, one or more cell method constucts may be
                identified in a single string with a CF-netCDF cell
                methods-like syntax for describing both the collapse
                dimensions, the collapse method, and any cell method
                construct qualifiers. If N cell methods are described in
                this way then they will collectively identify the N most
                recently applied cell method operations. For example,
                ``'T: maximum within years T: mean over years'`` will be
                compared with the most two most recently applied cell
                method operations.

                *Parameter example:*
                  ``identity='latitude'``

                *Parameter example:*
                  ``'T'

                *Parameter example:*
                  ``'latitude'``

                *Parameter example:*
                  ``'long_name=Cell Area'``

                *Parameter example:*
                  ``'cellmeasure1'``

                *Parameter example:*
                  ``'measure:area'``

                *Parameter example:*
                  ``cf.eq('time')'``

                *Parameter example:*
                  ``re.compile('^lat')``

                *Parameter example:*
                  ``'domainancillary2', 'longitude'``

                *Parameter example:*
                  ``'area: mean T: maximum'``

                *Parameter example:*
                  ``'grid_latitude', 'area: mean T: maximum'``

            conditions: optional
                Identify the metadata constructs that have any of the
                given identities or construct keys, and whose data satisfy
                conditions.

                A construct identity or construct key (as defined by the
                *identities* parameter) is given as a keyword name and a
                condition on its data is given as the keyword value.

                The condition is satisfied if any of its data values
                equals the value provided.

                *Parameter example:*
                  ``longitude=180.0``

                *Parameter example:*
                  ``time=cf.dt('1959-12-16')``

                *Parameter example:*
                  ``latitude=cf.ge(0)``

                *Parameter example:*
                  ``latitude=cf.ge(0), air_pressure=500``

                *Parameter example:*
                  ``**{'latitude': cf.ge(0), 'long_name=soil_level': 4}``

            OR: `bool`, optional
                If True then return `True` if at least one metadata
                construct matches at least one of the criteria given by
                the *identities* or *conditions* arguments. By default
                `True` is only returned if the field constructs matches
                each of the given criteria.

        :Returns:

            `bool`
                Whether or not the domain construct contains the specfied
                metadata constructs.

        **Examples**

        >>> d = cf.example_field(0).domain
        >>> print(d)
        Dimension coords: latitude(5) = [-75.0, ..., 75.0] degrees_north
                        : longitude(8) = [22.5, ..., 337.5] degrees_east
                        : time(1) = [2019-01-01 00:00:00]
        >>> d.match_by_construct("latitude")
        True
        >>> d.match_by_construct("air_pressure")
        False
        >>> d.match_by_construct("longitude", "time")
        True
        >>> d.match_by_construct(longitude=22.5)
        True
        >>> d.match_by_construct(longitude=15.5)
        False
        >>> d.match_by_construct(longitude=cf.gt(340))
        False
        >>> d.match_by_construct(longitude=cf.gt(240))
        True
        >>> d.match_by_construct(time=cf.dt("2019-01-01"))
        True
        >>> d.match_by_construct(time=cf.dt("2020-01-01"))
        False

        """
        if identities:
            if identities[0] == "or":
                _DEPRECATION_ERROR_ARG(
                    self,
                    "match_by_construct",
                    "or",
                    message="Use 'OR=True' instead.",
                    version="3.1.0",
                )  # pragma: no cover

            if identities[0] == "and":
                _DEPRECATION_ERROR_ARG(
                    self,
                    "match_by_construct",
                    "and",
                    message="Use 'OR=False' instead.",
                    version="3.1.0",
                )  # pragma: no cover

        if not identities and not conditions:
            return True

        constructs = self.constructs

        if not constructs:
            return False

        n = 0

        for identity in identities:
            filtered = constructs(identity)
            if filtered:
                n += 1
            elif not OR:
                return False

        if conditions:
            for identity, value in conditions.items():
                if self.subspace("test", **{identity: value}):
                    n += 1
                elif not OR:
                    return False

        if OR:
            return bool(n)

        return True

    @_inplace_enabled(default=False)
    def roll(self, axis, shift, inplace=False):
        """Roll the field along a cyclic axis.

        A unique axis is selected with the axes and kwargs parameters.

        .. versionadded:: 1.0

        .. seealso:: `anchor`, `axis`, `cyclic`, `iscyclic`, `period`

        :Parameters:

            axis:
                The cyclic axis to be rolled, defined by that which would
                be selected by passing the given axis description to a
                call of the field construct's `domain_axis` method. For
                example, for a value of ``'X'``, the domain axis construct
                returned by ``f.domain_axis('X')`` is selected.

            shift: `int`
                The number of places by which the selected cyclic axis is
                to be rolled.

            {{inplace: `bool`, optional}}

        :Returns:

            `Field`
                The rolled field.

        **Examples**

        Roll the data of the "X" axis one elements to the right:

        >>> f.roll('X', 1)

        Roll the data of the "X" axis three elements to the left:

        >>> f.roll('X', -3)

        """
        # TODODASK - allow multiple roll axes

        axis = self.domain_axis(
            axis,
            key=True,
            default=ValueError(
                f"Can't roll {self.__class__.__name__}. "
                f"Bad axis specification: {axis!r}"
            ),
        )

        d = _inplace_enabled_define_and_cleanup(self)

        # Roll the metadata constructs in-place
        axes = d._parse_axes(axis)
        d._roll_constructs(axes, shift)

        return d

    def subspace(self, *mode, **kwargs):
        """Create indices that define a subspace of the domain
        construct.

        The indices returned by this method be used to create the subspace
        by passing them to the `subspace` method of the original domain
        construct.

        The subspace is defined by identifying indices based on the
        metadata constructs.

        Metadata constructs are selected conditions are specified on their
        data. Indices for subspacing are then automatically inferred from
        where the conditions are met.

        Metadata constructs and the conditions on their data are defined
        by keyword parameters.

        * Any domain axes that have not been identified remain unchanged.

        * Multiple domain axes may be subspaced simultaneously, and it
          doesn't matter which order they are specified in.

        * Explicit indices may also be assigned to a domain axis
          identified by a metadata construct, with either a Python `slice`
          object, or a sequence of integers or booleans.

        * For a dimension that is cyclic, a subspace defined by a slice or
          by a `Query` instance is assumed to "wrap" around the edges of
          the data.

        * Conditions may also be applied to multi-dimensional metadata
          constructs. The "compress" mode is still the default mode (see
          the positional arguments), but because the indices may not be
          acting along orthogonal dimensions, some missing data may still
          need to be inserted into the field construct's data.

        .. versionadded:: 3.11.0

        .. seealso:: `indices`

        :Parameters:

            mode: `str`, *optional*
                There are two modes of operation, each of which provides
                indices for a different type of subspace:

                ==============  ==========================================
                *mode*          Description
                ==============  ==========================================
                ``'compress'``  Return indices that identify only the
                                requested locations.

                                This is the default mode.

                                Note that if a multi-dimensional metadata
                                construct is being used to define the
                                indices then some unrequested locations
                                may also be selected.

                ``'envelope'``  The returned subspace is the smallest that
                                contains all of the requested locations.

                ``'test'``      May be used on its own or in addition to
                                one of the other positional arguments. Do
                                not create a subspace, but return `True`
                                or `False` depending on whether or not it
                                is possible to create the specified
                                subspace.
                ==============  ==========================================

            kwargs: *optional*
                A keyword name is an identity of a metadata construct, and
                the keyword value provides a condition for inferring
                indices that apply to the dimension (or dimensions)
                spanned by the metadata construct's data. Indices are
                created that select every location for which the metadata
                construct's data satisfies the condition.

        :Returns:

            `Domain` or `bool`
                An independent domain construct containing the subspace of
                the original domain. If the ``'test'`` positional argument
                has been set then return `True` or `False` depending on
                whether or not it is possible to create specified
                subspace.

        **Examples**

        >>> d = cf.example_field(0).domain
        >>> print(d)
        Dimension coords: latitude(5) = [-75.0, ..., 75.0] degrees_north
                        : longitude(8) = [22.5, ..., 337.5] degrees_east
                        : time(1) = [2019-01-01 00:00:00]
        >>> print(d.subspace(X=112.5))
        Dimension coords: latitude(5) = [-75.0, ..., 75.0] degrees_north
                        : longitude(1) = [112.5] degrees_east
                        : time(1) = [2019-01-01 00:00:00]

        >>> print(d.indices(X=112.5, Y=cf.wi(-60, 30)))
        Dimension coords: latitude(2) = [-45.0, 0.0] degrees_north
                        : longitude(1) = [112.5] degrees_east
                        : time(1) = [2019-01-01 00:00:00]

        >>> print(d.indices(X=[-1, 0], Y=slice(1, -1))
        Dimension coords: latitude(3) = [-45.0, 0.0, 45.0] degrees_north
                       : longitude(2) = [337.5, 22.5] degrees_east
                       : time(1) = [2019-01-01 00:00:00]

        """
        logger.debug(
            f"{self.__class__.__name__}.subspace\n"
            f"  input kwargs = {kwargs}"
        )  # pragma: no cover

        test = False
        if "test" in mode:
            mode = list(mode)
            mode.remove("test")
            test = True

        if not mode and not kwargs:
            if test:
                return True

            return self.copy()

        try:
            indices = self.indices(*mode, **kwargs)
        except ValueError as error:
            if test:
                return False

            raise ValueError(error)

        if test:
            return True

        domain_axes = self.domain_axes(todict=True)

        axes = []
        shape = []
        indices2 = []
        for a, b in indices.items():
            axes.append(a)
            shape.append(domain_axes[a].get_size())
            indices2.append(b)

        indices, roll = parse_indices(
            tuple(shape), tuple(indices2), cyclic=True
        )

        logger.debug(
            f"  axes           = {axes!r}\n"
            f"  parsed indices = {indices!r}\n"
            f"  roll           = {roll!r}"
        )  # pragma: no cover

        if roll:
            new = self
            cyclic_axes = self.cyclic()
            for iaxis, shift in roll.items():
                axis = axes[iaxis]
                if axis not in cyclic_axes:
                    raise IndexError(
                        "Can't take a cyclic slice from non-cyclic "
                        f"{self.constructs.domain_axis_identity(axis)!r} "
                        "axis"
                    )

                new = new.roll(axis, shift)
        else:
            new = self.copy()

        # ------------------------------------------------------------
        # Set sizes of domain axes
        # ------------------------------------------------------------
        domain_axes = new.domain_axes(todict=True)
        for axis, index in zip(axes, indices):
            if isinstance(index, slice):
                old_size = domain_axes[axis].get_size()
                start, stop, step = index.indices(old_size)
                size = abs((stop - start) / step)
                int_size = round(size)
                if size > int_size:
                    size = int_size + 1
                else:
                    size = int_size
            else:
                size = np.size(index)

            domain_axes[axis].set_size(size)

        # ------------------------------------------------------------
        # Subspace constructs that have data
        # ------------------------------------------------------------
        construct_data_axes = new.constructs.data_axes()

        for key, construct in new.constructs.filter_by_data().items():
            construct_axes = construct_data_axes[key]
            dice = [indices[axes.index(axis)] for axis in construct_axes]

            # Replace existing construct with its subspace
            new.set_construct(
                construct[tuple(dice)],
                key=key,
                axes=construct_axes,
                copy=False,
            )

        return new

    @_inplace_enabled(default=False)
    def transpose(self, axes, inplace=False):
        """Permute the data axes of the metadata constructs.

        Each metadata construct has its data axis order changed to the
        relative ordering defined by the *axes* parameter. For
        instance, if the given *axes* are ``['X', 'Z', 'Y']`` then a
        metadata construct whose data axis order is ``('Y', 'X')``
        will be tranposed to have data order ``('X', 'Y')``.

        .. versionadded:: 3.11.0

        .. seealso:: `domain_axis`, `flip`

        :Parameters:

            axes: sequence of `str`
                Define the new domain axis order.

                A domain axis is identified by that which would be
                selected by passing a given axis description to a call of
                the `domain_axis` method. For example, a value of ``'X'``
                would select the domain axis construct returned by
                ``f.domain_axis('X')``.

                Each domain axis of the domain construct data must be
                specified.

            constructs: `bool`, optional
                If True then metadata constructs are also transposed so
                that their axes are in the same relative order as in the
                transposed data array of the field. By default metadata
                constructs are not altered.

            {{inplace: `bool`, optional}}

        :Returns:

            `Domain` or `None`
                The domain construct with transposed constructs, or `None`
                if the operation was in-place.

        **Examples**

        >>> d = cf.example_field(7).domain
        >>> print(d)
        Dimension coords: time(3) = [1979-05-01 12:00:00, 1979-05-02 12:00:00, 1979-05-03 12:00:00] gregorian
                        : air_pressure(1) = [850.0] hPa
                        : grid_latitude(4) = [0.44, ..., -0.88] degrees
                        : grid_longitude(5) = [-1.18, ..., 0.58] degrees
        Auxiliary coords: latitude(grid_latitude(4), grid_longitude(5)) = [[52.4243, ..., 51.1163]] degrees_north
                        : longitude(grid_latitude(4), grid_longitude(5)) = [[8.0648, ..., 10.9238]] degrees_east
        Coord references: grid_mapping_name:rotated_latitude_longitude


        >>> print(d.transpose(['X', 'T', 'Y', 'Z']))
        Dimension coords: time(3) = [1979-05-01 12:00:00, 1979-05-02 12:00:00, 1979-05-03 12:00:00] gregorian
                        : air_pressure(1) = [850.0] hPa
                        : grid_latitude(4) = [0.44, ..., -0.88] degrees
                        : grid_longitude(5) = [-1.18, ..., 0.58] degrees
        Auxiliary coords: latitude(grid_longitude(5), grid_latitude(4)) = [[52.4243, ..., 51.1163]] degrees_north
                        : longitude(grid_longitude(5), grid_latitude(4)) = [[8.0648, ..., 10.9238]] degrees_east
        Coord references: grid_mapping_name:rotated_latitude_longitude

        """
        d = _inplace_enabled_define_and_cleanup(self)

        # Parse the axes
        if axes is None:
            raise ValueError(
                f"Can't transpose {self.__class__.__name__}. "
                f"Must provide an order for all axes. Got: {axes}"
            )

        axes = d._parse_axes(axes)

        rank = self.rank
        if len(set(axes)) != rank:
            raise ValueError(
                f"Can't transpose {self.__class__.__name__}. "
                f"Must provide an unambiguous order for all "
                f"{rank} domain axes. Got: {axes}"
            )

        data_axes = d.constructs.data_axes()
        for key, construct in d.constructs.filter_by_data().items():
            construct_axes = data_axes[key]

            if len(construct_axes) < 2:
                # No need to transpose 1-d constructs
                continue

            # Transpose the construct
            iaxes = [
                construct_axes.index(a) for a in axes if a in construct_axes
            ]
            construct.transpose(iaxes, inplace=True)

            # Update the axis order
            new_axes = [construct_axes[i] for i in iaxes]
            d.set_data_axes(axes=new_axes, key=key)

        return d<|MERGE_RESOLUTION|>--- conflicted
+++ resolved
@@ -9,16 +9,12 @@
 from .constructs import Constructs
 from .data import Data
 from .decorators import _inplace_enabled, _inplace_enabled_define_and_cleanup
-<<<<<<< HEAD
 from .domainaxis import DomainAxis
-from .functions import _DEPRECATION_ERROR_ARG, parse_indices
-=======
 from .functions import (
     _DEPRECATION_ERROR_ARG,
     _DEPRECATION_ERROR_METHOD,
     parse_indices,
 )
->>>>>>> 28bb1da9
 
 logger = logging.getLogger(__name__)
 
@@ -285,20 +281,12 @@
                 data are in memory then an empty `set` is returned.
 
         """
-<<<<<<< HEAD
-        key = self.construct(identity, key=True, default=None)
-        if key is None:
-            return self.construct_key(identity, default=default)
-
-        return super().get_data_axes(key, default=default)
-=======
         _DEPRECATION_ERROR_METHOD(
             self,
             "get_filenames",
             "Consider using the 'get_original_filenames' method instead.",
             version="TODODASKVER",
         )  # pragma: no cover
->>>>>>> 28bb1da9
 
     def identity(self, default="", strict=False, relaxed=False, nc_only=False):
         """Return the canonical identity.
