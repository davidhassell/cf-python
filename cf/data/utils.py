--- conflicted
+++ resolved
@@ -592,15 +592,7 @@
                 message that is independent of the calling context is
                 used.
 
-<<<<<<< HEAD
-    :Returns:
-
-            The  *value* with conformed units.
-
-    **Examples**
-=======
         :Returns:
->>>>>>> eec6deca
 
                 The
     *value* with conformed units.
