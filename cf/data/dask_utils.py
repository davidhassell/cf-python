"""Functions intended to be passed to be dask.

These will typically be functions that operate on dask chunks. For
instance, as would be passed to `dask.array.map_blocks`.

"""

from functools import partial

import numpy as np
<<<<<<< HEAD
from cfdm.data.dask_utils import cfdm_asanyarray
=======
from cfdm.data.dask_utils import cfdm_to_memory
>>>>>>> a44f7ba6
from scipy.ndimage import convolve1d

from ..cfdatetime import dt, dt2rt, rt2dt
from ..units import Units


def cf_contains(a, value):
    """Whether or not an array contains a value.

    .. versionadded:: 3.14.0

    .. seealso:: `cf.Data.__contains__`

    :Parameters:

        a: array_like
            The array.

        value: array_like
            The value.

    :Returns:

        `numpy.ndarray`
            A size 1 Boolean array, with the same number of dimensions
            as *a*, that indicates whether or not *a* contains the
            value.

    """
    a = cfdm_to_memory(a)
    value = cfdm_to_memory(value)
    return np.array(value in a).reshape((1,) * a.ndim)


def cf_convolve1d(a, window=None, axis=-1, origin=0):
    """Calculate a 1-d convolution along the given axis.

    .. versionadded:: 3.14.0

    .. seealso:: `cf.Data.convolution_filter`

    :Parameters:

        a: `numpy.ndarray`
            The float array to be filtered.

        window: 1-d sequence of numbers
            The window of weights to use for the filter.

        axis: `int`, optional
            The axis of input along which to calculate. Default is -1.

        origin: `int`, optional
            Controls the placement of the filter on the input array’s
            pixels. A value of 0 (the default) centers the filter over
            the pixel, with positive values shifting the filter to the
            left, and negative ones to the right.

    :Returns:

        `numpy.ndarray`
            Convolved float array with same shape as input.

    """
    a = cfdm_to_memory(a)

    # Cast to float to ensure that NaNs can be stored
    if a.dtype != float:
        a = a.astype(float, copy=False)

    masked = np.ma.is_masked(a)
    if masked:
        # convolve1d does not deal with masked arrays, so uses NaNs
        # instead.
        a = a.filled(np.nan)

    c = convolve1d(
        a, window, axis=axis, mode="constant", cval=0.0, origin=origin
    )

    if masked or np.isnan(c).any():
        with np.errstate(invalid="ignore"):
            c = np.ma.masked_invalid(c)

    return c


def cf_percentile(a, q, axis, method, keepdims=False, mtol=1):
    """Compute percentiles of the data along the specified axes.

    See `cf.Data.percentile` for further details.

    .. note:: This function correctly sets the mask hardness of the
              output array.

    .. versionadded:: 3.14.0

    .. seealso:: `cf.Data.percentile`

    :Parameters:

        a: array_like
            Input array.

        q: `numpy.ndarray`
            Percentile or sequence of percentiles to compute, which
            must be between 0 and 100 inclusive.

        axis: `tuple` of `int`
            Axes along which the percentiles are computed.

        method: `str`
            Specifies the interpolation method to use when the desired
            percentile lies between two data points ``i < j``.

        keepdims: `bool`, optional
            If this is set to True, the axes which are reduced are
            left in the result as dimensions with size one. With this
            option, the result will broadcast correctly against the
            original array *a*.

        mtol: number, optional
            The sample size threshold below which collapsed values are
            set to missing data. It is defined as a fraction (between
            0 and 1 inclusive) of the contributing input data values.

            The default of *mtol* is 1, meaning that a missing datum
            in the output array occurs whenever all of its
            contributing input array elements are missing data.

            For other values, a missing datum in the output array
            occurs whenever more than ``100*mtol%`` of its
            contributing input array elements are missing data.

            Note that for non-zero values of *mtol*, different
            collapsed elements may have different sample sizes,
            depending on the distribution of missing data in the input
            data.

    :Returns:

        `numpy.ndarray`

    """
    from math import prod

    a = cfdm_to_memory(a)

    if np.ma.isMA(a) and not np.ma.is_masked(a):
        # Masked array with no masked elements
        a = a.data

    if np.ma.isMA(a):
        # ------------------------------------------------------------
        # Input array is masked: Replace missing values with NaNs and
        # remask later.
        # ------------------------------------------------------------
        if a.dtype != float:
            # Can't assign NaNs to integer arrays
            a = a.astype(float, copy=True)

        mask = None
        if mtol < 1:
            # Count the number of missing values that contribute to
            # each output percentile value and make a corresponding
            # mask
            full_size = prod(
                [size for i, size in enumerate(a.shape) if i in axis]
            )
            n_missing = full_size - np.ma.count(
                a, axis=axis, keepdims=keepdims
            )
            if n_missing.any():
                mask = np.where(n_missing > mtol * full_size, True, False)
                if q.ndim:
                    mask = np.expand_dims(mask, 0)

        a = np.ma.filled(a, np.nan)

        with np.testing.suppress_warnings() as sup:
            sup.filter(
                category=RuntimeWarning,
                message=".*All-NaN slice encountered.*",
            )
            p = np.nanpercentile(
                a,
                q,
                axis=axis,
                method=method,
                keepdims=keepdims,
                overwrite_input=True,
            )

        # Update the mask for NaN points
        nan_mask = np.isnan(p)
        if nan_mask.any():
            if mask is None:
                mask = nan_mask
            else:
                mask = np.ma.where(nan_mask, True, mask)

        # Mask any NaNs and elements below the mtol threshold
        if mask is not None:
            p = np.ma.where(mask, np.ma.masked, p)

    else:
        # ------------------------------------------------------------
        # Input array is not masked
        # ------------------------------------------------------------
        p = np.percentile(
            a,
            q,
            axis=axis,
            method=method,
            keepdims=keepdims,
            overwrite_input=False,
        )

    return p


def _getattr(x, attr):
    return getattr(x, attr, False)


_array_getattr = np.vectorize(_getattr, excluded="attr")


def cf_YMDhms(a, attr):
    """Return a date-time component from an array of date-time objects.

    Only applicable for data with reference time units. The returned
    array will have the same mask hardness as the original array.

    .. versionadded:: 3.14.0

    .. seealso:: `~cf.Data.year`, ~cf.Data.month`, `~cf.Data.day`,
                 `~cf.Data.hour`, `~cf.Data.minute`, `~cf.Data.second`

    :Parameters:

        a: `numpy.ndarray`
            The array from which to extract date-time component.

        attr: `str`
            The name of the date-time component, one of ``'year'``,
            ``'month'``, ``'day'``, ``'hour'``, ``'minute'``,
            ``'second'``.

    :Returns:

        `numpy.ndarray`
            The date-time component.

    **Examples**

    >>> import numpy as np
    >>> a = np.array([
    ...  cftime.DatetimeGregorian(2000, 1, 1, 0, 0, 0, 0, has_year_zero=False)
    ...  cftime.DatetimeGregorian(2000, 1, 2, 0, 0, 0, 0, has_year_zero=False)
    ... ])
    >>> cf_YMDmhs(a, 'day')
    array([1, 2])

    """
    a = cfdm_to_memory(a)
    return _array_getattr(a, attr=attr)


def cf_rt2dt(a, units):
    """Convert an array of reference times to date-time objects.

    .. versionadded:: 3.14.0

    .. seealso:: `cf._dt2rt`, `cf.Data._asdatetime`

    :Parameters:

        a: `numpy.ndarray`
            An array of numeric reference times.

        units: `Units`
            The units for the reference times


    :Returns:

        `numpy.ndarray`
            A array containing date-time objects.

    **Examples**

    >>> import numpy as np
    >>> print(cf_rt2dt(np.array([0, 1]), cf.Units('days since 2000-01-01')))
    [cftime.DatetimeGregorian(2000, 1, 1, 0, 0, 0, 0, has_year_zero=False)
     cftime.DatetimeGregorian(2000, 1, 2, 0, 0, 0, 0, has_year_zero=False)]

    """
    a = cfdm_to_memory(a)

    if not units.iscalendartime:
        return rt2dt(a, units_in=units)

    # Calendar month/year units
    from ..timeduration import TimeDuration

    def _convert(x, units, reftime):
        t = TimeDuration(x, units=units)
        if x > 0:
            return t.interval(reftime, end=False)[1]
        else:
            return t.interval(reftime, end=True)[0]

    return np.vectorize(
        partial(
            _convert,
            units=units._units_since_reftime,
            reftime=dt(units.reftime, calendar=units._calendar),
        ),
        otypes=[object],
    )(a)


def cf_dt2rt(a, units):
    """Convert an array of date-time objects to reference times.

    .. versionadded:: 3.14.0

    .. seealso:: `cf._rt2dt`, `cf.Data._asreftime`

    :Parameters:

        a: `numpy.ndarray`
            An array of date-time objects.

        units: `Units`
            The units for the reference times

    :Returns:

        `numpy.ndarray`
            An array containing numeric reference times

    **Examples**

    >>> import numpy as np
    >>> a = np.array([
    ...  cftime.DatetimeGregorian(2000, 1, 1, 0, 0, 0, 0, has_year_zero=False)
    ...  cftime.DatetimeGregorian(2000, 1, 2, 0, 0, 0, 0, has_year_zero=False)
    ... ])
    >>> print(cf_dt2rt(a, cf.Units('days since 1999-01-01')))
    [365 366]

    """
    a = cfdm_to_memory(a)
    return dt2rt(a, units_out=units, units_in=None)


def cf_units(a, from_units, to_units):
    """Convert array values to have different equivalent units.

    .. versionadded:: 3.14.0

    .. seealso:: `cf.Data.Units`

    :Parameters:

        a: `numpy.ndarray`
            The array.

        from_units: `Units`
            The existing units of the array.

        to_units: `Units`
            The units that the array should be converted to. Must be
            equivalent to *from_units*.

    :Returns:

        `numpy.ndarray`
            An array containing values in the new units. In order to
            represent the new units, the returned data type may be
            different from that of the input array. For instance, if
            *a* has an integer data type, *from_units* are kilometres,
            and *to_units* are ``'miles'`` then the returned array
            will have a float data type.

    **Examples**

    >>> import numpy as np
    >>> a = np.array([1, 2])
    >>> print(cf.data.dask_utils.cf_units(a, cf.Units('km'), cf.Units('m')))
    [1000. 2000.]

    """
    a = cfdm_to_memory(a)
    return Units.conform(
        a, from_units=from_units, to_units=to_units, inplace=False
    )


def cf_is_masked(a):
    """Determine whether an array has masked values.

    .. versionadded:: NEXTVERSION

    :Parameters:

        a: array_like
            The array.

    :Returns:

        `numpy.ndarray`
            A size 1 Boolean array with the same number of dimensions
            as *a*, for which `True` indicates that there are masked
            values.

    """
    a = cfdm_to_memory(a)
    out = np.ma.is_masked(a)
    return np.array(out).reshape((1,) * a.ndim)


def cf_filled(a, fill_value=None):
    """Replace masked elements with a fill value.

    .. versionadded:: NEXTVERSION

    :Parameters:

        a: array_like
            The array.

        fill_value: scalar
            The fill value.

    :Returns:

        `numpy.ndarray`
            The filled array.

    **Examples**

    >>> a = np.array([[1, 2, 3]])
    >>> print(cf.data.dask_utils.cf_filled(a, -999))
    [[1 2 3]]
    >>> a = np.ma.array([[1, 2, 3]], mask=[[True, False, False]])
    >>> print(cf.data.dask_utils.cf_filled(a, -999))
    [[-999    2    3]]

    """
    a = cfdm_to_memory(a)
    return np.ma.filled(a, fill_value=fill_value)<|MERGE_RESOLUTION|>--- conflicted
+++ resolved
@@ -8,11 +8,7 @@
 from functools import partial
 
 import numpy as np
-<<<<<<< HEAD
-from cfdm.data.dask_utils import cfdm_asanyarray
-=======
 from cfdm.data.dask_utils import cfdm_to_memory
->>>>>>> a44f7ba6
 from scipy.ndimage import convolve1d
 
 from ..cfdatetime import dt, dt2rt, rt2dt
