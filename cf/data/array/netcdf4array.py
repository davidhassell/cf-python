--- conflicted
+++ resolved
@@ -16,10 +16,4 @@
     An active storage reduction may be enabled with the `actify`
     method. See `cf.data.collapse.Collapse` for details.
 
-<<<<<<< HEAD
-    """
-
-    pass
-=======
-    """
->>>>>>> 4b9e1564
+    """