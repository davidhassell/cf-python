import cfdm
from dask.utils import SerializableLock

from .mixin import FileArrayMixin

# Global lock for netCDF file access
_lock = SerializableLock()


class NetCDFArray(FileArrayMixin, cfdm.NetCDFArray):
    """An array stored in a netCDF file."""

    def __repr__(self):
        """Called by the `repr` built-in function.

        x.__repr__() <==> repr(x)

        """
        return super().__repr__().replace("<", "<CF ", 1)

    @property
    def _dask_lock(self):
        """Set the lock for use in `dask.array.from_array`.

        Returns a lock object (unless no file name has been set, in
        which case `False` is returned) because concurrent reads are
        not currently supported by the netCDF-C library. The lock
        object will be the same for all `NetCDFArray` instances,
        regardless of the dataset they access, which means that all
<<<<<<< HEAD
        file access coordinates around the same lock.
=======
        files access coordinates around the same lock.
>>>>>>> 5d96b9c6

        .. versionadded:: TODODASKVER

        """
        filename = self.get_filename(None)
        if filename is None:
            return False

        return _lock <|MERGE_RESOLUTION|>--- conflicted
+++ resolved
@@ -27,11 +27,7 @@
         not currently supported by the netCDF-C library. The lock
         object will be the same for all `NetCDFArray` instances,
         regardless of the dataset they access, which means that all
-<<<<<<< HEAD
-        file access coordinates around the same lock.
-=======
         files access coordinates around the same lock.
->>>>>>> 5d96b9c6
 
         .. versionadded:: TODODASKVER
 
