--- conflicted
+++ resolved
@@ -42,30 +42,18 @@
 
             {{init attributes: `dict` or `None`, optional}}
 
-<<<<<<< HEAD
-                .. versionadded:: NEXTRELEASE
-=======
                 .. versionadded:: NEXTVERSION
->>>>>>> 0149116f
 
             {{init source: optional}}
 
             {{init copy: `bool`, optional}}
 
             units: `str` or `None`, optional
-<<<<<<< HEAD
-                Deprecated at version NEXTRELEASE. Use the
-                *attributes* parameter instead.
-
-            calendar: `str` or `None`, optional
-                Deprecated at version NEXTRELEASE. Use the
-=======
                 Deprecated at version NEXTVERSION. Use the
                 *attributes* parameter instead.
 
             calendar: `str` or `None`, optional
                 Deprecated at version NEXTVERSION. Use the
->>>>>>> 0149116f
                 *attributes* parameter instead.
 
         """
@@ -173,11 +161,7 @@
     def array(self):
         """Return an independent numpy array containing the data.
 
-<<<<<<< HEAD
-        .. versionadded:: NEXTRELEASE
-=======
         .. versionadded:: NEXTVERSION
->>>>>>> 0149116f
 
         :Returns:
 
