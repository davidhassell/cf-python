--- conflicted
+++ resolved
@@ -116,7 +116,20 @@
         )  # pragma: no cover
 
     @property
-<<<<<<< HEAD
+    def in_memory(self):
+        """True if the array is retained in memory.
+
+        Deprecated at version TODODASK.
+
+        """
+        _DEPRECATION_ERROR_ATTRIBUTE(
+            self,
+            "in_memory",
+            version="TODODASK",
+            removed_at="5.0.0",
+        )  # pragma: no cover
+
+    @property
     def ismasked(self):
         """True if the data array has any masked values.
 
@@ -134,25 +147,6 @@
 
         """
         _DEPRECATION_ERROR_ATTRIBUTE(
-=======
-    def in_memory(self):
-        """True if the array is retained in memory.
-
-        Deprecated at version TODODASK.
-
-        """
-        _DEPRECATION_ERROR_ATTRIBUTE(
-            self,
-            "in_memory",
-            version="TODODASK",
-            removed_at="5.0.0",
-        )  # pragma: no cover
-
-    def files(self):
-        """Deprecated at version 3.4.0, use method `get_filenames`
-        instead."""
-        _DEPRECATION_ERROR_METHOD(
->>>>>>> cd4dc74a
             self,
             "ismasked",
             message="Use the 'is_masked' attribute instead",
