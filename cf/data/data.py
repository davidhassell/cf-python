import logging
import math
import operator
from functools import partial, reduce, wraps
from itertools import product
from numbers import Integral
from operator import mul

import cfdm
import cftime
import dask.array as da
import numpy as np
from dask.array import Array
from dask.array.core import normalize_chunks
from dask.base import is_dask_collection, tokenize
from dask.core import flatten
from dask.highlevelgraph import HighLevelGraph

from ..cfdatetime import dt as cf_dt
from ..constants import masked as cf_masked
from ..decorators import (
    _deprecated_kwarg_check,
    _display_or_return,
    _inplace_enabled,
    _inplace_enabled_define_and_cleanup,
    _manage_log_level_via_verbosity,
)
from ..functions import (
    _DEPRECATION_ERROR_KWARGS,
    _numpy_isclose,
    _section,
    abspath,
    atol,
    default_netCDF_fillvals,
    fm_threshold,
    free_memory,
    log_level,
    parse_indices,
    rtol,
)
<<<<<<< HEAD
from ..functions import atol as cf_atol
from ..functions import default_netCDF_fillvals
from ..functions import fm_threshold as cf_fm_threshold
from ..functions import free_memory
from ..functions import inspect as cf_inspect
from ..functions import log_level, parse_indices, pathjoin
from ..functions import rtol as cf_rtol
=======
>>>>>>> cd4dc74a
from ..mixin_container import Container
from ..units import Units
from . import FileArray
from .collapse import Collapse
from .creation import compressed_to_dask, generate_axis_identifiers, to_dask
from .dask_utils import (
    _da_ma_allclose,
    cf_contains,
    cf_dt2rt,
    cf_harden_mask,
    cf_percentile,
    cf_rt2dt,
    cf_soften_mask,
    cf_where,
)
from .filledarray import FilledArray
from .mixin import DataClassDeprecationsMixin
from .utils import (  # is_small,; is_very_small,
    YMDhms,
    _is_numeric_dtype,
    conform_units,
    convert_to_datetime,
    convert_to_reftime,
    first_non_missing_value,
    new_axis_identifier,
    scalar_masked_array,
)

_DASKIFIED_VERBOSE = None  # see below for valid levels, adapt as useful


logger = logging.getLogger(__name__)

daskified_log_level = 0


def daskified(apply_temp_log_level=None):
    def decorator(method):
        """Temporary decorator to mark and log methods migrated to Dask.

        A log level argument will set the log level throughout the call of
        the method to that level and then reset it back to the previous
        global level. A message will also be emitted to indicate whenever
        the method is called, unless no argument is given [daskified()]
        in which case the decorator does nothing except mark methods
        which are considered to be daskified, a main purpose for this
        decorator.

        Note: for properties the decorator must be placed underneath the
        property decorator so it is called before and not after it.

        """

        @wraps(method)
        def wrapper(*args, **kwargs):
            if apply_temp_log_level is None:  # distingush from 0
                return method(*args, **kwargs)

            original_global_log_level = log_level()
            # Switch log level for the duration of the method call, with an
            # initial message to indicate a run first guaranteed to show
            log_level(apply_temp_log_level)
            # Not actually a warning, but setting as warning ensures it shows
            # (unless logging is disabled, but ignore that complication for
            # this temporary and informal decorator!)
            logger.warning(f"%%%%% Running daskified {method.__name__} %%%%%")

            out = method(*args, **kwargs)

            # ... then return the log level to the global level afterwards
            log_level(original_global_log_level)
            return out

        return wrapper

    return decorator


# --------------------------------------------------------------------
# Constants
# --------------------------------------------------------------------
_year_length = 365.242198781
_month_length = _year_length / 12

_empty_set = set()

_units_None = Units()
_units_1 = Units("1")
_units_radians = Units("radians")

_dtype_float32 = np.dtype("float32")
_dtype_float = np.dtype(float)
_dtype_bool = np.dtype(bool)

_DEFAULT_CHUNKS = "auto"
_DEFAULT_HARDMASK = True


class Data(Container, cfdm.Data, DataClassDeprecationsMixin):
    """An N-dimensional data array with units and masked values.

    * Contains an N-dimensional, indexable and broadcastable array with
      many similarities to a `numpy` array.

    * Contains the units of the array elements.

    * Supports masked arrays, regardless of whether or not it was
      initialised with a masked array.

    * Stores and operates on data arrays which are larger than the
      available memory.

    **Indexing**

    A data array is indexable in a similar way to numpy array:

    >>> d.shape
    (12, 19, 73, 96)
    >>> d[...].shape
    (12, 19, 73, 96)
    >>> d[slice(0, 9), 10:0:-2, :, :].shape
    (9, 5, 73, 96)

    There are three extensions to the numpy indexing functionality:

    * Size 1 dimensions are never removed by indexing.

      An integer index i takes the i-th element but does not reduce the
      rank of the output array by one:

      >>> d.shape
      (12, 19, 73, 96)
      >>> d[0, ...].shape
      (1, 19, 73, 96)
      >>> d[:, 3, slice(10, 0, -2), 95].shape
      (12, 1, 5, 1)

      Size 1 dimensions may be removed with the `squeeze` method.

    * The indices for each axis work independently.

      When more than one dimension's slice is a 1-d boolean sequence or
      1-d sequence of integers, then these indices work independently
      along each dimension (similar to the way vector subscripts work in
      Fortran), rather than by their elements:

      >>> d.shape
      (12, 19, 73, 96)
      >>> d[0, :, [0, 1], [0, 13, 27]].shape
      (1, 19, 2, 3)

    * Boolean indices may be any object which exposes the numpy array
      interface.

      >>> d.shape
      (12, 19, 73, 96)
      >>> d[..., d[0, 0, 0]>d[0, 0, 0].min()]

    **Cyclic axes**

    """

    def __init__(
        self,
        array=None,
        units=None,
        calendar=None,
        fill_value=None,
        hardmask=_DEFAULT_HARDMASK,
        chunks=_DEFAULT_CHUNKS,
        dt=False,
        source=None,
        copy=True,
        dtype=None,
        mask=None,
        to_memory=False,
        init_options=None,
        _use_array=True,
    ):
        """**Initialization**

        :Parameters:

            array: optional
                The array of values. May be any scalar or array-like
                object, including another `Data` instance.

                *Parameter example:*
                  ``array=[34.6]``

                *Parameter example:*
                  ``array=[[1, 2], [3, 4]]``

                *Parameter example:*
                  ``array=numpy.ma.arange(10).reshape(2, 1, 5)``

            units: `str` or `Units`, optional
                The physical units of the data. if a `Units` object is
                provided then this an also set the calendar.

                The units (without the calendar) may also be set after
                initialisation with the `set_units` method.

                *Parameter example:*
                  ``units='km hr-1'``

                *Parameter example:*
                  ``units='days since 2018-12-01'``

            calendar: `str`, optional
                The calendar for reference time units.

                The calendar may also be set after initialisation with the
                `set_calendar` method.

                *Parameter example:*
                  ``calendar='360_day'``

            fill_value: optional
                The fill value of the data. By default, or if set to
                `None`, the `numpy` fill value appropriate to the array's
                data-type will be used (see
                `numpy.ma.default_fill_value`).

                The fill value may also be set after initialisation with
                the `set_fill_value` method.

                *Parameter example:*
                  ``fill_value=-999.``

            dtype: data-type, optional
                The desired data-type for the data. By default the
                data-type will be inferred form the *array*
                parameter.

                The data-type may also be set after initialisation with
                the `dtype` attribute.

                *Parameter example:*
                    ``dtype=float``

                *Parameter example:*
                    ``dtype='float32'``

                *Parameter example:*
                    ``dtype=numpy.dtype('i2')``

                .. versionadded:: 3.0.4

            mask: optional
                Apply this mask to the data given by the *array*
                parameter. By default, or if *mask* is `None`, no mask
                is applied. May be any scalar or array-like object
                (such as a `list`, `numpy` array or `Data` instance)
                that is broadcastable to the shape of *array*. Masking
                will be carried out where the mask elements evaluate
                to `True`.

                This mask will applied in addition to any mask already
                defined by the *array* parameter.

                .. versionadded:: 3.0.5

            source: optional
                Initialize the data values and metadata (such as
                units, mask hardness, etc.) from the data of
                *source*. All other arguments, with the exception of
                *copy*, are ignored.

            hardmask: `bool`, optional
                If False then the mask is soft. By default the mask is
                hard.

            dt: `bool`, optional
                If True then strings (such as ``'1990-12-01 12:00'``)
                given by the *array* parameter are re-interpreted as
                date-time objects. By default they are not.

            copy: `bool`, optional
                If False then do not deep copy input parameters prior to
                initialization. By default arguments are deep copied.

            {{chunks: `int`, `tuple`, `dict` or `str`, optional}}

                .. versionadded:: TODODASK

            to_memory: `bool`, optional
                If True then ensure that the original data are in
                memory, rather than on disk.

                If the original data are on disk, then reading data
                into memory during initialisation will slow down the
                initialisation process, but can considerably improve
                downstream performance by avoiding the need for
                independent reads for every dask chunk, each time the
                data are computed.

                In general, setting *to_memory* to True is not the same
                as calling the `persist` of the newly created `Data`
                object, which also decompresses data compressed by
                convention and computes any data type, mask and
                date-time modifications.

                If the input *array* is a `dask.array.Array` object
                then *to_memory* is ignored.

                .. versionadded:: TODODASK

            init_options: `dict`, optional
                Provide optional keyword arguments to methods and
                functions called during the initialisation process. A
                dictionary key identifies a method or function. The
                corresponding value is another dictionary whose
                key/value pairs are the keyword parameter names and
                values to be applied.

                Supported keys are:

                * ``'from_array'``: Provide keyword arguments to
                  the `dask.array.from_array` function. This is used
                  when initialising data that is not already a dask
                  array and is not compressed by convention.

                * ``'first_non_missing_value'``: Provide keyword
                  arguments to the
                  `cf.data.utils.first_non_missing_value`
                  function. This is used when the input array contains
                  date-time strings or objects, and may affect
                  performance.

                 *Parameter example:*
                   ``{'from_array': {'inline_array': True}}``

            chunk: deprecated at version TODODASK
                Use the *chunks* parameter instead.

        **Examples**

        >>> d = cf.Data(5)
        >>> d = cf.Data([1,2,3], units='K')
        >>> import numpy
        >>> d = cf.Data(numpy.arange(10).reshape(2,5),
        ...             units=Units('m/s'), fill_value=-999)
        >>> d = cf.Data('fly')
        >>> d = cf.Data(tuple('fly'))

        """
        if source is None and isinstance(array, self.__class__):
            source = array

        if init_options is None:
            init_options = {}

        if source is not None:
            try:
                array = source._get_Array(None)
            except AttributeError:
                array = None

            super().__init__(
                source=source, _use_array=_use_array and array is not None
            )

            if _use_array:
                try:
                    array = source.to_dask_array()
                except (AttributeError, TypeError):
                    pass
                else:
                    self._set_dask(
                        array,
                        copy=copy,
                        delete_source=False,
                        reset_mask_hardness=False,
                    )
            else:
                self._del_dask(None)

            # Note the mask hardness. It is safe to assume that if a
            # dask array has been set, then it's mask hardness will be
            # already baked into each chunk.
            self._hardmask = getattr(source, "hardmask", _DEFAULT_HARDMASK)

            return

        super().__init__(array=array, fill_value=fill_value, _use_array=False)

        # Set the units
        units = Units(units, calendar=calendar)
        self._Units = units

        # Note the mask hardness. This only records what we want the
        # mask hardness to be, and is required in case this
        # initialization does not set an array (i.e. array is None or
        # _use_array is False). If a dask array is actually set later
        # on, then the mask hardness will be set properly, i.e. it
        # will be baked into each chunk.
        self._hardmask = hardmask

        if array is None:
            return

        try:
            ndim = array.ndim
        except AttributeError:
            ndim = np.ndim(array)

        # Create the _cyclic attribute: identifies which axes are
        # cyclic (and therefore allow cyclic slicing). It must be a
        # subset of the axes given by the _axes attribute. If an axis
        # is removed from _axes then it must also be removed from
        # _cyclic.
        #
        # Never change the value of the _cyclic attribute in-place.
        self._cyclic = _empty_set

        # Create the _axes attribute: an ordered sequence of unique
        # (within this `Data` instance) names for each array axis.
        self._axes = generate_axis_identifiers(ndim)

        if not _use_array:
            return

        # Still here? Then create a dask array and store it.

        # Find out if the data is compressed
        try:
            compressed = array.get_compression_type()
        except AttributeError:
            compressed = ""

        if compressed:
            # The data is compressed, so create a uncompressed dask
            # view of it.
            if chunks != _DEFAULT_CHUNKS:
                raise ValueError(
                    "Can't define chunks for compressed input arrays. "
                    "Consider rechunking after initialisation."
                )

            if init_options.get("from_array"):
                raise ValueError(
                    "Can't define 'from_array' initialisation options "
                    "for compressed input arrays"
                )

            # Bring the compressed data into memory without
            # decompressing it
            if to_memory:
                try:
                    array = array.to_memory()
                except AttributeError:
                    pass

            # Save the input compressed array, as this will contain
            # extra information, such as a count or index variable.
            self._set_Array(array)

            array = compressed_to_dask(array, chunks)

        elif not is_dask_collection(array):
            # Turn the data into a dask array
            kwargs = init_options.get("from_array", {})
            if "chunks" in kwargs:
                raise TypeError(
                    "Can't define 'chunks' in the 'from_array' "
                    "initialisation options. "
                    "Use the 'chunks' parameter instead."
                )

            # Bring the data into memory
            if to_memory:
                try:
                    array = array.to_memory()
                except AttributeError:
                    pass

            array = to_dask(array, chunks, **kwargs)

        elif chunks != _DEFAULT_CHUNKS:
            # The data is already a dask array
            raise ValueError(
                "Can't define chunks for dask input arrays. Consider "
                "rechunking the dask array before initialisation, or "
                "rechunking the Data after initialisation."
            )

        # Find out if we have an array of date-time objects
        if units.isreftime:
            dt = True

        first_value = None
        if not dt and array.dtype.kind == "O":
            kwargs = init_options.get("first_non_missing_value", {})
            first_value = first_non_missing_value(array, **kwargs)

            if first_value is not None:
                dt = hasattr(first_value, "timetuple")

        # Convert string or object date-times to floating point
        # reference times
        if dt and array.dtype.kind in "USO":
            array, units = convert_to_reftime(array, units, first_value)
            # Reset the units
            self._Units = units

        # Store the dask array
        self._set_dask(array, delete_source=False, reset_mask_hardness=False)

        # Set the mask hardness on each chunk.
        self.hardmask = hardmask

        # Override the data type
        if dtype is not None:
            self.dtype = dtype

        # Apply a mask
        if mask is not None:
            self.where(mask, cf_masked, inplace=True)

    @property
    def dask_compressed_array(self):
        """TODODASK.

        :Returns:

            `dask.array.Array`

        """
        ca = self.source(None)

        if ca is None or not ca.get_compression_type():
            raise ValueError("not compressed: can't get compressed dask array")

        return ca.to_dask_array()

    @daskified(_DASKIFIED_VERBOSE)
    def __contains__(self, value):
        """Membership test operator ``in``

        x.__contains__(y) <==> y in x

        Returns True if the scalar *value* is contained anywhere in
        the data. If *value* is not scalar then an exception is
        raised.

        **Performance**

        `__contains__` causes all delayed operations to be computed
        unless *value* is a `Data` object with incompatible units, in
        which case `False` is always returned.

        **Examples**

        >>> d = cf.Data([[0, 1, 2], [3, 4, 5]], 'm')
        >>> 4 in d
        True
        >>> 4.0 in d
        True
        >>> cf.Data(5) in d
        True
        >>> cf.Data(5, 'm') in d
        True
        >>> cf.Data(0.005, 'km') in d
        True

        >>> 99 in d
        False
        >>> cf.Data(2, 'seconds') in d
        False

        >>> [1] in d
        Traceback (most recent call last):
            ...
        TypeError: elementwise comparison failed; must test against a scalar, not [1]
        >>> [1, 2] in d
        Traceback (most recent call last):
            ...
        TypeError: elementwise comparison failed; must test against a scalar, not [1, 2]

        >>> d = cf.Data(["foo", "bar"])
        >>> 'foo' in d
        True
        >>> 'xyz' in d
        False

        """
        # Check that value is scalar by seeing if its shape is ()
        shape = getattr(value, "shape", None)
        if shape is None:
            if isinstance(value, str):
                # Strings are scalars, even though they have a len().
                shape = ()
            else:
                try:
                    len(value)
                except TypeError:
                    # value has no len() so assume that it is a scalar
                    shape = ()
                else:
                    # value has a len() so assume that it is not a scalar
                    shape = True
        elif is_dask_collection(value) and math.isnan(value.size):
            # value is a dask array with unknown size, so calculate
            # the size. This is acceptable, as we're going to compute
            # it anyway at the end of this method.
            value.compute_chunk_sizes()
            shape = value.shape

        if shape:
            raise TypeError(
                "elementwise comparison failed; must test against a scalar, "
                f"not {value!r}"
            )

        # If value is a scalar Data object then conform its units
        if isinstance(value, self.__class__):
            self_units = self.Units
            value_units = value.Units
            if value_units.equivalent(self_units):
                if not value_units.equals(self_units):
                    value = value.copy()
                    value.Units = self_units
            elif value_units:
                # No need to check the dask array if the value units
                # are incompatible
                return False

            value = value.to_dask_array()

        dx = self.to_dask_array()

        out_ind = tuple(range(dx.ndim))
        dx_ind = out_ind

        dx = da.blockwise(
            cf_contains,
            out_ind,
            dx,
            dx_ind,
            value,
            (),
            adjust_chunks={i: 1 for i in out_ind},
            dtype=bool,
        )

        return bool(dx.any())

    @property
    @daskified(_DASKIFIED_VERBOSE)
    def _atol(self):
        """Return the current value of the `cf.atol` function."""
        return atol().value

    @property
    @daskified(_DASKIFIED_VERBOSE)
    def _rtol(self):
        """Return the current value of the `cf.rtol` function."""
        return rtol().value

    def _is_abstract_Array_subclass(self, array):
        """Whether or not an array is a type of abstract Array.

        :Parameters:

            array:

        :Returns:

            `bool`

        """
        return isinstance(array, cfdm.Array)

    @daskified(_DASKIFIED_VERBOSE)
    def __data__(self):
        """Returns a new reference to self."""
        return self

    @daskified(_DASKIFIED_VERBOSE)
    def __float__(self):
        """Called to implement the built-in function `float`

        x.__float__() <==> float(x)

        **Performance**

        `__float__` causes all delayed operations to be executed,
        unless the dask array size is already known to be greater than
        1.

        """
        return float(self.to_dask_array())

    @daskified(_DASKIFIED_VERBOSE)
    def __int__(self):
        """Called to implement the built-in function `int`

        x.__int__() <==> int(x)

        **Performance**

        `__int__` causes all delayed operations to be executed, unless
        the dask array size is already known to be greater than 1.

        """
        return int(self.to_dask_array())

    def __iter__(self):
        """Called when an iterator is required.

        x.__iter__() <==> iter(x)

        **Performance**

        If the shape of the data is unknown then it is calculated
        immediately by executing all delayed operations.

        **Examples**

        >>> d = cf.Data([1, 2, 3], 'metres')
        >>> for e in d:
        ...     print(repr(e))
        ...
        <CF Data(1): [1] metres>
        <CF Data(1): [2] metres>
        <CF Data(1): [3] metres>

        >>> d = cf.Data([[1, 2], [3, 4]], 'metres')
        >>> for e in d:
        ...     print(repr(e))
        ...
        <CF Data: [1, 2] metres>
        <CF Data: [3, 4] metres>

        >>> d = cf.Data(99, 'metres')
        >>> for e in d:
        ...     print(repr(e))
        ...
        Traceback (most recent call last):
            ...
        TypeError: iteration over a 0-d Data

        """
        try:
            n = len(self)
        except TypeError:
            raise TypeError(f"iteration over a 0-d {self.__class__.__name__}")

        for i in range(n):
            yield self[i]

    def __len__(self):
        """Called to implement the built-in function `len`.

        x.__len__() <==> len(x)

        **Performance**

        If the shape of the data is unknown then it is calculated
        immediately by executing all delayed operations.

        **Examples**

        >>> len(cf.Data([1, 2, 3]))
        3
        >>> len(cf.Data([[1, 2, 3]]))
        1
        >>> len(cf.Data([[1, 2, 3], [4, 5, 6]]))
        2
        >>> len(cf.Data(1))
        Traceback (most recent call last):
            ...
        TypeError: len() of unsized object

        """
        dx = self.to_dask_array()
        if math.isnan(dx.size):
            logger.debug("Computing data len: Performance may be degraded")
            dx.compute_chunk_sizes()

        return len(dx)

    def __bool__(self):
        """Truth value testing and the built-in operation `bool`

        x.__bool__() <==> bool(x)

        **Performance**

        `__bool__` causes all delayed operations to be computed.

        **Examples**

        >>> bool(cf.Data(1.5))
        True
        >>> bool(cf.Data([[False]]))
        False

        """
        size = self.size
        if size != 1:
            raise ValueError(
                f"The truth value of a {self.__class__.__name__} with {size} "
                "elements is ambiguous. Use d.any() or d.all()"
            )

        return bool(self._get_dask())

    def __repr__(self):
        """Called by the `repr` built-in function.

        x.__repr__() <==> repr(x)

        """
        return super().__repr__().replace("<", "<CF ", 1)

    @daskified(_DASKIFIED_VERBOSE)
    def __getitem__(self, indices):
        """Return a subspace of the data defined by indices.

        d.__getitem__(indices) <==> d[indices]

        Indexing follows rules that are very similar to the numpy indexing
        rules, the only differences being:

        * An integer index i takes the i-th element but does not reduce
          the rank by one.

        * When two or more dimensions' indices are sequences of integers
          then these indices work independently along each dimension
          (similar to the way vector subscripts work in Fortran). This is
          the same behaviour as indexing on a `netCDF4.Variable` object.

        **Performance**

        If the shape of the data is unknown then it is calculated
        immediately by exectuting all delayed operations.

        . seealso:: `__setitem__`, `__keepdims_indexing__`,
                    `__orthogonal_indexing__`

        :Returns:

            `Data`
                The subspace of the data.

        **Examples**

        >>> import numpy
        >>> d = Data(numpy.arange(100, 190).reshape(1, 10, 9))
        >>> d.shape
        (1, 10, 9)
        >>> d[:, :, 1].shape
        (1, 10, 1)
        >>> d[:, 0].shape
        (1, 1, 9)
        >>> d[..., 6:3:-1, 3:6].shape
        (1, 3, 3)
        >>> d[0, [2, 9], [4, 8]].shape
        (1, 2, 2)
        >>> d[0, :, -2].shape
        (1, 10, 1)

        """
        if indices is Ellipsis:
            return self.copy()

        auxiliary_mask = ()
        try:
            arg = indices[0]
        except (IndexError, TypeError):
            pass
        else:
            if isinstance(arg, str) and arg == "mask":
                auxiliary_mask = indices[1]
                indices = indices[2:]

        shape = self.shape
        keepdims = self.__keepdims_indexing__

        indices, roll = parse_indices(
            shape, indices, cyclic=True, keepdims=keepdims
        )

        axes = self._axes
        cyclic_axes = self._cyclic

        # ------------------------------------------------------------
        # Roll axes with cyclic slices
        # ------------------------------------------------------------
        if roll:
            # For example, if slice(-2, 3) has been requested on a
            # cyclic axis, then we roll that axis by two points and
            # apply the slice(0, 5) instead.
            if not cyclic_axes.issuperset([axes[i] for i in roll]):
                raise IndexError(
                    "Can't take a cyclic slice of a non-cyclic axis"
                )

            new = self.roll(
                axis=tuple(roll.keys()), shift=tuple(roll.values())
            )
            dx = new.to_dask_array()
        else:
            new = self.copy(array=False)
            dx = self.to_dask_array()

        # ------------------------------------------------------------
        # Subspace the dask array
        # ------------------------------------------------------------
        if self.__orthogonal_indexing__:
            # Apply 'orthogonal indexing': indices that are 1-d arrays
            # or lists subspace along each dimension
            # independently. This behaviour is similar to Fortran, but
            # different to dask.
            axes_with_list_indices = [
                i
                for i, x in enumerate(indices)
                if isinstance(x, list) or getattr(x, "shape", False)
            ]
            n_axes_with_list_indices = len(axes_with_list_indices)

            if n_axes_with_list_indices < 2:
                # At most one axis has a list/1-d array index so do a
                # normal dask subspace
                dx = dx[tuple(indices)]
            else:
                # At least two axes have list/1-d array indices so we
                # can't do a normal dask subspace

                # Subspace axes which have list/1-d array indices
                for axis in axes_with_list_indices:
                    dx = da.take(dx, indices[axis], axis=axis)

                if n_axes_with_list_indices < len(indices):
                    # Subspace axes which don't have list/1-d array
                    # indices. (Do this after subspacing axes which do
                    # have list/1-d array indices, in case
                    # __keepdims_indexing__ is False.)
                    slice_indices = [
                        slice(None) if i in axes_with_list_indices else x
                        for i, x in enumerate(indices)
                    ]
                    dx = dx[tuple(slice_indices)]
        else:
            raise NotImplementedError(
                "Non-orthogonal indexing has not yet been implemented"
            )

        # ------------------------------------------------------------
        # Set the subspaced dask array
        # ------------------------------------------------------------
        new._set_dask(dx, reset_mask_hardness=False)

        # ------------------------------------------------------------
        # Get the axis identifiers for the subspace
        # ------------------------------------------------------------
        shape0 = shape
        if keepdims:
            new_axes = axes
        else:
            new_axes = [
                axis
                for axis, x in zip(axes, indices)
                if not isinstance(x, Integral) and getattr(x, "shape", True)
            ]
            if new_axes != axes:
                new._axes = new_axes
                cyclic_axes = new._cyclic
                if cyclic_axes:
                    shape0 = [
                        n for n, axis in zip(shape, axes) if axis in new_axes
                    ]

        # ------------------------------------------------------------
        # Cyclic axes that have been reduced in size are no longer
        # considered to be cyclic
        # ------------------------------------------------------------
        if cyclic_axes:
            x = [
                axis
                for axis, n0, n1 in zip(new_axes, shape0, new.shape)
                if axis in cyclic_axes and n0 != n1
            ]
            if x:
                # Never change the value of the _cyclic attribute
                # in-place
                new._cyclic = cyclic_axes.difference(x)

        # ------------------------------------------------------------
        # Apply auxiliary masks
        # ------------------------------------------------------------
        for mask in auxiliary_mask:
            new.where(mask, cf_masked, None, inplace=True)

        if new.shape != self.shape:
            # Delete hdf5 chunksizes when the shape has changed.
            new.nc_clear_hdf5_chunksizes()

        return new

    @daskified(_DASKIFIED_VERBOSE)
    def __setitem__(self, indices, value):
        """Implement indexed assignment.

        x.__setitem__(indices, y) <==> x[indices]=y

        Assignment to data array elements defined by indices.

        Elements of a data array may be changed by assigning values to
        a subspace. See `__getitem__` for details on how to define
        subspace of the data array.

        .. note:: Currently at most one dimension's assignment index
                  may be a 1-d array of integers or booleans. This is
                  is different to `__getitem__`, which by default
                  applies 'orthogonal indexing' when multiple indices
                  of 1-d array of integers or booleans are present.

        **Missing data**

        The treatment of missing data elements during assignment to a
        subspace depends on the value of the `hardmask` attribute. If
        it is True then masked elements will not be unmasked,
        otherwise masked elements may be set to any value.

        In either case, unmasked elements may be set, (including
        missing data).

        Unmasked elements may be set to missing data by assignment to
        the `cf.masked` constant or by assignment to a value which
        contains masked elements.

        **Performance**

        If the shape of the data is unknown then it is calculated
        immediately by executing all delayed operations.

        .. seealso:: `__getitem__`, `__orthogonal_indexing__`,
        `cf.masked`, `hardmask`, `where`

        **Examples**

        """
        indices, roll = parse_indices(
            self.shape, indices, cyclic=True, keepdims=True
        )
        indices = tuple(indices)

        axes_with_list_indices = [
            i
            for i, x in enumerate(indices)
            if isinstance(x, list) or getattr(x, "shape", False)
        ]
        if len(axes_with_list_indices) > 1:
            raise NotImplementedError(
                "Currently limited to at most one dimension's assignment "
                "index being a 1-d array of integers or booleans. "
                f"Got: {indices}"
            )
            # TODODASK: The inherited algorithm that does assignment
            #           for multiple list/1-d array indices
            #           (cfdm.Data._set_subspace) won't work when the
            #           1-d array is a dask array because it may need
            #           to be computed at __setitem__ runtime, which
            #           is not desirable. Until this can be fixed,
            #           it's easiest to disallow this case, that was
            #           allowed pre-dask.

        # Roll axes with cyclic slices
        if roll:
            # For example, if assigning to slice(-2, 3) has been
            # requested on a cyclic axis (and we're not using numpy
            # indexing), then we roll that axis by two points and
            # assign to slice(0, 5) instead. The axis is then unrolled
            # by two points afer the assignment has been made.
            axes = self._axes
            if not self._cyclic.issuperset([axes[i] for i in roll]):
                raise IndexError(
                    "Can't do a cyclic assignment to a non-cyclic axis"
                )

            roll_axes = tuple(roll.keys())
            shifts = tuple(roll.values())
            self.roll(shift=shifts, axis=roll_axes, inplace=True)

        # Make sure that the units of value are the same as self
        value = conform_units(value, self.Units)

        # Do the assignment
        dx = self.to_dask_array()
        dx[indices] = value

        # Unroll any axes that were rolled to enable a cyclic
        # assignment
        if roll:
            shifts = [-shift for shift in shifts]
            self.roll(shift=shifts, axis=roll_axes, inplace=True)

        # Reset the mask hardness, otherwise it could be incorrect in
        # the case that a chunk that was not a masked array is
        # assigned missing values.
        self._reset_mask_hardness()

        # Remove a source array, on the grounds that we can't
        # guarantee its consistency with the updated dask array.
        self._del_Array(None)

        return

    # ----------------------------------------------------------------
    # Indexing behaviour attributes
    # ----------------------------------------------------------------
    @property
    @daskified(_DASKIFIED_VERBOSE)
    def __orthogonal_indexing__(self):
        """Flag to indicate that orthogonal indexing is supported.

        Always True, indicating that 'orthogonal indexing' is
        applied. This means that when indices are 1-d arrays or lists
        then they subspace along each dimension independently. This
        behaviour is similar to Fortran, but different to `numpy`.

        .. versionadded:: TODODASK

        .. seealso:: `__keepdims_indexing__`, `__getitem__`,
                     `__setitem__`,
                     `netCDF4.Variable.__orthogonal_indexing__`

        **Examples**

        >>> d = cf.Data([[1, 2, 3],
        ...              [4, 5, 6]])
        >>> e = d[[0], [0, 2]]
        >>> e.shape
        (1, 2)
        >>> print(e.array)
        [[1 3]]
        >>> e = d[[0, 1], [0, 2]]
        >>> e.shape
        (2, 2)
        >>> print(e.array)
        [[1 3]
         [4 6]]

        """
        return True

    @property
    @daskified(_DASKIFIED_VERBOSE)
    def __keepdims_indexing__(self):
        """Flag to indicate whether dimensions indexed with integers are
        kept.

        If set to True (the default) then providing a single integer
        as a single-axis index does *not* reduce the number of array
        dimensions by 1. This behaviour is different to `numpy`.

        If set to False then providing a single integer as a
        single-axis index reduces the number of array dimensions by
        1. This behaviour is the same as `numpy`.

        .. versionadded:: TODODASK

        .. seealso:: `__orthogonal_indexing__`, `__getitem__`,
                     `__setitem__`

        **Examples**

        >>> d = cf.Data([[1, 2, 3],
        ...              [4, 5, 6]])
        >>> d.__keepdims_indexing__
        True
        >>> e = d[0]
        >>> e.shape
        (1, 3)
        >>> print(e.array)
        [[1 2 3]]

        >>> d.__keepdims_indexing__
        True
        >>> e = d[:, 1]
        >>> e.shape
        (2, 1)
        >>> print(e.array)
        [[2]
         [5]]

        >>> d.__keepdims_indexing__
        True
        >>> e = d[0, 1]
        >>> e.shape
        (1, 1)
        >>> print(e.array)
        [[2]]

        >>> d.__keepdims_indexing__ = False
        >>> e = d[0]
        >>> e.shape
        (3,)
        >>> print(e.array)
        [1 2 3]

        >>> d.__keepdims_indexing__
        False
        >>> e = d[:, 1]
        >>> e.shape
        (2,)
        >>> print(e.array)
        [2 5]

        >>> d.__keepdims_indexing__
        False
        >>> e = d[0, 1]
        >>> e.shape
        ()
        >>> print(e.array)
        2

        """
        return self._custom.get("__keepdims_indexing__", True)

    @__keepdims_indexing__.setter
    def __keepdims_indexing__(self, value):
        self._custom["__keepdims_indexing__"] = bool(value)

    def _set_dask(
        self, array, copy=False, delete_source=True, reset_mask_hardness=True
    ):
        """Set the dask array.

        .. versionadded:: TODODASK

        .. seealso:: `to_dask_array`, `_del_dask`, `_reset_mask_hardness`

        :Parameters:

            array: `dask.array.Array`
                The array to be inserted.

            copy: `bool`, optional
                If True then copy *array* before setting it. By
                default it is not copied.

            delete_source: `bool`, optional
                If False then do not delete a source array, if one
                exists, after setting the new dask array. By default a
                source array is deleted.

            reset_mask_hardness: `bool`, optional
                If False then do not reset the mask hardness after
                setting the new dask array. By default the mask
                hardness is re-applied, even if the mask hardness has
                not changed.

        :Returns:

            `None`

        """
        if array is NotImplemented:
            logger.warning(
                "NotImplemented has been set in the place of a dask array"
            )
            # This could occur if any sort of exception is raised by
            # function that is run on chunks (such as
            # `cf_where`). Such a function could get run at definition
            # time in order to ascertain suitability (such as data
            # type casting, broadcasting, etc.). Note that the
            # exception may be difficult to diagnose, as dask will
            # have silently trapped it and returned NotImplemented
            # (for instance, see `dask.array.core.elemwise`). Print
            # statements in a local copy of dask are prossibly the way
            # to go if the cause of the error is not obvious.

        if copy:
            array = array.copy()

        self._custom["dask"] = array

        if delete_source:
            # Remove a source array, on the grounds that we can't
            # guarantee its consistency with the new dask array.
            self._del_Array(None)

        if reset_mask_hardness:
            self._reset_mask_hardness()

    def _del_dask(self, default=ValueError(), delete_source=True):
        """Remove the dask array.

        .. versionadded:: TODODASK

        .. seealso:: `_set_dask`, `to_dask_array`

        :Parameters:

            default: optional
                Return the value of the *default* parameter if the
                dask array axes has not been set.

                {{default Exception}}

            delete_source: `bool`, optional
                If False then do not delete a compressed source array,
                if one exists.

        :Returns:

            `dask.array.Array`
                The removed dask array.

        **Examples**

        >>> d = cf.Data([1, 2, 3])
        >>> dx = d._del_dask()
        >>> d._del_dask("No dask array")
        'No dask array'
        >>> d._del_dask()
        Traceback (most recent call last):
            ...
        ValueError: 'Data' has no dask array
        >>> d._del_dask(RuntimeError('No dask array'))
        Traceback (most recent call last):
            ...
        RuntimeError: No dask array

        """
        try:
            out = self._custom.pop("dask")
        except KeyError:
            return self._default(
                default, f"{self.__class__.__name__!r} has no dask array"
            )

        if delete_source:
            # Remove a source array, on the grounds that we can't
            # guarantee its consistency with any future new dask
            # array.
            self._del_Array(None)

        return out

    def _reset_mask_hardness(self):
        """Re-apply the mask hardness to the dask array.

        .. versionadded:: TODODASK

        .. seealso:: `hardmask`, `harden_mask`, `soften_mask`

        :Returns:

            `None`

        """
        self.hardmask = self.hardmask

    @daskified(_DASKIFIED_VERBOSE)
    @_inplace_enabled(default=False)
    def diff(self, axis=-1, n=1, inplace=False):
        """Calculate the n-th discrete difference along the given axis.

        The first difference is given by ``x[i+1] - x[i]`` along the
        given axis, higher differences are calculated by using `diff`
        recursively.

        The shape of the output is the same as the input except along
        the given axis, where the dimension is smaller by *n*. The
        data type of the output is the same as the type of the
        difference between any two elements of the input.

        .. versionadded:: 3.2.0

        .. seealso:: `cumsum`, `sum`

        :Parameters:

            axis: int, optional
                The axis along which the difference is taken. By
                default the last axis is used. The *axis* argument is
                an integer that selects the axis corresponding to the
                given position in the list of axes of the data array.

            n: int, optional
                The number of times values are differenced. If zero,
                the input is returned as-is. By default *n* is ``1``.

            {{inplace: `bool`, optional}}

        :Returns:

            `Data` or `None`
                The n-th differences, or `None` if the operation was
                in-place.

        **Examples**

        >>> d = cf.Data(numpy.arange(12.).reshape(3, 4))
        >>> d[1, 1] = 4.5
        >>> d[2, 2] = 10.5
        >>> print(d.array)
        [[ 0.   1.   2.   3. ]
         [ 4.   4.5  6.   7. ]
         [ 8.   9.  10.5 11. ]]
        >>> print(d.diff().array)
        [[1.  1.  1. ]
         [0.5 1.5 1. ]
         [1.  1.5 0.5]]
        >>> print(d.diff(n=2).array)
        [[ 0.   0. ]
         [ 1.  -0.5]
         [ 0.5 -1. ]]
        >>> print(d.diff(axis=0).array)
        [[4.  3.5 4.  4. ]
         [4.  4.5 4.5 4. ]]
        >>> print(d.diff(axis=0, n=2).array)
        [[0.  1.  0.5 0. ]]
        >>> d[1, 2] = cf.masked
        >>> print(d.array)
        [[0.0 1.0  2.0  3.0]
         [4.0 4.5   --  7.0]
         [8.0 9.0 10.5 11.0]]
        >>> print(d.diff().array)
        [[1.0 1.0 1.0]
         [0.5  --  --]
         [1.0 1.5 0.5]]
        >>> print(d.diff(n=2).array)
        [[0.0  0.0]
         [ --   --]
         [0.5 -1.0]]
        >>> print(d.diff(axis=0).array)
        [[4.0 3.5 -- 4.0]
         [4.0 4.5 -- 4.0]]
        >>> print(d.diff(axis=0, n=2).array)
        [[0.0 1.0 -- 0.0]]

        """
        d = _inplace_enabled_define_and_cleanup(self)

        dx = self.to_dask_array()
        dx = da.diff(dx, axis=axis, n=n)
        d._set_dask(dx, reset_mask_hardness=False)

        return d

    @daskified(_DASKIFIED_VERBOSE)
    @_inplace_enabled(default=False)
    def digitize(
        self,
        bins,
        upper=False,
        open_ends=False,
        closed_ends=None,
        return_bins=False,
        inplace=False,
    ):
        """Return the indices of the bins to which each value belongs.

        Values (including masked values) that do not belong to any bin
        result in masked values in the output data.

        Bins defined by percentiles are easily created with the
        `percentiles` method

        *Example*:
          Find the indices for bins defined by the 10th, 50th and 90th
          percentiles:

          >>> bins = d.percentile([0, 10, 50, 90, 100], squeeze=True)
          >>> i = f.digitize(bins, closed_ends=True)

        .. versionadded:: 3.0.2

        .. seealso:: `percentile`

        :Parameters:

            bins: array_like
                The bin boundaries. One of:

                * An integer.

                  Create this many equally sized, contiguous bins spanning
                  the range of the data. I.e. the smallest bin boundary is
                  the minimum of the data and the largest bin boundary is
                  the maximum of the data. In order to guarantee that each
                  data value lies inside a bin, the *closed_ends*
                  parameter is assumed to be True.

                * A 1-d array of numbers.

                  When sorted into a monotonically increasing sequence,
                  each boundary, with the exception of the two end
                  boundaries, counts as the upper boundary of one bin and
                  the lower boundary of next. If the *open_ends* parameter
                  is True then the lowest lower bin boundary also defines
                  a left-open (i.e. not bounded below) bin, and the
                  largest upper bin boundary also defines a right-open
                  (i.e. not bounded above) bin.

                * A 2-d array of numbers.

                  The second dimension, that must have size 2, contains
                  the lower and upper bin boundaries. Different bins may
                  share a boundary, but may not overlap. If the
                  *open_ends* parameter is True then the lowest lower bin
                  boundary also defines a left-open (i.e. not bounded
                  below) bin, and the largest upper bin boundary also
                  defines a right-open (i.e. not bounded above) bin.

            upper: `bool`, optional
                If True then each bin includes its upper bound but not its
                lower bound. By default the opposite is applied, i.e. each
                bin includes its lower bound but not its upper bound.

            open_ends: `bool`, optional
                If True then create left-open (i.e. not bounded below) and
                right-open (i.e. not bounded above) bins from the lowest
                lower bin boundary and largest upper bin boundary
                respectively. By default these bins are not created

            closed_ends: `bool`, optional
                If True then extend the most extreme open boundary by a
                small amount so that its bin includes values that are
                equal to the unadjusted boundary value. This is done by
                multiplying it by ``1.0 - epsilon`` or ``1.0 + epsilon``,
                whichever extends the boundary in the appropriate
                direction, where ``epsilon`` is the smallest positive
                64-bit float such that ``1.0 + epsilson != 1.0``. I.e. if
                *upper* is False then the largest upper bin boundary is
                made slightly larger and if *upper* is True then the
                lowest lower bin boundary is made slightly lower.

                By default *closed_ends* is assumed to be True if *bins*
                is a scalar and False otherwise.

            return_bins: `bool`, optional
                If True then also return the bins in their 2-d form.

            {{inplace: `bool`, optional}}

        :Returns:

            `Data`, [`Data`]
                The indices of the bins to which each value belongs.

                If *return_bins* is True then also return the bins in
                their 2-d form.

        **Examples**

        >>> d = cf.Data(numpy.arange(12).reshape(3, 4))
        [[ 0  1  2  3]
         [ 4  5  6  7]
         [ 8  9 10 11]]

        Equivalant ways to create indices for the four bins ``[-inf, 2),
        [2, 6), [6, 10), [10, inf)``

        >>> e = d.digitize([2, 6, 10])
        >>> e = d.digitize([[2, 6], [6, 10]])
        >>> print(e.array)
        [[0 0 1 1]
         [1 1 2 2]
         [2 2 3 3]]

        Equivalant ways to create indices for the two bins ``(2, 6], (6, 10]``

        >>> e = d.digitize([2, 6, 10], upper=True, open_ends=False)
        >>> e = d.digitize([[2, 6], [6, 10]], upper=True, open_ends=False)
        >>> print(e.array)
        [[-- -- --  0]
         [ 0  0  0  1]
         [ 1  1  1 --]]

        Create indices for the two bins ``[2, 6), [8, 10)``, which are
        non-contiguous

        >>> e = d.digitize([[2, 6], [8, 10]])
        >>> print(e.array)
        [[ 0 0  1  1]
         [ 1 1 -- --]
         [ 2 2  3  3]]

        Masked values result in masked indices in the output array.

        >>> d[1, 1] = cf.masked
        >>> print(d.array)
        [[ 0  1  2  3]
         [ 4 --  6  7]
         [ 8  9 10 11]]
        >>> print(d.digitize([2, 6, 10], open_ends=True).array)
        [[ 0  0  1  1]
         [ 1 --  2  2]
         [ 2  2  3  3]]
        >>> print(d.digitize([2, 6, 10]).array)
        [[-- --  0  0]
         [ 0 --  1  1]
         [ 1  1 -- --]]
        >>> print(d.digitize([2, 6, 10], closed_ends=True).array)
        [[-- --  0  0]
         [ 0 --  1  1]
         [ 1  1  1 --]]

        """
        d = _inplace_enabled_define_and_cleanup(self)

        org_units = d.Units

        bin_units = getattr(bins, "Units", None)

        if bin_units:
            if not bin_units.equivalent(org_units):
                raise ValueError(
                    "Can't put data into bins that have units that are "
                    "not equivalent to the units of the data."
                )

            if not bin_units.equals(org_units):
                bins = bins.copy()
                bins.Units = org_units
        else:
            bin_units = org_units

        # Get bins as a numpy array
        if isinstance(bins, np.ndarray):
            bins = bins.copy()
        else:
            bins = np.asanyarray(bins)

        if bins.ndim > 2:
            raise ValueError(
                "The 'bins' parameter must be scalar, 1-d or 2-d. "
                f"Got: {bins!r}"
            )

        two_d_bins = None

        if bins.ndim == 2:
            # --------------------------------------------------------
            # 2-d bins: Make sure that each bin is increasing and sort
            #           the bins by lower bounds
            # --------------------------------------------------------
            if bins.shape[1] != 2:
                raise ValueError(
                    "The second dimension of the 'bins' parameter must "
                    f"have size 2. Got: {bins!r}"
                )

            bins.sort(axis=1)
            bins.sort(axis=0)

            # Check for overlaps
            for i, (u, l) in enumerate(zip(bins[:-1, 1], bins[1:, 0])):
                if u > l:
                    raise ValueError(
                        f"Overlapping bins: "
                        f"{tuple(bins[i])}, {tuple(bins[i + i])}"
                    )

            two_d_bins = bins
            bins = np.unique(bins)

            # Find the bins that were omitted from the original 2-d
            # bins array. Note that this includes the left-open and
            # right-open bins at the ends.
            delete_bins = [
                n + 1
                for n, (a, b) in enumerate(zip(bins[:-1], bins[1:]))
                if (a, b) not in two_d_bins
            ]
        elif bins.ndim == 1:
            # --------------------------------------------------------
            # 1-d bins:
            # --------------------------------------------------------
            bins.sort()
            delete_bins = []
        else:
            # --------------------------------------------------------
            # 0-d bins:
            # --------------------------------------------------------
            if closed_ends is None:
                closed_ends = True

            if not closed_ends:
                raise ValueError(
                    "Can't set closed_ends=False when specifying bins as "
                    "a scalar."
                )

            if open_ends:
                raise ValueError(
                    "Can't set open_ends=True when specifying bins as a "
                    "scalar."
                )

            mx = d.max().datum()
            mn = d.min().datum()
            bins = np.linspace(mn, mx, int(bins) + 1, dtype=float)

            delete_bins = []

        if closed_ends:
            # Adjust the lowest/largest bin boundary to be inclusive
            if open_ends:
                raise ValueError(
                    "Can't set open_ends=True when closed_ends is True."
                )

            if bins.dtype.kind != "f":
                bins = bins.astype(float, copy=False)

            epsilon = np.finfo(float).eps
            ndim = bins.ndim
            if upper:
                mn = bins[(0,) * ndim]
                bins[(0,) * ndim] -= abs(mn) * epsilon
            else:
                mx = bins[(-1,) * ndim]
                bins[(-1,) * ndim] += abs(mx) * epsilon

        if not open_ends:
            delete_bins.insert(0, 0)
            delete_bins.append(bins.size)

        # Digitise the array
        dx = d.to_dask_array()
        dx = da.digitize(dx, bins, right=upper)
        d._set_dask(dx, reset_mask_hardness=True)
        d.override_units(_units_None, inplace=True)

        if return_bins:
            if two_d_bins is None:
                two_d_bins = np.empty((bins.size - 1, 2), dtype=bins.dtype)
                two_d_bins[:, 0] = bins[:-1]
                two_d_bins[:, 1] = bins[1:]

            two_d_bins = type(self)(two_d_bins, units=bin_units)
            return d, two_d_bins

        return d

    @daskified(_DASKIFIED_VERBOSE)
    @_deprecated_kwarg_check("_preserve_partitions")
    def median(
        self,
        axes=None,
        squeeze=False,
        mtol=1,
        inplace=False,
    ):
        """Calculate median values.

        Calculates the median value or the median values along axes.

        See
        https://ncas-cms.github.io/cf-python/analysis.html#collapse-methods
        for mathematical definitions.

         ..seealso:: `mean_of_upper_decile`, `percentile`

        :Parameters:

            {{collapse axes: (sequence of) `int`, optional}}

            {{collapse squeeze: `bool`, optional}}

            {{mtol: number, optional}}

            {{inplace: `bool`, optional}}

        :Returns:

            `Data` or `None`
                The collapsed data, or `None` if the operation was
                in-place.

        **Examples**

        >>> a = np.ma.arange(12).reshape(4, 3)
        >>> d = cf.Data(a, 'K')
        >>> d[1, 1] = np.ma.masked
        >>> print(d.array)
        [[0 1 2])
         [3 -- 5]
         [6 7 8]
         [9 10 11]]
        >>> d.median()
        <CF Data(1, 1): [[6.0]] K>

        """
        return self.percentile(
            50,
            axes=axes,
            squeeze=squeeze,
            mtol=mtol,
            inplace=inplace,
        )

    @_inplace_enabled(default=False)
    def mean_of_upper_decile(
        self,
        axes=None,
        weights=None,
        squeeze=False,
        mtol=1,
        include_decile=True,
        split_every=None,
        inplace=False,
    ):
        """Calculate means of the upper deciles.

        Calculates the mean of the upper decile or the mean or the
        mean of the upper decile values along axes.

        See
        https://ncas-cms.github.io/cf-python/analysis.html#collapse-methods
        for mathematical definitions.

         ..seealso:: `mean`, `median`, `percentile`

        :Parameters:

            {{collapse axes: (sequence of) `int`, optional}}

            {{weights: data_like, `dict`, or `None`, optional}}

                TODODASK - note that weights only applies to the
                           calculation of the mean, not the upper
                           decile.

            {{collapse squeeze: `bool`, optional}}

            {{mtol: number, optional}}

                TODODASK - note that mtol only applies to the
                           calculation of the upper decile, not the
                           mean.

            include_decile: `bool`, optional
                TODODASK

            {{split_every: `int` or `dict`, optional}}

                .. versionadded:: TODODASK

            {{inplace: `bool`, optional}}

        :Returns:

            `Data` or `None`
                The collapsed data, or `None` if the operation was
                in-place.

        **Examples**

        TODODASK

        """

        # TODODASK: Some updates off the back of daskifying collapse
        #           have been done, but still needs looking at. A unit
        #           test has also been written, but not run. Needs
        #           __lt__ and __le__.

        d = _inplace_enabled_define_and_cleanup(self)

        p90 = d.percentile(
            90,
            axes=axes,
            squeeze=False,
            mtol=mtol,
            inplace=False,
        )

        with np.testing.suppress_warnings() as sup:
            sup.filter(
                RuntimeWarning, message=".*invalid value encountered in less.*"
            )
            if include_decile:
                mask = d < p90
            else:
                mask = d <= p90

        if mtol < 1:
            mask.filled(False, inplace=True)

        d.where(mask, cf_masked, inplace=True)

        d.mean(
            axes=axes,
            weights=weights,
            squeeze=squeeze,
            mtol=1,
            split_every=split_every,
            inplace=True,
        )

        return d

    @daskified(_DASKIFIED_VERBOSE)
    @_deprecated_kwarg_check("_preserve_partitions")
    @_inplace_enabled(default=False)
    def percentile(
        self,
        ranks,
        axes=None,
        method="linear",
        squeeze=False,
        mtol=1,
        inplace=False,
        _preserve_partitions=False,
        interpolation=None,
    ):
        """Compute percentiles of the data along the specified axes.

        The default is to compute the percentiles along a flattened
        version of the data.

        If the input data are integers, or floats smaller than float64, or
        the input data contains missing values, then output data-type is
        float64. Otherwise, the output data-type is the same as that of
        the input.

        If multiple percentile ranks are given then a new, leading data
        dimension is created so that percentiles can be stored for each
        percentile rank.

        **Accuracy**

        The `percentile` method returns results that are consistent
        with `numpy.percentile`, which may be different to those
        created by `dask.percentile`. The dask method uses an
        algorithm that calculates approximate percentiles which are
        likely to be different from the correct values when there are
        two or more dask chunks.

        >>> import numpy as np
        >>> import dask.array as da
        >>> import cf
        >>> a = np.arange(101)
        >>> dx = da.from_array(a, chunks=10)
        >>> da.percentile(dx, [40, 60]).compute()
        array([40.36])
        >>> np.percentile(a, 40)
        array([40.])
        >>> d = cf.Data(a, chunks=10)
        >>> d.percentile(40).array
        array([40.])

        .. versionadded:: 3.0.4

        .. seealso:: `digitize`, `median`, `mean_of_upper_decile`,
                     `where`

        :Parameters:

            ranks: (sequence of) number
                Percentile rank, or sequence of percentile ranks, to
                compute, which must be between 0 and 100 inclusive.

            axes: (sequence of) `int`, optional
                Select the axes. The *axes* argument may be one, or a
                sequence, of integers that select the axis corresponding to
                the given position in the list of axes of the data array.

                By default, of *axes* is `None`, all axes are selected.

            method: `str`, optional
                Specify the interpolation method to use when the
                desired percentile lies between two data values. The
                methods are listed here, but their definitions must be
                referenced from the documentation for
                `numpy.percentile`.

                For the default ``'linear'`` method, if the percentile
                lies between two adjacent data values ``i < j`` then
                the percentile is calculated as ``i+(j-i)*fraction``,
                where ``fraction`` is the fractional part of the index
                surrounded by ``i`` and ``j``.

                ===============================
                *method*
                ===============================
                ``'inverted_cdf'``
                ``'averaged_inverted_cdf'``
                ``'closest_observation'``
                ``'interpolated_inverted_cdf'``
                ``'hazen'``
                ``'weibull'``
                ``'linear'`` (default)
                ``'median_unbiased'``
                ``'normal_unbiased'``
                ``'lower'``
                ``'higher'``
                ``'nearest'``
                ``'midpoint'``
                ===============================

            squeeze: `bool`, optional
                If True then all axes over which percentiles are
                calculated are removed from the returned data. By default
                axes over which percentiles have been calculated are left
                in the result as axes with size 1, meaning that the result
                is guaranteed to broadcast correctly against the original
                data.

            {{mtol: number, optional}}

            {{split_every: `int` or `dict`, optional}}

                .. versionadded:: TODODASK

            {{inplace: `bool`, optional}}

            interpolation: deprecated at version 4.0.0
                Use the *method* parameter instead.

            _preserve_partitions: deprecated at version 4.0.0

        :Returns:

            `Data` or `None`
                The percentiles of the original data, or `None` if the
                operation was in-place.

        **Examples**

        >>> d = cf.Data(numpy.arange(12).reshape(3, 4), 'm')
        >>> print(d.array)
        [[ 0  1  2  3]
         [ 4  5  6  7]
         [ 8  9 10 11]]
        >>> p = d.percentile([20, 40, 50, 60, 80])
        >>> p
        <CF Data(5, 1, 1): [[[2.2, ..., 8.8]]] m>

        >>> p = d.percentile([20, 40, 50, 60, 80], squeeze=True)
        >>> print(p.array)
        [2.2 4.4 5.5 6.6 8.8]

        Find the standard deviation of the values above the 80th percentile:

        >>> p80 = d.percentile(80)
        <CF Data(1, 1): [[8.8]] m>
        >>> e = d.where(d<=p80, cf.masked)
        >>> print(e.array)
        [[-- -- -- --]
         [-- -- -- --]
         [-- 9 10 11]]
        >>> e.std()
        <CF Data(1, 1): [[0.816496580927726]] m>

        Find the mean of the values above the 45th percentile along the
        second axis:

        >>> p45 = d.percentile(45, axes=1)
        >>> print(p45.array)
        [[1.35],
         [5.35],
         [9.35]]
        >>> e = d.where(d<=p45, cf.masked)
        >>> print(e.array)
        [[-- -- 2 3]
         [-- -- 6 7]
         [-- -- 10 11]]
        >>> f = e.mean(axes=1)
        >>> f
        <CF Data(3, 1): [[2.5, ..., 10.5]] m>
        >>> print(f.array)
        [[ 2.5]
         [ 6.5]
         [10.5]]

        Find the histogram bin boundaries associated with given
        percentiles, and digitize the data based on these bins:

        >>> bins = d.percentile([0, 10, 50, 90, 100], squeeze=True)
        >>> print(bins.array)
        [ 0.   1.1  5.5  9.9 11. ]
        >>> e = d.digitize(bins, closed_ends=True)
        >>> print(e.array)
        [[0 0 1 1]
         [1 1 2 2]
         [2 2 3 3]]

        """
        if interpolation is not None:
            _DEPRECATION_ERROR_KWARGS(
                self,
                "percentile",
                {"interpolation": None},
                message="Use the 'method' parameter instead.",
                version="TODODASK",
                removed_at="5.0.0",
            )  # pragma: no cover

        d = _inplace_enabled_define_and_cleanup(self)

        # Parse percentile ranks
        q = ranks
        if not (isinstance(q, np.ndarray) or is_dask_collection(q)):
            q = np.array(ranks)

        if q.ndim > 1:
            q = q.flatten()

        if not np.issubdtype(d.dtype, np.number):
            method = "nearest"

        if axes is None:
            axes = tuple(range(d.ndim))
        else:
            axes = tuple(sorted(d._parse_axes(axes)))

        dx = d.to_dask_array()
        dtype = dx.dtype
        shape = dx.shape

        # Rechunk the data so that the dimensions over which
        # percentiles are being calculated all have one chunk.
        #
        # Make sure that no new chunks are larger (in bytes) than any
        # original chunk.
        new_chunks = normalize_chunks(
            [-1 if i in axes else "auto" for i in range(dx.ndim)],
            shape=shape,
            dtype=dtype,
            limit=dtype.itemsize * reduce(mul, map(max, dx.chunks), 1),
        )
        dx = dx.rechunk(new_chunks)

        # Initialise the indices of each chunk of the result
        #
        # E.g. [(0, 0, 0), (0, 0, 1), (0, 1, 0), (0, 1, 1)]
        keys = [key[1:] for key in flatten(dx.__dask_keys__())]

        keepdims = not squeeze
        if not keepdims:
            # Remove axes that will be dropped in the result
            indices = [i for i in range(len(keys[0])) if i not in axes]
            keys = [tuple([k[i] for i in indices]) for k in keys]

        if q.ndim:
            # Insert a leading rank dimension for non-scalar input
            # percentile ranks
            keys = [(0,) + k for k in keys]

        # Create a new dask dictionary for the result
        name = "cf-percentile-" + tokenize(dx, axes, q, method)
        name = (name,)
        dsk = {
            name
            + chunk_index: (
                cf_percentile,
                dask_key,
                q,
                axes,
                method,
                keepdims,
                mtol,
            )
            for chunk_index, dask_key in zip(keys, flatten(dx.__dask_keys__()))
        }

        # Define the chunks for the result
        if q.ndim:
            out_chunks = [(q.size,)]
        else:
            out_chunks = []

        for i, c in enumerate(dx.chunks):
            if i in axes:
                if keepdims:
                    out_chunks.append((1,))
            else:
                out_chunks.append(c)

        name = name[0]
        graph = HighLevelGraph.from_collections(name, dsk, dependencies=[dx])
        dx = Array(graph, name, chunks=out_chunks, dtype=float)

        d._set_dask(dx, reset_mask_hardness=True)

        return d

    @daskified(_DASKIFIED_VERBOSE)
    @_inplace_enabled(default=False)
    def persist(self, inplace=False):
        """Persist the underlying dask array into memory.

        This turns an underlying lazy dask array into a equivalent
        chunked dask array, but now with the results fully computed.

        `persist` is particularly useful when using distributed
        systems, because the results will be kept in distributed
        memory, rather than returned to the local process.

        Compare with `compute` and `array`.

        **Performance**

        `persist` causes all delayed operations to be computed.

        .. versionadded:: TODODASK

        .. seealso:: `compute`, `array`, `datetime_array`,
                     `dask.array.Array.persist`

        :Parameters:

            {{inplace: `bool`, optional}}

        :Returns:

            `Data` or `None`
                The persisted data. If the operation was in-place then
                `None` is returned.

        **Examples**

        TODODASK

        """
        d = _inplace_enabled_define_and_cleanup(self)

        dx = self.to_dask_array()
        dx = dx.persist()
        d._set_dask(dx, delete_source=False, reset_mask_hardness=False)

        return d

    def can_compute(self, functions=None, log_levels=None, override=False):
        """TODODASK - this method is premature - needs thinking about as part
        of the wider resource management issue

        Whether or not it is acceptable to compute the data.

        If the data is explicitly requested to be computed (as would
        be the case when writing to disk, or accessing the `array`
        attribute) then computation will always occur.

        This method is meant for cases when compution is desirable but
        not essential, by providing an assessment of whether
        computation would require too excessive resources (time,
        memory, and CPU), if carried out.

        By default it is considered acceptable to compute the data if
        the computed array fits in available memory and any of the
        following are true, assessed in the order given up to the
        first criterion satisfied:

        1. The `force_compute` attribute is True.

        2. The current log level is ``'DEBUG'``.

        3. Any computations stored after initialisation consist only
           subspace, concatenate, reshape, and copy functions.

        .. versionadded:: 4.0.0

        .. seealso:: `force_compute`, `cf.log_level`

        :Parameters:

            functions: (sequence of) `str`, optional
                Include the specified functions, in addition to the
                defaults, as those that will allow
                computation. Functions are identified by matching the
                beginnings of the key names in the dask graph layers,
                found with `dask.layers` attribute of the dask
                array. See the *override* parameter.

            log_level: (sequence of) `str`, optional
                Include the specified log levels, in addition to the
                default, as those that will allow compuitation. See
                the *override* parameter.

            override : `bool`, optional
                If True then only compute the data for the given
                *log_levels* (if any) and the given *functions* (if
                any), ignoring the defaults. If the `force_compute`
                attribute is True then computation occurs in any case.

        :Returns:

            `bool`
                True if acceptable to compute the data, otherwise
                False.

        """
        # TODODASK: Always return True for now, to aid development.
        return True

        dx = self.to_dask_array()

        # TODODASK fits in memory.

        # 1 Force compute
        if self.force_compute:
            return True

        # 2 Log levels
        if override:
            allowed_log_levels = ()
            allowed_functions = ()
        else:
            allowed_log_levels = ("DEBUG",)
            allowed_functions = (
                "array-",
                "getitem-",
                "copy-",
                "concatenate-",
                "reshape-",
            )

        if log_levels:
            if isinstance(log_levels, str):
                log_levels = (log_levels,)

            allowed_log_levels += tuple(log_levels)

        if log_level().value in allowed_log_levels:
            return True

        # 3 Stored computations
        layers = dx.dask.layers
        if len(layers) == 1:
            # No stored computations after initialisation
            return True

        if functions:
            if isinstance(functions, str):
                functions = (functions,)

            allowed_functions += tuple(allowed_functions)

        return all(
            [
                any([key.startswith(x) for x in allowed_functions])
                for key in tuple(layers)[1:]
            ]
        )

    @daskified(_DASKIFIED_VERBOSE)
    @_deprecated_kwarg_check("i")
    @_inplace_enabled(default=False)
    def ceil(self, inplace=False, i=False):
        """The ceiling of the data, element-wise.

        The ceiling of ``x`` is the smallest integer ``n``, such that
        ``n>=x``.

        .. versionadded:: 1.0

        .. seealso:: `floor`, `rint`, `trunc`

        :Parameters:

            {{inplace: `bool`, optional}}

            {{i: deprecated at version 3.0.0}}

        :Returns:

            `Data` or `None`
                The ceiling of the data. If the operation was in-place
                then `None` is returned.

        **Examples**

        >>> d = cf.Data([-1.9, -1.5, -1.1, -1, 0, 1, 1.1, 1.5 , 1.9])
        >>> print(d.array)
        [-1.9 -1.5 -1.1 -1.   0.   1.   1.1  1.5  1.9]
        >>> print(d.ceil().array)
        [-1. -1. -1. -1.  0.  1.  2.  2.  2.]

        """
        d = _inplace_enabled_define_and_cleanup(self)
        dx = d.to_dask_array()
        d._set_dask(da.ceil(dx), reset_mask_hardness=False)
        return d

    @daskified(_DASKIFIED_VERBOSE)
    def compute(self):
        """A numpy view the data.

        In-place changes to the returned numpy array *might* affect
        the underlying dask array, depending on how the dask array has
        been defined, including any delayed operations.

        The returned numpy array has the same mask hardness and fill
        values as the data.

        Compare with `array`.

        **Performance**

        `array` causes all delayed operations to be computed.

        .. versionadded:: TODODASK

        .. seealso:: `persist`, `array`, `datetime_array`

        :Returns:

            `numpy.ndarray`
                The numpy view of the data.

        **Examples**

        >>> d = cf.Data([1, 2, 3.0], 'km')
        >>> d.compute()
        array([1., 2., 3.])

        """
        a = self.to_dask_array().compute()

        if np.ma.isMA(a):
            if self.hardmask:
                a.harden_mask()
            else:
                a.soften_mask()

            a.set_fill_value(self.fill_value)

        return a

    @daskified(_DASKIFIED_VERBOSE)
    @_inplace_enabled(default=False)
    def convolution_filter(
        self,
        window=None,
        axis=None,
        mode=None,
        cval=None,
        origin=0,
        inplace=False,
    ):
        """Return the data convolved along the given axis with the
        specified filter.

        The magnitude of the integral of the filter (i.e. the sum of the
        weights defined by the *weights* parameter) affects the convolved
        values. For example, filter weights of ``[0.2, 0.2 0.2, 0.2,
        0.2]`` will produce a non-weighted 5-point running mean; and
        weights of ``[1, 1, 1, 1, 1]`` will produce a 5-point running
        sum. Note that the weights returned by functions of the
        `scipy.signal.windows` package do not necessarily sum to 1 (see
        the examples for details).

        .. versionadded:: 3.3.0

        :Parameters:

            window: sequence of numbers
                Specify the window of weights to use for the filter.

                *Parameter example:*
                  An unweighted 5-point moving average can be computed
                  with ``weights=[0.2, 0.2, 0.2, 0.2, 0.2]``

                Note that the `scipy.signal.windows` package has suite of
                window functions for creating weights for filtering (see
                the examples for details).

            axis: `int`
                Select the axis over which the filter is to be applied.
                removed. The *axis* parameter is an integer that selects
                the axis corresponding to the given position in the list
                of axes of the data.

                *Parameter example:*
                  Convolve the second axis: ``axis=1``.

                *Parameter example:*
                  Convolve the last axis: ``axis=-1``.

            mode: `str`, optional
                The *mode* parameter determines how the input array is
                extended when the filter overlaps an array border. The
                default value is ``'constant'`` or, if the dimension being
                convolved is cyclic (as ascertained by the `iscyclic`
                method), ``'wrap'``. The valid values and their behaviours
                are as follows:

                ==============  ==========================  ============================
                *mode*          Description                 Behaviour
                ==============  ==========================  ============================
                ``'reflect'``   The input is extended by    ``(c b a | a b c | c b a)``
                                reflecting about the edge

                ``'constant'``  The input is extended by    ``(k k k | a b c | k k k)``
                                filling all values beyond
                                the edge with the same
                                constant value (``k``),
                                defined by the *cval*
                                parameter.

                ``'nearest'``   The input is extended by    ``(a a a | a b c | c c c )``
                                replicating the last point

                ``'mirror'``    The input is extended by    ``(c b | a b c | b a)``
                                reflecting about the
                                centre of the last point.

                ``'wrap'``      The input is extended by    ``(a b c | a b c | a b c)``
                                wrapping around to the
                                opposite edge.

                ``'periodic'``  This is a synonym for
                                ``'wrap'``.
                ==============  ==========================  ============================

                The position of the window relative to each value can be
                changed by using the *origin* parameter.

            cval: scalar, optional
                Value to fill past the edges of the array if *mode* is
                ``'constant'``. Defaults to `None`, in which case the
                edges of the array will be filled with missing data.

                *Parameter example:*
                   To extend the input by filling all values beyond the
                   edge with zero: ``cval=0``

            origin: `int`, optional
                Controls the placement of the filter. Defaults to 0, which
                is the centre of the window. If the window has an even
                number of weights then then a value of 0 defines the index
                defined by ``width/2 -1``.

                *Parameter example:*
                  For a weighted moving average computed with a weights
                  window of ``[0.1, 0.15, 0.5, 0.15, 0.1]``, if
                  ``origin=0`` then the average is centred on each
                  point. If ``origin=-2`` then the average is shifted to
                  include the previous four points. If ``origin=1`` then
                  the average is shifted to include the previous point and
                  the and the next three points.

            {{inplace: `bool`, optional}}

        :Returns:

            `Data` or `None`
                The convolved data, or `None` if the operation was
                in-place.

        """
        from .dask_utils import cf_convolve1d

        d = _inplace_enabled_define_and_cleanup(self)

        iaxis = d._parse_axes(axis)
        if len(iaxis) != 1:
            raise ValueError(
                "Must specify a unique domain axis with the 'axis' "
                f"parameter. {axis!r} specifies axes {iaxis!r}"
            )

        iaxis = iaxis[0]

        if mode is None:
            # Default mode is 'wrap' if the axis is cyclic, or else
            # 'constant'.
            if iaxis in d.cyclic():
                boundary = "periodic"
            else:
                boundary = cval
        elif mode == "wrap":
            boundary = "periodic"
        elif mode == "constant":
            boundary = cval
        elif mode == "mirror":
            raise ValueError(
                "'mirror' mode is no longer available. Please raise an "
                "issue at https://github.com/NCAS-CMS/cf-python/issues "
                "if you would like it to be re-implemented."
            )
            # This re-implementation would involve getting a 'mirror'
            # function added to dask.array.overlap, along similar
            # lines to the existing 'reflect' function in that module.
        else:
            boundary = mode

        # Set the overlap depth large enough to accommodate the
        # filter.
        #
        # For instance, for a 5-point window, the calculated value at
        # each point requires 2 points either side if the filter is
        # centred (i.e. origin is 0) and (up to) 3 points either side
        # if origin is 1 or -1.
        #
        # It is a restriction of dask.array.map_overlap that we can't
        # use asymmetric halos for general 'boundary' types.
        size = len(window)
        depth = int(size / 2)
        if not origin and not size % 2:
            depth += 1

        depth += abs(origin)

        dx = d.to_dask_array()

        # Cast to float to ensure that NaNs can be stored (as required
        # by cf_convolve1d)
        if dx.dtype != float:
            dx = dx.astype(float, copy=False)

        # Convolve each chunk
        convolve1d = partial(
            cf_convolve1d, window=window, axis=iaxis, origin=origin
        )

        dx = dx.map_overlap(
            convolve1d,
            depth={iaxis: depth},
            boundary=boundary,
            trim=True,
            meta=np.array((), dtype=float),
        )

        d._set_dask(dx, reset_mask_hardness=True)

        return d

    @daskified(_DASKIFIED_VERBOSE)
    @_inplace_enabled(default=False)
    def cumsum(
        self,
        axis=None,
        masked_as_zero=False,
        method="sequential",
        inplace=False,
    ):
        """Return the data cumulatively summed along the given axis.

        .. versionadded:: 3.0.0

        .. seealso:: `diff`, `sum`

        :Parameters:

            axis: `int`, optional
                Select the axis over which the cumulative sums are to
                be calculated. By default the cumulative sum is
                computed over the flattened array.

            method: `str`, optional
                Choose which method to use to perform the cumulative
                sum. See `dask.array.cumsum` for details.

                .. versionadded:: TODODASK

            {{inplace: `bool`, optional}}

                .. versionadded:: 3.3.0

            masked_as_zero: deprecated at version TODODASK
                See the examples for the new behaviour when there are
                masked values.

        :Returns:

             `Data` or `None`
                The data with the cumulatively summed axis, or `None`
                if the operation was in-place.

        **Examples**

        >>> d = cf.Data(numpy.arange(12).reshape(3, 4))
        >>> print(d.array)
        [[ 0  1  2  3]
         [ 4  5  6  7]
         [ 8  9 10 11]]
        >>> print(d.cumsum().array)
        [ 0  1  3  6 10 15 21 28 36 45 55 66]
        >>> print(d.cumsum(axis=0).array)
        [[ 0  1  2  3]
         [ 4  6  8 10]
         [12 15 18 21]]
        >>> print(d.cumsum(axis=1).array)
        [[ 0  1  3  6]
         [ 4  9 15 22]
         [ 8 17 27 38]]

        >>> d[0, 0] = cf.masked
        >>> d[1, [1, 3]] = cf.masked
        >>> d[2, 0:2] = cf.masked
        >>> print(d.array)
        [[-- 1 2 3]
         [4 -- 6 --]
         [-- -- 10 11]]
        >>> print(d.cumsum(axis=0).array)
        [[-- 1 2 3]
         [4 -- 8 --]
         [-- -- 18 14]]
        >>> print(d.cumsum(axis=1).array)
        [[-- 1 3 6]
         [4 -- 10 --]
         [-- -- 10 21]]

        """
        if masked_as_zero:
            _DEPRECATION_ERROR_KWARGS(
                self,
                "cumsum",
                {"masked_as_zero": None},
                message="",
                version="TODODASK",
                removed_at="5.0.0",
            )  # pragma: no cover

        d = _inplace_enabled_define_and_cleanup(self)

        dx = d.to_dask_array()
        dx = dx.cumsum(axis=axis, method=method)

        # Note: The dask cumsum method resets the mask hardness to the
        #       numpy default, so we need to reset the mask hardness
        #       during _set_dask.
        d._set_dask(dx, reset_mask_hardness=True)

        return d

    @daskified(_DASKIFIED_VERBOSE)
    @_inplace_enabled(default=False)
    def rechunk(
        self,
        chunks=_DEFAULT_CHUNKS,
        threshold=None,
        block_size_limit=None,
        balance=False,
        inplace=False,
    ):
        """Change the chunk structure of the data.

        .. versionadded:: TODODASK

        .. seealso:: `chunks`, `dask.array.rechunk`

        :Parameters:

            {{chunks: `int`, `tuple`, `dict` or `str`, optional}}

            threshold: `int`, optional
                The graph growth factor under which we don't bother
                introducing an intermediate step. See
                `dask.array.rechunk` for details.

            block_size_limit: `int`, optional
                The maximum block size (in bytes) we want to produce,
                as defined by the `cf.chunksize` function.

            balance: `bool`, optional
                If True, try to make each chunk the same size. By
                default this is not attempted.

                This means ``balance=True`` will remove any small
                leftover chunks, so using ``d.rechunk(chunks=len(d) //
                N, balance=True)`` will almost certainly result in
                ``N`` chunks.

        :Returns:

            `Data` or `None`
                The rechunked data, or `None` if the operation was
                in-place.

        **Examples**

        >>> x = cf.Data.ones((1000, 1000), chunks=(100, 100))

        Specify uniform chunk sizes with a tuple

        >>> y = x.rechunk((1000, 10))

        Or chunk only specific dimensions with a dictionary

        >>> y = x.rechunk({0: 1000})

        Use the value ``-1`` to specify that you want a single chunk
        along a dimension or the value ``"auto"`` to specify that dask
        can freely rechunk a dimension to attain blocks of a uniform
        block size.

        >>> y = x.rechunk({0: -1, 1: 'auto'}, block_size_limit=1e8)

        If a chunk size does not divide the dimension then rechunk
        will leave any unevenness to the last chunk.

        >>> x.rechunk(chunks=(400, -1)).chunks
        ((400, 400, 200), (1000,))

        However if you want more balanced chunks, and don't mind
        `dask` choosing a different chunksize for you then you can use
        the ``balance=True`` option.

        >>> x.rechunk(chunks=(400, -1), balance=True).chunks
        ((500, 500), (1000,))

        """
        d = _inplace_enabled_define_and_cleanup(self)

        dx = d.to_dask_array()
        dx = dx.rechunk(chunks, threshold, block_size_limit, balance)
        d._set_dask(dx, delete_source=False, reset_mask_hardness=False)

        return d

    @daskified(_DASKIFIED_VERBOSE)
    @_inplace_enabled(default=False)
    def _asdatetime(self, inplace=False):
        """Change the internal representation of data array elements
        from numeric reference times to datetime-like objects.

        If the calendar has not been set then the default CF calendar will
        be used and the units' and the `calendar` attribute will be
        updated accordingly.

        If the internal representations are already datetime-like objects
        then no change occurs.

        .. versionadded:: 1.3

        .. seealso:: `_asreftime`, `_isdatetime`

        :Parameters:

            {{inplace: `bool`, optional}}

            {{i: deprecated at version 3.0.0}}

        :Returns:

            `Data` or `None`

        **Examples**

        >>> d = cf.Data([[1.93, 5.17]], "days since 2000-12-29")
        >>> e = d._asdatetime()
        >>> print(e.array)
        [[cftime.DatetimeGregorian(2000, 12, 30, 22, 19, 12, 0, has_year_zero=False)
          cftime.DatetimeGregorian(2001, 1, 3, 4, 4, 48, 0, has_year_zero=False)]]
        >>> f = e._asreftime()
        >>> print(f.array)
        [[1.93 5.17]]

        """
        d = _inplace_enabled_define_and_cleanup(self)

        units = d.Units
        if not units.isreftime:
            raise ValueError(
                f"Can't convert {units!r} values to date-time objects"
            )

        if not d._isdatetime():
            dx = d.to_dask_array()
            dx = dx.map_blocks(cf_rt2dt, units=units, dtype=object)
            d._set_dask(dx, reset_mask_hardness=False)

        return d

    @daskified(_DASKIFIED_VERBOSE)
    def _isdatetime(self):
        """True if the internal representation is a datetime object."""
        return self.dtype.kind == "O" and self.Units.isreftime

    @daskified(_DASKIFIED_VERBOSE)
    @_inplace_enabled(default=False)
    def _asreftime(self, inplace=False):
        """Change the internal representation of data array elements
        from datetime-like objects to numeric reference times.

        If the calendar has not been set then the default CF calendar will
        be used and the units' and the `calendar` attribute will be
        updated accordingly.

        If the internal representations are already numeric reference
        times then no change occurs.

        .. versionadded:: 1.3

        .. seealso:: `_asdatetime`, `_isdatetime`

        :Parameters:

            {{inplace: `bool`, optional}}

        :Returns:

            `Data` or `None`

        **Examples**

        >>> d = cf.Data([[1.93, 5.17]], "days since 2000-12-29")
        >>> e = d._asdatetime()
        >>> print(e.array)
        [[cftime.DatetimeGregorian(2000, 12, 30, 22, 19, 12, 0, has_year_zero=False)
          cftime.DatetimeGregorian(2001, 1, 3, 4, 4, 48, 0, has_year_zero=False)]]
        >>> f = e._asreftime()
        >>> print(f.array)
        [[1.93 5.17]]

        """
        d = _inplace_enabled_define_and_cleanup(self)

        units = d.Units
        if not units.isreftime:
            raise ValueError(
                f"Can't convert {units!r} values to numeric reference times"
            )

        if d._isdatetime():
            dx = d.to_dask_array()
            dx = dx.map_blocks(cf_dt2rt, units=units, dtype=float)
            d._set_dask(dx, reset_mask_hardness=False)

        return d

    def _combined_units(self, data1, method, inplace):
        """Combines by given method the data's units with other units.

        :Parameters:

            data1: `Data`

            method: `str`

            {{inplace: `bool`, optional}}

        :Returns:

            `Data` or `None`, `Data` or `None`, `Units`

        **Examples**

        >>> d._combined_units(e, '__sub__')
        >>> d._combined_units(e, '__imul__')
        >>> d._combined_units(e, '__irdiv__')
        >>> d._combined_units(e, '__lt__')
        >>> d._combined_units(e, '__rlshift__')
        >>> d._combined_units(e, '__iand__')

        """
        method_type = method[-5:-2]

        data0 = self

        units0 = data0.Units
        units1 = data1.Units

        if not units0 and not units1:
            return data0, data1, units0
        if (
            units0.isreftime
            and units1.isreftime
            and not units0.equivalent(units1)
        ):
            # Both are reference_time, but have non-equivalent
            # calendars
            if units0._canonical_calendar and not units1._canonical_calendar:
                data1 = data1._asdatetime()
                data1.override_units(units0, inplace=True)
                data1._asreftime(inplace=True)
                units1 = units0
            elif units1._canonical_calendar and not units0._canonical_calendar:
                if not inplace:
                    inplace = True
                    data0 = data0.copy()
                data0._asdatetime(inplace=True)
                data0.override_units(units1, inplace=True)
                data0._asreftime(inplace=True)
                units0 = units1
        # --- End: if

        if method_type in ("_eq", "_ne", "_lt", "_le", "_gt", "_ge"):
            # ---------------------------------------------------------
            # Operator is one of ==, !=, >=, >, <=, <
            # ---------------------------------------------------------
            if units0.equivalent(units1):
                # Units are equivalent
                if not units0.equals(units1):
                    data1 = data1.copy()
                    data1.Units = units0
                return data0, data1, _units_None
            elif not units1 or not units0:
                # At least one of the units is undefined
                return data0, data1, _units_None
            else:
                raise ValueError(
                    "Can't compare {0!r} to {1!r}".format(units0, units1)
                )
        # --- End: if

        # still here?
        if method_type in ("and", "_or", "ior", "ror", "xor", "ift"):
            # ---------------------------------------------------------
            # Operation is one of &, |, ^, >>, <<
            # ---------------------------------------------------------
            if units0.equivalent(units1):
                # Units are equivalent
                if not units0.equals(units1):
                    data1 = data1.copy()
                    data1.Units = units0
                return data0, data1, units0
            elif not units1:
                # units1 is undefined
                return data0, data1, units0
            elif not units0:
                # units0 is undefined
                return data0, data1, units1
            else:
                # Both units are defined and not equivalent
                raise ValueError(
                    "Can't operate with {} on data with {!r} to {!r}".format(
                        method, units0, units1
                    )
                )
        # --- End: if

        # Still here?
        if units0.isreftime:
            # ---------------------------------------------------------
            # units0 is reference time
            # ---------------------------------------------------------
            if method_type == "sub":
                if units1.isreftime:
                    if units0.equivalent(units1):
                        # Equivalent reference_times: the output units
                        # are time
                        if not units0.equals(units1):
                            data1 = data1.copy()
                            data1.Units = units0
                        return data0, data1, Units(_ut_unit=units0._ut_unit)
                    else:
                        # Non-equivalent reference_times: raise an
                        # exception
                        getattr(units0, method)(units1)
                elif units1.istime:
                    # reference_time minus time: the output units are
                    # reference_time
                    time0 = Units(_ut_unit=units0._ut_unit)
                    if not units1.equals(time0):
                        data1 = data1.copy()
                        data1.Units = time0
                    return data0, data1, units0
                elif not units1:
                    # reference_time minus no_units: the output units
                    # are reference_time
                    return data0, data1, units0
                else:
                    # reference_time minus something not yet accounted
                    # for: raise an exception
                    getattr(units0, method)(units1)

            elif method_type in ("add", "mul", "div", "mod"):
                if units1.istime:
                    # reference_time plus regular_time: the output
                    # units are reference_time
                    time0 = Units(_ut_unit=units0._ut_unit)
                    if not units1.equals(time0):
                        data1 = data1.copy()
                        data1.Units = time0
                    return data0, data1, units0
                elif not units1:
                    # reference_time plus no_units: the output units
                    # are reference_time
                    return data0, data1, units0
                else:
                    # reference_time plus something not yet accounted
                    # for: raise an exception
                    getattr(units0, method)(units1)

            else:
                # Raise an exception
                getattr(units0, method)(units1)

        elif units1.isreftime:
            # ---------------------------------------------------------
            # units1 is reference time
            # ---------------------------------------------------------
            if method_type == "add":
                if units0.istime:
                    # Time plus reference_time: the output units are
                    # reference_time
                    time1 = Units(_ut_unit=units1._ut_unit)
                    if not units0.equals(time1):
                        if not inplace:
                            data0 = data0.copy()
                        data0.Units = time1
                    return data0, data1, units1
                elif not units0:
                    # No_units plus reference_time: the output units
                    # are reference_time
                    return data0, data1, units1
                else:
                    # Raise an exception
                    getattr(units0, method)(units1)
        # --- End: if

        # Still here?
        if method_type in ("mul", "div"):
            # ---------------------------------------------------------
            # Method is one of *, /, //
            # ---------------------------------------------------------
            if not units1:
                # units1 is undefined
                return data0, data1, getattr(units0, method)(_units_1)
            elif not units0:
                # units0 is undefined
                return data0, data1, getattr(_units_1, method)(units1)
                #  !!!!!!! units0*units0 YOWSER
            else:
                # Both units are defined (note: if the units are
                # noncombinable then this will raise an exception)
                return data0, data1, getattr(units0, method)(units1)
        # --- End: if

        # Still here?
        if method_type in ("sub", "add", "mod"):
            # ---------------------------------------------------------
            # Operator is one of +, -
            # ---------------------------------------------------------
            if units0.equivalent(units1):
                # Units are equivalent
                if not units0.equals(units1):
                    data1 = data1.copy()
                    data1.Units = units0
                return data0, data1, units0
            elif not units1:
                # units1 is undefined
                return data0, data1, units0
            elif not units0:
                # units0 is undefined
                return data0, data1, units1
            else:
                # Both units are defined and not equivalent (note: if
                # the units are noncombinable then this will raise an
                # exception)
                return data0, data1, getattr(units0, method)(units1)
        # --- End: if

        # Still here?
        if method_type == "pow":
            if method == "__rpow__":
                # -----------------------------------------------------
                # Operator is __rpow__
                # -----------------------------------------------------
                if not units1:
                    # units1 is undefined
                    if not units0:
                        # units0 is undefined
                        return data0, data1, _units_None
                    elif units0.isdimensionless:
                        # units0 is dimensionless
                        if not units0.equals(_units_1):
                            if not inplace:
                                data0 = data0.copy()
                            data0.Units = _units_1

                        return data0, data1, _units_None
                elif units1.isdimensionless:
                    # units1 is dimensionless
                    if not units1.equals(_units_1):
                        data1 = data1.copy()
                        data1.Units = _units_1

                    if not units0:
                        # units0 is undefined
                        return data0, data1, _units_1
                    elif units0.isdimensionless:
                        # units0 is dimensionless
                        if not units0.equals(_units_1):
                            if not inplace:
                                data0 = data0.copy()
                            data0.Units = _units_1

                        return data0, data1, _units_1
                else:
                    # units1 is defined and is not dimensionless
                    if data0._size > 1:
                        raise ValueError(
                            "Can only raise units to the power of a single "
                            "value at a time. Asking to raise to the power of "
                            "{}".format(data0)
                        )

                    if not units0:
                        # Check that the units are not shifted, as
                        # raising this to a power is a nonlinear
                        # operation
                        p = data0.datum(0)
                        if units0 != (units0 ** p) ** (1.0 / p):
                            raise ValueError(
                                "Can't raise shifted units {!r} to the "
                                "power {}".format(units0, p)
                            )

                        return data0, data1, units1 ** p
                    elif units0.isdimensionless:
                        # units0 is dimensionless
                        if not units0.equals(_units_1):
                            if not inplace:
                                data0 = data0.copy()
                            data0.Units = _units_1

                        # Check that the units are not shifted, as
                        # raising this to a power is a nonlinear
                        # operation
                        p = data0.datum(0)
                        if units0 != (units0 ** p) ** (1.0 / p):
                            raise ValueError(
                                "Can't raise shifted units {!r} to the "
                                "power {}".format(units0, p)
                            )

                        return data0, data1, units1 ** p
                # --- End: if

                # This will deliberately raise an exception
                units1 ** units0
            else:
                # -----------------------------------------------------
                # Operator is __pow__
                # -----------------------------------------------------
                if not units0:
                    # units0 is undefined
                    if not units1:
                        # units0 is undefined
                        return data0, data1, _units_None
                    elif units1.isdimensionless:
                        # units0 is dimensionless
                        if not units1.equals(_units_1):
                            data1 = data1.copy()
                            data1.Units = _units_1

                        return data0, data1, _units_None
                elif units0.isdimensionless:
                    # units0 is dimensionless
                    if not units0.equals(_units_1):
                        if not inplace:
                            data0 = data0.copy()
                        data0.Units = _units_1

                    if not units1:
                        # units1 is undefined
                        return data0, data1, _units_1
                    elif units1.isdimensionless:
                        # units1 is dimensionless
                        if not units1.equals(_units_1):
                            data1 = data1.copy()
                            data1.Units = _units_1

                        return data0, data1, _units_1
                else:
                    # units0 is defined and is not dimensionless
                    if data1._size > 1:
                        raise ValueError(
                            "Can only raise units to the power of a single "
                            "value at a time. Asking to raise to the power of "
                            "{}".format(data1)
                        )

                    if not units1:
                        # Check that the units are not shifted, as
                        # raising this to a power is a nonlinear
                        # operation
                        p = data1.datum(0)
                        if units0 != (units0 ** p) ** (1.0 / p):
                            raise ValueError(
                                "Can't raise shifted units {!r} to the "
                                "power {}".format(units0, p)
                            )

                        return data0, data1, units0 ** p
                    elif units1.isdimensionless:
                        # units1 is dimensionless
                        if not units1.equals(_units_1):
                            data1 = data1.copy()
                            data1.Units = _units_1

                        # Check that the units are not shifted, as
                        # raising this to a power is a nonlinear
                        # operation
                        p = data1.datum(0)
                        if units0 != (units0 ** p) ** (1.0 / p):
                            raise ValueError(
                                "Can't raise shifted units {!r} to the "
                                "power {}".format(units0, p)
                            )

                        return data0, data1, units0 ** p
                # --- End: if

                # This will deliberately raise an exception
                units0 ** units1
            # --- End: if
        # --- End: if

        # Still here?
        raise ValueError(
            "Can't operate with {} on data with {!r} to {!r}".format(
                method, units0, units1
            )
        )

    def _binary_operation(self, other, method):
        """Implement binary arithmetic and comparison operations with
        the numpy broadcasting rules.

        It is called by the binary arithmetic and comparison
        methods, such as `__sub__`, `__imul__`, `__rdiv__`, `__lt__`, etc.

        .. seealso:: `_unary_operation`

        :Parameters:

            other:
                The object on the right hand side of the operator.

            method: `str`
                The binary arithmetic or comparison method name (such as
                ``'__imul__'`` or ``'__ge__'``).

        :Returns:

            `Data`
                A new data object, or if the operation was in place, the
                same data object.

        **Examples**

        >>> d = cf.Data([0, 1, 2, 3])
        >>> e = cf.Data([1, 1, 3, 4])

        >>> f = d._binary_operation(e, '__add__')
        >>> print(f.array)
        [1 2 5 7]

        >>> e = d._binary_operation(e, '__lt__')
        >>> print(e.array)
        [ True False  True  True]

        >>> d._binary_operation(2, '__imul__')
        >>> print(d.array)
        [0 2 4 6]

        """
        inplace = method[2] == "i"
        method_type = method[-5:-2]

        # ------------------------------------------------------------
        # Ensure that other is an independent Data object
        # ------------------------------------------------------------
        if getattr(other, "_NotImplemented_RHS_Data_op", False):
            # Make sure that
            return NotImplemented

        elif not isinstance(other, self.__class__):
            if (
                isinstance(other, cftime.datetime)
                and other.calendar == ""
                and self.Units.isreftime
            ):
                other = cf_dt(
                    other,
                    # .timetuple()[0:6], microsecond=other.microsecond,
                    calendar=getattr(self.Units, "calendar", "standard"),
                )
            elif other is None:
                # Can't sensibly initialize a Data object from a bare
                # `None` (issue #281)
                other = np.array(None, dtype=object)

            other = type(self).asdata(other)

        data0 = self.copy()

        data0, other, new_Units = data0._combined_units(other, method, True)

        # ------------------------------------------------------------
        # Bring other into memory, if appropriate.
        # ------------------------------------------------------------
        other.to_memory()

        # ------------------------------------------------------------
        # Find which dimensions need to be broadcast in one or other
        # of the arrays.
        #
        # Method:
        #
        #   For each common dimension, the 'broadcast_indices' list
        #   will have a value of None if there is no broadcasting
        #   required (i.e. the two arrays have the same size along
        #   that dimension) or a value of slice(None) if broadcasting
        #   is required (i.e. the two arrays have the different sizes
        #   along that dimension and one of the sizes is 1).
        #
        #   Example:
        #
        #     If c.shape is (7,1,6,1,5) and d.shape is (6,4,1) then
        #     broadcast_indices will be
        #     [None,slice(None),slice(None)].
        #
        #     The indices to d which correspond to a partition of c,
        #     are the relevant subset of partition.indices updated
        #     with the non None elements of the broadcast_indices
        #     list.
        #
        #     In this example, if a partition of c were to have a
        #     partition.indices value of (slice(0,3), slice(0,1),
        #     slice(2,4), slice(0,1), slice(0,5)), then the relevant
        #     subset of these is partition.indices[2:] and the
        #     corresponding indices to d are (slice(2,4), slice(None),
        #     slice(None))
        #
        # ------------------------------------------------------------
        data0_shape = data0._shape
        data1_shape = other._shape

        if data0_shape == data1_shape:
            # self and other have the same shapes
            broadcasting = False

            align_offset = 0

            new_shape = data0_shape
            new_ndim = data0._ndim
            new_axes = data0._axes
            new_size = data0._size

        else:
            # self and other have different shapes
            broadcasting = True

            data0_ndim = data0._ndim
            data1_ndim = other._ndim

            align_offset = data0_ndim - data1_ndim
            if align_offset >= 0:
                # self has at least as many axes as other
                shape0 = data0_shape[align_offset:]
                shape1 = data1_shape

                new_shape = data0_shape[:align_offset]
                new_ndim = data0_ndim
                new_axes = data0._axes
            else:
                # other has more axes than self
                align_offset = -align_offset
                shape0 = data0_shape
                shape1 = data1_shape[align_offset:]

                new_shape = data1_shape[:align_offset]
                new_ndim = data1_ndim
                if not data0_ndim:
                    new_axes = other._axes
                else:
                    new_axes = []
                    existing_axes = self._all_axis_names()
                    for n in new_shape:
                        axis = new_axis_identifier(existing_axes)
                        existing_axes.append(axis)
                        new_axes.append(axis)
                    # --- End: for
                    new_axes += data0._axes
                # --- End: for

                align_offset = 0
            # --- End: if

            broadcast_indices = []
            for a, b in zip(shape0, shape1):
                if a == b:
                    new_shape += (a,)
                    broadcast_indices.append(None)
                    continue

                # Still here?
                if a > 1 and b == 1:
                    new_shape += (a,)
                elif b > 1 and a == 1:
                    new_shape += (b,)
                else:
                    raise ValueError(
                        "Can't broadcast shape {} against shape {}".format(
                            data1_shape, data0_shape
                        )
                    )

                broadcast_indices.append(slice(None))

            new_size = reduce(mul, new_shape, 1)

            dummy_location = [None] * new_ndim
        # ---End: if

        new_flip = []

        # ------------------------------------------------------------
        # Create a Data object which just contains the metadata for
        # the result. If we're doing a binary arithmetic operation
        # then result will get filled with data and returned. If we're
        # an augmented arithmetic assignment then we'll update self
        # with this new metadata.
        # ------------------------------------------------------------

        result = data0.copy()
        result._shape = new_shape
        result._ndim = new_ndim
        result._size = new_size
        result._axes = new_axes

        # ------------------------------------------------------------
        # Set the data-type of the result
        # ------------------------------------------------------------
        if method_type in ("_eq", "_ne", "_lt", "_le", "_gt", "_ge"):
            new_dtype = np.dtype(bool)
            rtol = self._rtol
            atol = self._atol
        else:
            if "true" in method:
                new_dtype = np.dtype(float)
            elif not inplace:
                new_dtype = np.result_type(data0.dtype, other.dtype)
            else:
                new_dtype = data0.dtype
        # --- End: if

        # ------------------------------------------------------------
        # Set flags to control whether or not the data of result and
        # self should be kept in memory
        # ------------------------------------------------------------
        config = data0.partition_configuration(readonly=not inplace)

        original_numpy_seterr = np.seterr(**_seterr)

        # Think about dtype, here.

        for partition_r, partition_s in zip(
            result.partitions.matrix.flat, data0.partitions.matrix.flat
        ):

            partition_s.open(config)

            indices = partition_s.indices

            array0 = partition_s.array

            if broadcasting:
                indices = tuple(
                    [
                        (index if not broadcast_index else broadcast_index)
                        for index, broadcast_index in zip(
                            indices[align_offset:], broadcast_indices
                        )
                    ]
                )
                indices = (Ellipsis,) + indices

            array1 = other[indices].array

            # UNRESOLVED ISSUE: array1 could be much larger than the
            # chunk size.

            if not inplace:
                partition = partition_r
                partition.update_inplace_from(partition_s)
            else:
                partition = partition_s

            # --------------------------------------------------------
            # Do the binary operation on this partition's data
            # --------------------------------------------------------
            try:
                if method == "__eq__":  # and data0.Units.isreftime:
                    array0 = _numpy_isclose(
                        array0, array1, rtol=rtol, atol=atol
                    )
                elif method == "__ne__":
                    array0 = ~_numpy_isclose(
                        array0, array1, rtol=rtol, atol=atol
                    )
                else:
                    array0 = getattr(array0, method)(array1)

            except FloatingPointError as error:
                # Floating point point errors have been trapped
                if _mask_fpe[0]:
                    # Redo the calculation ignoring the errors and
                    # then set invalid numbers to missing data
                    np.seterr(**_seterr_raise_to_ignore)
                    array0 = getattr(array0, method)(array1)
                    array0 = np.ma.masked_invalid(array0, copy=False)
                    np.seterr(**_seterr)
                else:
                    # Raise the floating point error exception
                    raise FloatingPointError(error)
            except TypeError as error:
                if inplace:
                    raise TypeError(
                        "Incompatible result data-type ({0!r}) for "
                        "in-place {1!r} arithmetic".format(
                            np.result_type(array0.dtype, array1.dtype).name,
                            array0.dtype.name,
                        )
                    )
                else:
                    raise TypeError(error)
            # --- End: try

            if array0 is NotImplemented:
                array0 = np.zeros(partition.shape, dtype=bool)
            elif not array0.ndim and not isinstance(array0, np.ndarray):
                array0 = np.asanyarray(array0)

            if not inplace:
                p_datatype = array0.dtype
                if new_dtype != p_datatype:
                    new_dtype = np.result_type(p_datatype, new_dtype)

            partition.subarray = array0
            partition.Units = new_Units
            partition.axes = new_axes
            partition.flip = new_flip
            partition.part = []

            if broadcasting:
                partition.location = dummy_location
                partition.shape = list(array0.shape)

            partition._original = None
            partition._write_to_disk = False
            partition.close(units=new_Units)

            if not inplace:
                partition_s.close()
        # --- End: for

        # Reset numpy.seterr
        np.seterr(**original_numpy_seterr)

        source = result.source(None)
        if source is not None and source.get_compression_type():
            result._del_Array(None)

        if not inplace:
            result._Units = new_Units
            result.dtype = new_dtype
            result._flip(new_flip)

            if broadcasting:
                result.partitions.set_location_map(result._axes)

            if method_type in ("_eq", "_ne", "_lt", "_le", "_gt", "_ge"):
                result.override_units(Units(), inplace=True)

            return result
        else:
            # Update the metadata for the new master array in place
            data0._shape = new_shape
            data0._ndim = new_ndim
            data0._size = new_size
            data0._axes = new_axes
            data0._flip(new_flip)
            data0._Units = new_Units
            data0.dtype = new_dtype

            if broadcasting:
                data0.partitions.set_location_map(new_axes)

            self.__dict__ = data0.__dict__

            return self

    def _parse_indices(self, *args, **kwargs):
        """'cf.Data._parse_indices' is not available.

        Use function `cf.parse_indices` instead.

        """
        raise NotImplementedError(
            "'cf.Data._parse_indices' is not available. "
            "Use function 'cf.parse_indices' instead."
        )

    def _set_subspace(self, *args, **kwargs):
        """'cf.Data._set_subspace' is unavailable."""
        raise NotImplementedError("'cf.Data._set_subspace' is unavailable.")

    def _parse_indices(self, *args, **kwargs):
        raise NotImplementedError("Use cf.parse_indices instead")

    @classmethod
    def concatenate(cls, data, axis=0, _preserve=True):
        """Join a sequence of data arrays together.

        :Parameters:

            data: sequence of `Data`
                The data arrays to be concatenated. Concatenation is
                carried out in the order given. Each data array must have
                equivalent units and the same shape, except in the
                concatenation axis. Note that scalar arrays are treated as
                if they were one dimensional.

            axis: `int`, optional
                The axis along which the arrays will be joined. The
                default is 0. Note that scalar arrays are treated as if
                they were one dimensional.

            _preserve: `bool`, optional
                If False then the time taken to do the concatenation is
                reduced at the expense of changing the input data arrays
                given by the *data* parameter in place and **these in
                place changes will render the input data arrays
                unusable**. Therefore, only set to False if it is 100%
                certain that the input data arrays will not be accessed
                again. By default the input data arrays are preserved.

        :Returns:

            `Data`
                The concatenated data.

        **Examples**

        >>> d = cf.Data([[1, 2], [3, 4]], 'km')
        >>> e = cf.Data([[5.0, 6.0]], 'metre')
        >>> f = cf.Data.concatenate((d, e))
        >>> print(f.array)
        [[ 1.     2.   ]
         [ 3.     4.   ]
         [ 0.005  0.006]]
        >>> f.equals(cf.Data.concatenate((d, e), axis=-2))
        True

        >>> e = cf.Data([[5.0], [6.0]], 'metre')
        >>> f = cf.Data.concatenate((d, e), axis=1)
        >>> print(f.array)
        [[ 1.     2.     0.005]
         [ 3.     4.     0.006]]

        >>> d = cf.Data(1, 'km')
        >>> e = cf.Data(50.0, 'metre')
        >>> f = cf.Data.concatenate((d, e))
        >>> print(f.array)
        [ 1.    0.05]

        >>> e = cf.Data([50.0, 75.0], 'metre')
        >>> f = cf.Data.concatenate((d, e))
        >>> print(f.array)
        [ 1.     0.05   0.075]

        """
        data = tuple(data)
        if len(data) < 2:
            raise ValueError(
                "Can't concatenate: Must provide at least two data arrays"
            )

        data0 = data[0]
        data = data[1:]

        if _preserve:
            data0 = data0.copy()
        else:
            # If data0 appears more than once in the input data arrays
            # then we need to copy it
            for d in data:
                if d is data0:
                    data0 = data0.copy()
                    break
        # --- End: if

        # Turn a scalar array into a 1-d array
        ndim = data0._ndim
        if not ndim:
            data0.insert_dimension(inplace=True)
            ndim = 1

        # ------------------------------------------------------------
        # Check that the axis, shapes and units of all of the input
        # data arrays are consistent
        # ------------------------------------------------------------
        if axis < 0:
            axis += ndim
        if not 0 <= axis < ndim:
            raise ValueError(
                "Can't concatenate: Invalid axis specification: Expected "
                "-{0}<=axis<{0}, got axis={1}".format(ndim, axis)
            )

        shape0 = data0._shape
        units0 = data0.Units
        axis_p1 = axis + 1
        for data1 in data:
            shape1 = data1._shape
            if (
                shape0[axis_p1:] != shape1[axis_p1:]
                or shape0[:axis] != shape1[:axis]
            ):
                raise ValueError(
                    "Can't concatenate: All the input array axes except "
                    "for the concatenation axis must have the same size"
                )

            if not units0.equivalent(data1.Units):
                raise ValueError(
                    "Can't concatenate: All the input arrays must have "
                    "equivalent units"
                )
        # --- End: for

        for i, data1 in enumerate(data):
            if _preserve:
                data1 = data1.copy()
            else:
                # If data1 appears more than once in the input data
                # arrays then we need to copy it
                for d in data[i + 1 :]:
                    if d is data1:
                        data1 = data1.copy()
                        break
            # --- End: if

            # Turn a scalar array into a 1-d array
            if not data1._ndim:
                data1.insert_dimension(inplace=True)

            shape1 = data1._shape

            # ------------------------------------------------------------
            # 1. Make sure that the internal names of the axes match
            # ------------------------------------------------------------
            axis_map = {}
            if data1._pmsize < data0._pmsize:
                for axis1, axis0 in zip(data1._axes, data0._axes):
                    axis_map[axis1] = axis0

                data1._change_axis_names(axis_map)
            else:
                for axis1, axis0 in zip(data1._axes, data0._axes):
                    axis_map[axis0] = axis1

                data0._change_axis_names(axis_map)
            # --- End: if

            # ------------------------------------------------------------
            # Find the internal name of the concatenation axis
            # ------------------------------------------------------------
            Paxis = data0._axes[axis]

            # ------------------------------------------------------------
            # 2. Make sure that the aggregating axis is an axis of the
            #    partition matrix of both arrays and that the partition
            #    matrix axes are the same in both arrays (although, for
            #    now, they may have different orders)
            #
            # Note:
            #
            # a) This may involve adding new partition matrix axes to
            #    either or both of data0 and data1.
            #
            # b) If the aggregating axis needs to be added it is inserted
            #    as the outer (slowest varying) axis to reduce the
            #    likelihood of having to (expensively) transpose the
            #    partition matrix.
            # ------------------------------------------------------------
            for f, g in zip((data0, data1), (data1, data0)):

                g_pmaxes = g.partitions.axes
                if Paxis in g_pmaxes:
                    g_pmaxes = g_pmaxes[:]
                    g_pmaxes.remove(Paxis)

                f_partitions = f.partitions
                f_pmaxes = f_partitions.axes
                for pmaxis in g_pmaxes[::-1] + [Paxis]:
                    if pmaxis not in f_pmaxes:
                        f_partitions.insert_dimension(pmaxis, inplace=True)

            #                if Paxis not in f_partitions.axes:
            #                    f_partitions.insert_dimension(Paxis, inplace=True)
            # --- End: for

            # ------------------------------------------------------------
            # 3. Make sure that aggregating axis is the outermost (slowest
            #    varying) axis of the partition matrix of data0
            # ------------------------------------------------------------
            ipmaxis = data0.partitions.axes.index(Paxis)
            if ipmaxis:
                data0.partitions.swapaxes(ipmaxis, 0, inplace=True)

            # ------------------------------------------------------------
            # 4. Make sure that the partition matrix axes of data1 are in
            #    the same order as those in data0
            # ------------------------------------------------------------
            pmaxes1 = data1.partitions.axes
            ipmaxes = [
                pmaxes1.index(pmaxis) for pmaxis in data0.partitions.axes
            ]
            data1.partitions.transpose(ipmaxes, inplace=True)

            # --------------------------------------------------------
            # 5. Create new partition boundaries in the partition
            #    matrices of data0 and data1 so that their partition
            #    arrays may be considered as different slices of a
            #    common, larger hyperrectangular partition array.
            #
            # Note:
            #
            # * There is no need to add any boundaries across the
            #   concatenation axis.
            # --------------------------------------------------------
            boundaries0 = data0.partition_boundaries()
            boundaries1 = data1.partition_boundaries()

            for dim in data0.partitions.axes[1:]:

                # Still here? Then see if there are any partition matrix
                # boundaries to be created for this partition dimension
                bounds0 = boundaries0[dim]
                bounds1 = boundaries1[dim]

                symmetric_diff = set(bounds0).symmetric_difference(bounds1)
                if not symmetric_diff:
                    # The partition boundaries for this partition
                    # dimension are already the same in data0 and data1
                    continue

                # Still here? Then there are some partition boundaries to
                # be created for this partition dimension in data0 and/or
                # data1.
                for f, g, bf, bg in (
                    (data0, data1, bounds0, bounds1),
                    (data1, data0, bounds1, bounds0),
                ):
                    extra_bounds = [i for i in bg if i in symmetric_diff]
                    f.add_partitions(extra_bounds, dim)
                # --- End: for
            # --- End: for

            # ------------------------------------------------------------
            # 6. Concatenate data0 and data1 partition matrices
            # ------------------------------------------------------------
            #            if data0._flip != data1._flip:
            if data0._flip() != data1._flip():
                data0._move_flip_to_partitions()
                data1._move_flip_to_partitions()

            matrix0 = data0.partitions.matrix
            matrix1 = data1.partitions.matrix

            new_pmshape = list(matrix0.shape)
            new_pmshape[0] += matrix1.shape[0]

            # Initialise an empty partition matrix with the new shape
            new_matrix = np.empty(new_pmshape, dtype=object)

            # Insert the data0 partition matrix
            new_matrix[: matrix0.shape[0]] = matrix0

            # Insert the data1 partition matrix
            new_matrix[matrix0.shape[0] :] = matrix1

            data0.partitions.matrix = new_matrix

            # Update the location map of the partition matrix of data0
            data0.partitions.set_location_map((Paxis,), (axis,))

            # ------------------------------------------------------------
            # 7. Update the size, shape and dtype of data0
            # ------------------------------------------------------------
            #    original_shape0 = data0._shape

            data0._size += data1._size

            shape0 = list(shape0)
            shape0[axis] += shape1[axis]
            data0._shape = tuple(shape0)

            dtype0 = data0.dtype
            dtype1 = data1.dtype
            if dtype0 != dtype1:
                data0.dtype = np.result_type(dtype0, dtype1)

        # ------------------------------------------------------------
        # Done
        # ------------------------------------------------------------
        return data0

    def _move_flip_to_partitions(self):
        """Reverses an axis in the sub-array of each partition.

        .. note:: This does not change the master array.

        """
        #        flip = self._flip
        flip = self._flip()
        if not flip:
            return

        for partition in self.partitions.matrix.flat:
            p_axes = partition.axes
            p_flip = partition.flip[:]
            for axis in flip:
                if axis in p_flip:
                    p_flip.remove(axis)
                elif axis in p_axes:
                    p_flip.append(axis)
            # --- End: for
            partition.flip = p_flip
        # --- End: for

        self._flip([])

    def _unary_operation(self, operation):
        """Implement unary arithmetic operations.

        It is called by the unary arithmetic methods, such as
        __abs__().

        .. seealso:: `_binary_operation`

        :Parameters:

            operation: `str`
                The unary arithmetic method name (such as "__invert__").

        :Returns:

            `Data`
                A new Data array.

        **Examples**

        >>> d = cf.Data([[1, 2, -3, -4, -5]])

        >>> e = d._unary_operation('__abs__')
        >>> print(e.array)
        [[1 2 3 4 5]]

        >>> e = d.__abs__()
        >>> print(e.array)
        [[1 2 3 4 5]]

        >>> e = abs(d)
        >>> print(e.array)
        [[1 2 3 4 5]]

        """
        out = self.copy(array=False)

        dx = self.to_dask_array()
        dx = getattr(operator, operation)(dx)

        out._set_dask(dx, reset_mask_hardness=False)

        return out

    def __add__(self, other):
        """The binary arithmetic operation ``+``

        x.__add__(y) <==> x+y

        """
        return self._binary_operation(other, "__add__")

    def __iadd__(self, other):
        """The augmented arithmetic assignment ``+=``

        x.__iadd__(y) <==> x+=y

        """
        return self._binary_operation(other, "__iadd__")

    def __radd__(self, other):
        """The binary arithmetic operation ``+`` with reflected
        operands.

        x.__radd__(y) <==> y+x

        """
        return self._binary_operation(other, "__radd__")

    def __sub__(self, other):
        """The binary arithmetic operation ``-``

        x.__sub__(y) <==> x-y

        """
        return self._binary_operation(other, "__sub__")

    def __isub__(self, other):
        """The augmented arithmetic assignment ``-=``

        x.__isub__(y) <==> x-=y

        """
        return self._binary_operation(other, "__isub__")

    def __rsub__(self, other):
        """The binary arithmetic operation ``-`` with reflected
        operands.

        x.__rsub__(y) <==> y-x

        """
        return self._binary_operation(other, "__rsub__")

    def __mul__(self, other):
        """The binary arithmetic operation ``*``

        x.__mul__(y) <==> x*y

        """
        return self._binary_operation(other, "__mul__")

    def __imul__(self, other):
        """The augmented arithmetic assignment ``*=``

        x.__imul__(y) <==> x*=y

        """
        return self._binary_operation(other, "__imul__")

    def __rmul__(self, other):
        """The binary arithmetic operation ``*`` with reflected
        operands.

        x.__rmul__(y) <==> y*x

        """
        return self._binary_operation(other, "__rmul__")

    def __div__(self, other):
        """The binary arithmetic operation ``/``

        x.__div__(y) <==> x/y

        """
        return self._binary_operation(other, "__div__")

    def __idiv__(self, other):
        """The augmented arithmetic assignment ``/=``

        x.__idiv__(y) <==> x/=y

        """
        return self._binary_operation(other, "__idiv__")

    def __rdiv__(self, other):
        """The binary arithmetic operation ``/`` with reflected
        operands.

        x.__rdiv__(y) <==> y/x

        """
        return self._binary_operation(other, "__rdiv__")

    def __floordiv__(self, other):
        """The binary arithmetic operation ``//``

        x.__floordiv__(y) <==> x//y

        """
        return self._binary_operation(other, "__floordiv__")

    def __ifloordiv__(self, other):
        """The augmented arithmetic assignment ``//=``

        x.__ifloordiv__(y) <==> x//=y

        """
        return self._binary_operation(other, "__ifloordiv__")

    def __rfloordiv__(self, other):
        """The binary arithmetic operation ``//`` with reflected
        operands.

        x.__rfloordiv__(y) <==> y//x

        """
        return self._binary_operation(other, "__rfloordiv__")

    def __truediv__(self, other):
        """The binary arithmetic operation ``/`` (true division)

        x.__truediv__(y) <==> x/y

        """
        return self._binary_operation(other, "__truediv__")

    def __itruediv__(self, other):
        """The augmented arithmetic assignment ``/=`` (true division)

        x.__itruediv__(y) <==> x/=y

        """
        return self._binary_operation(other, "__itruediv__")

    def __rtruediv__(self, other):
        """The binary arithmetic operation ``/`` (true division) with
        reflected operands.

        x.__rtruediv__(y) <==> y/x

        """
        return self._binary_operation(other, "__rtruediv__")

    def __pow__(self, other, modulo=None):
        """The binary arithmetic operations ``**`` and ``pow``

        x.__pow__(y) <==> x**y

        """
        if modulo is not None:
            raise NotImplementedError(
                "3-argument power not supported for {!r}".format(
                    self.__class__.__name__
                )
            )

        return self._binary_operation(other, "__pow__")

    def __ipow__(self, other, modulo=None):
        """The augmented arithmetic assignment ``**=``

        x.__ipow__(y) <==> x**=y

        """
        if modulo is not None:
            raise NotImplementedError(
                "3-argument power not supported for {!r}".format(
                    self.__class__.__name__
                )
            )

        return self._binary_operation(other, "__ipow__")

    def __rpow__(self, other, modulo=None):
        """The binary arithmetic operations ``**`` and ``pow`` with
        reflected operands.

        x.__rpow__(y) <==> y**x

        """
        if modulo is not None:
            raise NotImplementedError(
                "3-argument power not supported for {!r}".format(
                    self.__class__.__name__
                )
            )

        return self._binary_operation(other, "__rpow__")

    def __mod__(self, other):
        """The binary arithmetic operation ``%``

        x.__mod__(y) <==> x % y

        """
        return self._binary_operation(other, "__mod__")

    def __imod__(self, other):
        """The binary arithmetic operation ``%=``

        x.__imod__(y) <==> x %= y

        """
        return self._binary_operation(other, "__imod__")

    def __rmod__(self, other):
        """The binary arithmetic operation ``%`` with reflected
        operands.

        x.__rmod__(y) <==> y % x

        """
        return self._binary_operation(other, "__rmod__")

    def __eq__(self, other):
        """The rich comparison operator ``==``

        x.__eq__(y) <==> x==y

        """
        return self._binary_operation(other, "__eq__")

    def __ne__(self, other):
        """The rich comparison operator ``!=``

        x.__ne__(y) <==> x!=y

        """
        return self._binary_operation(other, "__ne__")

    def __ge__(self, other):
        """The rich comparison operator ``>=``

        x.__ge__(y) <==> x>=y

        """
        return self._binary_operation(other, "__ge__")

    def __gt__(self, other):
        """The rich comparison operator ``>``

        x.__gt__(y) <==> x>y

        """
        return self._binary_operation(other, "__gt__")

    def __le__(self, other):
        """The rich comparison operator ``<=``

        x.__le__(y) <==> x<=y

        """
        return self._binary_operation(other, "__le__")

    def __lt__(self, other):
        """The rich comparison operator ``<``

        x.__lt__(y) <==> x<y

        """
        return self._binary_operation(other, "__lt__")

    def __and__(self, other):
        """The binary bitwise operation ``&``

        x.__and__(y) <==> x&y

        """
        return self._binary_operation(other, "__and__")

    def __iand__(self, other):
        """The augmented bitwise assignment ``&=``

        x.__iand__(y) <==> x&=y

        """
        return self._binary_operation(other, "__iand__")

    def __rand__(self, other):
        """The binary bitwise operation ``&`` with reflected operands.

        x.__rand__(y) <==> y&x

        """
        return self._binary_operation(other, "__rand__")

    def __or__(self, other):
        """The binary bitwise operation ``|``

        x.__or__(y) <==> x|y

        """
        return self._binary_operation(other, "__or__")

    def __ior__(self, other):
        """The augmented bitwise assignment ``|=``

        x.__ior__(y) <==> x|=y

        """
        return self._binary_operation(other, "__ior__")

    def __ror__(self, other):
        """The binary bitwise operation ``|`` with reflected operands.

        x.__ror__(y) <==> y|x

        """
        return self._binary_operation(other, "__ror__")

    def __xor__(self, other):
        """The binary bitwise operation ``^``

        x.__xor__(y) <==> x^y

        """
        return self._binary_operation(other, "__xor__")

    def __ixor__(self, other):
        """The augmented bitwise assignment ``^=``

        x.__ixor__(y) <==> x^=y

        """
        return self._binary_operation(other, "__ixor__")

    def __rxor__(self, other):
        """The binary bitwise operation ``^`` with reflected operands.

        x.__rxor__(y) <==> y^x

        """
        return self._binary_operation(other, "__rxor__")

    def __lshift__(self, y):
        """The binary bitwise operation ``<<``

        x.__lshift__(y) <==> x<<y

        """
        return self._binary_operation(y, "__lshift__")

    def __ilshift__(self, y):
        """The augmented bitwise assignment ``<<=``

        x.__ilshift__(y) <==> x<<=y

        """
        return self._binary_operation(y, "__ilshift__")

    def __rlshift__(self, y):
        """The binary bitwise operation ``<<`` with reflected operands.

        x.__rlshift__(y) <==> y<<x

        """
        return self._binary_operation(y, "__rlshift__")

    def __rshift__(self, y):
        """The binary bitwise operation ``>>``

        x.__lshift__(y) <==> x>>y

        """
        return self._binary_operation(y, "__rshift__")

    def __irshift__(self, y):
        """The augmented bitwise assignment ``>>=``

        x.__irshift__(y) <==> x>>=y

        """
        return self._binary_operation(y, "__irshift__")

    def __rrshift__(self, y):
        """The binary bitwise operation ``>>`` with reflected operands.

        x.__rrshift__(y) <==> y>>x

        """
        return self._binary_operation(y, "__rrshift__")

    def __abs__(self):
        """The unary arithmetic operation ``abs``

        x.__abs__() <==> abs(x)

        """
        return self._unary_operation("__abs__")

    def __neg__(self):
        """The unary arithmetic operation ``-``

        x.__neg__() <==> -x

        """
        return self._unary_operation("__neg__")

    def __invert__(self):
        """The unary bitwise operation ``~``

        x.__invert__() <==> ~x

        """
        return self._unary_operation("__invert__")

    def __pos__(self):
        """The unary arithmetic operation ``+``

        x.__pos__() <==> +x

        """
        return self._unary_operation("__pos__")

    # ----------------------------------------------------------------
    # Private attributes
    # ----------------------------------------------------------------
    @property
    def _Units(self):
        """Storage for the units.

        The units are stored in a `Units` object, and reflect the
        units of the (yet to be computed) elements of the underlying
        data.

        .. warning:: Assigning to `_Units` does *not* trigger a units
                     conversion of the underlying data
                     values. Therefore assigning to `_Units` should
                     only be done in cases when it is known that the
                     intrinsic units represented by the data values
                     are inconsistent with the existing value of
                     `_Units`. Before assigning to `_Units`, first
                     consider if assigning to `Units`, or calling the
                     `override_units` or `override_calendar` method is
                     a more appropriate course of action, and use one
                     of those if possible.

        """
        return self._custom["_Units"]

    @_Units.setter
    def _Units(self, value):
        self._custom["_Units"] = value

    @_Units.deleter
    def _Units(self):
        self._custom["_Units"] = _units_None

    @property
    def _cyclic(self):
        """Storage for axis cyclicity.

        Contains a `set` that identifies which axes are cyclic (and
        therefore allow cyclic slicing). The set contains a subset of
        the axis identifiers defined by the `_axes` attribute.

        .. warning:: Never change the value of the `_cyclic` attribute
                     in-place.

        .. note:: When an axis identifier is removed from the `_axes`
                  attribute then it is automatically also removed from
                  the `_cyclic` attribute.

        """
        return self._custom["_cyclic"]

    @_cyclic.setter
    def _cyclic(self, value):
        self._custom["_cyclic"] = value

    @_cyclic.deleter
    def _cyclic(self):
        self._custom["_cyclic"] = _empty_set

    @property
    @daskified(_DASKIFIED_VERBOSE)
    def _hardmask(self):
        """Storage for the mask hardness.

        Contains a `bool`, where `True` denotes a hard mask and
        `False` denotes a soft mask.

        .. warning:: Assigning to `_hardmask` does *not* trigger a
                     hardening or softening of the mask of the
                     underlying data values. Therefore assigning to
                     `_hardmask` should only be done in cases when it
                     is known that the intrinsic mask hardness of the
                     data values is inconsistent with the
                     existing value of `_hardmask`. Before assigning
                     to `_hardmask`, first consider if assigning to
                     `hardmask`, or calling the `harden_mask` or
                     `soften_mask` method is a more appropriate course
                     of action, and use one of those if possible.

        See `hardmask` for details.

        """
        return self._custom["_hardmask"]

    @_hardmask.setter
    def _hardmask(self, value):
        self._custom["_hardmask"] = value

    @property
    @daskified(_DASKIFIED_VERBOSE)
    def _axes(self):
        """Storage for the axis identifiers.

        Contains a `tuple` of identifiers, one for each array axis.

        .. note:: When the axis identifiers are reset, then any axis
                  identifier named by the `_cyclic` attribute which is
                  not in the new `_axes` set is automatically removed
                  from the `_cyclic` attribute.

        """
        return self._custom["_axes"]

    @_axes.setter
    def _axes(self, value):
        self._custom["_axes"] = tuple(value)

        # Remove cyclic axes that are not in the new axes
        cyclic = self._cyclic
        if cyclic:
            # Never change the value of the _cyclic attribute in-place
            self._cyclic = cyclic.intersection(value)

    # ----------------------------------------------------------------
    # Dask attributes
    # ----------------------------------------------------------------
    @property
    def chunks(self):
        """The chunk sizes for each dimension.

        **Examples**

        >>> d = cf.Data.ones((4, 5), chunks=(2, 4))
        >>> d.chunks
        ((2, 2), (4, 1))

        """
        return self.to_dask_array().chunks

    @property
    def force_compute(self):
        """TODODASK See also config settings."""
        return self._custom.get("force_compute", False)

    @force_compute.setter
    def force_compute(self, value):
        self._custom["force_compute"] = bool(value)

    # ----------------------------------------------------------------
    # Attributes
    # ----------------------------------------------------------------
    @property
    @daskified(_DASKIFIED_VERBOSE)
    def Units(self):
        """The `cf.Units` object containing the units of the data array.

        Can be set to any units equivalent to the existing units.

        .. seealso `override_units`, `override_calendar`

        **Examples**

        >>> d = cf.Data([1, 2, 3], units='m')
        >>> d.Units
        <Units: m>
        >>> d.Units = cf.Units('kilmetres')
        >>> d.Units
        <Units: kilmetres>
        >>> d.Units = cf.Units('km')
        >>> d.Units
        <Units: km>

        """
        return self._Units

    @Units.setter
    def Units(self, value):
        try:
            old_units = self._Units
        except KeyError:
            pass
        else:
            if not old_units.equivalent(value):
                raise ValueError(
                    f"Can't set Units to {value!r} that are not "
                    f"equivalent to the current units {old_units!r}. "
                    "Consider using the override_units method instead."
                )

            if not old_units:
                self.override_units(value, inplace=True)
                return

            if self.Units.equals(value):
                return

        dtype = self.dtype
        if dtype.kind in "iu":
            if dtype.char in "iI":
                dtype = _dtype_float32
            else:
                dtype = _dtype_float

        def cf_Units(x):
            return Units.conform(
                x=x, from_units=old_units, to_units=value, inplace=False
            )

        dx = self.to_dask_array()
        dx = dx.map_blocks(cf_Units, dtype=dtype)
        self._set_dask(dx, reset_mask_hardness=False)

        self._Units = value

    @Units.deleter
    def Units(self):
        raise ValueError(
            "Can't delete the Units attribute. "
            "Consider using the override_units method instead."
        )

    @property
    @daskified(_DASKIFIED_VERBOSE)
    def data(self):
        """The data as an object identity.

        **Examples**

        >>> d = cf.Data([1, 2], 'm')
        >>> d.data is d
        True

        """
        return self

    @property
    @daskified(_DASKIFIED_VERBOSE)
    def dtype(self):
        """The `numpy` data-type of the data.

        **Examples**

        TODODASK
        >>> d = cf.Data([0.5, 1.5, 2.5])
        >>> d.dtype
        dtype(float64')
        >>> type(d.dtype)
        <type 'numpy.dtype'>

        >>> d = cf.Data([0.5, 1.5, 2.5])
        >>> import numpy
        >>> d.dtype = numpy.dtype(int)
        >>> print(d.array)
        [0 1 2]
        >>> d.dtype = bool
        >>> print(d.array)
        [False  True  True]
        >>> d.dtype = 'float64'
        >>> print(d.array)
        [ 0.  1.  1.]

        >>> d = cf.Data([0.5, 1.5, 2.5])
        >>> d.dtype = int
        >>> d.dtype = bool
        >>> d.dtype = float
        >>> print(d.array)
        [ 0.5  1.5  2.5]

        """
        dx = self.to_dask_array()
        return dx.dtype

    @dtype.setter
    def dtype(self, value):
        dx = self.to_dask_array()

        # Only change the datatype if it's different to that of the
        # dask array
        if dx.dtype != value:
            dx = dx.astype(value)
            self._set_dask(dx, reset_mask_hardness=False)

    @property
    @daskified(_DASKIFIED_VERBOSE)
    def fill_value(self):
        """The data array missing data value.

        If set to `None` then the default `numpy` fill value appropriate to
        the data array's data-type will be used.

        Deleting this attribute is equivalent to setting it to None, so
        this attribute is guaranteed to always exist.

        **Examples**

        >>> d.fill_value = 9999.0
        >>> d.fill_value
        9999.0
        >>> del d.fill_value
        >>> d.fill_value
        None

        """
        return self.get_fill_value(None)

    @fill_value.setter
    def fill_value(self, value):
        self.set_fill_value(value)

    @fill_value.deleter
    def fill_value(self):
        self.del_fill_value(None)

    @property
    @daskified(_DASKIFIED_VERBOSE)
    def hardmask(self):
        """Hardness of the mask.

        If the `hardmask` attribute is `True`, i.e. there is a hard
        mask, then unmasking an entry will silently not occur. This is
        the default, and prevents overwriting the mask.

        If the `hardmask` attribute is `False`, i.e. there is a soft
        mask, then masked entries may be overwritten with non-missing
        values.

        To allow the unmasking of masked values, the mask must be
        softened by setting the `hardmask` attribute to False, or
        equivalently with the `soften_mask` method.

        The mask can be hardened by setting the `hardmask` attribute
        to True, or equivalently with the `harden_mask` method.

        .. seealso:: `harden_mask`, `soften_mask`, `where`,
                     `__setitem__`

        **Examples**

        >>> d = cf.Data([1, 2, 3])
        >>> d.hardmask
        True
        >>> d[0] = cf.masked
        >>> print(d.array)
        [-- 2 3]
        >>> d[...]= 999
        >>> print(d.array)
        [-- 999 999]
        >>> d.hardmask = False
        >>> d.hardmask
        False
        >>> d[...] = -1
        >>> print(d.array)
        [-1 -1 -1]

        """
        return self._hardmask

    @hardmask.setter
    def hardmask(self, value):
        if value:
            self.harden_mask()
        else:
            self.soften_mask()

    @property
    @daskified(_DASKIFIED_VERBOSE)
    def is_masked(self):
        """True if the data array has any masked values.

        **Performance**

        `is_masked` causes all delayed operations to be executed.

        **Examples**

        >>> d = cf.Data([[1, 2, 3], [4, 5, 6]])
        >>> print(d.is_masked)
        False
        >>> d[0, ...] = cf.masked
        >>> d.is_masked
        True

        """

        def is_masked(a):
            out = np.ma.is_masked(a)
            return np.array(out).reshape((1,) * a.ndim)

        dx = self.to_dask_array()

        out_ind = tuple(range(dx.ndim))
        dx_ind = out_ind

        dx = da.blockwise(
            is_masked,
            out_ind,
            dx,
            dx_ind,
            adjust_chunks={i: 1 for i in out_ind},
            dtype=bool,
        )

        return bool(dx.any())

    @property
    def isscalar(self):
        """True if the data array is a 0-d scalar array.

        **Examples**

        >>> d.ndim
        0
        >>> d.isscalar
        True

        >>> d.ndim >= 1
        True
        >>> d.isscalar
        False

        """
        return not self.ndim

    @property
    @daskified(_DASKIFIED_VERBOSE)
    def nbytes(self):
        """Total number of bytes consumed by the elements of the array.

        Does not include bytes consumed by the array mask

        **Performance**

        If the number of bytes is unknown then it is calculated
        immediately by executing all delayed operations.

        **Examples**

        >>> d = cf.Data([[1, 1.5, 2]])
        >>> d.dtype
        dtype('float64')
        >>> d.size, d.dtype.itemsize
        (3, 8)
        >>> d.nbytes
        24
        >>> d[0] = cf.masked
        >>> print(d.array)
        [[-- 1.5 2.0]]
        >>> d.nbytes
        24

        """
        dx = self.to_dask_array()
        if math.isnan(dx.size):
            logger.debug("Computing data nbytes: Performance may be degraded")
            dx.compute_chunk_sizes()

        return dx.nbytes

    @property
    @daskified(_DASKIFIED_VERBOSE)
    def ndim(self):
        """Number of dimensions in the data array.

        **Examples**

        >>> d = cf.Data([[1, 2, 3], [4, 5, 6]])
        >>> d.ndim
        2

        >>> d = cf.Data([[1, 2, 3]])
        >>> d.ndim
        2

        >>> d = cf.Data([[3]])
        >>> d.ndim
        2

        >>> d = cf.Data([3])
        >>> d.ndim
        1

        >>> d = cf.Data(3)
        >>> d.ndim
        0

        """
        dx = self.to_dask_array()
        return dx.ndim

    @property
    @daskified(_DASKIFIED_VERBOSE)
    def shape(self):
        """Tuple of the data array's dimension sizes.

        **Performance**

        If the shape of the data is unknown then it is calculated
        immediately by executing all delayed operations.

        **Examples**

        >>> d = cf.Data([[1, 2, 3], [4, 5, 6]])
        >>> d.shape
        (2, 3)

        >>> d = cf.Data([[1, 2, 3]])
        >>> d.shape
        (1, 3)

        >>> d = cf.Data([[3]])
        >>> d.shape
        (1, 1)

        >>> d = cf.Data(3)
        >>> d.shape
        ()

        """
        dx = self.to_dask_array()
        if math.isnan(dx.size):
            logger.debug("Computing data shape: Performance may be degraded")
            dx.compute_chunk_sizes()

        return dx.shape

    @property
    @daskified(_DASKIFIED_VERBOSE)
    def size(self):
        """Number of elements in the data array.

        **Performance**

        If the size of the data is unknown then it is calculated
        immediately by executing all delayed operations.

        **Examples**

        >>> d = cf.Data([[1, 2, 3], [4, 5, 6]])
        >>> d.size
        6

        >>> d = cf.Data([[1, 2, 3]])
        >>> d.size
        3

        >>> d = cf.Data([[3]])
        >>> d.size
        1

        >>> d = cf.Data([3])
        >>> d.size
        1

        >>> d = cf.Data(3)
        >>> d.size
        1

        """
        dx = self.to_dask_array()
        size = dx.size
        if math.isnan(size):
            logger.debug("Computing data size: Performance may be degraded")
            dx.compute_chunk_sizes()
            size = dx.size

        return size

    @property
    @daskified(_DASKIFIED_VERBOSE)
    def array(self):
        """A numpy array copy of the data.

        In-place changes to the returned numpy array do not affect the
        underlying dask array.

        The returned numpy array has the same mask hardness and fill
        values as the data.

        Compare with `compute`.

        **Performance**

        `array` causes all delayed operations to be computed.

        .. seealso:: `datetime_array`, `compute`, `persist`

        **Examples**

        >>> d = cf.Data([1, 2, 3.0], 'km')
        >>> a = d.array
        >>> isinstance(a, numpy.ndarray)
        True
        >>> print(a)
        [ 1.  2.  3.]
        >>> d[0] = -99
        >>> print(a[0])
        1.0
        >>> a[0] = 88
        >>> print(d[0])
        -99.0 km

        >>> d = cf.Data('2000-12-1', units='days since 1999-12-1')
        >>> print(d.array)
        366
        >>> print(d.datetime_array)
        2000-12-01 00:00:00

        """
        return self.compute().copy()

    @property
    @daskified(_DASKIFIED_VERBOSE)
    def datetime_array(self):
        """An independent numpy array of date-time objects.

        Only applicable to data arrays with reference time units.

        If the calendar has not been set then the CF default calendar will
        be used and the units will be updated accordingly.

        The data-type of the data array is unchanged.

        .. seealso:: `array`, `compute`, `persist`

        **Performance**

        `datetime_array` causes all delayed operations to be computed.

        **Examples**

        """
        units = self.Units

        if not units.isreftime:
            raise ValueError(
                f"Can't create date-time array from units {self.Units!r}"
            )

        if getattr(units, "calendar", None) == "none":
            raise ValueError(
                f"Can't create date-time array from units {self.Units!r} "
                "because calendar is 'none'"
            )

        units, reftime = units.units.split(" since ")

        # Convert months and years to days, because cftime won't work
        # otherwise.
        if units in ("months", "month"):
            d = self * _month_length
            d.override_units(
                Units(
                    f"days since {reftime}",
                    calendar=getattr(units, "calendar", None),
                ),
                inplace=True,
            )
        elif units in ("years", "year", "yr"):
            d = self * _year_length
            d.override_units(
                Units(
                    f"days since {reftime}",
                    calendar=getattr(units, "calendar", None),
                ),
                inplace=True,
            )
        else:
            d = self

        dx = d.to_dask_array()
        dx = convert_to_datetime(dx, d.Units)

        a = dx.compute()

        if np.ma.isMA(a):
            if self.hardmask:
                a.harden_mask()
            else:
                a.soften_mask()

            a.set_fill_value(self.fill_value)

        return a

    @property
    @daskified(_DASKIFIED_VERBOSE)
    def varray(self):
        """A numpy array view of the data array.

        Deprecated at version TODODASK.

        .. seealso:: `array`, `datetime_array`, `compute`, `persist`

        """
        raise NotImplementedError(
            "The varray method was deprecated at version TODODASK"
        )

    @property
    @daskified(_DASKIFIED_VERBOSE)
    def mask(self):
        """The Boolean missing data mask of the data array.

        The Boolean mask has True where the data array has missing data
        and False otherwise.

        :Returns:

            `Data`

        **Examples**

        >>> d.shape
        (12, 73, 96)
        >>> m = d.mask
        >>> m.dtype
        dtype('bool')
        >>> m.shape
        (12, 73, 96)

        """
        mask_data_obj = self.copy(array=False)

        dx = self.to_dask_array()
        mask = da.ma.getmaskarray(dx)

        mask_data_obj._set_dask(mask, reset_mask_hardness=False)
        mask_data_obj.override_units(_units_None, inplace=True)
        mask_data_obj.hardmask = _DEFAULT_HARDMASK

        return mask_data_obj

    # `arctan2`, AT2 seealso
    @daskified(_DASKIFIED_VERBOSE)
    @_inplace_enabled(default=False)
    def arctan(self, inplace=False):
        """Take the trigonometric inverse tangent of the data element-
        wise.

        Units are ignored in the calculation. The result has units of radians.

        .. versionadded:: 3.0.7

        .. seealso:: `tan`, `arcsin`, `arccos`, `arctanh`

        :Parameters:

            {{inplace: `bool`, optional}}

        :Returns:

            `Data` or `None`

        **Examples**

        >>> print(d.array)
        [[0.5 0.7]
         [0.9 1.1]]
        >>> e = d.arctan()
        >>> e.Units
        <Units: radians>
        >>> print(e.array)
        [[0.46364761 0.61072596]
         [0.7328151  0.83298127]]

        >>> print(d.array)
        [1.2 1.0 0.8 0.6 --]
        >>> d.arctan(inplace=True)
        >>> print(d.array)
        [0.8760580505981934 0.7853981633974483 0.6747409422235527
         0.5404195002705842 --]

        """
        d = _inplace_enabled_define_and_cleanup(self)

        dx = d.to_dask_array()
        d._set_dask(da.arctan(dx), reset_mask_hardness=False)

        d.override_units(_units_radians, inplace=True)

        return d

    # AT2
    #
    #    @classmethod
    #    def arctan2(cls, y, x):
    #        '''Take the "two-argument" trigonometric inverse tangent
    #    element-wise for `y`/`x`.
    #
    #    Explicitly this returns, for all corresponding elements, the angle
    #    between the positive `x` axis and the line to the point (`x`, `y`),
    #    where the signs of both `x` and `y` are taken into account to
    #    determine the quadrant. Such knowledge of the signs of `x` and `y`
    #    are lost when the quotient is input to the standard "one-argument"
    #    `arctan` function, such that use of `arctan` leaves the quadrant
    #    ambiguous. `arctan2` may therefore be preferred.
    #
    #    Units are ignored in the calculation. The result has units of radians.
    #
    #    .. versionadded:: 3.2.0
    #
    #    .. seealso:: `arctan`, `tan`
    #
    #    :Parameters:
    #
    #        y: `Data`
    #            The data array to provide the numerator elements, corresponding
    #            to the `y` coordinates in the `arctan2` definition.
    #
    #        x: `Data`
    #            The data array to provide the denominator elements,
    #            corresponding to the `x` coordinates in the `arctan2`
    #            definition.
    #
    #    :Returns:
    #
    #        `Data`
    #
    #    **Examples**
    #
    #        '''
    #        return cls(numpy_arctan2(y, x), units=_units_radians)

    @daskified(_DASKIFIED_VERBOSE)
    @_inplace_enabled(default=False)
    def arctanh(self, inplace=False):
        """Take the inverse hyperbolic tangent of the data element-wise.

        Units are ignored in the calculation. The result has units of radians.

        .. versionadded:: 3.2.0

        .. seealso::  `tanh`, `arcsinh`, `arccosh`, `arctan`

        :Parameters:

            {{inplace: `bool`, optional}}

        :Returns:

            `Data` or `None`

        **Examples**

        >>> print(d.array)
        [[0.5 0.7]
         [0.9 1.1]]
        >>> e = d.arctanh()
        >>> e.Units
        <Units: radians>
        >>> print(e.array)
        [[0.54930614 0.86730053]
         [1.47221949        nan]]

        >>> print(d.array)
        [1.2 1.0 0.8 0.6 --]
        >>> d.arctanh(inplace=True)
        >>> print(d.array)
        [nan inf 1.0986122886681098 0.6931471805599453 --]
        >>> d.mask_invalid(inplace=True)
        >>> print(d.array)
        [-- -- 1.0986122886681098 0.6931471805599453 --]

        """
        d = _inplace_enabled_define_and_cleanup(self)

        # Data.func is used instead of the Dask built-in in this case because
        # arctanh has a restricted domain therefore it is necessary to use our
        # custom logic implemented via the `preserve_invalid` keyword to func.
        d.func(
            np.arctanh,
            units=_units_radians,
            inplace=True,
            preserve_invalid=True,
        )

        return d

    @daskified(_DASKIFIED_VERBOSE)
    @_inplace_enabled(default=False)
    def arcsin(self, inplace=False):
        """Take the trigonometric inverse sine of the data element-wise.

        Units are ignored in the calculation. The result has units of radians.

        .. versionadded:: 3.2.0

        .. seealso::  `sin`, `arccos`, `arctan`, `arcsinh`

        :Parameters:

            {{inplace: `bool`, optional}}

        :Returns:

            `Data` or `None`

        **Examples**

        >>> print(d.array)
        [[0.5 0.7]
         [0.9 1.1]]
        >>> e = d.arcsin()
        >>> e.Units
        <Units: radians>
        >>> print(e.array)
        [[0.52359878 0.7753975 ]
         [1.11976951        nan]]

        >>> print(d.array)
        [1.2 1.0 0.8 0.6 --]
        >>> d.arcsin(inplace=True)
        >>> print(d.array)
        [nan 1.5707963267948966 0.9272952180016123 0.6435011087932844 --]
        >>> d.mask_invalid(inplace=True)
        >>> print(d.array)
        [-- 1.5707963267948966 0.9272952180016123 0.6435011087932844 --]

        """
        d = _inplace_enabled_define_and_cleanup(self)

        # Data.func is used instead of the Dask built-in in this case because
        # arcsin has a restricted domain therefore it is necessary to use our
        # custom logic implemented via the `preserve_invalid` keyword to func.
        d.func(
            np.arcsin,
            units=_units_radians,
            inplace=True,
            preserve_invalid=True,
        )

        return d

    @daskified(_DASKIFIED_VERBOSE)
    @_inplace_enabled(default=False)
    def arcsinh(self, inplace=False):
        """Take the inverse hyperbolic sine of the data element-wise.

        Units are ignored in the calculation. The result has units of radians.

        .. versionadded:: 3.1.0

        .. seealso:: `sinh`, `arccosh`, `arctanh`, `arcsin`

        :Parameters:

            {{inplace: `bool`, optional}}

        :Returns:

            `Data` or `None`

        **Examples**

        >>> print(d.array)
        [[0.5 0.7]
         [0.9 1.1]]
        >>> e = d.arcsinh()
        >>> e.Units
        <Units: radians>
        >>> print(e.array)
        [[0.48121183 0.65266657]
         [0.80886694 0.95034693]]

        >>> print(d.array)
        [1.2 1.0 0.8 0.6 --]
        >>> d.arcsinh(inplace=True)
        >>> print(d.array)
        [1.015973134179692 0.881373587019543 0.732668256045411 0.5688248987322475
         --]

        """
        d = _inplace_enabled_define_and_cleanup(self)

        dx = d.to_dask_array()
        d._set_dask(da.arcsinh(dx), reset_mask_hardness=False)

        d.override_units(_units_radians, inplace=True)

        return d

    @daskified(_DASKIFIED_VERBOSE)
    @_inplace_enabled(default=False)
    def arccos(self, inplace=False):
        """Take the trigonometric inverse cosine of the data element-
        wise.

        Units are ignored in the calculation. The result has units of radians.

        .. versionadded:: 3.2.0

        .. seealso:: `cos`, `arcsin`, `arctan`, `arccosh`

        :Parameters:

            {{inplace: `bool`, optional}}

        :Returns:

            `Data` or `None`

        **Examples**

        >>> print(d.array)
        [[0.5 0.7]
         [0.9 1.1]]
        >>> e = d.arccos()
        >>> e.Units
        <Units: radians>
        >>> print(e.array)
        [[1.04719755 0.79539883]
         [0.45102681        nan]]

        >>> print(d.array)
        [1.2 1.0 0.8 0.6 --]
        >>> d.arccos(inplace=True)
        >>> print(d.array)
        [nan 0.0 0.6435011087932843 0.9272952180016123 --]
        >>> d.mask_invalid(inplace=True)
        >>> print(d.array)
        [-- 0.0 0.6435011087932843 0.9272952180016123 --]

        """
        d = _inplace_enabled_define_and_cleanup(self)

        # Data.func is used instead of the Dask built-in in this case because
        # arccos has a restricted domain therefore it is necessary to use our
        # custom logic implemented via the `preserve_invalid` keyword to func.
        d.func(
            np.arccos,
            units=_units_radians,
            inplace=True,
            preserve_invalid=True,
        )

        return d

    @daskified(_DASKIFIED_VERBOSE)
    @_inplace_enabled(default=False)
    def arccosh(self, inplace=False):
        """Take the inverse hyperbolic cosine of the data element-wise.

        Units are ignored in the calculation. The result has units of radians.

        .. versionadded:: 3.2.0

        .. seealso::  `cosh`, `arcsinh`, `arctanh`, `arccos`

        :Parameters:

            {{inplace: `bool`, optional}}

        :Returns:

            `Data` or `None`

        **Examples**

        >>> print(d.array)
        [[0.5 0.7]
         [0.9 1.1]]
        >>> e = d.arccosh()
        >>> e.Units
        <Units: radians>
        >>> print(e.array)
        [[       nan        nan]
         [       nan 0.44356825]]

        >>> print(d.array)
        [1.2 1.0 0.8 0.6 --]
        >>> d.arccosh(inplace=True)
        >>> print(d.array)
        [0.6223625037147786 0.0 nan nan --]
        >>> d.mask_invalid(inplace=True)
        >>> print(d.array)
        [0.6223625037147786 0.0 -- -- --]

        """
        d = _inplace_enabled_define_and_cleanup(self)

        # Data.func is used instead of the Dask built-in in this case because
        # arccosh has a restricted domain therefore it is necessary to use our
        # custom logic implemented via the `preserve_invalid` keyword to func.
        d.func(
            np.arccosh,
            units=_units_radians,
            inplace=True,
            preserve_invalid=True,
        )

        return d

    @daskified(_DASKIFIED_VERBOSE)
    def all(self, axis=None, keepdims=True, split_every=None):
        """Test whether all data array elements evaluate to True.

        .. seealso:: `allclose`, `any`, `isclose`

        :Parameters:

            axis: (sequence of) `int`, optional
                Axis or axes along which a logical AND reduction is
                performed. The default (`None`) is to perform a
                logical AND over all the dimensions of the input
                array. *axis* may be negative, in which case it counts
                from the last to the first axis.

            {{collapse keepdims: `bool`, optional}}

            {{split_every: `int` or `dict`, optional}}

        :Returns:

            `Data`
                Whether or not all data array elements evaluate to True.

        **Examples**

        >>> d = cf.Data([[1, 2], [3, 4]])
        >>> d.all()
        <CF Data(1, 1): [[True]]>
        >>> d.all(keepdims=False)
        <CF Data(1, 1): True>
        >>> d.all(axis=0)
        <CF Data(1, 2): [[True, True]]>
        >>> d.all(axis=1)
        <CF Data(2, 1): [[True, True]]>
        >>> d.all(axis=())
        <CF Data(2, 2): [[True, ..., True]]>

        >>> d[0] = cf.masked
        >>> d[1, 0] = 0
        >>> print(d.array)
        [[-- --]
         [0 4]]
        >>> d.all(axis=0)
        <CF Data(1, 2): [[False, True]]>
        >>> d.all(axis=1)
        <CF Data(2, 1): [[--, False]]>

        >>> d[...] = cf.masked
        >>> d.all()
        <CF Data(1, 1): [[--]]>
        >>> bool(d.all())
        True
        >>> bool(d.all(keepdims=False))
        False

        """
        d = self.copy(array=False)
        dx = self._get_dask()
        dx = da.all(dx, axis=axis, keepdims=keepdims, split_every=split_every)
        d._set_dask(dx, reset_mask_hardness=False)
        d.hardmask = _DEFAULT_HARDMASK
        d.override_units(_units_None, inplace=True)
        return d

    def allclose(self, y, rtol=None, atol=None):
        """Returns True if two broadcastable arrays have equal values,
        False otherwise.

        Two real numbers ``x`` and ``y`` are considered equal if
        ``|x-y|<=atol+rtol|y|``, where ``atol`` (the tolerance on absolute
        differences) and ``rtol`` (the tolerance on relative differences)
        are positive, typically very small numbers. See the *atol* and
        *rtol* parameters.

        .. seealso:: `all`, `any`, `isclose`

        :Parameters:

            y: data_like

            atol: `float`, optional
                The absolute tolerance for all numerical comparisons. By
                default the value returned by the `atol` function is used.

            rtol: `float`, optional
                The relative tolerance for all numerical comparisons. By
                default the value returned by the `rtol` function is used.

        :Returns:

            `bool`

        **Examples**

        >>> d = cf.Data([1000, 2500], 'metre')
        >>> e = cf.Data([1, 2.5], 'km')
        >>> d.allclose(e)
        True

        >>> d = cf.Data(['ab', 'cdef'])
        >>> d.allclose([[['ab', 'cdef']]])
        True

        >>> d.allclose(e)
        True

        >>> d = cf.Data([[1000, 2500], [1000, 2500]], 'metre')
        >>> e = cf.Data([1, 2.5], 'km')
        >>> d.allclose(e)
        True

        >>> d = cf.Data([1, 1, 1], 's')
        >>> d.allclose(1)
        True

        """
        return self.isclose(y, rtol=rtol, atol=atol).all()

    def any(self, axis=None, keepdims=True, split_every=None):
        """Test whether any data array elements evaluate to True.

        .. seealso:: `all`, `allclose`, `isclose`

        :Parameters:

            axis: (sequence of) `int`, optional
                Axis or axes along which a logical OR reduction is
                performed. The default (`None`) is to perform a
                logical OR over all the dimensions of the input
                array. *axis* may be negative, in which case it counts
                from the last to the first axis.

            {{collapse keepdims: `bool`, optional}}

            {{split_every: `int` or `dict`, optional}}

        :Returns:

            `Data`
                Whether or any data array elements evaluate to True.

        **Examples**

        >>> d = cf.Data([[0, 2], [0, 4]])
        >>> d.any()
        <CF Data(1, 1): [[True]]>
        >>> d.any(keepdims=False)
        <CF Data(1, 1): True>
        >>> d.any(axis=0)
        <CF Data(1, 2): [[False, True]]>
        >>> d.any(axis=1)
        <CF Data(2, 1): [[True, True]]>
        >>> d.any(axis=())
        <CF Data(2, 2): [[False, ..., True]]>

        >>> d[0] = cf.masked
        >>> print(d.array)
        [[-- --]
         [0 4]]
        >>> d.any(axis=0)
        <CF Data(1, 2): [[False, True]]>
        >>> d.any(axis=1)
        <CF Data(2, 1): [[--, True]]>

        >>> d[...] = cf.masked
        >>> d.any()
        <CF Data(1, 1): [[--]]>
        >>> bool(d.any())
        False
        >>> bool(d.any(keepdims=False))
        False

        """
        d = self.copy(array=False)
        dx = self._get_dask()
        dx = da.any(dx, axis=axis, keepdims=keepdims, split_every=split_every)
        d._set_dask(dx, reset_mask_hardness=False)
        d.hardmask = _DEFAULT_HARDMASK
        d.override_units(_units_None, inplace=True)
        return d

    @daskified(_DASKIFIED_VERBOSE)
    @_inplace_enabled(default=False)
    def apply_masking(
        self,
        fill_values=None,
        valid_min=None,
        valid_max=None,
        valid_range=None,
        inplace=False,
    ):
        """Apply masking.

        Masking is applied according to the values of the keyword
        parameters.

        Elements that are already masked remain so.

        .. versionadded:: 3.4.0

        .. seealso:: `get_fill_value`, `hardmask`, `mask`, `where`

        :Parameters:

            fill_values: `bool` or sequence of scalars, optional
                Specify values that will be set to missing data. Data
                elements exactly equal to any of the values are set to
                missing data.

                If True then the value returned by the
                `get_fill_value` method, if such a value exists, is
                used.

                Zero or more values may be provided in a sequence of
                scalars.

                *Parameter example:*
                  Specify a fill value of 999: ``fill_values=[999]``

                *Parameter example:*
                  Specify fill values of 999 and -1.0e30:
                  ``fill_values=[999, -1.0e30]``

                *Parameter example:*
                  Use the fill value already set for the data:
                  ``fill_values=True``

                *Parameter example:*
                  Use no fill values: ``fill_values=False`` or
                  ``fill_value=[]``

            valid_min: number, optional
                A scalar specifying the minimum valid value. Data
                elements strictly less than this number will be set to
                missing data.

            valid_max: number, optional
                A scalar specifying the maximum valid value. Data
                elements strictly greater than this number will be set
                to missing data.

            valid_range: (number, number), optional
                A vector of two numbers specifying the minimum and
                maximum valid values, equivalent to specifying values
                for both *valid_min* and *valid_max* parameters. The
                *valid_range* parameter must not be set if either
                *valid_min* or *valid_max* is defined.

                *Parameter example:*
                  ``valid_range=[-999, 10000]`` is equivalent to setting
                  ``valid_min=-999, valid_max=10000``

            {{inplace: `bool`, optional}}

        :Returns:

            `Data` or `None`
                The data with masked values. If the operation was in-place
                then `None` is returned.

        **Examples**

        >>> import numpy
        >>> d = cf.Data(numpy.arange(12).reshape(3, 4), 'm')
        >>> d[1, 1] = cf.masked
        >>> print(d.array)
        [[0 1 2 3]
         [4 -- 6 7]
         [8 9 10 11]]
        >>> print(d.apply_masking().array)
        [[0 1 2 3]
         [4 -- 6 7]
         [8 9 10 11]]
        >>> print(d.apply_masking(fill_values=[0]).array)
        [[-- 1 2 3]
         [4 -- 6 7]
         [8 9 10 11]]
        >>> print(d.apply_masking(fill_values=[0, 11]).array)
        [[-- 1 2 3]
         [4 -- 6 7]
         [8 9 10 --]]
        >>> print(d.apply_masking(valid_min=3).array)
        [[-- -- -- 3]
         [4 -- 6 7]
         [8 9 10 11]]
        >>> print(d.apply_masking(valid_max=6).array)
        [[0 1 2 3]
         [4 -- 6 --]
         [-- -- -- --]]
        >>> print(d.apply_masking(valid_range=[2, 8]).array)
        [[-- -- 2 3]
         [4 -- 6 7]
         [8 -- -- --]]
        >>> d.set_fill_value(7)
        >>> print(d.apply_masking(fill_values=True).array)
        [[0 1 2 3]
         [4 -- 6 --]
         [8 9 10 11]]
        >>> print(d.apply_masking(fill_values=True,
        ...                       valid_range=[2, 8]).array)
        [[-- -- 2 3]
         [4 -- 6 --]
         [8 -- -- --]]

        """
        # Parse valid_range
        if valid_range is not None:
            if valid_min is not None or valid_max is not None:
                raise ValueError(
                    "Can't set 'valid_range' parameter with either the "
                    "'valid_min' nor 'valid_max' parameters"
                )

            try:
                if len(valid_range) != 2:
                    raise ValueError(
                        "'valid_range' parameter must be a vector of "
                        "two elements"
                    )
            except TypeError:
                raise ValueError(
                    "'valid_range' parameter must be a vector of "
                    "two elements"
                )

            valid_min, valid_max = valid_range

        # Parse fill_values
        if fill_values is None:
            fill_values = False

        if isinstance(fill_values, bool):
            if fill_values:
                fill_value = self.get_fill_value(None)
                if fill_value is not None:
                    fill_values = (fill_value,)
                else:
                    fill_values = ()
            else:
                fill_values = ()
        else:
            try:
                iter(fill_values)
            except TypeError:
                raise TypeError(
                    "'fill_values' parameter must be a sequence or "
                    f"of type bool. Got type {type(fill_values)}"
                )
            else:
                if isinstance(fill_values, str):
                    raise TypeError(
                        "'fill_values' parameter must be a sequence or "
                        f"of type bool. Got type {type(fill_values)}"
                    )

        d = _inplace_enabled_define_and_cleanup(self)
        dx = self.to_dask_array()

        mask = None
        if fill_values:
            mask = dx == fill_values[0]

            for fill_value in fill_values[1:]:
                mask |= dx == fill_value

        if valid_min is not None:
            if mask is None:
                mask = dx < valid_min
            else:
                mask |= dx < valid_min

        if valid_max is not None:
            if mask is None:
                mask = dx > valid_max
            else:
                mask |= dx > valid_max

        if mask is not None:
            dx = da.ma.masked_where(mask, dx)

        d._set_dask(dx, reset_mask_hardness=True)

        return d

    @classmethod
    def concatenate_data(cls, data_list, axis):
        """Concatenates a list of Data objects into a single Data object
        along the specified access (see cf.Data.concatenate for
        details). In the case that the list contains only one element,
        that element is simply returned.

        :Parameters:

            data_list: `list`
                The list of data objects to concatenate.

            axis: `int`
                The axis along which to perform the concatenation.

        :Returns:

            `Data`
                The resulting single `Data` object.

        """
        if len(data_list) > 1:
            data = cls.concatenate(data_list, axis=axis)
            if data.fits_in_one_chunk_in_memory(data.dtype.itemsize):
                data.varray

            return data
        else:
            assert len(data_list) == 1
            return data_list[0]

    @classmethod
    def reconstruct_sectioned_data(cls, sections, cyclic=(), hardmask=None):
        """Expects a dictionary of Data objects with ordering
        information as keys, as output by the section method when called
        with a Data object. Returns a reconstructed cf.Data object with
        the sections in the original order.

        :Parameters:

            sections: `dict`
                The dictionary of `Data` objects with ordering information
                as keys.

        :Returns:

            `Data`
                The resulting reconstructed Data object.

        **Examples**

        >>> d = cf.Data(numpy.arange(120).reshape(2, 3, 4, 5))
        >>> x = d.section([1, 3])
        >>> len(x)
        8
        >>> e = cf.Data.reconstruct_sectioned_data(x)
        >>> e.equals(d)
        True

        """
        ndims = len(list(sections.keys())[0])

        for i in range(ndims - 1, -1, -1):
            keys = sorted(sections.keys())
            if i == 0:
                if keys[0][i] is None:
                    assert len(keys) == 1
                    return tuple(sections.values())[0]
                else:
                    data_list = []
                    for k in keys:
                        data_list.append(sections[k])

                    out = cls.concatenate_data(data_list, i)

                    out.cyclic(cyclic)
                    if hardmask is not None:
                        out.hardmask = hardmask

                    return out

            if keys[0][i] is not None:
                new_sections = {}
                new_key = keys[0][:i]
                data_list = []
                for k in keys:
                    if k[:i] == new_key:
                        data_list.append(sections[k])
                    else:
                        new_sections[new_key] = cls.concatenate_data(
                            data_list, axis=i
                        )
                        new_key = k[:i]
                        data_list = [sections[k]]

                new_sections[new_key] = cls.concatenate_data(data_list, i)
                sections = new_sections

    def argmax(self, axis=None, unravel=False):
        """Return the indices of the maximum values along an axis.

        If no axis is specified then the returned index locates the
        maximum of the whole data.

        In case of multiple occurrences of the maximum values, the
        indices corresponding to the first occurrence are returned.

        **Performance**

        If the data index is returned as a `tuple` (see the *unravel*
        parameter) then all delayed operations are computed.

        :Parameters:

            axis: `int`, optional
                The specified axis over which to locate the maximum
                values. By default the maximum over the flattened data
                is located.

            unravel: `bool`, optional
                If True then when locating the maximum over the whole
                data, return the location as an index for each axis as
                a `tuple`. By default an index to the flattened array
                is returned in this case. Ignored if locating the
                maxima over a subset of the axes.

        :Returns:

            `Data` or `tuple`
                The location of the maximum, or maxima.

        **Examples**

        >>> d = cf.Data(np.arange(6).reshape(2, 3))
        >>> print(d.array)
        [[0 1 2]
         [3 4 5]]
        >>> a = d.argmax()
        >>> a
        <CF Data(): 5>
        >>> a.array
        5

        >>> index = d.argmax(unravel=True)
        >>> index
        (1, 2)
        >>> d[index]
        <CF Data(1, 1): [[5]]>

        >>> d.argmax(axis=0)
        <CF Data(3): [1, 1, 1]>
        >>> d.argmax(axis=1)
        <CF Data(2): [2, 2]>

        Only the location of the first occurrence is returned:

        >>> d = cf.Data([0, 4, 2, 3, 4])
        >>> d.argmax()
        <CF Data(): 1>

        >>> d = cf.Data(np.arange(6).reshape(2, 3))
        >>> d[1, 1] = 5
        >>> print(d.array)
        [[0 1 2]
         [3 5 5]]
        >>> d.argmax(1)
        <CF Data(2): [2, 1]>

        """
        dx = self.to_dask_array()
        a = dx.argmax(axis=axis)

        if unravel and (axis is None or self.ndim <= 1):
            # Return a multidimensional index tuple
            return tuple(np.array(da.unravel_index(a, self.shape)))

        return type(self)(a)

    def get_data(self, default=ValueError(), _units=None, _fill_value=None):
        """Returns the data.

        .. versionadded:: 3.0.0

        :Returns:

                `Data`

        """
        return self

    def get_units(self, default=ValueError()):
        """Return the units.

        .. seealso:: `del_units`, `set_units`

        :Parameters:

            default: optional
                Return the value of the *default* parameter if the units
                have not been set. If set to an `Exception` instance then
                it will be raised instead.

        :Returns:

                The units.

        **Examples**

        >>> d.set_units('metres')
        >>> d.get_units()
        'metres'
        >>> d.del_units()
        >>> d.get_units()
        ValueError: Can't get non-existent units
        >>> print(d.get_units(None))
        None

        """
        try:
            return self.Units.units
        except AttributeError:
            return super().get_units(default=default)

    def get_calendar(self, default=ValueError()):
        """Return the calendar.

        .. seealso:: `del_calendar`, `set_calendar`

        :Parameters:

            default: optional
                Return the value of the *default* parameter if the
                calendar has not been set. If set to an `Exception`
                instance then it will be raised instead.

        :Returns:

                The calendar.

        **Examples**

        >>> d.set_calendar('julian')
        >>> d.get_calendar
        'metres'
        >>> d.del_calendar()
        >>> d.get_calendar()
        ValueError: Can't get non-existent calendar
        >>> print(d.get_calendar(None))
        None

        """
        try:
            return self.Units.calendar
        except (AttributeError, KeyError):
            return super().get_calendar(default=default)

    def set_calendar(self, calendar):
        """Set the calendar.

        .. seealso:: `override_calendar`, `override_units`,
                     `del_calendar`, `get_calendar`

        :Parameters:

            value: `str`
                The new calendar.

        :Returns:

            `None`

        **Examples**

        >>> d.set_calendar('none')
        >>> d.get_calendar
        'none'
        >>> d.del_calendar()
        >>> d.get_calendar()
        ValueError: Can't get non-existent calendar
        >>> print(d.get_calendar(None))
        None

        """
        self.Units = Units(self.get_units(default=None), calendar)

    def set_units(self, value):
        """Set the units.

        .. seealso:: `override_units`, `del_units`, `get_units`,
                     `has_units`, `Units`

        :Parameters:

            value: `str`
                The new units.

        :Returns:

            `None`

        **Examples**

        >>> d.set_units('watt')
        >>> d.get_units()
        'watt'
        >>> d.del_units()
        >>> d.get_units()
        ValueError: Can't get non-existent units
        >>> print(d.get_units(None))
        None

        """
        self.Units = Units(value, self.get_calendar(default=None))

    @daskified(_DASKIFIED_VERBOSE)
    @_inplace_enabled(default=False)
    @_deprecated_kwarg_check("i")
    def max(
        self,
        axes=None,
        squeeze=False,
        mtol=1,
        split_every=None,
        inplace=False,
        i=False,
    ):
        """Calculate maximum values.

        Calculates the maximum value or the maximum values along axes.

        See
        https://ncas-cms.github.io/cf-python/analysis.html#collapse-methods
        for mathematical definitions.

         ..seealso:: `sample_size`, `maximum_absolute_value`, `min`

        :Parameters:

            {{collapse axes: (sequence of) `int`, optional}}

            {{collapse squeeze: `bool`, optional}}

            {{mtol: number, optional}}

            {{split_every: `int` or `dict`, optional}}

                .. versionadded:: TODODASK

            {{inplace: `bool`, optional}}

            {{i: deprecated at version 3.0.0}}

        :Returns:

            `Data` or `None`
                The collapsed data, or `None` if the operation was
                in-place.

        **Examples**

        >>> a = np.ma.arange(12).reshape(4, 3)
        >>> d = cf.Data(a, 'K')
        >>> d[1, 1] = np.ma.masked
        >>> print(d.array)
        [[0 1 2]
         [3 -- 5]
         [6 7 8]
         [9 10 11]]
        >>> d.max()
        <CF Data(1, 1): [[11]] K>

        """
        d = _inplace_enabled_define_and_cleanup(self)
        d, _ = _collapse(
            Collapse.max,
            d,
            axis=axes,
            keepdims=not squeeze,
            split_every=split_every,
            mtol=mtol,
        )

        return d

    @daskified(_DASKIFIED_VERBOSE)
    @_inplace_enabled(default=False)
    def maximum_absolute_value(
        self,
        axes=None,
        squeeze=False,
        mtol=1,
        split_every=None,
        inplace=False,
    ):
        """Calculate maximum absolute values.

        Calculates the maximum absolute value or the maximum absolute
        values along axes.

        See
        https://ncas-cms.github.io/cf-python/analysis.html#collapse-methods
        for mathematical definitions.

         ..seealso:: `sample_size`, `max`, `minimum_absolute_value`

        :Parameters:

            {{collapse axes: (sequence of) `int`, optional}}

            {{collapse squeeze: `bool`, optional}}

            {{mtol: number, optional}}

            {{split_every: `int` or `dict`, optional}}

                .. versionadded:: TODODASK

            {{inplace: `bool`, optional}}

            {{i: deprecated at version 3.0.0}}

        :Returns:

            `Data` or `None`
                The collapsed data, or `None` if the operation was
                in-place.

        **Examples**

        >>> a = np.ma.arange(12).reshape(4, 3)
        >>> d = cf.Data(a, 'K')
        >>> d[1, 1] = np.ma.masked
        >>> print(d.array)
        [[-99 1 2]
         [3 -- 5]
         [6 7 8]
         [9 10 11]]
        >>> d.maximum_absolute_value()
        <CF Data(1, 1): [[99]] K>

        """
        d = _inplace_enabled_define_and_cleanup(self)
        d, _ = _collapse(
            Collapse.max_abs,
            d,
            axis=axes,
            keepdims=not squeeze,
            split_every=split_every,
            mtol=mtol,
        )
        return d

    @daskified(_DASKIFIED_VERBOSE)
    @_inplace_enabled(default=False)
    @_deprecated_kwarg_check("i")
    def min(
        self,
        axes=None,
        squeeze=False,
        mtol=1,
        split_every=None,
        inplace=False,
        i=False,
        _preserve_partitions=False,
    ):
        """Calculate minimum values.

        Calculates the minimum value or the minimum values along axes.

        See
        https://ncas-cms.github.io/cf-python/analysis.html#collapse-methods
        for mathematical definitions.

         ..seealso:: `sample_size`, `max`, `minimum_absolute_value`

        :Parameters:

            {{collapse axes: (sequence of) `int`, optional}}

            {{collapse squeeze: `bool`, optional}}

            {{mtol: number, optional}}

            {{split_every: `int` or `dict`, optional}}

                .. versionadded:: TODODASK

            {{inplace: `bool`, optional}}

            {{i: deprecated at version 3.0.0}}

        :Returns:

            `Data` or `None`
                The collapsed data, or `None` if the operation was
                in-place.

        **Examples**

        >>> a = np.ma.arange(12).reshape(4, 3)
        >>> d = cf.Data(a, 'K')
        >>> d[1, 1] = np.ma.masked
        >>> print(d.array)
        [[0 1 2]
         [3 -- 5]
         [6 7 8]
         [9 10 11]]
        >>> d.min()
        <CF Data(1, 1): [[0]] K>

        """
        d = _inplace_enabled_define_and_cleanup(self)
        d, _ = _collapse(
            Collapse.min,
            d,
            axis=axes,
            keepdims=not squeeze,
            split_every=split_every,
            mtol=mtol,
        )
        return d

    @daskified(_DASKIFIED_VERBOSE)
    @_inplace_enabled(default=False)
    def minimum_absolute_value(
        self,
        axes=None,
        squeeze=False,
        mtol=1,
        split_every=None,
        inplace=False,
    ):
        """Calculate minimum absolute values.

        Calculates the minimum absolute value or the minimum absolute
        values along axes.

        See
        https://ncas-cms.github.io/cf-python/analysis.html#collapse-methods
        for mathematical definitions.

         ..seealso:: `sample_size`, `maximum_absolute_value`, `min`

        :Parameters:

            {{collapse axes: (sequence of) `int`, optional}}

            {{collapse squeeze: `bool`, optional}}

            {{mtol: number, optional}}

            {{split_every: `int` or `dict`, optional}}

                .. versionadded:: TODODASK

            {{inplace: `bool`, optional}}

            {{i: deprecated at version 3.0.0}}

        :Returns:

            `Data` or `None`
                The collapsed data, or `None` if the operation was
                in-place.

        **Examples**

        >>> a = np.ma.arange(12).reshape(4, 3)
        >>> d = cf.Data(a, 'K')
        >>> d[0, 0] = -99
        >>> d[1, 1] = np.ma.masked
        >>> print(d.array)
        [[-99 1 2]
         [3 -- 5]
         [6 7 8]
         [9 10 11]]
        >>> d.minimum_absolute_value()
        <CF Data(1, 1): [[1]] K>

        """
        d = _inplace_enabled_define_and_cleanup(self)
        d, _ = _collapse(
            Collapse.min_abs,
            d,
            axis=axes,
            keepdims=not squeeze,
            split_every=split_every,
            mtol=mtol,
        )
        return d

    @daskified(_DASKIFIED_VERBOSE)
    @_inplace_enabled(default=False)
    @_deprecated_kwarg_check("i")
    def mean(
        self,
        axes=None,
        weights=None,
        squeeze=False,
        mtol=1,
        split_every=None,
        inplace=False,
        i=False,
    ):
        """Calculate mean values.

        Calculates the mean value or the mean values along axes.

        See
        https://ncas-cms.github.io/cf-python/analysis.html#collapse-methods
        for mathematical definitions.

         ..seealso:: `sample_size`, `mean_abslute_value`, `sd`, `sum`

        :Parameters:

            {{collapse axes: (sequence of) `int`, optional}}

            {{weights: data_like, `dict`, or `None`, optional}}

            {{collapse squeeze: `bool`, optional}}

            {{mtol: number, optional}}

            {{split_every: `int` or `dict`, optional}}

                .. versionadded:: TODODASK

            {{inplace: `bool`, optional}}

            {{i: deprecated at version 3.0.0}}

        :Returns:

            `Data` or `None`
                The collapsed data, or `None` if the operation was
                in-place.

        **Examples**

        >>> a = np.ma.arange(12).reshape(4, 3)
        >>> d = cf.Data(a, 'K')
        >>> d[1, 1] = np.ma.masked
        >>> print(d.array)
        [[0 1 2]
         [3 -- 5]
         [6 7 8]
         [9 10 11]]
        >>> d.mean()
        <CF Data(1, 1): [[5.636363636363637]] K>

        >>> w = np.linspace(1, 2, 3)
        >>> print(w)
        [1.  1.5 2. ]
        >>> d.mean(weights=w)
        <CF Data(1, 1): [[5.878787878787879]] K>

        """
        d = _inplace_enabled_define_and_cleanup(self)
        d, _ = _collapse(
            Collapse.mean,
            d,
            axis=axes,
            weights=weights,
            keepdims=not squeeze,
            split_every=split_every,
            mtol=mtol,
        )
        return d

    @daskified(_DASKIFIED_VERBOSE)
    @_inplace_enabled(default=False)
    def mean_absolute_value(
        self,
        axes=None,
        squeeze=False,
        mtol=1,
        weights=None,
        split_every=None,
        inplace=False,
    ):
        """Calculate mean absolute values.

        Calculates the mean absolute value or the mean absolute values
        along axes.

        See
        https://ncas-cms.github.io/cf-python/analysis.html#collapse-methods
        for mathematical definitions.

         ..seealso:: `sample_size`, `mean`, `sd`, `sum`

        :Parameters:

            {{collapse axes: (sequence of) `int`, optional}}

            {{weights: data_like, `dict`, or `None`, optional}}

            {{collapse squeeze: `bool`, optional}}

            {{mtol: number, optional}}

            {{split_every: `int` or `dict`, optional}}

                .. versionadded:: TODODASK

            {{inplace: `bool`, optional}}

        :Returns:

            `Data` or `None`
                The collapsed data, or `None` if the operation was
                in-place.

        **Examples**

        >>> a = np.ma.arange(12).reshape(4, 3)
        >>> d = cf.Data(a, 'K')
        >>> d[0, 0] = -99
        >>> d[1, 1] = np.ma.masked
        >>> print(d.array)
        [[-99 1 2]
         [3 -- 5]
         [6 7 8]
         [9 10 11]]
        >>> d.mean_absolute_value()
        <CF Data(1, 1): [[14.636363636363637]] K>

        >>> w = np.linspace(1, 2, 3)
        >>> print(w)
        [1.  1.5 2. ]
        >>> d.mean_absolute_value(weights=w)
        <CF Data(1, 1): [[11.878787878787879]] K>

        """
        d = _inplace_enabled_define_and_cleanup(self)
        d, _ = _collapse(
            Collapse.mean_abs,
            d,
            axis=axes,
            weights=weights,
            keepdims=not squeeze,
            split_every=split_every,
            mtol=mtol,
        )
        return d

    @daskified(_DASKIFIED_VERBOSE)
    @_inplace_enabled(default=False)
    def integral(
        self,
        axes=None,
        squeeze=False,
        mtol=1,
        weights=None,
        split_every=None,
        inplace=False,
        _preserve_partitions=False,
    ):
        """Calculate summed values.

        Calculates the sum value or the sum values along axes.

        See
        https://ncas-cms.github.io/cf-python/analysis.html#collapse-methods
        for mathematical definitions.

         ..seealso:: `sample_size`, `mean`, `sd`, `sum`

        :Parameters:

            {{collapse axes: (sequence of) `int`, optional}}

            {{weights: data_like, `dict`, or `None`, optional}}

            {{collapse squeeze: `bool`, optional}}

            {{mtol: number, optional}}

            {{split_every: `int` or `dict`, optional}}

                .. versionadded:: TODODASK

            {{inplace: `bool`, optional}}

            {{i: deprecated at version 3.0.0}}

        :Returns:

            `Data` or `None`
                The collapsed data, or `None` if the operation was
                in-place.

        **Examples**

        >>> a = np.ma.arange(12).reshape(4, 3)
        >>> d = cf.Data(a, 'K')
        >>> d[1, 1] = np.ma.masked
        >>> print(d.array)
        [[0 1 2]
         [3 -- 5]
         [6 7 8]
         [9 10 11]]
        >>> d.integral()
        <CF Data(1, 1): [[62]] K>

        >>> w = np.linspace(1, 2, 3)
        >>> print(w)
        [1.  1.5 2. ]
        >>> d.integral(weights=w)
        <CF Data(1, 1): [[97.0]] K>

        >>> d.integral(weights=cf.Data(w, 'm'))
        <CF Data(1, 1): [[97.0]] m.K>

        """
        d = _inplace_enabled_define_and_cleanup(self)
        d, weights = _collapse(
            Collapse.sum,
            d,
            axis=axes,
            weights=weights,
            keepdims=not squeeze,
            split_every=split_every,
            mtol=mtol,
        )

        new_units = None
        if weights is not None:
            weights_units = getattr(weights, "Units", None)
            if weights_units:
                units = self.Units
                if units:
                    new_units = units * weights_units
                else:
                    new_units = weights_units

        if new_units is not None:
            d.override_units(new_units, inplace=True)

        return d

    @daskified(_DASKIFIED_VERBOSE)
    @_inplace_enabled(default=False)
    @_deprecated_kwarg_check("i")
    def sample_size(
        self,
        axes=None,
        squeeze=False,
        mtol=1,
        split_every=None,
        inplace=False,
        i=False,
    ):
        """Calculate sample size values.

        The sample size is the number of non-missing values.

        Calculates the sample size value or the sample size values
        along axes.

        .. seealso:: `sum_of_weights`

        :Parameters:

            {{collapse axes: (sequence of) `int`, optional}}

            {{collapse squeeze: `bool`, optional}}

            {{mtol: number, optional}}

            {{split_every: `int` or `dict`, optional}}

                .. versionadded:: TODODASK

            {{inplace: `bool`, optional}}

            {{i: deprecated at version 3.0.0}}

        :Returns:

            `Data` or `None`
                The collapsed data, or `None` if the operation was
                in-place.

        **Examples**

        >>> a = np.ma.arange(12).reshape(4, 3)
        >>> d = cf.Data(a, 'K')
        >>> d[1, 1] = np.ma.masked
        >>> print(d.array)
        [[0 1 2]
         [3 -- 5]
         [6 7 8]
         [9 10 11]]
        >>> d.sample_size()
        <CF Data(1, 1): [[11]]>

        """
        d = _inplace_enabled_define_and_cleanup(self)
        d, _ = _collapse(
            Collapse.sample_size,
            d,
            axis=axes,
            keepdims=not squeeze,
            split_every=split_every,
            mtol=mtol,
        )
        d.override_units(_units_None, inplace=True)

        return d

    @property
    @daskified(_DASKIFIED_VERBOSE)
    def binary_mask(self):
        """A binary (0 and 1) mask of the data array.

        The binary mask's data array comprises dimensionless 32-bit
        integers and has 0 where the data array has missing data and 1
        otherwise.

        .. seealso:: `mask`

        :Returns:

            `Data`
                The binary mask.

        **Examples**

        >>> d = cf.Data([[0, 1, 2, 3]], 'm')
        >>> m = d.binary_mask
        >>> m
        <CF Data(1, 4): [[0, ..., 0]] 1>
        >>> print(m.array)
        [[0 0 0 0]]
        >>> d[0, 1] = cf.masked
        >>> print(d.binary_mask.array)
        [[0 1 0 0]]

        """
        m = self.mask
        m.dtype = "int32"
        m.override_units(_units_1, inplace=True)
        return m

    @daskified(_DASKIFIED_VERBOSE)
    @_deprecated_kwarg_check("i")
    @_inplace_enabled(default=False)
    def clip(self, a_min, a_max, units=None, inplace=False, i=False):
        """Clip (limit) the values in the data array in place.

        Given an interval, values outside the interval are clipped to
        the interval edges. For example, if an interval of [0, 1] is
        specified then values smaller than 0 become 0 and values
        larger than 1 become 1.

        :Parameters:

            a_min: number
                Minimum value. If `None`, clipping is not performed on
                lower interval edge. Not more than one of `a_min` and
                `a_max` may be `None`.

            a_max: number
                Maximum value. If `None`, clipping is not performed on
                upper interval edge. Not more than one of `a_min` and
                `a_max` may be `None`.

            units: `str` or `Units`
                Specify the units of *a_min* and *a_max*. By default the
                same units as the data are assumed.

            {{inplace: `bool`, optional}}

            {{i: deprecated at version 3.0.0}}

        :Returns:

            `Data` or `None`
                The clipped data. If the operation was in-place then
                `None` is returned.


        **Examples**

        >>> d = cf.Data(np.arange(12).reshape(3, 4), 'm')
        >>> print(d.array)
        [[ 0  1  2  3]
         [ 4  5  6  7]
         [ 8  9 10 11]]
        >>> print(d.clip(2, 10).array)
        [[ 2  2  2  3]
         [ 4  5  6  7]
         [ 8  9 10 10]]
        >>> print(d.clip(0.003, 0.009, 'km').array)
        [[3. 3. 3. 3.]
         [4. 5. 6. 7.]
         [8. 9. 9. 9.]]

        """
        if units is not None:
            # Convert the limits to the same units as the data array
            units = Units(units)
            self_units = self.Units
            if self_units != units:
                a_min = Units.conform(np.asanyarray(a_min), units, self_units)
                a_max = Units.conform(np.asanyarray(a_max), units, self_units)

        d = _inplace_enabled_define_and_cleanup(self)
        dx = self.to_dask_array()
        dx = da.clip(dx, a_min, a_max)
        d._set_dask(dx, reset_mask_hardness=False)
        return d

    @classmethod
    @daskified(_DASKIFIED_VERBOSE)
    def asdata(cls, d, dtype=None, copy=False):
        """Convert the input to a `Data` object.

        If the input *d* has the Data interface (i.e. it has a
        `__data__` method), then the output of this method is used as
        the returned `Data` object. Otherwise, `Data(d)` is returned.

        :Parameters:

            d: data-like
                Input data in any form that can be converted to a
                `Data` object. This includes `Data` and `Field`
                objects, and objects with the Data interface, numpy
                arrays and any object which may be converted to a
                numpy array.

           dtype: data-type, optional
                By default, the data-type is inferred from the input data.

           copy: `bool`, optional
                If True and *d* has the Data interface, then a copy of
                `d.__data__()` is returned.

        :Returns:

            `Data`
                `Data` interpretation of *d*. No copy is performed on the
                input if it is already a `Data` object with matching dtype
                and *copy* is False.

        **Examples**

        >>> d = cf.Data([1, 2])
        >>> cf.Data.asdata(d) is d
        True
        >>> d.asdata(d) is d
        True

        >>> cf.Data.asdata([1, 2])
        <CF Data: [1, 2]>

        >>> cf.Data.asdata(numpy.array([1, 2]))
        <CF Data: [1, 2]>

        """
        data = getattr(d, "__data__", None)
        if data is None:
            # d does not have a Data interface
            data = cls(d)
            if dtype is not None:
                data.dtype = dtype

            return data

        data = data()
        if copy:
            data = data.copy()
            if dtype is not None and np.dtype(dtype) != data.dtype:
                data.dtype = dtype
        elif dtype is not None and np.dtype(dtype) != data.dtype:
            data = data.copy()
            data.dtype = dtype

        return data

    @_inplace_enabled(default=False)
    def compressed(self, inplace=False):
        """Return all non-masked values in a one dimensional data array.

        Not to be confused with compression by convention (see the
        `uncompress` method).

        .. versionadded:: 3.2.0

        .. seealso:: `flatten`

        :Parameters:

            {{inplace: `bool`, optional}}

        :Returns:

            `Data` or `None`
                The non-masked values, or `None` if the operation was
                in-place.

        **Examples**

        >>> d = cf.Data(numpy.arange(12).reshape(3, 4), 'm')
        >>> print(d.array)
        [[ 0  1  2  3]
         [ 4  5  6  7]
         [ 8  9 10 11]]
        >>> print(d.compressed().array)
        [ 0  1  2  3  4  5  6  7  8  9 10 11]
        >>> d[1, 1] = cf.masked
        >>> d[2, 3] = cf.masked
        >>> print(d.array)
        [[0  1  2  3]
         [4 --  6  7]
         [8  9 10 --]]
        >>> print(d.compressed().array)
        [ 0  1  2  3  4  6  7  8  9 10]

        >>> d = cf.Data(9)
        >>> print(d.compressed().array)
        [9]

        """
        d = _inplace_enabled_define_and_cleanup(self)

        dx = d.to_dask_array()
        dx = da.blockwise(
            np.ma.compressed,
            "i",
            dx.ravel(),
            "i",
            adjust_chunks={"i": lambda n: np.nan},
            dtype=dx.dtype,
            meta=np.array((), dtype=dx.dtype),
        )

        d._set_dask(dx, reset_mask_hardness=False)
        return d

    @daskified(_DASKIFIED_VERBOSE)
    @_deprecated_kwarg_check("i")
    @_inplace_enabled(default=False)
    def cos(self, inplace=False, i=False):
        """Take the trigonometric cosine of the data element-wise.

        Units are accounted for in the calculation. If the units are not
        equivalent to radians (such as Kelvin) then they are treated as if
        they were radians. For example, the cosine of 90 degrees_east
        is 0.0, as is the cosine of 1.57079632 kg m-2.

        The output units are changed to '1' (nondimensional).

        .. seealso:: `arccos`, `sin`, `tan`, `cosh`

        :Parameters:

            {{inplace: `bool`, optional}}

            {{i: deprecated at version 3.0.0}}

        :Returns:

            `Data` or `None`

        **Examples**

        >>> d.Units
        <Units: degrees_east>
        >>> print(d.array)
        [[-90 0 90 --]]
        >>> e = d.cos()
        >>> e.Units
        <Units: 1>
        >>> print(e.array)
        [[0.0 1.0 0.0 --]]

        >>> d.Units
        <Units: m s-1>
        >>> print(d.array)
        [[1 2 3 --]]
        >>> d.cos(inplace=True)
        >>> d.Units
        <Units: 1>
        >>> print(d.array)
        [[0.540302305868 -0.416146836547 -0.9899924966 --]]

        """
        d = _inplace_enabled_define_and_cleanup(self)

        if d.Units.equivalent(_units_radians):
            d.Units = _units_radians

        dx = d.to_dask_array()
        d._set_dask(da.cos(dx), reset_mask_hardness=False)

        d.override_units(_units_1, inplace=True)

        return d

    def count(self):
        """Count the non-masked elements of the data.

        .. seealso:: `count_masked`

        :Returns:

            ``int``

        **Examples**

        >>> d = cf.Data(numpy.arange(24).reshape(3, 4))
        >>> print(d.array)
        [[ 0  1  2  3]
         [ 4  5  6  7]
         [ 8  9 10 11]]
        >>> d.count()
        12
        >>> d[0, :] = cf.masked
        >>> print(d.array)
        [[-- -- -- --]
         [ 4  5  6  7]
         [ 8  9 10 11]]
        >>> d.count()
        8

        >>> print(d.count(0).array)
        [2 2 2 2]
        >>> print(d.count(1).array)
        [0 4 4]
        >>> print(d.count((0, 1)))
        8

        """
        # TODODASK - simply use da.ma.count (dask>=2022.3.1)

        config = self.partition_configuration(readonly=True)

        n = 0

        #        self._flag_partitions_for_processing(parallelise=mpi_on)

        processed_partitions = []
        for pmindex, partition in self.partitions.ndenumerate():
            if partition._process_partition:
                partition.open(config)
                partition._pmindex = pmindex
                array = partition.array
                n += np.ma.count(array)
                partition.close()
                processed_partitions.append(partition)
            # --- End: if
        # --- End: for

        # processed_partitions contains a list of all the partitions
        # that have been processed on this rank. In the serial case
        # this is all of them and this line of code has no
        # effect. Otherwise the processed partitions from each rank
        # are distributed to every rank and processed_partitions now
        # contains all the processed partitions from every rank.
        processed_partitions = self._share_partitions(
            processed_partitions, parallelise=False
        )

        # Put the processed partitions back in the partition matrix
        # according to each partitions _pmindex attribute set above.
        pm = self.partitions.matrix
        for partition in processed_partitions:
            pm[partition._pmindex] = partition
        # --- End: for

        # Share the lock files created by each rank for each partition
        # now in a temporary file so that __del__ knows which lock
        # files to check if present
        self._share_lock_files(parallelise=False)

        # Aggregate the results on each process and return on all
        # processes
        # if mpi_on:
        #     n = mpi_comm.allreduce(n, op=mpi_sum)
        # --- End: if

        return n

    def count_masked(self):
        """Count the masked elements of the data.

        .. seealso:: `count`

        """
        return self._size - self.count()

    @daskified(_DASKIFIED_VERBOSE)
    def cyclic(self, axes=None, iscyclic=True):
        """Get or set the cyclic axes.

        Some methods treat the first and last elements of a cyclic
        axis as adjacent and physically connected, such as
        `convolution_filter`, `__getitem__` and `__setitem__`. Some
        methods may make a cyclic axis non-cyclic, such as `halo`.

        :Parameters:

            axes: (sequence of) `int`, optional
                Select the axes to have their cyclicity set. By
                default, or if *axes* is `None` or an empty sequence,
                no axes are modified.

            iscyclic: `bool`
                Specify whether to make the axes cyclic or
                non-cyclic. By default (True), the axes are set as
                cyclic.

        :Returns:

            `set`
                The cyclic axes prior to the change, or the current
                cylcic axes if no axes are specified.

        **Examples**

        >>> d = cf.Data(np.arange(12).reshape(3, 4))
        >>> d.cyclic()
        set()
        >>> d.cyclic(0)
        set()
        >>> d.cyclic()
        {0}
        >>> d.cyclic(0, iscyclic=False)
        {0}
        >>> d.cyclic()
        set()
        >>> d.cyclic([0, 1])
        set()
        >>> d.cyclic()
        {0, 1}
        >>> d.cyclic([0, 1], iscyclic=False)
        {0, 1}
        >>> d.cyclic()
        set()

        >>> print(d.array)
        [[ 0  1  2  3]
         [ 4  5  6  7]
         [ 8  9 10 11]]
        >>> d[0, -1:2]
        Traceback (most recent call last):
            ...
        IndexError: Can't take a cyclic slice of a non-cyclic axis
        >>> d.cyclic(1)
        set()
        >>> d[0, -1:2]
        <CF Data(1, 2): [[3, 0, 1]]>

        """
        cyclic_axes = self._cyclic
        data_axes = self._axes

        old = set([data_axes.index(axis) for axis in cyclic_axes])

        if axes is None:
            return old

        axes = [data_axes[i] for i in self._parse_axes(axes)]

        # Never change the value of the _cyclic attribute in-place
        if iscyclic:
            self._cyclic = cyclic_axes.union(axes)
        else:
            self._cyclic = cyclic_axes.difference(axes)

        return old

    @property
    @daskified(_DASKIFIED_VERBOSE)
    def year(self):
        """The year of each date-time value.

        Only applicable for data with reference time units. The
        returned `Data` will have the same mask hardness as the
        original array.

        .. seealso:: `~cf.Data.month`, `~cf.Data.day`, `~cf.Data.hour`,
                     `~cf.Data.minute`, `~cf.Data.second`

        **Examples**

        >>> d = cf.Data([[1.93, 5.17]], 'days since 2000-12-29')
        >>> d
        <CF Data(1, 2): [[2000-12-30 22:19:12, 2001-01-03 04:04:48]] >
        >>> d.year
        <CF Data(1, 2): [[2000, 2001]] >

        """
        return YMDhms(self, "year")

    @property
    @daskified(_DASKIFIED_VERBOSE)
    def month(self):
        """The month of each date-time value.

        Only applicable for data with reference time units. The
        returned `Data` will have the same mask hardness as the
        original array.

        .. seealso:: `~cf.Data.year`, `~cf.Data.day`, `~cf.Data.hour`,
                     `~cf.Data.minute`, `~cf.Data.second`

        **Examples**

        >>> d = cf.Data([[1.93, 5.17]], 'days since 2000-12-29')
        >>> d
        <CF Data(1, 2): [[2000-12-30 22:19:12, 2001-01-03 04:04:48]] >
        >>> d.month
        <CF Data(1, 2): [[12, 1]] >

        """
        return YMDhms(self, "month")

    @property
    @daskified(_DASKIFIED_VERBOSE)
    def day(self):
        """The day of each date-time value.

        Only applicable for data with reference time units. The
        returned `Data` will have the same mask hardness as the
        original array.

        .. seealso:: `~cf.Data.year`, `~cf.Data.month`, `~cf.Data.hour`,
                     `~cf.Data.minute`, `~cf.Data.second`

        **Examples**

        >>> d = cf.Data([[1.93, 5.17]], 'days since 2000-12-29')
        >>> d
        <CF Data(1, 2): [[2000-12-30 22:19:12, 2001-01-03 04:04:48]] >
        >>> d.day
        <CF Data(1, 2): [[30, 3]] >

        """
        return YMDhms(self, "day")

    @property
    @daskified(_DASKIFIED_VERBOSE)
    def hour(self):
        """The hour of each date-time value.

        Only applicable for data with reference time units. The
        returned `Data` will have the same mask hardness as the
        original array.

        .. seealso:: `~cf.Data.year`, `~cf.Data.month`, `~cf.Data.day`,
                     `~cf.Data.minute`, `~cf.Data.second`

        **Examples**

        >>> d = cf.Data([[1.93, 5.17]], 'days since 2000-12-29')
        >>> d
        <CF Data(1, 2): [[2000-12-30 22:19:12, 2001-01-03 04:04:48]] >
        >>> d.hour
        <CF Data(1, 2): [[22, 4]] >

        """
        return YMDhms(self, "hour")

    @property
    @daskified(_DASKIFIED_VERBOSE)
    def minute(self):
        """The minute of each date-time value.

        Only applicable for data with reference time units. The
        returned `Data` will have the same mask hardness as the
        original array.

        .. seealso:: `~cf.Data.year`, `~cf.Data.month`, `~cf.Data.day`,
                     `~cf.Data.hour`, `~cf.Data.second`

        **Examples**

        >>> d = cf.Data([[1.93, 5.17]], 'days since 2000-12-29')
        >>> d
        <CF Data(1, 2): [[2000-12-30 22:19:12, 2001-01-03 04:04:48]] >
        >>> d.minute
        <CF Data(1, 2): [[19, 4]] >

        """
        return YMDhms(self, "minute")

    @property
    @daskified(_DASKIFIED_VERBOSE)
    def second(self):
        """The second of each date-time value.

        Only applicable for data with reference time units. The
        returned `Data` will have the same mask hardness as the
        original array.

        .. seealso:: `~cf.Data.year`, `~cf.Data.month`, `~cf.Data.day`,
                     `~cf.Data.hour`, `~cf.Data.minute`

        **Examples**

        >>> d = cf.Data([[1.93, 5.17]], 'days since 2000-12-29')
        >>> d
        <CF Data(1, 2): [[2000-12-30 22:19:12, 2001-01-03 04:04:48]] >
        >>> d.second
        <CF Data(1, 2): [[12, 48]] >

        """
        return YMDhms(self, "second")

    @daskified(_DASKIFIED_VERBOSE)
    @_inplace_enabled(default=False)
    def uncompress(self, inplace=False):
        """Uncompress the data.

        Only affects data that is compressed by convention, i.e.

          * Ragged arrays for discrete sampling geometries (DSG) and
            simple geometry cell definitions.

          * Compression by gathering.

          * Compression by coordinate subsampling.

        Data that is already uncompressed is returned
        unchanged. Whether the data is compressed or not does not
        alter its functionality nor external appearance, but may
        affect how the data are written to a dataset on disk.

        .. versionadded:: 3.0.6

        .. seealso:: `array`, `compressed_array`, `source`

        :Parameters:

            {{inplace: `bool`, optional}}

        :Returns:

            `Data` or `None`
                The uncompressed data, or `None` if the operation was
                in-place.

        **Examples**

        >>> d.get_compression_type()
        'ragged contiguous'
        >>> d.uncompress()
        >>> d.get_compression_type()
        ''

        """
        d = _inplace_enabled_define_and_cleanup(self)
        if d.get_compression_type():
            d._del_Array(None)

        return d

    @daskified(_DASKIFIED_VERBOSE)
    def unique(self, split_every=None):
        """The unique elements of the data.

        Returns the sorted unique elements of the array.

        :Parameters:

            {{split_every: `int` or `dict`, optional}}

        :Returns:

            `Data`
                The unique values in a 1-d array.

        **Examples**

        >>> d = cf.Data([[4, 2, 1], [1, 2, 3]], 'metre')
        >>> print(d.array)
        [[4 2 1]
         [1 2 3]]
        >>> e = d.unique()
        >>> e
        <CF Data(4): [1, ..., 4] metre>
        >>> print(e.array)
        [1 2 3 4]
        >>> d[0, 0] = cf.masked
        >>> print(d.array)
        [[-- 2 1]
         [1 2 3]]
        >>> e = d.unique()
        >>> print(e.array)
        [1 2 3 --]

        """
        d = self.copy()
        hardmask = d.hardmask
        if hardmask:
            # Soften a hardmask so that the result doesn't contain a
            # seperate missing value for each input chunk that
            # contains missing values. For any number greater than 0
            # of missing values in the original data, we only want one
            # missing value in the result.
            d.soften_mask()

        dx = d.to_dask_array()
        dx = Collapse.unique(dx, split_every=split_every)

        d._set_dask(dx, reset_mask_hardness=False)
        if hardmask:
            d.harden_mask()

        return d

    @_display_or_return
    def dump(self, display=True, prefix=None):
        """Return a string containing a full description of the
        instance.

        :Parameters:

            display: `bool`, optional
                If False then return the description as a string. By
                default the description is printed, i.e. ``d.dump()`` is
                equivalent to ``print(d.dump(display=False))``.

            prefix: `str`, optional
               Set the common prefix of component names. By default the
               instance's class name is used.

        :Returns:

            `None` or `str`
                A string containing the description.

        """
        if prefix is None:
            prefix = self.__class__.__name__

        string = [f"{prefix}.shape = {self.shape}"]

        if self.size == 1:
            string.append(f"{prefix}.first_datum = {self.datum(0)}")
        else:
            string.append(f"{prefix}.first_datum = {self.datum(0)}")
            string.append(f"{prefix}.last_datum  = {self.datum(-1)}")

        for attr in ("fill_value", "Units"):
            string.append(f"{prefix}.{attr} = {getattr(self, attr)!r}")

        return "\n".join(string)

    def ndindex(self):
        """Return an iterator over the N-dimensional indices of the data
        array.

        At each iteration a tuple of indices is returned, the last
        dimension is iterated over first.

        :Returns:

            `itertools.product`
                An iterator over tuples of indices of the data array.

        **Examples**

        >>> d = cf.Data(np.arange(6).reshape(2, 3))
        >>> print(d.array)
        [[0 1 2]
         [3 4 5]]
        >>> for i in d.ndindex():
        ...     print(i, d[i])
        ...
        (0, 0) [[0]]
        (0, 1) [[1]]
        (0, 2) [[2]]
        (1, 0) [[3]]
        (1, 1) [[4]]
        (1, 2) [[5]]

        >>> d = cf.Data(9)
        >>> for i in d.ndindex():
        ...     print(i, d[i])
        ...
        () 9

        """
        return product(*[range(0, r) for r in self.shape])

    @daskified(_DASKIFIED_VERBOSE)
    @_deprecated_kwarg_check("traceback")
    @_manage_log_level_via_verbosity
    def equals(
        self,
        other,
        rtol=None,
        atol=None,
        ignore_fill_value=False,
        ignore_data_type=False,
        ignore_type=False,
        verbose=None,
        traceback=False,
        ignore_compression=False,
    ):
        """True if two data arrays are logically equal, False otherwise.

        {{equals tolerance}}

        :Parameters:

            other:
                The object to compare for equality.

            {{rtol: number, optional}}

            {{atol: number, optional}}

            ignore_fill_value: `bool`, optional
                If True then data arrays with different fill values are
                considered equal. By default they are considered unequal.

            {{ignore_data_type: `bool`, optional}}

            {{ignore_type: `bool`, optional}}

            {{verbose: `int` or `str` or `None`, optional}}

            traceback: deprecated at version 3.0.0
                Use the *verbose* parameter instead.

            {{ignore_compression: `bool`, optional}}

        :Returns:

            `bool`
                Whether or not the two instances are equal.

        **Examples**

        >>> d.equals(d)
        True
        >>> d.equals(d + 1)
        False

        """
        # Set default tolerances
        if rtol is None:
            rtol = self._rtol

        if atol is None:
            atol = self._atol

        if not super().equals(
            other,
            rtol=rtol,
            atol=atol,
            verbose=verbose,
            ignore_data_type=ignore_data_type,
            ignore_fill_value=ignore_fill_value,
            ignore_type=ignore_type,
            _check_values=False,
        ):
            # TODODASK: consistency with cfdm Data.equals needs to be verified
            # possibly via a follow-up PR to cfdm to implement any changes.
            return False

        # ------------------------------------------------------------
        # Check that each instance has equal array values
        # ------------------------------------------------------------
        # Check that each instance has the same units
        self_Units = self.Units
        other_Units = other.Units
        if self_Units != other_Units:
            logger.info(
                f"{self.__class__.__name__}: Different Units "
                f"({self.Units!r}, {other.Units!r})"
            )
            return False

        self_dx = self.to_dask_array()
        other_dx = other.to_dask_array()

        # Now check that corresponding elements are equal within a tolerance.
        # We assume that all inputs are masked arrays. Note we compare the
        # data first as this may return False due to different dtype without
        # having to wait until the compute call.
        self_is_numeric = _is_numeric_dtype(self_dx)
        other_is_numeric = _is_numeric_dtype(other_dx)
        if self_is_numeric and other_is_numeric:
            data_comparison = _da_ma_allclose(
                self_dx,
                other_dx,
                masked_equal=True,
                rtol=float(rtol),
                atol=float(atol),
            )
        elif not self_is_numeric and not other_is_numeric:
            data_comparison = da.all(self_dx == other_dx)
        else:  # one is numeric and other isn't => not equal (incompat. dtype)
            logger.info(
                f"{self.__class__.__name__}: Different data types:"
                f"{self_dx.dtype} != {other_dx.dtype}"
            )
            return False

        mask_comparison = da.all(
            da.equal(da.ma.getmaskarray(self_dx), da.ma.getmaskarray(other_dx))
        )

        # Apply a (dask) logical 'and' to confirm if both the mask and the
        # data are equal for the pair of masked arrays:
        result = da.logical_and(data_comparison, mask_comparison)

        if not result.compute():
            logger.info(
                f"{self.__class__.__name__}: Different array values ("
                f"atol={atol}, rtol={rtol})"
            )
            return False
        else:
            return True

    @daskified(_DASKIFIED_VERBOSE)
    @_deprecated_kwarg_check("i")
    @_inplace_enabled(default=False)
    def exp(self, inplace=False, i=False):
        """Take the exponential of the data array.

        :Parameters:

            {{inplace: `bool`, optional}}

            {{i: deprecated at version 3.0.0}}

        :Returns:

            `Data` or `None`

        **Examples**

        """
        d = _inplace_enabled_define_and_cleanup(self)

        units = self.Units
        if units and not units.isdimensionless:
            raise ValueError(
                "Can't take exponential of dimensional "
                f"quantities: {units!r}"
            )

        if d.Units:
            d.Units = _units_1

        dx = d.to_dask_array()
        d._set_dask(da.exp(dx), reset_mask_hardness=False)

        return d

    @daskified(_DASKIFIED_VERBOSE)
    @_inplace_enabled(default=False)
    def insert_dimension(self, position=0, inplace=False):
        """Expand the shape of the data array in place.

        # TODODASK bring back expand_dime alias (or rather alias this to that)

        .. seealso:: `flip`, `squeeze`, `swapaxes`, `transpose`

        :Parameters:

            position: `int`, optional
                Specify the position that the new axis will have in the data
                array axes. By default the new axis has position 0, the
                slowest varying position.

            {{inplace: `bool`, optional}}

        :Returns:

            `Data` or `None`

        **Examples**

        """
        d = _inplace_enabled_define_and_cleanup(self)

        # Parse position
        if not isinstance(position, int):
            raise ValueError("Position parameter must be an integer")

        ndim = d.ndim
        if -ndim - 1 <= position < 0:
            position += ndim + 1
        elif not 0 <= position <= ndim:
            raise ValueError(
                f"Can't insert dimension: Invalid position {position!r}"
            )

        shape = list(d.shape)
        shape.insert(position, 1)

        dx = d.to_dask_array()
        dx = dx.reshape(shape)
        d._set_dask(dx, reset_mask_hardness=False)

        # Expand _axes
        axis = new_axis_identifier(d._axes)
        data_axes = list(d._axes)
        data_axes.insert(position, axis)
        d._axes = data_axes

        return d

    @daskified(_DASKIFIED_VERBOSE)
    def get_filenames(self):
        """Return the names of files containing parts of the data array.

        :Returns:

            `set`
                The file names in normalized, absolute form. If the
                data is in memory then an empty `set` is returned.

        **Examples**

        >>> f = cf.NetCDFArray(TODODASK)
        >>> d = cf.Data(f)
        >>> d.get_filenames()
        {TODODASK}

        >>> d = cf.Data([1, 2, 3])
        >>> d.get_filenames()
        set()

        """
        out = set()

        dx = self.to_dask_array()
        hlg = dx.dask
        dsk = hlg.to_dict()
        for key, value in hlg.get_all_dependencies().items():
            if value:
                continue

            # This key has no dependencies, and so is raw data.
            a = dsk[key]
            if isinstance(a, FileArray):
                out.add(abspath(a.get_filename()))

        out.discard(None)
        return out

    @daskified(_DASKIFIED_VERBOSE)
    @_deprecated_kwarg_check("size")
    @_inplace_enabled(default=False)
    @_manage_log_level_via_verbosity
    def halo(
        self,
        depth,
        axes=None,
        tripolar=None,
        fold_index=-1,
        inplace=False,
        verbose=None,
        size=None,
    ):
        """Expand the data by adding a halo.

        The halo contains the adjacent values up to the given
        depth(s). See the example for details.

        The halo may be applied over a subset of the data dimensions
        and each dimension may have a different halo size (including
        zero). The halo region is populated with a copy of the
        proximate values from the original data.

        **Cyclic axes**

        A cyclic axis that is expanded with a halo of at least size 1
        is no longer considered to be cyclic.

        **Tripolar domains**

        Data for global tripolar domains are a special case in that a
        halo added to the northern end of the "Y" axis must be filled
        with values that are flipped in "X" direction. Such domains
        need to be explicitly indicated with the *tripolar* parameter.

        .. versionadded:: 3.5.0

        :Parameters:

            depth: `int` or `dict`
                Specify the size of the halo for each axis.

                If *depth* is a non-negative `int` then this is the
                halo size that is applied to all of the axes defined
                by the *axes* parameter.

                Alternatively, halo sizes may be assigned to axes
                individually by providing a `dict` for which a key
                specifies an axis (defined by its integer position in
                the data) with a corresponding value of the halo size
                for that axis. Axes not specified by the dictionary
                are not expanded, and the *axes* parameter must not
                also be set.

                *Parameter example:*
                  Specify a halo size of 1 for all otherwise selected
                  axes: ``depth=1``.

                *Parameter example:*
                  Specify a halo size of zero ``depth=0``. This
                  results in no change to the data shape.

                *Parameter example:*
                  For data with three dimensions, specify a halo size
                  of 3 for the first dimension and 1 for the second
                  dimension: ``depth={0: 3, 1: 1}``. This is
                  equivalent to ``depth={0: 3, 1: 1, 2: 0}``.

                *Parameter example:*
                  Specify a halo size of 2 for the first and last
                  dimensions `depth=2, axes=[0, -1]`` or equivalently
                  ``depth={0: 2, -1: 2}``.

            axes: (sequence of) `int`
                Select the domain axes to be expanded, defined by
                their integer positions in the data. By default, or if
                *axes* is `None`, all axes are selected. No axes are
                expanded if *axes* is an empty sequence.

            tripolar: `dict`, optional
                A dictionary defining the "X" and "Y" axes of a global
                tripolar domain. This is necessary because in the
                global tripolar case the "X" and "Y" axes need special
                treatment, as described above. It must have keys
                ``'X'`` and ``'Y'``, whose values identify the
                corresponding domain axis construct by their integer
                positions in the data.

                The "X" and "Y" axes must be a subset of those
                identified by the *depth* or *axes* parameter.

                See the *fold_index* parameter.

                *Parameter example:*
                  Define the "X" and Y" axes by positions 2 and 1
                  respectively of the data: ``tripolar={'X': 2, 'Y':
                  1}``

            fold_index: `int`, optional
                Identify which index of the "Y" axis corresponds to
                the fold in "X" axis of a tripolar grid. The only
                valid values are ``-1`` for the last index, and ``0``
                for the first index. By default it is assumed to be
                the last index. Ignored if *tripolar* is `None`.

            {{inplace: `bool`, optional}}

            {{verbose: `int` or `str` or `None`, optional}}

            size: deprecated at version TODODASK
                Use the *depth* parameter instead.

        :Returns:

            `Data` or `None`
                The expanded data, or `None` if the operation was
                in-place.

        **Examples**

        >>> d = cf.Data(numpy.arange(12).reshape(3, 4), 'm')
        >>> d[-1, -1] = cf.masked
        >>> d[1, 1] = cf.masked
        >>> print(d.array)
        [[0 1 2 3]
         [4 -- 6 7]
         [8 9 10 --]]

        >>> e = d.halo(1)
        >>> print(e.array)
        [[0 0 1 2 3 3]
         [0 0 1 2 3 3]
         [4 4 -- 6 7 7]
         [8 8 9 10 -- --]
         [8 8 9 10 -- --]]

        >>> d.equals(e[1:-1, 1:-1])
        True

        >>> e = d.halo(2)
        >>> print(e.array)
        [[0 1 0 1 2 3 2 3]
         [4 -- 4 -- 6 7 6 7]
         [0 1 0 1 2 3 2 3]
         [4 -- 4 -- 6 7 6 7]
         [8 9 8 9 10 -- 10 --]
         [4 -- 4 -- 6 7 6 7]
         [8 9 8 9 10 -- 10 --]]
        >>> d.equals(e[2:-2, 2:-2])
        True

        >>> e = d.halo(0)
        >>> d.equals(e)
        True

        >>> e = d.halo(1, axes=0)
        >>> print(e.array)
        [[0 1 2 3]
         [0 1 2 3]
         [4 -- 6 7]
         [8 9 10 --]
         [8 9 10 --]]

        >>> d.equals(e[1:-1, :])
        True
        >>> f = d.halo({0: 1})
        >>> f.equals(e)
        True

        >>> e = d.halo(1, tripolar={'X': 1, 'Y': 0})
        >>> print(e.array)
        [[0 0 1 2 3 3]
         [0 0 1 2 3 3]
         [4 4 -- 6 7 7]
         [8 8 9 10 -- --]
         [-- -- 10 9 8 8]]

        >>> e = d.halo(1, tripolar={'X': 1, 'Y': 0}, fold_index=0)
        >>> print(e.array)
        [[3 3 2 1 0 0]
         [0 0 1 2 3 3]
         [4 4 -- 6 7 7]
         [8 8 9 10 -- --]
         [8 8 9 10 -- --]]

        """
        from dask.array.core import concatenate

        d = _inplace_enabled_define_and_cleanup(self)

        ndim = d.ndim
        shape = d.shape

        # Parse the depth and axes parameters
        if isinstance(depth, dict):
            if axes is not None:
                raise ValueError(
                    "Can't set the axes parameter when the "
                    "depth parameter is a dictionary"
                )

            # Check that the dictionary keys are OK and remove size
            # zero depths
            axes = self._parse_axes(tuple(depth))
            depth = {i: size for i, size in depth.items() if size}
        else:
            if axes is None:
                axes = list(range(ndim))
            else:
                axes = d._parse_axes(axes)

            depth = {i: depth for i in axes}

        # Return if all axis depths are zero
        if not any(depth.values()):
            return d

        # Parse the tripolar parameter
        if tripolar:
            if fold_index not in (0, -1):
                raise ValueError(
                    "fold_index parameter must be -1 or 0. "
                    f"Got {fold_index!r}"
                )

            # Find the X and Y axes of a tripolar grid
            tripolar = tripolar.copy()
            X_axis = tripolar.pop("X", None)
            Y_axis = tripolar.pop("Y", None)

            if tripolar:
                raise ValueError(
                    f"Can not set key {tripolar.popitem()[0]!r} in the "
                    "tripolar dictionary."
                )

            if X_axis is None:
                raise ValueError("Must provide a tripolar 'X' axis.")

            if Y_axis is None:
                raise ValueError("Must provide a tripolar 'Y' axis.")

            X = d._parse_axes(X_axis)
            Y = d._parse_axes(Y_axis)

            if len(X) != 1:
                raise ValueError(
                    "Must provide exactly one tripolar 'X' axis. "
                    f"Got {X_axis!r}"
                )

            if len(Y) != 1:
                raise ValueError(
                    "Must provide exactly one tripolar 'Y' axis. "
                    f"Got {Y_axis!r}"
                )

            X_axis = X[0]
            Y_axis = Y[0]

            if X_axis == Y_axis:
                raise ValueError(
                    "Tripolar 'X' and 'Y' axes must be different. "
                    f"Got {X_axis!r}, {Y_axis!r}"
                )

            for A, axis in zip(("X", "Y"), (X_axis, Y_axis)):
                if axis not in axes:
                    raise ValueError(
                        "If dimensions have been identified with the "
                        "axes or depth parameters then they must include "
                        f"the tripolar {A!r} axis: {axis!r}"
                    )

            tripolar = Y_axis in depth

        # Create the halo
        dx = d.to_dask_array()

        indices = [slice(None)] * ndim
        for axis, size in sorted(depth.items()):
            if not size:
                continue

            if size > shape[axis]:
                raise ValueError(
                    f"Halo depth {size} is too large for axis of size "
                    f"{shape[axis]}"
                )

            left_indices = indices[:]
            right_indices = indices[:]

            left_indices[axis] = slice(0, size)
            right_indices[axis] = slice(-size, None)

            left = dx[tuple(left_indices)]
            right = dx[tuple(right_indices)]

            dx = concatenate([left, dx, right], axis=axis)

        d._set_dask(dx, reset_mask_hardness=False)

        # Special case for tripolar: The northern Y axis halo contains
        # the values that have been flipped in the X direction.
        if tripolar:
            hardmask = d.hardmask
            if hardmask:
                d.hardmask = False

            indices1 = indices[:]
            if fold_index == -1:
                # The last index of the Y axis corresponds to the fold
                # in X axis of a tripolar grid
                indices1[Y_axis] = slice(-depth[Y_axis], None)
            else:
                # The first index of the Y axis corresponds to the
                # fold in X axis of a tripolar grid
                indices1[Y_axis] = slice(0, depth[Y_axis])

            indices2 = indices1[:]
            indices2[X_axis] = slice(None, None, -1)

            dx = d.to_dask_array()
            dx[tuple(indices1)] = dx[tuple(indices2)]

            d._set_dask(dx, reset_mask_hardness=False)

            if hardmask:
                d.hardmask = True

        # Set expanded axes to be non-cyclic
        d.cyclic(axes=tuple(depth), iscyclic=False)

        return d

    def harden_mask(self):
        """Force the mask to hard.

        Whether the mask of a masked array is hard or soft is
        determined by its `hardmask` property. `harden_mask` sets
        `hardmask` to `True`.

        .. versionadded:: TODODASK

        .. seealso:: `hardmask`, `soften_mask`

        **Examples**

        >>> d = cf.Data([1, 2, 3], hardmask=False)
        >>> d.hardmask
        False
        >>> d.harden_mask()
        >>> d.hardmask
        True

        >>> d = cf.Data([1, 2, 3], mask=[False, True, False])
        >>> d.hardmask
        True
        >>> d[1] = 999
        >>> print(d.array)
        [1 -- 3]

        """
        dx = self.to_dask_array()
        dx = dx.map_blocks(cf_harden_mask, dtype=self.dtype)
        self._set_dask(dx, delete_source=False, reset_mask_hardness=False)
        self._hardmask = True

    def has_calendar(self):
        """Whether a calendar has been set.

        .. seealso:: `del_calendar`, `get_calendar`, `set_calendar`,
                     `has_units`, `Units`

        :Returns:

            `bool`
                True if the calendar has been set, otherwise False.

        **Examples**

        >>> d = cf.Data(1, "days since 2000-1-1", calendar="noleap")
        >>> d.has_calendar()
        True

        >>> d = cf.Data(1, calendar="noleap")
        >>> d.has_calendar()
        True

        >>> d = cf.Data(1, "days since 2000-1-1")
        >>> d.has_calendar()
        False

        >>> d = cf.Data(1, "m")
        >>> d.has_calendar()
        False

        """
        return hasattr(self.Units, "calendar")

    def has_units(self):
        """Whether units have been set.

        .. seealso:: `del_units`, `get_units`, `set_units`,
                     `has_calendar`, `Units`

        :Returns:

            `bool`
                True if units have been set, otherwise False.

        **Examples**

        >>> d = cf.Data(1, "")
        >>> d.has_units()
        True

        >>> d = cf.Data(1, "m")
        >>> d.has_units()
        True

        >>> d = cf.Data(1)
        >>> d.has_units()
        False

        >>> d = cf.Data(1, calendar='noleap')
        >>> d.has_units()
        False

        """
        return hasattr(self.Units, "units")

    def soften_mask(self):
        """Force the mask to soft.

        Whether the mask of a masked array is hard or soft is
        determined by its `hardmask` property. `soften_mask` sets
        `hardmask` to `False`.

        .. versionadded:: TODODASK

        .. seealso:: `hardmask`, `harden_mask`

        **Examples**

        >>> d = cf.Data([1, 2, 3])
        >>> d.hardmask
        True
        >>> d.soften_mask()
        >>> d.hardmask
        False

        >>> d = cf.Data([1, 2, 3], mask=[False, True, False], hardmask=False)
        >>> d.hardmask
        False
        >>> d[1] = 999
        >>> print(d.array)
        [  1 999   3]

        """
        dx = self.to_dask_array()
        dx = dx.map_blocks(cf_soften_mask, dtype=self.dtype)
        self._set_dask(dx, delete_source=False, reset_mask_hardness=False)
        self._hardmask = False

    @daskified(_DASKIFIED_VERBOSE)
    @_inplace_enabled(default=False)
    def filled(self, fill_value=None, inplace=False):
        """Replace masked elements with a fill value.

        .. versionadded:: 3.4.0

        :Parameters:

            fill_value: scalar, optional
                The fill value. By default the fill returned by
                `get_fill_value` is used, or if this is not set then the
                netCDF default fill value for the data type is used (as
                defined by `netCDF.fillvals`).

            {{inplace: `bool`, optional}}

        :Returns:

            `Data` or `None`
                The filled data, or `None` if the operation was in-place.

        **Examples**

        >>> d = {{package}}.Data([[1, 2, 3]])
        >>> print(d.filled().array)
        [[1 2 3]]
        >>> d[0, 0] = cfdm.masked
        >>> print(d.filled().array)
        [-9223372036854775806                    2                    3]
        >>> d.set_fill_value(-99)
        >>> print(d.filled().array)
        [[-99   2   3]]

        """
        d = _inplace_enabled_define_and_cleanup(self)

        if fill_value is None:
            fill_value = d.get_fill_value(None)
            if fill_value is None:  # still...
                fill_value = default_netCDF_fillvals().get(d.dtype.str[1:])
                if fill_value is None and d.dtype.kind in ("SU"):
                    fill_value = default_netCDF_fillvals().get("S1", None)

                if fill_value is None:
                    raise ValueError(
                        "Can't determine fill value for "
                        f"data type {d.dtype.str!r}"
                    )

        dx = d.to_dask_array()
        dx = dx.map_blocks(np.ma.filled, fill_value=fill_value, dtype=d.dtype)
        d._set_dask(dx, reset_mask_hardness=False)

        return d

    def first_element(self, verbose=None):
        """Return the first element of the data as a scalar.

        If the value is deemed too expensive to compute then a
        `ValueError` is raised instead. It is considered acceptable to
        compute the value in the following circumstances:

        * The `force_compute` attribute is True.

        * The current log level is ``'DEBUG'``.

        * The stored computations consist only of initialisation,
          subspace or copy functions.

        .. versionadded:: 4.0.0

        .. seealso:: `last_element`, `second_element`

        :Returns:

                The first element of the data

        **Examples**

        >>> d = cf.Data([[1, 2], [3, 4]])
        >>> d.first_element()
        1
        >>> d[0, 0] = cf.masked
        >>> d.first_element()
        masked

        """
        if self.can_compute():
            return super().first_element()

        raise ValueError(
            "First element of the data is considered too expensive "
            "to compute. Consider setting the 'force_compute' attribute, or "
            "setting the log level to 'DEBUG'."
        )

    def second_element(self, verbose=None):
        """Return the second element of the data as a scalar.

        If the value is deemed too expensive to compute then a
        `ValueError` is raised instead. It is considered acceptable to
        compute the value in the following circumstances:

        * The `force_compute` attribute is True.

        * The current log level is ``'DEBUG'``.

        * The stored computations consist only of initialisation,
          subspace or copy functions.

        .. versionadded:: 4.0.0

        .. seealso:: `last_element`, `first_element`

        :Returns:

                The second element of the data

        **Examples**

        >>> d = cf.Data([[1, 2], [3, 4]])
        >>> d.second_element()
        2
        >>> d[0, 1] = cf.masked
        >>> d.second_element()
        masked

        """
        if self.can_compute():
            return super().second_element()

        raise ValueError(
            "Second element of the data is considered too expensive "
            "to compute. Consider setting the 'force_compute' atribute, or "
            "setting the log level to 'DEBUG'."
        )

    def last_element(self):
        """Return the last element of the data as a scalar.

        If the value is deemed too expensive to compute then a
        `ValueError` is raised instead. It is considered acceptable to
        compute the value in the following circumstances:

        * The `force_compute` attribute is True.

        * The current log level is ``'DEBUG'``.

        * The stored computations consist only of initialisation,
          subspace or copy functions.

        .. versionadded:: 4.0.0

        .. seealso:: `first_element`, `second_element`

        :Returns:

                The last element of the data

        **Examples**

        >>> d = cf.Data([[1, 2], [3, 4]])
        >>> d.last_element()
        4
        >>> d[1, 1] = cf.masked
        >>> d.last_element()
        masked

        """
        if self.can_compute():
            return super().last_element()

        raise ValueError(
            "First element of the data is considered too expensive "
            "to compute. Consider setting the 'force_compute' attribute, or "
            "setting the log level to 'DEBUG'."
        )

    @daskified(_DASKIFIED_VERBOSE)
    def flat(self, ignore_masked=True):
        """Return a flat iterator over elements of the data array.

        **Performance**

        Any delayed operations and/or disk interactions will be
        executed during *each* iteration, possibly leading to poor
        performance. If possible, consider bringing the values into
        memory first with `persist` or using ``d.array.flat``.

        .. seealso:: `flatten`, `persist`

        :Parameters:

            ignore_masked: `bool`, optional
                If False then masked and unmasked elements will be
                returned. By default only unmasked elements are
                returned

        :Returns:

            generator
                An iterator over elements of the data array.

        **Examples**

        >>> d = cf.Data([[1, 2], [3,4]], mask=[[0, 1], [0, 0]])
        >>> print(d.array)
        [[1 --]
         [3 4]]
        >>> list(d.flat())
        [1, 3, 4]
        >>> list(d.flat(ignore_masked=False))
        [1, masked, 3, 4]

        """
        mask = self.mask

        if ignore_masked:
            for index in self.ndindex():
                if not mask[index]:
                    yield self[index].array.item()
        else:
            for index in self.ndindex():
                if not mask[index]:
                    yield self[index].array.item()
                else:
                    yield cf_masked

    @daskified(_DASKIFIED_VERBOSE)
    @_inplace_enabled(default=False)
    def flatten(self, axes=None, inplace=False):
        """Flatten specified axes of the data.

        Any subset of the axes may be flattened.

        The shape of the data may change, but the size will not.

        The flattening is executed in row-major (C-style) order. For
        example, the array ``[[1, 2], [3, 4]]`` would be flattened across
        both dimensions to ``[1 2 3 4]``.

        .. versionadded:: 3.0.2

        .. seealso:: `compressed`, `flat`, `insert_dimension`, `flip`,
                     `swapaxes`, `transpose`

        :Parameters:

            axes: (sequence of) `int`
                Select the axes to be flattened. By default all axes
                are flattened. Each axis is identified by its integer
                position. No axes are flattened if *axes* is an empty
                sequence.

            {{inplace: `bool`, optional}}

        :Returns:

            `Data` or `None`
                The flattened data, or `None` if the operation was
                in-place.

        **Examples**

        >>> import numpy as np
        >>> d = cf.Data(np.arange(24).reshape(1, 2, 3, 4))
        >>> d
        <CF Data(1, 2, 3, 4): [[[[0, ..., 23]]]]>
        >>> print(d.array)
        [[[[ 0  1  2  3]
           [ 4  5  6  7]
           [ 8  9 10 11]]
          [[12 13 14 15]
           [16 17 18 19]
           [20 21 22 23]]]]

        >>> e = d.flatten()
        >>> e
        <CF Data(24): [0, ..., 23]>
        >>> print(e.array)
        [ 0  1  2  3  4  5  6  7  8  9 10 11 12 13 14 15 16 17 18 19 20 21 22 23]

        >>> e = d.flatten([])
        >>> e
        <CF Data(1, 2, 3, 4): [[[[0, ..., 23]]]]>

        >>> e = d.flatten([1, 3])
        >>> e
        <CF Data(1, 8, 3): [[[0, ..., 23]]]>
        >>> print(e.array)
        [[[ 0  4  8]
          [ 1  5  9]
          [ 2  6 10]
          [ 3  7 11]
          [12 16 20]
          [13 17 21]
          [14 18 22]
          [15 19 23]]]

        >>> d.flatten([0, -1], inplace=True)
        >>> d
        <CF Data(4, 2, 3): [[[0, ..., 23]]]>
        >>> print(d.array)
        [[[ 0  4  8]
          [12 16 20]]
         [[ 1  5  9]
          [13 17 21]]
         [[ 2  6 10]
          [14 18 22]]
         [[ 3  7 11]
          [15 19 23]]]

        """
        d = _inplace_enabled_define_and_cleanup(self)

        ndim = d.ndim
        if not ndim:
            if axes or axes == 0:
                raise ValueError(
                    "Can't flatten: Can't remove axes from "
                    f"scalar {self.__class__.__name__}"
                )

            return d

        if axes is None:
            axes = list(range(ndim))
        else:
            axes = sorted(d._parse_axes(axes))

        n_axes = len(axes)
        if n_axes <= 1:
            return d

        dx = d.to_dask_array()

        # It is important that the first axis in the list is the
        # left-most flattened axis.
        #
        # E.g. if the shape is (10, 20, 30, 40, 50, 60) and the axes
        #      to be flattened are [2, 4], then the data must be
        #      transposed with order [0, 1, 2, 4, 3, 5]
        order = [i for i in range(ndim) if i not in axes]
        order[axes[0] : axes[0]] = axes
        dx = dx.transpose(order)

        # Find the flattened shape.
        #
        # E.g. if the *transposed* shape is (10, 20, 30, 50, 40, 60)
        #      and *transposed* axes [2, 3] are to be flattened then
        #      the new shape will be (10, 20, 1500, 40, 60)
        shape = d.shape
        new_shape = [n for i, n in enumerate(shape) if i not in axes]
        new_shape.insert(axes[0], reduce(mul, [shape[i] for i in axes], 1))

        dx = dx.reshape(new_shape)
        d._set_dask(dx, reset_mask_hardness=False)

        return d

    @daskified(_DASKIFIED_VERBOSE)
    @_deprecated_kwarg_check("i")
    @_inplace_enabled(default=False)
    def floor(self, inplace=False, i=False):
        """Return the floor of the data array.

        .. versionadded:: 1.0

        .. seealso:: `ceil`, `rint`, `trunc`

        :Parameters:

            {{inplace: `bool`, optional}}

            {{i: deprecated at version 3.0.0}}

        :Returns:

            `Data` or `None`

        **Examples**

        >>> d = cf.Data([-1.9, -1.5, -1.1, -1, 0, 1, 1.1, 1.5 , 1.9])
        >>> print(d.array)
        [-1.9 -1.5 -1.1 -1.   0.   1.   1.1  1.5  1.9]
        >>> print(d.floor().array)
        [-2. -2. -2. -1.  0.  1.  1.  1.  1.]

        """
        d = _inplace_enabled_define_and_cleanup(self)
        dx = d.to_dask_array()
        d._set_dask(da.floor(dx), reset_mask_hardness=False)
        return d

    @_deprecated_kwarg_check("i")
    def outerproduct(self, e, inplace=False, i=False):
        """Compute the outer product with another data array.

        The axes of result will be the combined axes of the two input
        arrays:

          >>> d.outerproduct(e).ndim == d.ndim + e.ndim
          True
          >>> d.outerproduct(e).shape == d.shape + e.shape
          True

        :Parameters:

            e: data-like
                The data array with which to form the outer product.

            {{inplace: `bool`, optional}}

            {{i: deprecated at version 3.0.0}}

        :Returns:

            `Data` or `None`

        **Examples**

        >>> d = cf.Data([1, 2, 3], 'metre')
        >>> o = d.outerproduct([4, 5, 6, 7])
        >>> o
        <CF Data: [[4, ..., 21]] m>
        >>> print(o.array)
        [[ 4  5  6  7]
         [ 8 10 12 14]
         [12 15 18 21]]

        >>> e = cf.Data([[4, 5, 6, 7], [6, 7, 8, 9]], 's-1')
        >>> o = d.outerproduct(e)
        >>> o
        <CF Data: [[[4, ..., 27]]] m.s-1>
        >>> print(d.shape, e.shape, o.shape)
        (3,) (2, 4) (3, 2, 4)
        >>> print(o.array)
        [[[ 4  5  6  7]
          [ 6  7  8  9]]
         [[ 8 10 12 14]
          [12 14 16 18]]
         [[12 15 18 21]
          [18 21 24 27]]]

        """
        e_ndim = np.ndim(e)
        if e_ndim:
            if inplace:
                d = self
            else:
                d = self.copy()

            for j in range(np.ndim(e)):
                d.insert_dimension(-1, inplace=True)
        else:
            d = self

        d = d * e

        if inplace:
            self.__dict__ = d.__dict__
            d = None

        return d

    @daskified(_DASKIFIED_VERBOSE)
    @_deprecated_kwarg_check("i")
    @_inplace_enabled(default=False)
    def change_calendar(self, calendar, inplace=False, i=False):
        """Change the calendar of date-time array elements.

        Reinterprets the existing date-times for the new calendar by
        adjusting the underlying numerical values relative to the
        reference date-time defined by the units.

        If a date-time value is not allowed in the new calendar then
        an exception is raised when the data array is accessed.

        .. seealso:: `override_calendar`, `Units`

        :Parameters:

            calendar: `str`
                The new calendar, as recognised by the CF conventions.

                *Parameter example:*
                  ``'proleptic_gregorian'``

            {{inplace: `bool`, optional}}

            {{i: deprecated at version 3.0.0}}

        :Returns:

            `Data` or `None`
                The new data with updated calendar, or `None` if the
                operation was in-place.

        **Examples**

        >>> d = cf.Data([0, 1, 2, 3, 4], 'days since 2004-02-27')
        >>> print(d.array)
        [0 1 2 3 4]
        >>> print(d.datetime_as_string)
        ['2004-02-27 00:00:00' '2004-02-28 00:00:00' '2004-02-29 00:00:00'
         '2004-03-01 00:00:00' '2004-03-02 00:00:00']
        >>> e = d.change_calendar('360_day')
        >>> print(e.array)
        [0 1 2 4 5]
        >>> print(e.datetime_as_string)
        ['2004-02-27 00:00:00' '2004-02-28 00:00:00' '2004-02-29 00:00:00'
        '2004-03-01 00:00:00' '2004-03-02 00:00:00']

        >>> d.change_calendar('noleap').array
        Traceback (most recent call last):
            ...
        ValueError: invalid day number provided in cftime.DatetimeNoLeap(2004, 2, 29, 0, 0, 0, 0, has_year_zero=True)

        """
        d = _inplace_enabled_define_and_cleanup(self)

        units = self.Units
        if not units.isreftime:
            raise ValueError(
                "Can't change calendar of non-reference time "
                f"units: {units!r}"
            )

        d._asdatetime(inplace=True)
        d.override_calendar(calendar, inplace=True)
        d._asreftime(inplace=True)

        return d

    @daskified(_DASKIFIED_VERBOSE)
    @_deprecated_kwarg_check("i")
    @_inplace_enabled(default=False)
    def override_units(self, units, inplace=False, i=False):
        """Override the data array units.

        Not to be confused with setting the `Units` attribute to units
        which are equivalent to the original units. This is different
        because in this case the new units need not be equivalent to the
        original ones and the data array elements will not be changed to
        reflect the new units.

        :Parameters:

            units: `str` or `Units`
                The new units for the data array.

            {{inplace: `bool`, optional}}

            {{i: deprecated at version 3.0.0}}

        :Returns:

            `Data` or `None`
                The new data, or `None` if the operation was in-place.

        **Examples**

        >>> d = cf.Data(1012.0, 'hPa')
        >>> e = d.override_units('km')
        >>> e.Units
        <Units: km>
        >>> e.datum()
        1012.0
        >>> d.override_units(cf.Units('watts'), inplace=True)
        >>> d.Units
        <Units: watts>
        >>> d.datum()
        1012.0

        """
        d = _inplace_enabled_define_and_cleanup(self)
        d._Units = Units(units)
        return d

    @daskified(_DASKIFIED_VERBOSE)
    @_deprecated_kwarg_check("i")
    @_inplace_enabled(default=False)
    def override_calendar(self, calendar, inplace=False, i=False):
        """Override the calendar of the data array elements.

        Not to be confused with using the `change_calendar` method or
        setting the `d.Units.calendar`. `override_calendar` is different
        because the new calendar need not be equivalent to the original
        ones and the data array elements will not be changed to reflect
        the new units.

        :Parameters:

            calendar: `str`
                The new calendar.

            {{inplace: `bool`, optional}}

            {{i: deprecated at version 3.0.0}}

        :Returns:

            `Data` or `None`
                The new data, or `None` if the operation was in-place.

        **Examples**

        >>> d = cf.Data(1, 'days since 2020-02-28')
        >>> d
        <CF Data(): 2020-02-29 00:00:00>
        >>> d.datum()
        1
        >>> e = d.override_calendar('noleap')
        <CF Data(): 2020-03-01 00:00:00 noleap>
        >>> e.datum()
        1

        """
        d = _inplace_enabled_define_and_cleanup(self)
        d._Units = Units(d.Units._units, calendar)
        return d

    def to_dask_array(self):
        """Convert the data to a `dask` array.

        :Returns:

            `dask.array.Array`
                The dask array contained within the `Data` instance.

        **Examples**

        >>> d = cf.Data([1, 2, 3, 4], 'm')
        >>> dx = d.to_dask_array()
        >>> dx
        >>> dask.array<cf_harden_mask, shape=(4,), dtype=int64, chunksize=(4,), chunktype=numpy.ndarray>
        >>> dask.array.asanyarray(d) is dx
        True

        """
        return self._custom["dask"]

    @daskified(_DASKIFIED_VERBOSE)
    def datum(self, *index):
        """Return an element of the data array as a standard Python
        scalar.

        TODODASK: consider renameing/aliasing to 'item'. Might depend
                  on whether or not the APIs are the same.

        The first and last elements are always returned with
        ``d.datum(0)`` and ``d.datum(-1)`` respectively, even if the data
        array is a scalar array or has two or more dimensions.

        The returned object is of the same type as is stored internally.

        .. seealso:: `array`, `datetime_array`

        :Parameters:

            index: *optional*
                Specify which element to return. When no positional
                arguments are provided, the method only works for data
                arrays with one element (but any number of dimensions),
                and the single element is returned. If positional
                arguments are given then they must be one of the
                fdlowing:

                * An integer. This argument is interpreted as a flat index
                  into the array, specifying which element to copy and
                  return.

                  *Parameter example:*
                    If the data array shape is ``(2, 3, 6)`` then:
                    * ``d.datum(0)`` is equivalent to ``d.datum(0, 0, 0)``.
                    * ``d.datum(-1)`` is equivalent to ``d.datum(1, 2, 5)``.
                    * ``d.datum(16)`` is equivalent to ``d.datum(0, 2, 4)``.

                  If *index* is ``0`` or ``-1`` then the first or last data
                  array element respectively will be returned, even if the
                  data array is a scalar array.

                * Two or more integers. These arguments are interpreted as a
                  multidimensional index to the array. There must be the
                  same number of integers as data array dimensions.

                * A tuple of integers. This argument is interpreted as a
                  multidimensional index to the array. There must be the
                  same number of integers as data array dimensions.

                  *Parameter example:*
                    ``d.datum((0, 2, 4))`` is equivalent to ``d.datum(0,
                    2, 4)``; and ``d.datum(())`` is equivalent to
                    ``d.datum()``.

        :Returns:

                A copy of the specified element of the array as a suitable
                Python scalar.

        **Examples**

        >>> d = cf.Data(2)
        >>> d.datum()
        2
        >>> 2 == d.datum(0) == d.datum(-1) == d.datum(())
        True

        >>> d = cf.Data([[2]])
        >>> 2 == d.datum() == d.datum(0) == d.datum(-1)
        True
        >>> 2 == d.datum(0, 0) == d.datum((-1, -1)) == d.datum(-1, 0)
        True

        >>> d = cf.Data([[4, 5, 6], [1, 2, 3]], 'metre')
        >>> d[0, 1] = cf.masked
        >>> print(d)
        [[4 -- 6]
         [1  2 3]]
        >>> d.datum(0)
        4
        >>> d.datum(-1)
        3
        >>> d.datum(1)
        masked
        >>> d.datum(4)
        2
        >>> d.datum(-2)
        2
        >>> d.datum(0, 0)
        4
        >>> d.datum(-2, -1)
        6
        >>> d.datum(1, 2)
        3
        >>> d.datum((0, 2))
        6

        """
        if index:
            n_index = len(index)
            if n_index == 1:
                index = index[0]
                if index == 0:
                    # This also works for scalar arrays
                    index = (slice(0, 1),) * self.ndim
                elif index == -1:
                    # This also works for scalar arrays
                    index = (slice(-1, None),) * self.ndim
                elif isinstance(index, int):
                    if index < 0:
                        index += self._size

                    index = np.unravel_index(index, self.shape)
                elif len(index) == self.ndim:
                    index = tuple(index)
                else:
                    raise ValueError(
                        f"Incorrect number of indices ({n_index}) for "
                        f"{self.ndim}-d {self.__class__.__name__} data"
                    )
            elif n_index != self.ndim:
                raise ValueError(
                    f"Incorrect number of indices ({n_index}) for "
                    f"{self.ndim}-d {self.__class__.__name__} data"
                )

            array = self[index].array

        elif self.size == 1:
            array = self.array

        else:
            raise ValueError(
                f"For size {self.size} data, must provide an index of "
                "the element to be converted to a Python scalar"
            )

        if not np.ma.isMA(array):
            return array.item()

        mask = array.mask
        if mask is np.ma.nomask or not mask.item():
            return array.item()

        return cf_masked

    @daskified(_DASKIFIED_VERBOSE)
    @_inplace_enabled(default=False)
    def masked_invalid(self, inplace=False):
        """Mask the array where invalid values occur (NaN or inf).

        .. seealso:: `where`

        :Parameters:

            {{inplace: `bool`, optional}}

        :Returns:

            `Data` or `None`
                The masked data, or `None` if the operation was
                in-place.

        **Examples**

        >>> d = cf.Data([0, 1, 2])
        >>> e = cf.Data([0, 2, 0])
        >>> f = d / e
        >>> f
        <CF Data(3): [nan, 0.5, inf]>
        >>> f.masked_invalid()
        <CF Data(3): [--, 0.5, --]>

        """
        d = _inplace_enabled_define_and_cleanup(self)
        dx = self._get_dask()
        dx = da.ma.masked_invalid(dx)
        d._set_dask(dx, reset_mask_hardness=False)
        return d

    def del_calendar(self, default=ValueError()):
        """Delete the calendar.

        .. seealso:: `get_calendar`, `has_calendar`, `set_calendar`,
                     `del_units`, `Units`

        :Parameters:

            default: optional
                Return the value of the *default* parameter if the
                calendar has not been set.

                {{default Exception}}

        :Returns:

            `str`
                The value of the deleted calendar.

        **Examples**

        >>> d = cf.Data(1, "days since 2000-1-1", calendar="noleap")
        >>> d.del_calendar()
        'noleap'
        >>> print(d.del_calendar())
        None

        >>> d = cf.Data(1, "days since 2000-1-1")
        >>> print(d.del_calendar())
        None

        >>> d = cf.Data(1, "m")
        Traceback (most recent call last):
            ...
        ValueError: Units <Units: m> have no calendar

        """
        units = self.Units
        if not units.isreftime:
            return self._default(default, f"Units {units!r} have no calendar")

        calendar = getattr(units, "calendar", None)
        if calendar is None:
            return self._default(
                default, f"{self.__class__.__name__} has no calendar"
            )

        self.override_calendar(None, inplace=True)
        return calendar

    def del_units(self, default=ValueError()):
        """Delete the units.

        .. seealso:: `get_units`, `has_units`, `set_units`,
                     `del_calendar`, `Units`

        :Parameters:

            default: optional
                Return the value of the *default* parameter if the units
                has not been set.

                {{default Exception}}

        :Returns:

            `str`
                The value of the deleted units.

        **Examples**

        >>> d = cf.Data(1, "m")
        >>> d.del_units()
        'm'
        >>> d.Units
        <Units: >
        >>> d.del_units()
        Traceback (most recent call last):
            ...
        ValueError: Data has no units

        >>> d = cf.Data(1, "days since 2000-1-1", calendar="noleap")
        >>> d.del_units()
        'days since 2000-1-1'
        >>> d.Units
        <Units: noleap>

        """
        u = self.Units
        units = getattr(u, "units", None)
        calendar = getattr(u, "calendar", None)
        self.override_units(Units(None, calendar), inplace=True)

        if units is not None:
            return units

        return self._default(
            default, f"{self.__class__.__name__} has no units"
        )

    @classmethod
    def masked_all(cls, shape, dtype=None, units=None, chunk=True):
        """Return a new data array of given shape and type with all
        elements masked.

        .. seealso:: `empty`, `ones`, `zeros`

        :Parameters:

            shape: `int` or `tuple` of `int`
                The shape of the new array.

            dtype: data-type
                The data-type of the new array. By default the data-type
                is ``float``.

            units: `str` or `Units`
                The units for the new data array.

        :Returns:

            `Data`
                The new data array having all elements masked.

        **Examples**

        >>> d = cf.Data.masked_all((96, 73))

        """
        array = FilledArray(
            shape=tuple(shape),
            size=reduce(mul, shape, 1),
            ndim=len(shape),
            dtype=np.dtype(dtype),
            fill_value=cf_masked,
        )

        return cls(array, units=units, chunk=chunk)

    @daskified(_DASKIFIED_VERBOSE)
    @_inplace_enabled(default=False)
    @_deprecated_kwarg_check("i")
    def mid_range(
        self,
        axes=None,
        squeeze=False,
        mtol=1,
        split_every=None,
        inplace=False,
        i=False,
    ):
        """Calculate mid-range values.

        The mid-range is half of the maximum plus the minimum.

        Calculates the mid-range value or the mid-range values along
        axes.

        See
        https://ncas-cms.github.io/cf-python/analysis.html#collapse-methods
        for mathematical definitions.

         ..seealso:: `sample_size`, `max`, `min`, `range`

        :Parameters:

            {{collapse axes: (sequence of) `int`, optional}}

            {{collapse squeeze: `bool`, optional}}

            {{mtol: number, optional}}

            {{split_every: `int` or `dict`, optional}}

                .. versionadded:: TODODASK

            {{inplace: `bool`, optional}}

            {{i: deprecated at version 3.0.0}}

        :Returns:

            `Data` or `None`
                The collapsed array.

        **Examples**

        >>> a = np.ma.arange(12).reshape(4, 3)
        >>> d = cf.Data(a, 'K')
        >>> d[1, 1] = np.ma.masked
        >>> print(d.array)
        [[0 1 2]
         [3 -- 5]
         [6 7 8]
         [9 10 11]]
        >>> d.mid_range()
        <CF Data(1, 1): [[5.5]] K>

        """
        d = _inplace_enabled_define_and_cleanup(self)
        d, _ = _collapse(
            Collapse.mid_range,
            d,
            axis=axes,
            keepdims=not squeeze,
            split_every=split_every,
            mtol=mtol,
        )
        return d

    @daskified(_DASKIFIED_VERBOSE)
    @_deprecated_kwarg_check("i")
    @_inplace_enabled(default=False)
    def flip(self, axes=None, inplace=False, i=False):
        """Reverse the direction of axes of the data array.

        .. seealso:: `flatten', `insert_dimension`, `squeeze`, `swapaxes`,
                     `transpose`

        :Parameters:

            axes: (sequence of) `int`
                Select the axes. By default all axes are flipped. Each
                axis is identified by its integer position. No axes
                are flipped if *axes* is an empty sequence.

            {{inplace: `bool`, optional}}

            {{i: deprecated at version 3.0.0}}

        :Returns:

            `Data` or `None`

        **Examples**

        >>> d.flip()
        >>> d.flip(1)
        >>> d.flip([0, 1])
        >>> d.flip([])

        >>> e = d[::-1, :, ::-1]
        >>> d.flip((2, 0)).equals(e)
        True

        """
        d = _inplace_enabled_define_and_cleanup(self)

        if axes is not None and not axes and axes != 0:  # i.e. empty sequence
            return d

        if axes is None:
            iaxes = range(d.ndim)
        else:
            iaxes = d._parse_axes(axes)

        if not iaxes:
            return d

        index = [
            slice(None, None, -1) if i in iaxes else slice(None)
            for i in range(d.ndim)
        ]

        dx = d.to_dask_array()
        dx = dx[tuple(index)]
        d._set_dask(dx, reset_mask_hardness=False)

        return d

    def inspect(self):
        """Inspect the object for debugging.

        .. seealso:: `cf.inspect`

        :Returns:

            `None`

        """
        from ..functions import inspect

        print(inspect(self))  # pragma: no cover

    def isclose(self, y, rtol=None, atol=None):
        """Return where data are element-wise equal to other,
        broadcastable data.

        {{equals tolerance}}

        For numeric data arrays, ``d.isclose(y, rtol, atol)`` is
        equivalent to ``abs(d - y) <= ``atol + rtol*abs(y)``, otherwise it
        is equivalent to ``d == y``.

        :Parameters:

            y: data_like

            atol: `float`, optional
                The absolute tolerance for all numerical comparisons. By
                default the value returned by the `atol` function is used.

            rtol: `float`, optional
                The relative tolerance for all numerical comparisons. By
                default the value returned by the `rtol` function is used.

        :Returns:

             `bool`

        **Examples**

        >>> d = cf.Data([1000, 2500], 'metre')
        >>> e = cf.Data([1, 2.5], 'km')
        >>> print(d.isclose(e).array)
        [ True  True]

        >>> d = cf.Data(['ab', 'cdef'])
        >>> print(d.isclose([[['ab', 'cdef']]]).array)
        [[[ True  True]]]

        >>> d = cf.Data([[1000, 2500], [1000, 2500]], 'metre')
        >>> e = cf.Data([1, 2.5], 'km')
        >>> print(d.isclose(e).array)
        [[ True  True]
         [ True  True]]

        >>> d = cf.Data([1, 1, 1], 's')
        >>> print(d.isclose(1).array)
        [ True  True  True]

        """
        if atol is None:
            atol = self._atol

        if rtol is None:
            rtol = self._rtol

        units0 = self.Units
        units1 = getattr(y, "Units", _units_None)
        if units0.isreftime and units1.isreftime:
            if not units0.equals(units1):
                if not units0.equivalent(units1):
                    pass

            x = self.override_units(_units_1)
            y = y.copy()
            y.Units = units0
            y.override_units(_units_1, inplace=True)
        else:
            x = self

        try:
            return abs(x - y) <= float(atol) + float(rtol) * abs(y)
        except (TypeError, NotImplementedError, IndexError):
            return self == y

    @daskified(_DASKIFIED_VERBOSE)
    @_inplace_enabled(default=False)
    def reshape(self, *shape, merge_chunks=True, limit=None, inplace=False):
        """Change the shape of the data without changing its values.

        :Parameters:

            shape: `tuple` of `int`, or any number of `int`
                The new shape for the data, which should be compatible
                with the original shape. If an integer, then the
                result will be a 1-d array of that length. One shape
                dimension can be -1, in which case the value is
                inferred from the length of the array and remaining
                dimensions.

            merge_chunks: `bool`
                When True (the default) merge chunks using the logic
                in `dask.array.rechunk` when communication is
                necessary given the input array chunking and the
                output shape. When False, the input array will be
                rechunked to a chunksize of 1, which can create very
                many tasks. See `dask.array.reshape` for details.

            limit: int, optional
                The maximum block size to target in bytes. If no limit
                is provided, it defaults to the configuration value
                ``dask.config.get('array.chunk-size')``. See
                `dask.array.reshape` for details.

        :Returns:

            `Data` or `None`
                 The reshaped data, or `None` if the operation was
                 in-place.

        **Examples**

        >>> d = cf.Data(np.arange(12))
        >>> print(d.array)
        [ 0  1  2  3  4  5  6  7  8  9 10 11]
        >>> print(d.reshape(3, 4).array)
        [[ 0  1  2  3]
         [ 4  5  6  7]
         [ 8  9 10 11]]
        >>> print(d.reshape((4, 3)).array)
        [[ 0  1  2]
         [ 3  4  5]
         [ 6  7  8]
         [ 9 10 11]]
        >>> print(d.reshape(-1, 6).array)
        [[ 0  1  2  3  4  5]
         [ 6  7  8  9 10 11]]
        >>>  print(d.reshape(1, 1, 2, 6).array)
        [[[[ 0  1  2  3  4  5]
           [ 6  7  8  9 10 11]]]]
        >>> print(d.reshape(1, 1, -1).array)
        [[[[ 0  1  2  3  4  5  6  7  8  9 10 11]]]]

        """
        d = _inplace_enabled_define_and_cleanup(self)
        dx = d.to_dask_array()
        dx = dx.reshape(*shape, merge_chunks=merge_chunks, limit=limit)
        d._set_dask(dx, reset_mask_hardness=True)
        return d

    @daskified(_DASKIFIED_VERBOSE)
    @_deprecated_kwarg_check("i")
    @_inplace_enabled(default=False)
    def rint(self, inplace=False, i=False):
        """Round the data to the nearest integer, element-wise.

        .. versionadded:: 1.0

        .. seealso:: `ceil`, `floor`, `trunc`

        :Parameters:

            {{inplace: `bool`, optional}}

            {{i: deprecated at version 3.0.0}}

        :Returns:

            `Data` or `None`
                The rounded data. If the operation was in-place then
                `None` is returned.

        **Examples**

        >>> d = cf.Data([-1.9, -1.5, -1.1, -1, 0, 1, 1.1, 1.5 , 1.9])
        >>> print(d.array)
        [-1.9 -1.5 -1.1 -1.   0.   1.   1.1  1.5  1.9]
        >>> print(d.rint().array)
        [-2. -2. -1. -1.  0.  1.  1.  2.  2.]

        """
        d = _inplace_enabled_define_and_cleanup(self)
        dx = d.to_dask_array()
        d._set_dask(da.rint(dx), reset_mask_hardness=False)
        return d

    @daskified(_DASKIFIED_VERBOSE)
    @_inplace_enabled(default=False)
    def root_mean_square(
        self,
        axes=None,
        squeeze=False,
        mtol=1,
        weights=None,
        split_every=None,
        inplace=False,
    ):
        """Calculate root mean square (RMS) values.

        Calculates the RMS value or the RMS values along axes.

        See
        https://ncas-cms.github.io/cf-python/analysis.html#collapse-methods
        for mathematical definitions.

         ..seealso:: `sample_size`, `mean`, `sum`,

        :Parameters:

            {{collapse axes: (sequence of) `int`, optional}}

            {{weights: data_like, `dict`, or `None`, optional}}

            {{collapse squeeze: `bool`, optional}}

            {{mtol: number, optional}}

            {{split_every: `int` or `dict`, optional}}

                .. versionadded:: TODODASK

            {{inplace: `bool`, optional}}

        :Returns:

            `Data` or `None`
                The collapsed array.

        **Examples**

        >>> a = np.ma.arange(12).reshape(4, 3)
        >>> d = cf.Data(a, 'K')
        >>> d[1, 1] = np.ma.masked
        >>> print(d.array)
        [[0 1 2]
         [3 -- 5]
         [6 7 8]
         [9 10 11]]
        >>> d.root_mean_square()
        <CF Data(1, 1): [[6.674238124719146]] K>

        >>> w = np.linspace(1, 2, 3)
        >>> print(w)
        [1.  1.5 2. ]
        >>> d.root_mean_square(weights=w)
        <CF Data(1, 1): [[6.871107713616576]] K>

        """
        d = _inplace_enabled_define_and_cleanup(self)
        d, _ = _collapse(
            Collapse.rms,
            d,
            axis=axes,
            weights=weights,
            keepdims=not squeeze,
            split_every=split_every,
            mtol=mtol,
        )
        return d

    @daskified(_DASKIFIED_VERBOSE)
    @_deprecated_kwarg_check("i")
    @_inplace_enabled(default=False)
    def round(self, decimals=0, inplace=False, i=False):
        """Evenly round elements of the data array to the given number
        of decimals.

        Values exactly halfway between rounded decimal values are rounded
        to the nearest even value. Thus 1.5 and 2.5 round to 2.0, -0.5 and
        0.5 round to 0.0, etc. Results may also be surprising due to the
        inexact representation of decimal fractions in the IEEE floating
        point standard and errors introduced when scaling by powers of
        ten.

        .. versionadded:: 1.1.4

        .. seealso:: `ceil`, `floor`, `rint`, `trunc`

        :Parameters:

            decimals : `int`, optional
                Number of decimal places to round to (default: 0). If
                decimals is negative, it specifies the number of positions
                to the left of the decimal point.

            {{inplace: `bool`, optional}}

            {{i: deprecated at version 3.0.0}}

        :Returns:

            `Data` or `None`

        **Examples**

        >>> d = cf.Data([-1.81, -1.41, -1.01, -0.91, 0.09, 1.09, 1.19, 1.59, 1.99])
        >>> print(d.array)
        [-1.81 -1.41 -1.01 -0.91  0.09  1.09  1.19  1.59  1.99]
        >>> print(d.round().array)
        [-2., -1., -1., -1.,  0.,  1.,  1.,  2.,  2.]
        >>> print(d.round(1).array)
        [-1.8, -1.4, -1. , -0.9,  0.1,  1.1,  1.2,  1.6,  2. ]
        >>> print(d.round(-1).array)
        [-0., -0., -0., -0.,  0.,  0.,  0.,  0.,  0.]

        """
        d = _inplace_enabled_define_and_cleanup(self)
        dx = d.to_dask_array()
        d._set_dask(da.round(dx, decimals=decimals), reset_mask_hardness=False)
        return d

    def stats(
        self,
        all=False,
        minimum=True,
        mean=True,
        median=True,
        maximum=True,
        range=True,
        mid_range=True,
        standard_deviation=True,
        root_mean_square=True,
        sample_size=True,
        minimum_absolute_value=False,
        maximum_absolute_value=False,
        mean_absolute_value=False,
        mean_of_upper_decile=False,
        sum=False,
        sum_of_squares=False,
        variance=False,
        weights=None,
    ):
        """Calculate statistics of the data.

        By default the minimum, mean, median, maximum, range, mid-range,
        standard deviation, root mean square, and sample size are
        calculated. But this selection may be edited, and other metrics
        are available.

        .. seealso:: `minimum`, `mean`, `median`, `maximum`, `range`,
                     `mid_range`, `standard_deviation`,
                     `root_mean_square`, `sample_size`,
                     `minimum_absolute_value`, `maximum_absolute_value`,
                     `mean_absolute_value`, `mean_of_upper_decile`, `sum`,
                     `sum_of_squares`, `variance`

        :Parameters:

            all: `bool`, optional
                Calculate all possible statistics, regardless of the value
                of individual metric parameters.

            minimum: `bool`, optional
                Calculate the minimum of the values.

            maximum: `bool`, optional
                Calculate the maximum of the values.

            maximum_absolute_value: `bool`, optional
                Calculate the maximum of the absolute values.

            minimum_absolute_value: `bool`, optional
                Calculate the minimum of the absolute values.

            mid_range: `bool`, optional
                Calculate the average of the maximum and the minimum of
                the values.

            median: `bool`, optional
                Calculate the median of the values.

            range: `bool`, optional
                Calculate the absolute difference between the maximum and
                the minimum of the values.

            sum: `bool`, optional
                Calculate the sum of the values.

            sum_of_squares: `bool`, optional
                Calculate the sum of the squares of values.

            sample_size: `bool`, optional
                Calculate the sample size, i.e. the number of non-missing
                values.

            mean: `bool`, optional
                Calculate the weighted or unweighted mean of the values.

            mean_absolute_value: `bool`, optional
                Calculate the mean of the absolute values.

            mean_of_upper_decile: `bool`, optional
                Calculate the mean of the upper group of data values
                defined by the upper tenth of their distribution.

            variance: `bool`, optional
                Calculate the weighted or unweighted variance of the
                values, with a given number of degrees of freedom.

            standard_deviation: `bool`, optional
                Calculate the square root of the weighted or unweighted
                variance.

            root_mean_square: `bool`, optional
                Calculate the square root of the weighted or unweighted
                mean of the squares of the values.

            {{weights: data_like, `dict`, or `None`, optional}}

        :Returns:

            `dict`
                The statistics.

        **Examples**

        >>> d = cf.Data([[0, 1, 2], [3, -99, 5]], mask=[[0, 0, 0], [0, 1, 0]])
        >>> print(d.array)
        [[0  1  2]
         [3 --  5]]
        >>> d.stats()
        {'minimum': <CF Data(): 0>,
         'mean': <CF Data(): 2.2>,
         'median': <CF Data(): 2.0>,
         'maximum': <CF Data(): 5>,
         'range': <CF Data(): 5>,
         'mid_range': <CF Data(): 2.5>,
         'standard_deviation': <CF Data(): 1.7204650534085253>,
         'root_mean_square': <CF Data(): 2.792848008753788>,
         'sample_size': 5}
        >>> d.stats(all=True)
        {'minimum': <CF Data(): 0>,
         'mean': <CF Data(): 2.2>,
         'median': <CF Data(): 2.0>,
         'maximum': <CF Data(): 5>,
         'range': <CF Data(): 5>,
         'mid_range': <CF Data(): 2.5>,
         'standard_deviation': <CF Data(): 1.7204650534085253>,
         'root_mean_square': <CF Data(): 2.792848008753788>,
         'minimum_absolute_value': <CF Data(): 0>,
         'maximum_absolute_value': <CF Data(): 5>,
         'mean_absolute_value': <CF Data(): 2.2>,
         'mean_of_upper_decile': <CF Data(): 5.0>,
         'sum': <CF Data(): 11>,
         'sum_of_squares': <CF Data(): 39>,
         'variance': <CF Data(): 2.96>,
         'sample_size': 5}
        >>> d.stats(mean_of_upper_decile=True, range=False)
        {'minimum': <CF Data(): 0>,
         'mean': <CF Data(): 2.2>,
         'median': <CF Data(): 2.0>,
         'maximum': <CF Data(): 5>,
         'mid_range': <CF Data(): 2.5>,
         'standard_deviation': <CF Data(): 1.7204650534085253>,
         'root_mean_square': <CF Data(): 2.792848008753788>,
         'mean_of_upper_decile': <CF Data(): 5.0>,
         'sample_size': 5}

        """
        no_weights = (
            "minimum",
            "median",
            "maximum",
            "range",
            "mid_range",
            "minimum_absolute_value",
            "maximum_absolute_value",
            "sum",
            "sum_of_squares",
        )

        out = {}
        for stat in (
            "minimum",
            "mean",
            "median",
            "maximum",
            "range",
            "mid_range",
            "standard_deviation",
            "root_mean_square",
            "minimum_absolute_value",
            "maximum_absolute_value",
            "mean_absolute_value",
            "mean_of_upper_decile",
            "sum",
            "sum_of_squares",
            "variance",
        ):
            if all or locals()[stat]:
                func = getattr(self, stat)
                if stat in no_weights:
                    value = func(squeeze=True)
                else:
                    value = func(squeeze=True, weights=weights)

                out[stat] = value

        if all or sample_size:
            out["sample_size"] = int(self.sample_size())

        return out

    @daskified(_DASKIFIED_VERBOSE)
    @_deprecated_kwarg_check("i")
    @_inplace_enabled(default=False)
    def swapaxes(self, axis0, axis1, inplace=False, i=False):
        """Interchange two axes of an array.

        .. seealso:: `flatten', `flip`, 'insert_dimension`, `squeeze`,
                     `transpose`

        :Parameters:

            axis0, axis1 : `int`, `int`
                Select the axes to swap. Each axis is identified by its
                original integer position.

            {{inplace: `bool`, optional}}

            {{i: deprecated at version 3.0.0}}

        :Returns:

            `Data` or `None`
                The data with swapped axis positions.

        **Examples**

        >>> d = cf.Data([[[1, 2, 3], [4, 5, 6]]])
        >>> d
        <CF Data(1, 2, 3): [[[1, ..., 6]]]>
        >>> d.swapaxes(1, 0)
        <CF Data(2, 1, 3): [[[1, ..., 6]]]>
        >>> d.swapaxes(0, -1)
        <CF Data(3, 2, 1): [[[1, ..., 6]]]>
        >>> d.swapaxes(1, 1)
        <CF Data(1, 2, 3): [[[1, ..., 6]]]>
        >>> d.swapaxes(-1, -1)
        <CF Data(1, 2, 3): [[[1, ..., 6]]]>

        """
        d = _inplace_enabled_define_and_cleanup(self)
        dx = self.to_dask_array()
        dx = da.swapaxes(dx, axis0, axis1)
        d._set_dask(dx, reset_mask_hardness=False)
        return d

    def fits_in_memory(self, itemsize):
        """Return True if the master array is small enough to be
        retained in memory.

        :Parameters:

            itemsize: `int`
                The number of bytes per word of the master data array.

        :Returns:

            `bool`

        **Examples**

        >>> print(d.fits_in_memory(8))
        False

        """
        # ------------------------------------------------------------
        # Note that self._size*(itemsize+1) is the array size in bytes
        # including space for a full boolean mask
        # ------------------------------------------------------------
        return self.size * (itemsize + 1) <= free_memory() - fm_threshold()

    @_deprecated_kwarg_check("i")
    @_inplace_enabled(default=False)
    @_manage_log_level_via_verbosity
    @daskified(_DASKIFIED_VERBOSE)
    def where(
        self, condition, x=None, y=None, inplace=False, i=False, verbose=None
    ):
        """Assign array elements depending on a condition.

        The elements to be changed are identified by a
        condition. Different values can be assigned according to where
        the condition is True (assignment from the *x* parameter) or
        False (assignment from the *y* parameter).

        **Missing data**

        Array elements may be set to missing values if either *x* or
        *y* are the `cf.masked` constant, or by assignment from any
        missing data elements in *x* or *y*.

        If the data mask is hard (see the `hardmask` attribute) then
        missing data values in the array will not be overwritten,
        regardless of the content of *x* and *y*.

        If the *condition* contains missing data then the
        corresponding elements in the array will not be assigned to,
        regardless of the contents of *x* and *y*.

        **Broadcasting**

        The array and the *condition*, *x* and *y* parameters must all
        be broadcastable to each other, such that the shape of the
        result is identical to the orginal shape of the array.

        If *condition* is a `Query` object then for the purposes of
        broadcasting, the condition is considered to be that which is
        produced by applying the query to the array.

        **Performance**

        If any of the shapes of the *condition*, *x*, or *y*
        parameters, or the array, is unknown, then there is a
        possibility that an unknown shape will need to be calculated
        immediately by executing all delayed operations on that
        object.

        .. seealso:: `cf.masked`, `hardmask`, `__setitem__`

        :Parameters:

            condition: array-like or `Query`
                The condition which determines how to assign values to
                the data.

                Assignment from the *x* and *y* parameters will be
                done where elements of the condition evaluate to
                `True` and `False` respectively.

                If *condition* is a `Query` object then this implies a
                condition defined by applying the query to the data.

                *Parameter example:*
                  ``d.where(d < 0, x=-999)`` will set all data
                  values that are less than zero to -999.

                *Parameter example:*
                  ``d.where(True, x=-999)`` will set all data values
                  to -999. This is equivalent to ``d[...] = -999``.

                *Parameter example:*
                  ``d.where(False, y=-999)`` will set all data values
                  to -999. This is equivalent to ``d[...] = -999``.

                *Parameter example:*
                  If ``d`` has shape ``(5, 3)`` then ``d.where([True,
                  False, True], x=-999, y=cf.masked)`` will set data
                  values in columns 0 and 2 to -999, and data values
                  in column 1 to missing data. This works because the
                  condition has shape ``(3,)`` which broadcasts to the
                  data shape.

                *Parameter example:*
                  ``d.where(cf.lt(0), x=-999)`` will set all data
                  values that are less than zero to -999. This is
                  equivalent to ``d.where(d < 0, x=-999)``.

            x, y: array-like or `None`
                Specify the assignment values. Where the condition is
                True assign to the data from *x*, and where the
                condition is False assign to the data from *y*.

                If *x* is `None` (the default) then no assignment is
                carried out where the condition is True.

                If *y* is `None` (the default) then no assignment is
                carried out where the condition is False.

                *Parameter example:*
                  ``d.where(condition)``, for any ``condition``, returns
                  data with identical data values.

                *Parameter example:*
                  ``d.where(cf.lt(0), x=-d, y=cf.masked)`` will change the
                  sign of all negative data values, and set all other data
                  values to missing data.

                *Parameter example:*
                  ``d.where(cf.lt(0), x=-d)`` will change the sign of
                  all negative data values, and leave all other data
                  values unchanged. This is equivalent to, but faster
                  than, ``d.where(cf.lt(0), x=-d, y=d)``

            {{inplace: `bool`, optional}}

            {{verbose: `int` or `str` or `None`, optional}}

            {{i: deprecated at version 3.0.0}}

        :Returns:

            `Data` or `None`
                The new data with updated values, or `None` if the
                operation was in-place.

        **Examples**

        >>> d = cf.Data([0, 1, 2, 3, 4, 5, 6, 7, 8, 9])
        >>> e = d.where(d < 5, d, 10 * d)
        >>> print(e.array)
        [ 0  1  2  3  4 50 60 70 80 90]

        >>> d = cf.Data([0, 1, 2, 3, 4, 5, 6, 7, 8, 9], 'km')
        >>> e = d.where(d < 5, cf.Data(10000 * d, 'metre'))
        >>> print(e.array)
        [ 0. 10. 20. 30. 40.  5.  6.  7.  8.  9.]

        >>> e = d.where(d < 5, cf.masked)
        >>> print(e.array)
        [-- -- -- -- -- 5 6 7 8 9]

        >>> d = cf.Data([[1, 2,],
        ...              [3, 4]])
        >>> e = d.where([[True, False], [True, True]], d, [[9, 8], [7, 6]])
        >>> print(e.array)
        [[1 8]
         [3 4]]
        >>> e = d.where([[True, False], [True, True]], [[9, 8], [7, 6]])
        >>> print(e.array)
        [[9 2]
         [7 6]]

        The shape of the result must have the same shape as the
        original data:

        >>> e = d.where([True, False], [9, 8])
        >>> print(e.array)
        [[9 2]
         [9 4]]

        >>> d = cf.Data(np.array([[0, 1, 2],
        ...                       [0, 2, 4],
        ...                       [0, 3, 6]]))
        >>> d.where(d < 4, None, -1)
        >>> print(e.array)
        [[ 0  1  2]
         [ 0  2 -1]
         [ 0  3 -1]]

        >>> x, y = np.ogrid[:3, :4]
        >>> print(x)
        [[0]
         [1]
         [2]]
        >>> print(y)
        [[0 1 2 3]]
        >>> condition = x < y
        >>> print(condition)
        [[False  True  True  True]
         [False False  True  True]
         [False False False  True]]
        >>> d = cf.Data(x)
        >>> e = d.where(condition, d, 10 + y)
            ...
        ValueError: where: Broadcasting the 'condition' parameter with shape (3, 4) would change the shape of the data with shape (3, 1)

        >>> d = cf.Data(np.arange(9).reshape(3, 3))
        >>> e = d.copy()
        >>> e[1, 0] = cf.masked
        >>> f = e.where(d > 5, None, -3.1416)
        >>> print(f.array)
        [[-3.1416 -3.1416 -3.1416]
         [-- -3.1416 -3.1416]
         [6.0 7.0 8.0]]
        >>> e.soften_mask()
        >>> f = e.where(d > 5, None, -3.1416)
        >>> print(f.array)
        [[-3.1416 -3.1416 -3.1416]
         [-3.1416 -3.1416 -3.1416]
         [ 6.      7.      8.    ]]

        """
        d = _inplace_enabled_define_and_cleanup(self)

        units = d.Units
        dx = d.to_dask_array()

        # Parse condition
        if getattr(condition, "isquery", False):
            # Condition is a cf.Query object: Make sure that the
            # condition units are OK, and convert the condition to a
            # boolean dask array with the same shape as the data.
            condition = condition.copy()
            condition = condition.set_condition_units(units)
            condition = condition.evaluate(d)

        condition = type(self).asdata(condition)
        _where_broadcastable(d, condition, "condition")

        # If x or y is self then change it to None. This prevents an
        # unnecessary copy; and, at compute time, an unncessary numpy
        # where.
        if x is self:
            x = None

        if y is self:
            y = None

        if x is None and y is None:
            # The data is unchanged regardless of the condition
            return d

        # Parse x and y
        xy = []
        for arg, name in zip((x, y), ("x", "y")):
            if arg is None:
                xy.append(arg)
                continue

            if arg is cf_masked:
                # Replace masked constant with array
                xy.append(scalar_masked_array(self.dtype))
                continue

            arg = type(self).asdata(arg)
            _where_broadcastable(d, arg, name)

            if arg.Units:
                # Make sure that units are OK.
                arg = arg.copy()
                try:
                    arg.Units = units
                except ValueError:
                    raise ValueError(
                        f"where: {name!r} parameter units {arg.Units!r} "
                        f"are not equivalent to data units {units!r}"
                    )

            xy.append(arg.to_dask_array())

        x, y = xy

        # Apply the where operation
        dx = da.core.elemwise(
            cf_where, dx, da.asanyarray(condition), x, y, d.hardmask
        )
        d._set_dask(dx)

        # Note: No need to run `_reset_mask_hardness` at this point
        #       because the mask hardness has already been correctly
        #       set in `cf_where`.

        return d

    @daskified(_DASKIFIED_VERBOSE)
    @_deprecated_kwarg_check("i")
    @_inplace_enabled(default=False)
    def sin(self, inplace=False, i=False):
        """Take the trigonometric sine of the data element-wise.

        Units are accounted for in the calculation. If the units are not
        equivalent to radians (such as Kelvin) then they are treated as if
        they were radians. For example, the sine of 90 degrees_east
        is 1.0, as is the sine of 1.57079632 radians.

        The output units are changed to '1' (nondimensional).

        .. seealso:: `arcsin`, `cos`, `tan`, `sinh`

        :Parameters:

            {{inplace: `bool`, optional}}

            {{i: deprecated at version 3.0.0}}

        :Returns:

            `Data` or `None`

        **Examples**

        >>> d.Units
        <Units: degrees_north>
        >>> print(d.array)
        [[-90 0 90 --]]
        >>> e = d.sin()
        >>> e.Units
        <Units: 1>
        >>> print(e.array)
        [[-1.0 0.0 1.0 --]]

        >>> d.Units
        <Units: m s-1>
        >>> print(d.array)
        [[1 2 3 --]]
        >>> d.sin(inplace=True)
        >>> d.Units
        <Units: 1>
        >>> print(d.array)
        [[0.841470984808 0.909297426826 0.14112000806 --]]

        """
        d = _inplace_enabled_define_and_cleanup(self)

        if d.Units.equivalent(_units_radians):
            d.Units = _units_radians

        dx = d.to_dask_array()
        d._set_dask(da.sin(dx), reset_mask_hardness=False)

        d.override_units(_units_1, inplace=True)

        return d

    @daskified(_DASKIFIED_VERBOSE)
    @_deprecated_kwarg_check("i")
    @_inplace_enabled(default=False)
    def sinh(self, inplace=False):
        """Take the hyperbolic sine of the data element-wise.

        Units are accounted for in the calculation. If the units are not
        equivalent to radians (such as Kelvin) then they are treated as if
        they were radians. For example, the the hyperbolic sine of 90
        degrees_north is 2.30129890, as is the hyperbolic sine of
        1.57079632 radians.

        The output units are changed to '1' (nondimensional).

        .. versionadded:: 3.1.0

        .. seealso:: `arcsinh`, `cosh`, `tanh`, `sin`

        :Parameters:

            {{inplace: `bool`, optional}}

        :Returns:

            `Data` or `None`

        **Examples**

        >>> d.Units
        <Units: degrees_north>
        >>> print(d.array)
        [[-90 0 90 --]]
        >>> e = d.sinh()
        >>> e.Units
        <Units: 1>
        >>> print(e.array)
        [[-2.3012989023072947 0.0 2.3012989023072947 --]]

        >>> d.Units
        <Units: m s-1>
        >>> print(d.array)
        [[1 2 3 --]]
        >>> d.sinh(inplace=True)
        >>> d.Units
        <Units: 1>
        >>> print(d.array)
        [[1.1752011936438014 3.626860407847019 10.017874927409903 --]]

        """
        d = _inplace_enabled_define_and_cleanup(self)

        if d.Units.equivalent(_units_radians):
            d.Units = _units_radians

        dx = d.to_dask_array()
        d._set_dask(da.sinh(dx), reset_mask_hardness=False)

        d.override_units(_units_1, inplace=True)

        return d

    @daskified(_DASKIFIED_VERBOSE)
    @_inplace_enabled(default=False)
    def cosh(self, inplace=False):
        """Take the hyperbolic cosine of the data element-wise.

        Units are accounted for in the calculation. If the units are not
        equivalent to radians (such as Kelvin) then they are treated as if
        they were radians. For example, the the hyperbolic cosine of 0
        degrees_east is 1.0, as is the hyperbolic cosine of 1.57079632 radians.

        The output units are changed to '1' (nondimensional).

        .. versionadded:: 3.1.0

        .. seealso:: `arccosh`, `sinh`, `tanh`, `cos`

        :Parameters:

            {{inplace: `bool`, optional}}

        :Returns:

            `Data` or `None`

        **Examples**

        >>> d.Units
        <Units: degrees_north>
        >>> print(d.array)
        [[-90 0 90 --]]
        >>> e = d.cosh()
        >>> e.Units
        <Units: 1>
        >>> print(e.array)
        [[2.5091784786580567 1.0 2.5091784786580567 --]]

        >>> d.Units
        <Units: m s-1>
        >>> print(d.array)
        [[1 2 3 --]]
        >>> d.cosh(inplace=True)
        >>> d.Units
        <Units: 1>
        >>> print(d.array)
        [[1.5430806348152437 3.7621956910836314 10.067661995777765 --]]

        """
        d = _inplace_enabled_define_and_cleanup(self)

        if d.Units.equivalent(_units_radians):
            d.Units = _units_radians

        dx = d.to_dask_array()
        d._set_dask(da.cosh(dx), reset_mask_hardness=False)

        d.override_units(_units_1, inplace=True)

        return d

    @daskified(_DASKIFIED_VERBOSE)
    @_deprecated_kwarg_check("i")
    @_inplace_enabled(default=False)
    def tanh(self, inplace=False):
        """Take the hyperbolic tangent of the data element-wise.

        Units are accounted for in the calculation. If the units are not
        equivalent to radians (such as Kelvin) then they are treated as if
        they were radians. For example, the the hyperbolic tangent of 90
        degrees_east is 0.91715234, as is the hyperbolic tangent of
        1.57079632 radians.

        The output units are changed to '1' (nondimensional).

        .. versionadded:: 3.1.0

        .. seealso:: `arctanh`, `sinh`, `cosh`, `tan`


        :Parameters:

            {{inplace: `bool`, optional}}

        :Returns:

            `Data` or `None`

        **Examples**

        >>> d.Units
        <Units: degrees_north>
        >>> print(d.array)
        [[-90 0 90 --]]
        >>> e = d.tanh()
        >>> e.Units
        <Units: 1>
        >>> print(e.array)
        [[-0.9171523356672744 0.0 0.9171523356672744 --]]

        >>> d.Units
        <Units: m s-1>
        >>> print(d.array)
        [[1 2 3 --]]
        >>> d.tanh(inplace=True)
        >>> d.Units
        <Units: 1>
        >>> print(d.array)
        [[0.7615941559557649 0.9640275800758169 0.9950547536867305 --]]

        """
        d = _inplace_enabled_define_and_cleanup(self)

        if d.Units.equivalent(_units_radians):
            d.Units = _units_radians

        dx = d.to_dask_array()
        d._set_dask(da.tanh(dx), reset_mask_hardness=False)

        d.override_units(_units_1, inplace=True)

        return d

    @daskified(_DASKIFIED_VERBOSE)
    @_deprecated_kwarg_check("i")
    @_inplace_enabled(default=False)
    def log(self, base=None, inplace=False, i=False):
        """Takes the logarithm of the data array.

        :Parameters:

            base:

            {{inplace: `bool`, optional}}

            {{i: deprecated at version 3.0.0}}

        :Returns:

            `Data` or `None`

        """
        d = _inplace_enabled_define_and_cleanup(self)
        dx = d.to_dask_array()

        if base is None:
            dx = da.log(dx)
        elif base == 10:
            dx = da.log10(dx)
        elif base == 2:
            dx = da.log2(dx)
        else:
            dx = da.log(dx)
            dx /= da.log(base)

        d._set_dask(dx, reset_mask_hardness=False)

        d.override_units(
            _units_1, inplace=True
        )  # all logarithm outputs are unitless

        return d

    @daskified(_DASKIFIED_VERBOSE)
    @_deprecated_kwarg_check("i")
    @_inplace_enabled(default=False)
    def squeeze(self, axes=None, inplace=False, i=False):
        """Remove size 1 axes from the data array.

        By default all size 1 axes are removed, but particular axes
        may be selected with the keyword arguments.

        .. seealso:: `flatten`, `insert_dimension`, `flip`,
                     `swapaxes`, `transpose`

        :Parameters:

            axes: (sequence of) int, optional
                Select the axes. By default all size 1 axes are
                removed. The *axes* argument may be one, or a
                sequence, of integers that select the axis
                corresponding to the given position in the list of
                axes of the data array.

                No axes are removed if *axes* is an empty sequence.

            {{inplace: `bool`, optional}}

            {{i: deprecated at version 3.0.0}}

        :Returns:

            `Data` or `None`
                The squeezed data array.

        **Examples**

        >>> v.shape
        (1,)
        >>> v.squeeze()
        >>> v.shape
        ()

        >>> v.shape
        (1, 2, 1, 3, 1, 4, 1, 5, 1, 6, 1)
        >>> v.squeeze((0,))
        >>> v.shape
        (2, 1, 3, 1, 4, 1, 5, 1, 6, 1)
        >>> v.squeeze(1)
        >>> v.shape
        (2, 3, 1, 4, 1, 5, 1, 6, 1)
        >>> v.squeeze([2, 4])
        >>> v.shape
        (2, 3, 4, 5, 1, 6, 1)
        >>> v.squeeze([])
        >>> v.shape
        (2, 3, 4, 5, 1, 6, 1)
        >>> v.squeeze()
        >>> v.shape
        (2, 3, 4, 5, 6)

        """
        d = _inplace_enabled_define_and_cleanup(self)

        # TODODASK - check if axis parsing is done in dask

        if not d.ndim:
            if axes or axes == 0:
                raise ValueError(
                    "Can't squeeze: Can't remove an axis from "
                    f"scalar {d.__class__.__name__}"
                )

            if inplace:
                d = None

            return d

        shape = d.shape

        if axes is None:
            axes = [i for i, n in enumerate(shape) if n == 1]
        else:
            axes = d._parse_axes(axes)

            # Check the squeeze axes
            for i in axes:
                if shape[i] > 1:
                    raise ValueError(
                        f"Can't squeeze {d.__class__.__name__}: "
                        f"Can't remove axis of size {shape[i]}"
                    )
        # --- End: if

        if not axes:
            return d

        # Still here? Then the data array is not scalar and at least
        # one size 1 axis needs squeezing.
        dx = d.to_dask_array()
        dx = dx.squeeze(axis=tuple(axes))
        d._set_dask(dx, reset_mask_hardness=False)

        # Remove the squeezed axes names
        d._axes = [axis for i, axis in enumerate(d._axes) if i not in axes]

        return d

    # `arctan2`, AT2 seealso
    @daskified(_DASKIFIED_VERBOSE)
    @_deprecated_kwarg_check("i")
    @_inplace_enabled(default=False)
    def tan(self, inplace=False, i=False):
        """Take the trigonometric tangent of the data element-wise.

        Units are accounted for in the calculation. If the units are not
        equivalent to radians (such as Kelvin) then they are treated as if
        they were radians. For example, the tangents of 45
        degrees_east, 0.78539816 radians and 0.78539816 Kelvin are all
        1.0.

        The output units are changed to '1' (nondimensional).

        .. seealso:: `arctan`, `cos`, `sin`, `tanh`

        :Parameters:

            {{inplace: `bool`, optional}}

            {{i: deprecated at version 3.0.0}}

        :Returns:

            `Data` or `None`

        **Examples**

        >>> d.Units
        <Units: degrees_north>
        >>> print(d.array)
        [[-45 0 45 --]]
        >>> e = d.tan()
        >>> e.Units
        <Units: 1>
        >>> print(e.array)
        [[-1.0 0.0 1.0 --]]

        >>> d.Units
        <Units: m s-1>
        >>> print(d.array)
        [[1 2 3 --]]
        >>> d.tan(inplace=True)
        >>> d.Units
        <Units: 1>
        >>> print(d.array)
        [[1.55740772465 -2.18503986326 -0.142546543074 --]]

        """
        d = _inplace_enabled_define_and_cleanup(self)

        if d.Units.equivalent(_units_radians):
            d.Units = _units_radians

        dx = d.to_dask_array()
        d._set_dask(da.tan(dx), reset_mask_hardness=False)

        d.override_units(_units_1, inplace=True)

        return d

    @daskified(_DASKIFIED_VERBOSE)
    def tolist(self):
        """Return the data as a scalar or (nested) list.

        Returns the data as an ``N``-levels deep nested list of Python
        scalars, where ``N`` is the number of data dimensions.

        If ``N`` is 0 then, since the depth of the nested list is 0,
        it will not be a list at all, but a simple Python scalar.

        :Returns:

            `list` or scalar
                The (nested) list of array elements, or a scalar if
                the data has 0 dimensions.

        **Examples**

        >>> d = cf.Data(9)
        >>> d.tolist()
        9

        >>> d = cf.Data([1, 2])
        >>> d.tolist()
        [1, 2]

        >>> d = cf.Data(([[1, 2], [3, 4]]))
        >>> d.tolist()
        [[1, 2], [3, 4]]

        >>> d.equals(cf.Data(d.tolist()))
        True

        """
        return self.array.tolist()

    @daskified(_DASKIFIED_VERBOSE)
    def to_memory(self):
        """Bring data on disk into memory.

        Not implemented. Consider using `persist` instead.

        """
        raise NotImplementedError(
            "'Data.to_memory' is not available. "
            "Consider using 'Data.persist' instead."
        )
    
    @daskified(_DASKIFIED_VERBOSE)
    @_deprecated_kwarg_check("i")
    @_inplace_enabled(default=False)
    def transpose(self, axes=None, inplace=False, i=False):
        """Permute the axes of the data array.

        .. seealso:: `flatten', `insert_dimension`, `flip`, `squeeze`,
                     `swapaxes`

        :Parameters:

            axes: (sequence of) `int`
                The new axis order of the data array. By default the order
                is reversed. Each axis of the new order is identified by
                its original integer position.

            {{inplace: `bool`, optional}}

            {{i: deprecated at version 3.0.0}}

        :Returns:

            `Data` or `None`

        **Examples**

        >>> d.shape
        (19, 73, 96)
        >>> d.transpose()
        >>> d.shape
        (96, 73, 19)
        >>> d.transpose([1, 0, 2])
        >>> d.shape
        (73, 96, 19)
        >>> d.transpose((-1, 0, 1))
        >>> d.shape
        (19, 73, 96)

        """
        d = _inplace_enabled_define_and_cleanup(self)

        ndim = d.ndim
        if axes is None:
            if ndim <= 1:
                return d
            iaxes = tuple(range(ndim - 1, -1, -1))
        else:
            iaxes = d._parse_axes(axes)

        # Note: _axes attribute is still important/utilised post-Daskification
        # because e.g. axes labelled as cyclic by the _cyclic attribute use it
        # to determine their position (see #discussion_r694096462 on PR #247).
        data_axes = d._axes
        d._axes = [data_axes[i] for i in iaxes]

        dx = d.to_dask_array()
        try:
            dx = da.transpose(dx, axes=axes)
        except ValueError:
            raise ValueError(
                f"Can't transpose: Axes don't match array: {axes}"
            )
        d._set_dask(dx, reset_mask_hardness=False)

        return d

    @daskified(_DASKIFIED_VERBOSE)
    @_deprecated_kwarg_check("i")
    @_inplace_enabled(default=False)
    def trunc(self, inplace=False, i=False):
        """Return the truncated values of the data array.

        The truncated value of the number, ``x``, is the nearest integer
        which is closer to zero than ``x`` is. In short, the fractional
        part of the signed number ``x`` is discarded.

        .. versionadded:: 1.0

        .. seealso:: `ceil`, `floor`, `rint`

        :Parameters:

            {{inplace: `bool`, optional}}

            {{i: deprecated at version 3.0.0}}

        :Returns:

            `Data` or `None`

        **Examples**

        >>> d = cf.Data([-1.9, -1.5, -1.1, -1, 0, 1, 1.1, 1.5 , 1.9])
        >>> print(d.array)
        [-1.9 -1.5 -1.1 -1.   0.   1.   1.1  1.5  1.9]
        >>> print(d.trunc().array)
        [-1. -1. -1. -1.  0.  1.  1.  1.  1.]

        """
        d = _inplace_enabled_define_and_cleanup(self)
        dx = d.to_dask_array()
        d._set_dask(da.trunc(dx), reset_mask_hardness=False)
        return d

    @classmethod
    def empty(
        cls,
        shape,
        dtype=None,
        units=None,
        calendar=None,
        fill_value=None,
        chunks=_DEFAULT_CHUNKS,
    ):
        """Return a new array of given shape and type, without
        initializing entries.

        .. seealso:: `full`, `ones`, `zeros`

        :Parameters:

            shape: `int` or `tuple` of `int`
                The shape of the new array. e.g. ``(2, 3)`` or ``2``.

            dtype: data-type
                The desired output data-type for the array, e.g.
                `numpy.int8`. The default is `numpy.float64`.

            units: `str` or `Units`
                The units for the new data array.

            calendar: `str`, optional
                The calendar for reference time units.

            {{chunks: `int`, `tuple`, `dict` or `str`, optional}}

                .. versionadded:: 4.0.0

            fill_value: deprecated at version 4.0.0
                Use `set_fill_value` instead.

        :Returns:

            `Data`
                Array of uninitialized (arbitrary) data of the given
                shape and dtype.

        **Examples**

        >>> d = cf.Data.empty((2, 2))
        >>> print(d.array)
        [[ -9.74499359e+001  6.69583040e-309],
         [  2.13182611e-314  3.06959433e-309]]         #uninitialized

        >>> d = cf.Data.empty((2,), dtype=bool)
        >>> print(d.array)
        [ False  True]                                 #uninitialized

        """
        dx = da.empty(shape, dtype=dtype, chunks=chunks)
        return cls(dx, units=units, calendar=calendar)

    @classmethod
    def full(
        cls,
        shape,
        fill_value,
        dtype=None,
        units=None,
        calendar=None,
        chunks=_DEFAULT_CHUNKS,
    ):
        """Return a new array of given shape and type, filled with a
        fill value.

        .. seealso:: `empty`, `ones`, `zeros`

        :Parameters:

            shape: `int` or `tuple` of `int`
                The shape of the new array. e.g. ``(2, 3)`` or ``2``.

            fill_value: scalar
                The fill value.

            dtype: data-type
                The desired data-type for the array. The default, `None`,
                means ``np.array(fill_value).dtype``.

            units: `str` or `Units`
                The units for the new data array.

            calendar: `str`, optional
                The calendar for reference time units.

            {{chunks: `int`, `tuple`, `dict` or `str`, optional}}

                .. versionadded:: 4.0.0

        :Returns:

            `Data`
                Array of *fill_value* with the given shape and data
                type.

        **Examples**

        >>> d = cf.Data.full((2, 3), -99)
        >>> print(d.array)
        [[-99 -99 -99]
         [-99 -99 -99]]

        >>> d = cf.Data.full(2, 0.0)
        >>> print(d.array)
        [0. 0.]

        >>> d = cf.Data.full((2,), 0, dtype=bool)
        >>> print(d.array)
        [False False]

        """
        if dtype is None:
            # Need to explicitly set the default because dtype is not
            # a named keyword of da.full
            dtype = getattr(fill_value, "dtype", None)
            if dtype is None:
                dtype = np.array(fill_value).dtype

        dx = da.full(shape, fill_value, dtype=dtype, chunks=chunks)
        return cls(dx, units=units, calendar=calendar)

    @classmethod
    def ones(
        cls,
        shape,
        dtype=None,
        units=None,
        calendar=None,
        chunks=_DEFAULT_CHUNKS,
    ):
        """Returns a new array filled with ones of set shape and type.

        .. seealso:: `empty`, `full`, `zeros`

        :Parameters:

            shape: `int` or `tuple` of `int`
                The shape of the new array. e.g. ``(2, 3)`` or ``2``.

            dtype: data-type
                The desired data-type for the array, e.g.
                `numpy.int8`. The default is `numpy.float64`.

            units: `str` or `Units`
                The units for the new data array.

            calendar: `str`, optional
                The calendar for reference time units.

            {{chunks: `int`, `tuple`, `dict` or `str`, optional}}

                .. versionadded:: 4.0.0

        :Returns:

            `Data`
                Array of ones with the given shape and data type.

        **Examples**

        >>> d = cf.Data.ones((2, 3))
        >>> print(d.array)
        [[1. 1. 1.]
         [1. 1. 1.]]

        >>> d = cf.Data.ones((2,), dtype=bool)
        >>> print(d.array)
        [ True  True]

        """
        dx = da.ones(shape, dtype=dtype, chunks=chunks)
        return cls(dx, units=units, calendar=calendar)

    @classmethod
    def zeros(
        cls,
        shape,
        dtype=None,
        units=None,
        calendar=None,
        chunks=_DEFAULT_CHUNKS,
    ):
        """Returns a new array filled with zeros of set shape and type.

        .. seealso:: `empty`, `full`, `ones`

        :Parameters:

            shape: `int` or `tuple` of `int`
                The shape of the new array.

            dtype: data-type
                The data-type of the new array. By default the
                data-type is ``float``.

            units: `str` or `Units`
                The units for the new data array.

            calendar: `str`, optional
                The calendar for reference time units.

            {{chunks: `int`, `tuple`, `dict` or `str`, optional}}

                .. versionadded:: 4.0.0

        :Returns:

            `Data`
                Array of zeros with the given shape and data type.

        **Examples**

        >>> d = cf.Data.zeros((2, 3))
        >>> print(d.array)
        [[0. 0. 0.]
         [0. 0. 0.]]

        >>> d = cf.Data.zeros((2,), dtype=bool)
        >>> print(d.array)
        [False False]

        """
        dx = da.zeros(shape, dtype=dtype, chunks=chunks)
        return cls(dx, units=units, calendar=calendar)

    @daskified(_DASKIFIED_VERBOSE)
    @_deprecated_kwarg_check("out")
    @_deprecated_kwarg_check("i")
    @_inplace_enabled(default=False)
    def func(
        self,
        f,
        units=None,
        out=False,
        inplace=False,
        preserve_invalid=False,
        i=False,
        **kwargs,
    ):
        """Apply an element-wise array operation to the data array.

        :Parameters:

            f: `function`
                The function to be applied.

            units: `Units`, optional

            out: deprecated at version 4.0.0

            {{inplace: `bool`, optional}}

            preserve_invalid: `bool`, optional
                For MaskedArray arrays only, if True any invalid values produced
                by the operation will be preserved, otherwise they are masked.

            {{i: deprecated at version 3.0.0}}

        :Returns:

            `Data` or `None`

        **Examples**

        >>> d.Units
        <Units: radians>
        >>> print(d.array)
        [[ 0.          1.57079633]
         [ 3.14159265  4.71238898]]
        >>> import numpy
        >>> e = d.func(numpy.cos)
        >>> e.Units
        <Units: 1>
        >>> print(e.array)
        [[ 1.0  0.0]
         [-1.0  0.0]]
        >>> d.func(numpy.sin, inplace=True)
        >>> print(d.array)
        [[0.0   1.0]
         [0.0  -1.0]]

        >>> d = cf.Data([-2, -1, 1, 2], mask=[0, 0, 0, 1])
        >>> f = d.func(numpy.arctanh, preserve_invalid=True)
        >>> f.array
        masked_array(data=[nan, -inf, inf, --],
                     mask=[False, False, False,  True],
               fill_value=1e+20)
        >>> e = d.func(numpy.arctanh)  # default preserve_invalid is False
        >>> e.array
        masked_array(data=[--, --, --, --],
                     mask=[ True,  True,  True,  True],
               fill_value=1e+20,
                    dtype=float64)

        """
        d = _inplace_enabled_define_and_cleanup(self)
        dx = d.to_dask_array()

        # TODODASK: Steps to preserve invalid values shown, taking same
        # approach as pre-daskification, but maybe we can now change approach
        # to avoid finding mask and data, which requires early compute...
        # Step 1. extract the non-masked data and the mask separately
        if preserve_invalid:
            # Assume all inputs are masked, as checking for a mask to confirm
            # is expensive. If unmasked, effective mask will be all False.
            dx_mask = da.ma.getmaskarray(dx)  # store original mask
            dx = da.ma.getdata(dx)

        # Step 2: apply operation to data alone
        axes = tuple(range(dx.ndim))
        dx = da.blockwise(f, axes, dx, axes, **kwargs)

        if preserve_invalid:
            # Step 3: reattach original mask onto the output data
            dx = da.ma.masked_array(dx, mask=dx_mask)

        d._set_dask(dx, reset_mask_hardness=True)

        if units is not None:
            d.override_units(units, inplace=True)

        return d

    @daskified(_DASKIFIED_VERBOSE)
    @_inplace_enabled(default=False)
    @_deprecated_kwarg_check("i")
    def range(
        self,
        axes=None,
        squeeze=False,
        mtol=1,
        split_every=None,
        inplace=False,
        i=False,
    ):
        """Calculate range values.

        The range is the maximum minus the minimum.

        Calculates the range value or the range values along axes.

        See
        https://ncas-cms.github.io/cf-python/analysis.html#collapse-methods
        for mathematical definitions.

         ..seealso:: `sample_size`, `max`, `min`, `mid_range`

        :Parameters:

            {{collapse axes: (sequence of) `int`, optional}}

            {{collapse squeeze: `bool`, optional}}

            {{mtol: number, optional}}

            {{split_every: `int` or `dict`, optional}}

                .. versionadded:: TODODASK

            {{inplace: `bool`, optional}}

            {{i: deprecated at version 3.0.0}}

        :Returns:

            `Data` or `None`
                The collapsed array.

        **Examples**

        >>> a = np.ma.arange(12).reshape(4, 3)
        >>> d = cf.Data(a, 'K')
        >>> d[1, 1] = np.ma.masked
        >>> print(d.array)
        [[0 1 2]
         [3 -- 5]
         [6 7 8]
         [9 10 11]]
        >>> d.range()
        <CF Data(1, 1): [[11]] K>

        """
        d = _inplace_enabled_define_and_cleanup(self)
        d, _ = _collapse(
            Collapse.range,
            d,
            axis=axes,
            keepdims=not squeeze,
            split_every=split_every,
            mtol=mtol,
        )
        return d

    @daskified(_DASKIFIED_VERBOSE)
    @_inplace_enabled(default=False)
    @_deprecated_kwarg_check("i")
    def roll(self, axis, shift, inplace=False, i=False):
        """Roll array elements along a given axis.

        Equivalent in function to `numpy.roll`.

        TODODASK  - note that it works for multiple axes

        :Parameters:

            axis: `int`
                Select the axis over which the elements are to be rolled.
                removed. The *axis* parameter is an integer that selects
                the axis corresponding to the given position in the list
                of axes of the data.

                *Parameter example:*
                  Convolve the second axis: ``axis=1``.

                *Parameter example:*
                  Convolve the last axis: ``axis=-1``.

            shift: `int`, or `tuple` of `int`
                The number of places by which elements are shifted.
                If a `tuple`, then *axis* must be a tuple of the same
                size, and each of the given axes is shifted by the
                corresponding number. If an `int` while *axis* is a
                tuple of `int`, then the same value is used for all
                given axes.

            {{inplace: `bool`, optional}}

            {{i: deprecated at version 3.0.0}}

        :Returns:

            `Data` or `None`

        """
        # TODODASK - consider matching the numpy/dask api: "shift, axis="

        d = _inplace_enabled_define_and_cleanup(self)

        dx = d.to_dask_array()
        dx = da.roll(dx, shift, axis=axis)
        d._set_dask(dx, reset_mask_hardness=False)

        return d

    @daskified(_DASKIFIED_VERBOSE)
    @_inplace_enabled(default=False)
    @_deprecated_kwarg_check("i")
    def sum(
        self,
        axes=None,
        weights=None,
        squeeze=False,
        mtol=1,
        split_every=None,
        inplace=False,
        i=False,
    ):
        """Calculate sum values.

        Calculates the sum value or the sum values along axes.

        See
        https://ncas-cms.github.io/cf-python/analysis.html#collapse-methods
        for mathematical definitions.

         ..seealso:: `sample_size`, `integral`, `mean`, `sd`,
                     `sum_of_squares`, `sum_of_weights`

        :Parameters:

            {{collapse axes: (sequence of) `int`, optional}}

            {{weights: data_like, `dict`, or `None`, optional}}

            {{collapse squeeze: `bool`, optional}}

            {{mtol: number, optional}}

            {{split_every: `int` or `dict`, optional}}

                .. versionadded:: TODODASK

            {{inplace: `bool`, optional}}

            {{i: deprecated at version 3.0.0}}

        :Returns:

            `Data` or `None`
                The collapsed data, or `None` if the operation was
                in-place.

        **Examples**

        >>> a = np.ma.arange(12).reshape(4, 3)
        >>> d = cf.Data(a, 'K')
        >>> d[1, 1] = np.ma.masked
        >>> print(d.array)
        [[0 1 2]
         [3 -- 5]
         [6 7 8]
         [9 10 11]]
        >>> d.sum()
        <CF Data(1, 1): [[62]] K>

        >>> w = np.linspace(1, 2, 3)
        >>> print(w)
        [1.  1.5 2. ]
        >>> d.sum(weights=cf.Data(w, 'm'))
        <CF Data(1, 1): [[97.0]] K>

        """
        d = _inplace_enabled_define_and_cleanup(self)
        d, _ = _collapse(
            Collapse.sum,
            d,
            axis=axes,
            weights=weights,
            keepdims=not squeeze,
            split_every=split_every,
            mtol=mtol,
        )
        return d

    @daskified(_DASKIFIED_VERBOSE)
    @_inplace_enabled(default=False)
    def sum_of_squares(
        self,
        axes=None,
        weights=None,
        squeeze=False,
        mtol=1,
        split_every=None,
        inplace=False,
    ):
        """Calculate sums of squares.

        Calculates the sum of squares or the sum of squares values
        along axes.

        See
        https://ncas-cms.github.io/cf-python/analysis.html#collapse-methods
        for mathematical definitions.

         ..seealso:: `sample_size`, `sum`, `sum_of_squares`,
                     `sum_of_weights2`

        :Parameters:

            {{collapse axes: (sequence of) `int`, optional}}

            {{weights: data_like, `dict`, or `None`, optional}}

            {{collapse squeeze: `bool`, optional}}

            {{mtol: number, optional}}

            {{split_every: `int` or `dict`, optional}}

                .. versionadded:: TODODASK

            {{inplace: `bool`, optional}}

        :Returns:

            `Data` or `None`
                The collapsed data, or `None` if the operation was
                in-place.

        **Examples**

        >>> a = np.ma.arange(12).reshape(4, 3)
        >>> d = cf.Data(a, 'K')
        >>> d[1, 1] = np.ma.masked
        >>> print(d.array)
        [[0 1 2]
         [3 -- 5]
         [6 7 8]
         [9 10 11]]
        >>> d.sum_of_squares()
        <CF Data(1, 1): [[490]] K2>

        >>> w = np.linspace(1, 2, 3)
        >>> print(w)
        [1.  1.5 2. ]
        >>> d.sum_of_squares(weights=w)
        <CF Data(1, 1): [[779.0]] K2>

        """
        d = _inplace_enabled_define_and_cleanup(self)
        d.square(inplace=True)
        d.sum(
            axes=axes,
            weights=weights,
            squeeze=squeeze,
            mtol=mtol,
            split_every=split_every,
            inplace=True,
        )
        return d

    @daskified(_DASKIFIED_VERBOSE)
    @_deprecated_kwarg_check("i")
    @_inplace_enabled(default=False)
    def sum_of_weights(
        self,
        axes=None,
        weights=None,
        squeeze=False,
        mtol=1,
        split_every=None,
        inplace=False,
        i=False,
    ):
        """Calculate sums of weights.

        Calculates the sum of weights or the sum of weights values
        along axes.

        The weights given by the *weights* parameter are internally
        broadcast to the shape of the data, and those weights that are
        missing data, or that correspond to the missing elements of
        the data, are assigned a weight of 0. It is these processed
        weights that are summed.

        See
        https://ncas-cms.github.io/cf-python/analysis.html#collapse-methods
        for mathematical definitions.

         ..seealso:: `sample_size`, `sum`, `sum_of_squares`,
                     `sum_of_weights2`

        :Parameters:

            {{collapse axes: (sequence of) `int`, optional}}

            {{weights: data_like, `dict`, or `None`, optional}}

            {{collapse squeeze: `bool`, optional}}

            {{mtol: number, optional}}

            {{split_every: `int` or `dict`, optional}}

                .. versionadded:: TODODASK

            {[inplace: `bool`, optional}}

            {{i: deprecated at version 3.0.0}}

        :Returns:

            `Data` or `None`
                The collapsed data, or `None` if the operation was
                in-place.

        **Examples**

        >>> a = np.ma.arange(12).reshape(4, 3)
        >>> d = cf.Data(a, 'K')
        >>> d[1, 1] = np.ma.masked
        >>> print(d.array)
        [[0 1 2]
         [3 -- 5]
         [6 7 8]
         [9 10 11]]
        >>> d.sum_of_weights()
        <CF Data(1, 1): [[11]]>

        >>> w = np.linspace(1, 2, 3)
        >>> print(w)
        [1.  1.5 2. ]
        >>> d.sum_of_weights(weights=w)
        <CF Data(1, 1): [[16.5]]>

        >>> d.sum_of_weights(weights=cf.Data(w, 'm'))
        <CF Data(1, 1): [[16.5]] m>

        """
        d = _inplace_enabled_define_and_cleanup(self)
        d, weights = _collapse(
            Collapse.sum_of_weights,
            d,
            axis=axes,
            weights=weights,
            keepdims=not squeeze,
            split_every=split_every,
            mtol=mtol,
        )

        units = _units_None
        if weights is not None:
            units = getattr(weights, "Units", None)
            if units is None:
                units = _units_None

        d.override_units(units, inplace=True)

        return d

    @daskified(_DASKIFIED_VERBOSE)
    @_deprecated_kwarg_check("i")
    @_inplace_enabled(default=False)
    def sum_of_weights2(
        self,
        axes=None,
        weights=None,
        squeeze=False,
        mtol=1,
        split_every=None,
        inplace=False,
        i=False,
    ):
        """Calculate sums of squares of weights.

        Calculates the sum of squares of weights or the sum of squares
        of weights values along axes.

        The weights given by the *weights* parameter are internally
        broadcast to the shape of the data, and those weights that
        are missing data, or that correspond to the missing elements
        of the data, are assigned a weight of 0. It is these processed
        weights that are squared and summed.

        See
        https://ncas-cms.github.io/cf-python/analysis.html#collapse-methods
        for mathematical definitions.

         ..seealso:: `sample_size`, `sum`, `sum_of_squares`,
                     `sum_of_weights`

        :Parameters:

            {{collapse axes: (sequence of) `int`, optional}}

            {{weights: data_like, `dict`, or `None`, optional}}

            {{collapse squeeze: `bool`, optional}}

            {{mtol: number, optional}}

            {{split_every: `int` or `dict`, optional}}

                .. versionadded:: TODODASK

            {[inplace: `bool`, optional}}

            {{i: deprecated at version 3.0.0}}

        :Returns:

            `Data` or `None`
                The collapsed data, or `None` if the operation was
                in-place.

        **Examples**

        >>> a = np.ma.arange(12).reshape(4, 3)
        >>> d = cf.Data(a, 'K')
        >>> d[1, 1] = np.ma.masked
        >>> print(d.array)
        [[0 1 2]
         [3 -- 5]
         [6 7 8]
         [9 10 11]]
        >>> d.sum_of_weights2()
        <CF Data(1, 1): [[11]]>

        >>> w = np.linspace(1, 2, 3)
        >>> print(w)
        [1.  1.5 2. ]
        >>> d.sum_of_weights2(weights=w)
        <CF Data(1, 1): [[26.75]]>

        >>> d.sum_of_weights2(weights=cf.Data(w, 'm'))
        <CF Data(1, 1): [[26.75]] m2>

        """
        d = _inplace_enabled_define_and_cleanup(self)
        d, weights = _collapse(
            Collapse.sum_of_weights2,
            d,
            axis=axes,
            weights=weights,
            keepdims=not squeeze,
            split_every=split_every,
            mtol=mtol,
        )

        units = _units_None
        if weights is not None:
            units = getattr(weights, "Units", None)
            if not units:
                units = _units_None
            else:
                units = units ** 2

        d.override_units(units, inplace=True)

        return d

    @daskified(_DASKIFIED_VERBOSE)
    @_deprecated_kwarg_check("i")
    @_inplace_enabled(default=False)
    def std(
        self,
        axes=None,
        squeeze=False,
        mtol=1,
        weights=None,
        ddof=0,
        split_every=None,
        inplace=False,
        i=False,
    ):
        r"""Calculate standard deviations.

        Calculates the standard deviation of an array or the standard
        deviations along axes.

        See
        https://ncas-cms.github.io/cf-python/analysis.html#collapse-methods
        for mathematical definitions.

         ..seealso:: `sample_size`, `mean`, `sum`, `var`

        :Parameters:

            {{collapse axes: (sequence of) `int`, optional}}

            {{weights: data_like, `dict`, or `None`, optional}}

            {{collapse squeeze: `bool`, optional}}

            {{mtol: number, optional}}

            {{ddof: number}}

                 By default *ddof* is 0.

            {{split_every: `int` or `dict`, optional}}

                .. versionadded:: TODODASK

            {{inplace: `bool`, optional}}

            {{i: deprecated at version 3.0.0}}

        :Returns:

            `Data` or `None`
                The collapsed data, or `None` if the operation was
                in-place.

        **Examples**

        >>> a = np.ma.arange(12).reshape(4, 3)
        >>> d = cf.Data(a, 'K')
        >>> d[1, 1] = np.ma.masked
        >>> print(d.array)
        [[0 1 2]
         [3 -- 5]
         [6 7 8]
         [9 10 11]]
        >>> d.std()
        <CF Data(1, 1): [[3.5744733184250004]] K>
        >>> d.std(ddof=1)
        <CF Data(1, 1): [[3.7489392439122637]] K>

        >>> w = np.linspace(1, 2, 3)
        >>> print(w)
        [1.  1.5 2. ]
        >>> d.std(ddof=1, weights=w)
        <CF Data(1, 1): [[3.7457375639741506]] K>

        """
        d = _inplace_enabled_define_and_cleanup(self)
        d.var(
            axes=axes,
            weights=weights,
            squeeze=squeeze,
            mtol=mtol,
            ddof=ddof,
            split_every=split_every,
            inplace=True,
        )
        d.sqrt(inplace=True)
        return d

    @daskified(_DASKIFIED_VERBOSE)
    @_inplace_enabled(default=False)
    @_deprecated_kwarg_check("i")
    def var(
        self,
        axes=None,
        weights=None,
        squeeze=False,
        mtol=1,
        ddof=0,
        split_every=None,
        inplace=False,
        i=False,
    ):
        """Calculate variances.

        Calculates the variance of an array or the variance values
        along axes.

        See
        https://ncas-cms.github.io/cf-python/analysis.html#collapse-methods
        for mathematical definitions.

         ..seealso:: `sample_size`, `mean`, `sd`, `sum`

        :Parameters:

            {{collapse axes: (sequence of) `int`, optional}}

            {{weights: data_like, `dict`, or `None`, optional}}

            {{collapse squeeze: `bool`, optional}}

            {{mtol: number, optional}}

            {{ddof: number}}

                 By default *ddof* is 0.

            {{split_every: `int` or `dict`, optional}}

                .. versionadded:: TODODASK

            {{inplace: `bool`, optional}}

            {{i: deprecated at version 3.0.0}}

        :Returns:

            `Data` or `None`
                The collapsed data, or `None` if the operation was
                in-place.

        **Examples**

        >>> a = np.ma.arange(12).reshape(4, 3)
        >>> d = cf.Data(a, 'K')
        >>> d[1, 1] = np.ma.masked
        >>> print(d.array)
        [[0 1 2]
         [3 -- 5]
         [6 7 8]
         [9 10 11]]
        >>> d.var()
        <CF Data(1, 1): [[12.776859504132233]] K2>
        >>> d.var(ddof=1)
        <CF Data(1, 1): [[14.054545454545456]] K2>

        >>> w = np.linspace(1, 2, 3)
        >>> print(w)
        [1.  1.5 2. ]
        >>> d.var(ddof=1, weights=w)
        <CF Data(1, 1): [[14.030549898167004]] K2>

        """
        d = _inplace_enabled_define_and_cleanup(self)
        d, _ = _collapse(
            Collapse.var,
            d,
            axis=axes,
            weights=weights,
            keepdims=not squeeze,
            mtol=mtol,
            ddof=ddof,
            split_every=split_every,
        )

        units = d.Units
        if units:
            d.override_units(units ** 2, inplace=True)

        return d

    @daskified(_DASKIFIED_VERBOSE)
    def section(
        self, axes, stop=None, chunks=False, min_step=1, mode="dictionary"
    ):
        """Returns a dictionary of sections of the `Data` object.

        Specifically, returns a dictionary of Data objects which are the
        m-dimensional sections of this n-dimensional Data object, where
        m <= n. The dictionary keys are the indices of the sections
        in the original Data object. The m dimensions that are not
        sliced are marked with None as a placeholder making it possible
        to reconstruct the original data object. The corresponding
        values are the resulting sections of type `Data`.

        :Parameters:

            axes: (sequence of) `int`
                This is should be one or more integers of the m indices of
                the m axes that define the sections of the `Data`
                object. If axes is `None` (the default) or an empty
                sequence then all axes are selected.

                Note that the axes specified by the *axes* parameter are
                the one which are to be kept whole. All other axes are
                sectioned.

            stop: `int`, optional
                Deprecated at version TODODASK.

                Stop after this number of sections and return. If stop is
                None all sections are taken.

            chunks: `bool`, optional
                Depreated at version TODODASK. Consider using
                `cf.Data.rechunk` instead.

                If True return sections that are of the maximum possible
                size that will fit in one chunk of memory instead of
                sectioning into slices of size 1 along the dimensions that
                are being sectioned.


            min_step: `int`, optional
                The minimum step size when making chunks. By default this
                is 1. Can be set higher to avoid size 1 dimensions, which
                are problematic for linear regridding.

        :Returns:

            `dict`
                The dictionary of m dimensional sections of the Data
                object.

        **Examples**

        >>> d = cf.Data(np.arange(120).reshape(2, 6, 10))
        >>> d
        <CF Data(2, 6, 10): [[[0, ..., 119]]]>
        >>> d.section([1, 2])
        {(0, None, None): <CF Data(1, 6, 10): [[[0, ..., 59]]]>,
         (1, None, None): <CF Data(1, 6, 10): [[[60, ..., 119]]]>}
        >>> d.section([0, 1], min_step=2)
        {(None, None, 0): <CF Data(2, 6, 2): [[[0, ..., 111]]]>,
         (None, None, 2): <CF Data(2, 6, 2): [[[2, ..., 113]]]>,
         (None, None, 4): <CF Data(2, 6, 2): [[[4, ..., 115]]]>,
         (None, None, 6): <CF Data(2, 6, 2): [[[6, ..., 117]]]>,
         (None, None, 8): <CF Data(2, 6, 2): [[[8, ..., 119]]]>}

        """
        if chunks:
            _DEPRECATION_ERROR_KWARGS(
                self,
                "section",
                {"chunks": chunks},
                message="Consider using Data.rechunk() instead.",
                version="TODODASK",
                removed_at="5.0.0",
            )  # pragma: no cover

        if stop is not None:
            _DEPRECATION_ERROR_KWARGS(
                self,
                "section",
                {"stop": stop},
                version="TODODASK",
                removed_at="5.0.0",
            )  # pragma: no cover

        return _section(self, axes, min_step=min_step)

    @daskified(_DASKIFIED_VERBOSE)
    @_inplace_enabled(default=False)
    def square(self, dtype=None, inplace=False):
        """Calculate the element-wise square.

        .. versionadded:: TODODASK

        .. seealso:: `sqrt`, `sum_of_squares`

        :Parameters:

            dtype: data-type, optional
                Overrides the data type of the output arrays. A
                matching precision of the calculation should be
                chosen. For example, a *dtype* of ``'int32'`` is only
                allowed when the input values are integers.

             {{inplace: `bool`, optional}}

        :Returns:

            `Data` or `None`
                The element-wise square of the data, or `None` if the
                operation was in-place.

        **Examples**

        >>> d = cf.Data([[0, 1, 2.5, 3, 4]], 'K', mask=[[0, 0, 0, 1, 0]])
        >>> print(d.array)
        [[0.0 1.0 2.5 -- 4.0]]
        >>> e = d.square()
        >>> e
        <CF Data(1, 5): [[0.0, ..., 16.0]] K2>
        >>> print(e.array)
        [[0.0 1.0 6.25 -- 16.0]]

        """
        d = _inplace_enabled_define_and_cleanup(self)
        dx = d.to_dask_array()
        dx = da.square(dx, dtype=dtype)
        d._set_dask(dx, reset_mask_hardness=False)

        units = d.Units
        if units:
            d.override_units(units ** 2, inplace=True)

        return d

    @daskified(_DASKIFIED_VERBOSE)
    @_inplace_enabled(default=False)
    def sqrt(self, dtype=None, inplace=False):
        """Calculate the non-negative square root.

        .. versionadded:: TODODASK

        .. seealso:: `square`

        :Parameters:

            dtype: data-type, optional
                Overrides the data type of the output arrays. A
                matching precision of the calculation should be
                chosen. For example, a *dtype* of ``'int32'` is not
                allowed, even if the input values are perfect squares.

             {{inplace: `bool`, optional}}

        :Returns:

            `Data` or `None`
                The element-wise positive square root of the data, or
                `None` if the operation was in-place.

        **Examples**

        >>> d = cf.Data([[0, 1, 2, 3, 4]], 'K2', mask=[[0, 0, 0, 1, 0]])
        >>>print(d.array)
        [[0 1 2 -- 4]]
        >>> e = d.sqrt()
        >>> e
        <CF Data(1, 5): [[0.0, ..., 2.0]] K>
        >>> print(e.array)
        [[0.0 1.0 1.4142135623730951 -- 2.0]]

        Negative input values raise a warning but nonetheless result in NaN
        or, if there are already missing values, missing data:

        >>> import warnings
        >>> d = cf.Data([0, 1, -4])
        >>> print(d.array)
        [ 0  1 -4]
        >>> with warnings.catch_warnings():
        ...     warnings.simplefilter("ignore")
        ...     print(d.sqrt().array)
        ...
        [ 0.  1. nan]

        >>> d = cf.Data([0, 1, -4], mask=[1, 0, 0])
        >>> print(d.array)
        [-- 1 -4]
        >>> with warnings.catch_warnings():
        ...     warnings.simplefilter("ignore")
        ...     print(d.sqrt().array)
        ...
        [-- 1.0 --]

        """
        d = _inplace_enabled_define_and_cleanup(self)
        dx = d.to_dask_array()
        dx = da.sqrt(dx, dtype=dtype)
        d._set_dask(dx, reset_mask_hardness=False)

        units = d.Units
        if units:
            try:
                d.override_units(units ** 0.5, inplace=True)
            except ValueError as e:
                raise type(e)(
                    f"Incompatible units for taking a square root: {units!r}"
                )

        return d

    # ----------------------------------------------------------------
    # Aliases
    # ----------------------------------------------------------------
    @property
    def dtarray(self):
        """Alias for `datetime_array`"""
        return self.datetime_array

    @daskified(_DASKIFIED_VERBOSE)
    @_inplace_enabled(default=False)
    @_deprecated_kwarg_check("i")
    def maximum(
        self,
        axes=None,
        squeeze=False,
        mtol=1,
        split_every=None,
        inplace=False,
        i=False,
    ):
        """Alias for `max`"""
        return self.max(
            axes=axes,
            squeeze=squeeze,
            mtol=mtol,
            split_every=split_every,
            inplace=inplace,
            i=i,
        )

    @daskified(_DASKIFIED_VERBOSE)
    @_inplace_enabled(default=False)
    @_deprecated_kwarg_check("i")
    def minimum(
        self,
        axes=None,
        squeeze=False,
        mtol=1,
        split_every=None,
        inplace=False,
        i=False,
    ):
        """Alias for `min`"""
        return self.min(
            axes=axes,
            squeeze=squeeze,
            mtol=mtol,
            split_every=split_every,
            inplace=inplace,
            i=i,
        )

    @daskified(_DASKIFIED_VERBOSE)
    @_inplace_enabled(default=False)
    @_deprecated_kwarg_check("i")
    def sd(
        self,
        axes=None,
        squeeze=False,
        mtol=1,
        weights=None,
        ddof=0,
        split_every=None,
        inplace=False,
        i=False,
    ):
        """Alias for `std`"""
        return self.std(
            axes=axes,
            squeeze=squeeze,
            weights=weights,
            mtol=mtol,
            ddof=ddof,
            split_every=split_every,
            inplace=inplace,
            i=i,
        )

    @daskified(_DASKIFIED_VERBOSE)
    @_inplace_enabled(default=False)
    @_deprecated_kwarg_check("i")
    def standard_deviation(
        self,
        axes=None,
        squeeze=False,
        mtol=1,
        weights=None,
        ddof=0,
        split_every=None,
        inplace=False,
        i=False,
    ):
        """Alias for `std`"""
        return self.std(
            axes=axes,
            squeeze=squeeze,
            weights=weights,
            mtol=mtol,
            ddof=ddof,
            split_every=split_every,
            inplace=inplace,
            i=i,
        )

    @daskified(_DASKIFIED_VERBOSE)
    @_inplace_enabled(default=False)
    @_deprecated_kwarg_check("i")
    def variance(
        self,
        axes=None,
        squeeze=False,
        weights=None,
        mtol=1,
        ddof=0,
        split_every=None,
        inplace=False,
        i=False,
    ):
        """Alias for `var`"""
        return self.var(
            axes=axes,
            squeeze=squeeze,
            weights=weights,
            mtol=mtol,
            ddof=ddof,
            split_every=split_every,
            inplace=inplace,
            i=i,
        )


def _size_of_index(index, size=None):
    """Return the number of elements resulting in applying an index to a
    sequence.

    :Parameters:

        index: `slice` or `list` of `int`
            The index being applied to the sequence.

        size: `int`, optional
            The number of elements in the sequence being indexed. Only
            required if *index* is a slice object.

    :Returns:

        `int`
            The length of the sequence resulting from applying the index.

    **Examples**

    >>> _size_of_index(slice(None, None, -2), 10)
    5
    >>> _size_of_index([1, 4, 9])
    3

    """
    if isinstance(index, slice):
        # Index is a slice object
        start, stop, step = index.indices(size)
        div, mod = divmod(stop - start, step)
        if mod != 0:
            div += 1
        return div
    else:
        # Index is a list of integers
        return len(index)


def _broadcast(a, shape):
    """Broadcast an array to a given shape.

    It is assumed that ``len(array.shape) <= len(shape)`` and that the
    array is broadcastable to the shape by the normal numpy
    boradcasting rules, but neither of these things are checked.

    For example, ``d[...] = d._broadcast(e, d.shape)`` gives the same
    result as ``d[...] = e``

    :Parameters:

        a: numpy array-like

        shape: `tuple`

    :Returns:

        `numpy.ndarray`

    """
    # Replace with numpy.broadcast_to v1.10 ??/ TODO

    a_shape = np.shape(a)
    if a_shape == shape:
        return a

    tile = [(m if n == 1 else 1) for n, m in zip(a_shape[::-1], shape[::-1])]
    tile = shape[0 : len(shape) - len(a_shape)] + tuple(tile[::-1])

    return np.tile(a, tile)


def _where_broadcastable(data, x, name):
    """Check broadcastability for `where` assignments.

    Raises an exception if the result of broadcasting *data* and *x*
    together does not have the same shape as *data*.

    .. versionadded:: TODODASK

    .. seealso:: `where`

    :Parameters:

        data, x: `Data`
            The arrays to compare.

        name: `str`
            A name for *x* that is used in any exception error
            message.

    :Returns:

        `bool`
             If *x* is acceptably broadcastable to *data* then `True`
             is returned, otherwise a `ValueError` is raised.

    """
    ndim_x = x.ndim
    if not ndim_x:
        return True

    ndim_data = data.ndim
    if ndim_x > ndim_data:
        raise ValueError(
            f"where: Broadcasting the {name!r} parameter with {ndim_x} "
            f"dimensions would change the shape of the data with "
            f"{ndim_data} dimensions"
        )

    shape_x = x.shape
    shape_data = data.shape
    for n, m in zip(shape_x[::-1], shape_data[::-1]):
        if n != m and n != 1:
            raise ValueError(
                f"where: Broadcasting the {name!r} parameter with shape "
                f"{shape_x} would change the shape of the data with shape "
                f"{shape_data}"
            )

    return True


def _collapse(
    func,
    d,
    axis=None,
    weights=None,
    keepdims=True,
    mtol=1,
    ddof=None,
    split_every=None,
):
    """Collapse data in-place using a given funcion.

     .. versionadded:: TODODASK

     .. seealso:: `_parse_weights`

    :Parameters:

        func: callable
            The function that collapses the underlying `dask` array of
            *d*. Must have the minimum signature (parameters and
            default values) ``func(dx, axis=None, keepdims=False,
            mtol=None, split_every=None)`` (optionally including
            ``weights=None`` or ``ddof=None``), where ``dx`` is a the
            dask array contained in *d*.

        d: `Data`
            The data to be collapsed.

        axis: (sequence of) int, optional
            The axes to be collapsed. By default all axes are
            collapsed, resulting in output with size 1. Each axis is
            identified by its integer position. If *axes* is an empty
            sequence then the collapse is applied to each scalar
            element and the reuslt has the same shape as the input
            data.

        weights: data_like, `dict`, or `None`, optional
            Weights associated with values of the data. By default
            *weights* is `None`, meaning that all non-missing elements
            of the data have a weight of 1 and all missing elements
            have a weight of 0.

            If *weights* is a data_like object then it must be
            broadcastable to the array.

            If *weights* is a dictionary then each key specifies axes
            of the data (an `int` or `tuple` of `int`), with a
            corresponding value of data_like weights for those
            axes. The dimensions of a weights value must correspond to
            its key axes in the same order. Not all of the axes need
            weights assigned to them. The weights that will be used
            will be an outer product of the dictionary's values.

            However they are specified, the weights are internally
            broadcast to the shape of the data, and those weights that
            are missing data, or that correspond to the missing
            elements of the data, are assigned a weight of 0.

            For collapse functions that do not have a ``weights``
            parameter, *weights* must be `None`.

        keepdims: `bool`, optional
            By default, the axes which are collapsed are left in the
            result as dimensions with size one, so that the result
            will broadcast correctly against the input array. If set
            to False then collapsed axes are removed from the data.

        mtol: number, optional
            The sample size threshold below which collapsed values are
            set to missing data. It is defined as a fraction (between
            0 and 1 inclusive) of the contributing input data values.

            The default of *mtol* is 1, meaning that a missing datum
            in the output array occurs whenever all of its
            contributing input array elements are missing data.

            For other values, a missing datum in the output array
            occurs whenever more than ``100*mtol%`` of its
            contributing input array elements are missing data.

        ddof: number, optional
            The delta degrees of freedom. The number of degrees of
            freedom used in the calculation is (N-*ddof*) where N
            represents the number of non-missing elements.

            For collapse functions that do not have a ``ddof``
            parameter, *ddof* must be `None`.

        split_every: `int` or `dict`, optional
            Determines the depth of the recursive aggregation. See
            `dask.array.reduction` for details.

    :Returns:

        (`Data`, formatted weights)
            The collapsed data and the output of ``_parse_weights(d,
            weights, axis)``.

    """
    kwargs = {
        "axis": axis,
        "keepdims": keepdims,
        "split_every": split_every,
        "mtol": mtol,
    }

    weights = _parse_weights(d, weights, axis)
    if weights is not None:
        kwargs["weights"] = weights

    if ddof is not None:
        kwargs["ddof"] = ddof

    dx = d.to_dask_array()
    dx = func(dx, **kwargs)
    d._set_dask(dx, reset_mask_hardness=True)

    return d, weights


def _parse_weights(d, weights, axis=None):
    """Parse the weights input to `_collapse`.

     .. versionadded:: TODODASK

     .. seealso:: `_collapse`

    :Parameters:

        d: `Data`
            The data to be collapsed.

        weights: data_like or `dict`
            See `_collapse` for details.

        axis: (sequence of) `int`, optional
            See `_collapse` for details.

    :Returns:

        `Data` or `None`
            * If *weights* is a data_like object then they are
              returned unchanged as a `Data` object. It is up to the
              downstream functions to check if the weights can be
              broadcast to the data.

            * If *weights* is a dictionary then the dictionary
              values', i.e. the weights components, outer product is
              returned in `Data` object that is broadcastable to the
              data.

              If the dictionary is empty, or none of the axes defined
              by the keys correspond to collapse axes defined by
              *axis*, then then the collapse is unweighted and `None`
              is returned.

            Note that, in all cases, the returned weights are *not*
            modified to account for missing values in the data.

    **Examples**

    >>> d = cf.Data(np.arange(12)).reshape(4, 3)

    >>> _parse_weights(d, [1, 2, 1], (0, 1))
    <CF Data(3): [1, 2, 1]>

    >>> _parse_weights(d, [[1, 2, 1]], (0, 1))
    <CF Data(1, 3): [[1, 2, 1]]>

    >>> _parse_weights(d, {1: [1, 2, 1]}, (0, 1))
    <CF Data(1, 3): [[1, 2, 1]]>

    >>> print(_parse_weights(d, {0: [1, 2, 3, 4], 1: [1, 2, 1]}, (0, 1)))
    [[1 2 1]
     [2 4 2]
     [3 6 3]
     [4 8 4]]

    >>> print(cf.data.data._parse_weights(d, {}, (0, 1)))
    None

    >>> print(cf.data.data._parse_weights(d, {1: [1, 2, 1]}, 0))
    None

    """
    if weights is None:
        # No weights
        return

    if not isinstance(weights, dict):
        # Weights is data_like. Don't check broadcastability to d,
        # leave that to whatever uses the weights.
        return Data.asdata(weights)

    if not weights:
        # No weights (empty dictionary)
        return

    if axis is None:
        axis = tuple(range(d.ndim))
    else:
        axis = d._parse_axes(axis)

    weights = weights.copy()
    weights_axes = set()
    for key, value in tuple(weights.items()):
        del weights[key]
        key = d._parse_axes(key)
        if weights_axes.intersection(key):
            raise ValueError("Duplicate weights axis")

        weights[tuple(key)] = value
        weights_axes.update(key)

    if not weights_axes.intersection(axis):
        # No weights span collapse axes
        return

    # For each component, add missing dimensions as size 1.
    w = []
    shape = d.shape
    for key, value in weights.items():
        value = Data.asdata(value)

        # Make sure axes are in ascending order
        skey = tuple(sorted(key))
        if key != skey:
            value = value.transpose(skey)
            key = skey

        if not all(
            True if i in (j, 1) else False
            for i, j in zip(value.shape, [shape[i] for i in key])
        ):
            raise ValueError(
                f"Weights component for axes {tuple(key)} with shape "
                f"{value.shape} is not broadcastable to data with "
                f"shape {shape}"
            )

        new_shape = [n if i in key else 1 for i, n in enumerate(shape)]
        w.append(value.reshape(new_shape))

    # Return the product of the weights components, which will be
    # broadcastable to d
    return reduce(mul, w)<|MERGE_RESOLUTION|>--- conflicted
+++ resolved
@@ -38,16 +38,6 @@
     parse_indices,
     rtol,
 )
-<<<<<<< HEAD
-from ..functions import atol as cf_atol
-from ..functions import default_netCDF_fillvals
-from ..functions import fm_threshold as cf_fm_threshold
-from ..functions import free_memory
-from ..functions import inspect as cf_inspect
-from ..functions import log_level, parse_indices, pathjoin
-from ..functions import rtol as cf_rtol
-=======
->>>>>>> cd4dc74a
 from ..mixin_container import Container
 from ..units import Units
 from . import FileArray
