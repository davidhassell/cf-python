import logging
import math
import operator
from functools import partial, reduce
from itertools import product
from numbers import Integral
from operator import mul
from os import sep

import cfdm
import cftime
import dask.array as da
import numpy as np
from cfdm import is_log_level_info
from dask import compute, delayed  # noqa: F401
from dask.array import Array
from dask.array.core import normalize_chunks
from dask.base import collections_to_dsk, is_dask_collection, tokenize
from dask.highlevelgraph import HighLevelGraph
from dask.optimization import cull

from ..cfdatetime import dt as cf_dt
from ..constants import masked as cf_masked
from ..decorators import (
    _deprecated_kwarg_check,
    _display_or_return,
    _inplace_enabled,
    _inplace_enabled_define_and_cleanup,
    _manage_log_level_via_verbosity,
)
from ..functions import (
    _DEPRECATION_ERROR_KWARGS,
    _numpy_allclose,
    _section,
    abspath,
    atol,
    default_netCDF_fillvals,
    free_memory,
    parse_indices,
    rtol,
)
from ..mixin2 import CFANetCDF, Container
from ..units import Units
from .collapse import Collapse
from .creation import generate_axis_identifiers, to_dask
from .dask_utils import (
    _da_ma_allclose,
    cf_contains,
    cf_dt2rt,
    cf_harden_mask,
    cf_percentile,
    cf_rt2dt,
    cf_soften_mask,
    cf_units,
    cf_where,
)
from .mixin import DataClassDeprecationsMixin
from .utils import (
    YMDhms,
    collapse,
    conform_units,
    convert_to_datetime,
    convert_to_reftime,
    first_non_missing_value,
    is_numeric_dtype,
    new_axis_identifier,
    scalar_masked_array,
)

logger = logging.getLogger(__name__)

# --------------------------------------------------------------------
# Constants
# --------------------------------------------------------------------
_year_length = 365.242198781
_month_length = _year_length / 12

_empty_set = set()

_units_None = Units()
_units_1 = Units("1")
_units_radians = Units("radians")

_month_units = ("month", "months")
_year_units = ("year", "years", "yr")

_dtype_float32 = np.dtype("float32")
_dtype_float = np.dtype(float)
_dtype_bool = np.dtype(bool)

_DEFAULT_CHUNKS = "auto"
_DEFAULT_HARDMASK = True

# Contstants used to specify which `Data` components should be cleared
# when a new dask array is set. See `Data._clear_after_dask_update`
# for details.
_NONE = 0  # =  0b0000
_ARRAY = 1  # = 0b0001
_CACHE = 2  # = 0b0010
_CFA = 4  # =   0b0100
_ALL = 15  # =  0b1111


class Data(DataClassDeprecationsMixin, CFANetCDF, Container, cfdm.Data):
    """An N-dimensional data array with units and masked values.

    * Contains an N-dimensional, indexable and broadcastable array with
      many similarities to a `numpy` array.

    * Contains the units of the array elements.

    * Supports masked arrays, regardless of whether or not it was
      initialised with a masked array.

    * Stores and operates on data arrays which are larger than the
      available memory.

    **Indexing**

    A data array is indexable in a similar way to numpy array:

    >>> d.shape
    (12, 19, 73, 96)
    >>> d[...].shape
    (12, 19, 73, 96)
    >>> d[slice(0, 9), 10:0:-2, :, :].shape
    (9, 5, 73, 96)

    There are three extensions to the numpy indexing functionality:

    * Size 1 dimensions are never removed by indexing.

      An integer index i takes the i-th element but does not reduce the
      rank of the output array by one:

      >>> d.shape
      (12, 19, 73, 96)
      >>> d[0, ...].shape
      (1, 19, 73, 96)
      >>> d[:, 3, slice(10, 0, -2), 95].shape
      (12, 1, 5, 1)

      Size 1 dimensions may be removed with the `squeeze` method.

    * The indices for each axis work independently.

      When more than one dimension's slice is a 1-d boolean sequence or
      1-d sequence of integers, then these indices work independently
      along each dimension (similar to the way vector subscripts work in
      Fortran), rather than by their elements:

      >>> d.shape
      (12, 19, 73, 96)
      >>> d[0, :, [0, 1], [0, 13, 27]].shape
      (1, 19, 2, 3)

    * Boolean indices may be any object which exposes the numpy array
      interface.

      >>> d.shape
      (12, 19, 73, 96)
      >>> d[..., d[0, 0, 0]>d[0, 0, 0].min()]

    **Cyclic axes**

    """

    def __init__(
        self,
        array=None,
        units=None,
        calendar=None,
        fill_value=None,
        hardmask=_DEFAULT_HARDMASK,
        chunks=_DEFAULT_CHUNKS,
        dt=False,
        source=None,
        copy=True,
        dtype=None,
        mask=None,
        to_memory=False,
        init_options=None,
        _use_array=True,
    ):
        """**Initialisation**

        :Parameters:

            array: optional
                The array of values. May be any scalar or array-like
                object, including another `Data` instance.

                *Parameter example:*
                  ``array=[34.6]``

                *Parameter example:*
                  ``array=[[1, 2], [3, 4]]``

                *Parameter example:*
                  ``array=numpy.ma.arange(10).reshape(2, 1, 5)``

            units: `str` or `Units`, optional
                The physical units of the data. if a `Units` object is
                provided then this an also set the calendar.

                The units (without the calendar) may also be set after
                initialisation with the `set_units` method.

                *Parameter example:*
                  ``units='km hr-1'``

                *Parameter example:*
                  ``units='days since 2018-12-01'``

            calendar: `str`, optional
                The calendar for reference time units.

                The calendar may also be set after initialisation with the
                `set_calendar` method.

                *Parameter example:*
                  ``calendar='360_day'``

            fill_value: optional
                The fill value of the data. By default, or if set to
                `None`, the `numpy` fill value appropriate to the array's
                data-type will be used (see
                `numpy.ma.default_fill_value`).

                The fill value may also be set after initialisation with
                the `set_fill_value` method.

                *Parameter example:*
                  ``fill_value=-999.``

            dtype: data-type, optional
                The desired data-type for the data. By default the
                data-type will be inferred form the *array*
                parameter.

                The data-type may also be set after initialisation with
                the `dtype` attribute.

                *Parameter example:*
                    ``dtype=float``

                *Parameter example:*
                    ``dtype='float32'``

                *Parameter example:*
                    ``dtype=numpy.dtype('i2')``

                .. versionadded:: 3.0.4

            mask: optional
                Apply this mask to the data given by the *array*
                parameter. By default, or if *mask* is `None`, no mask
                is applied. May be any scalar or array-like object
                (such as a `list`, `numpy` array or `Data` instance)
                that is broadcastable to the shape of *array*. Masking
                will be carried out where the mask elements evaluate
                to `True`.

                This mask will applied in addition to any mask already
                defined by the *array* parameter.

                .. versionadded:: 3.0.5

            {{init source: optional}}

            hardmask: `bool`, optional
                If False then the mask is soft. By default the mask is
                hard.

            dt: `bool`, optional
                If True then strings (such as ``'1990-12-01 12:00'``)
                given by the *array* parameter are re-interpreted as
                date-time objects. By default they are not.

            {{init copy: `bool`, optional}}

            {{chunks: `int`, `tuple`, `dict` or `str`, optional}}

                .. versionadded:: 3.14.0

            to_memory: `bool`, optional
                If True then ensure that the original data are in
                memory, rather than on disk.

                If the original data are on disk, then reading data
                into memory during initialisation will slow down the
                initialisation process, but can considerably improve
                downstream performance by avoiding the need for
                independent reads for every dask chunk, each time the
                data are computed.

                In general, setting *to_memory* to True is not the same
                as calling the `persist` of the newly created `Data`
                object, which also decompresses data compressed by
                convention and computes any data type, mask and
                date-time modifications.

                If the input *array* is a `dask.array.Array` object
                then *to_memory* is ignored.

                .. versionadded:: 3.14.0

            init_options: `dict`, optional
                Provide optional keyword arguments to methods and
                functions called during the initialisation process. A
                dictionary key identifies a method or function. The
                corresponding value is another dictionary whose
                key/value pairs are the keyword parameter names and
                values to be applied.

                Supported keys are:

                * ``'from_array'``: Provide keyword arguments to
                  the `dask.array.from_array` function. This is used
                  when initialising data that is not already a dask
                  array and is not compressed by convention.

                * ``'first_non_missing_value'``: Provide keyword
                  arguments to the
                  `cf.data.utils.first_non_missing_value`
                  function. This is used when the input array contains
                  date-time strings or objects, and may affect
                  performance.

                 *Parameter example:*
                   ``{'from_array': {'inline_array': True}}``

            chunk: deprecated at version 3.14.0
                Use the *chunks* parameter instead.

        **Examples**

        >>> d = cf.Data(5)
        >>> d = cf.Data([1,2,3], units='K')
        >>> import numpy
        >>> d = cf.Data(numpy.arange(10).reshape(2,5),
        ...             units=Units('m/s'), fill_value=-999)
        >>> d = cf.Data('fly')
        >>> d = cf.Data(tuple('fly'))

        """
        if source is None and isinstance(array, self.__class__):
            source = array

        if init_options is None:
            init_options = {}

        if source is not None:
            try:
                array = source._get_Array(None)
            except AttributeError:
                array = None

            super().__init__(
                source=source, _use_array=_use_array and array is not None
            )

            if _use_array:
                try:
                    array = source.to_dask_array()
                except (AttributeError, TypeError):
                    pass
                else:
                    self._set_dask(array, copy=copy, clear=_NONE)
            else:
                self._del_dask(None)

            # Set the mask hardness
            self.hardmask = getattr(source, "hardmask", _DEFAULT_HARDMASK)

            return

        super().__init__(
            array=array,
            fill_value=fill_value,
            _use_array=False,
        )

        # Set the units
        units = Units(units, calendar=calendar)
        self._Units = units

        # Set the mask hardness
        self.hardmask = hardmask

        if array is None:
            # No data has been set
            return

        try:
            ndim = array.ndim
        except AttributeError:
            ndim = np.ndim(array)

        # Create the _cyclic attribute: identifies which axes are
        # cyclic (and therefore allow cyclic slicing). It must be a
        # subset of the axes given by the _axes attribute. If an axis
        # is removed from _axes then it must also be removed from
        # _cyclic.
        #
        # Never change the value of the _cyclic attribute in-place.
        self._cyclic = _empty_set

        # Create the _axes attribute: an ordered sequence of unique
        # (within this `Data` instance) names for each array axis.
        self._axes = generate_axis_identifiers(ndim)

        if not _use_array:
            return

        # Still here? Then create a dask array and store it.

        # Find out if the input data is compressed by convention
        try:
            compressed = array.get_compression_type()
        except AttributeError:
            compressed = ""

        if compressed and init_options.get("from_array"):
            raise ValueError(
                "Can't define 'from_array' initialisation options "
                "for compressed input arrays"
            )

        if to_memory:
            try:
                array = array.to_memory()
            except AttributeError:
                pass

        try:
            array.get_filenames()
        except AttributeError:
            pass
        else:
            self._set_Array(array)

        # Cast the input data as a dask array
        kwargs = init_options.get("from_array", {})
        if "chunks" in kwargs:
            raise TypeError(
                "Can't define 'chunks' in the 'from_array' initialisation "
                "options. Use the 'chunks' parameter instead."
            )

        # Set whether or not we're sure that the Data instance has a
        # determinsitic name
        self._custom["deterministic"] = not is_dask_collection(array)

        dx = to_dask(array, chunks, **kwargs)

        # Find out if we have an array of date-time objects
        if units.isreftime:
            dt = True

        first_value = None
        if not dt and dx.dtype.kind == "O":
            kwargs = init_options.get("first_non_missing_value", {})
            first_value = first_non_missing_value(dx, **kwargs)

            if first_value is not None:
                dt = hasattr(first_value, "timetuple")

        # Convert string or object date-times to floating point
        # reference times
        if dt and dx.dtype.kind in "USO":
            dx, units = convert_to_reftime(dx, units, first_value)
            # Reset the units
            self._Units = units

        # Store the dask array
        self._set_dask(dx, clear=_NONE)

        # Override the data type
        if dtype is not None:
            self.dtype = dtype

        # Apply a mask
        if mask is not None:
            self.where(mask, cf_masked, inplace=True)

    @property
    def dask_compressed_array(self):
        """Returns a dask array of the compressed data.

        .. versionadded:: 3.14.0

        :Returns:

            `dask.array.Array`
                The compressed data.

        **Examples**

        >>> a = d.dask_compressed_array

        """
        ca = self.source(None)

        if ca is None or not ca.get_compression_type():
            raise ValueError("not compressed: can't get compressed dask array")

        return ca.to_dask_array()

    def __contains__(self, value):
        """Membership test operator ``in``

        x.__contains__(y) <==> y in x

        Returns True if the scalar *value* is contained anywhere in
        the data. If *value* is not scalar then an exception is
        raised.

        **Performance**

        `__contains__` causes all delayed operations to be computed
        unless *value* is a `Data` object with incompatible units, in
        which case `False` is always returned.

        **Examples**

        >>> d = cf.Data([[0, 1, 2], [3, 4, 5]], 'm')
        >>> 4 in d
        True
        >>> 4.0 in d
        True
        >>> cf.Data(5) in d
        True
        >>> cf.Data(5, 'm') in d
        True
        >>> cf.Data(0.005, 'km') in d
        True

        >>> 99 in d
        False
        >>> cf.Data(2, 'seconds') in d
        False

        >>> [1] in d
        Traceback (most recent call last):
            ...
        TypeError: elementwise comparison failed; must test against a scalar, not [1]
        >>> [1, 2] in d
        Traceback (most recent call last):
            ...
        TypeError: elementwise comparison failed; must test against a scalar, not [1, 2]

        >>> d = cf.Data(["foo", "bar"])
        >>> 'foo' in d
        True
        >>> 'xyz' in d
        False

        """
        # Check that value is scalar by seeing if its shape is ()
        shape = getattr(value, "shape", None)
        if shape is None:
            if isinstance(value, str):
                # Strings are scalars, even though they have a len().
                shape = ()
            else:
                try:
                    len(value)
                except TypeError:
                    # value has no len() so assume that it is a scalar
                    shape = ()
                else:
                    # value has a len() so assume that it is not a scalar
                    shape = True
        elif is_dask_collection(value) and math.isnan(value.size):
            # value is a dask array with unknown size, so calculate
            # the size. This is acceptable, as we're going to compute
            # it anyway at the end of this method.
            value.compute_chunk_sizes()
            shape = value.shape

        if shape:
            raise TypeError(
                "elementwise comparison failed; must test against a scalar, "
                f"not {value!r}"
            )

        # If value is a scalar Data object then conform its units
        if isinstance(value, self.__class__):
            self_units = self.Units
            value_units = value.Units
            if value_units.equivalent(self_units):
                if not value_units.equals(self_units):
                    value = value.copy()
                    value.Units = self_units
            elif value_units:
                # No need to check the dask array if the value units
                # are incompatible
                return False

            value = value.to_dask_array()

        dx = self.to_dask_array()

        out_ind = tuple(range(dx.ndim))
        dx_ind = out_ind

        dx = da.blockwise(
            cf_contains,
            out_ind,
            dx,
            dx_ind,
            value,
            (),
            adjust_chunks={i: 1 for i in out_ind},
            dtype=bool,
        )

        return bool(dx.any())

    @property
    def _atol(self):
        """Return the current value of the `cf.atol` function."""
        return atol().value

    @property
    def _rtol(self):
        """Return the current value of the `cf.rtol` function."""
        return rtol().value

    def __data__(self):
        """Returns a new reference to self."""
        return self

    def __float__(self):
        """Called to implement the built-in function `float`

        x.__float__() <==> float(x)

        **Performance**

        `__float__` causes all delayed operations to be executed,
        unless the dask array size is already known to be greater than
        1.

        """
        return float(self.to_dask_array())

    def __int__(self):
        """Called to implement the built-in function `int`

        x.__int__() <==> int(x)

        **Performance**

        `__int__` causes all delayed operations to be executed, unless
        the dask array size is already known to be greater than 1.

        """
        return int(self.to_dask_array())

    def __iter__(self):
        """Called when an iterator is required.

        x.__iter__() <==> iter(x)

        **Performance**

        If the shape of the data is unknown then it is calculated
        immediately by executing all delayed operations.

        **Examples**

        >>> d = cf.Data([1, 2, 3], 'metres')
        >>> for e in d:
        ...     print(repr(e))
        ...
        <CF Data(1): [1] metres>
        <CF Data(1): [2] metres>
        <CF Data(1): [3] metres>

        >>> d = cf.Data([[1, 2], [3, 4]], 'metres')
        >>> for e in d:
        ...     print(repr(e))
        ...
        <CF Data: [1, 2] metres>
        <CF Data: [3, 4] metres>

        >>> d = cf.Data(99, 'metres')
        >>> for e in d:
        ...     print(repr(e))
        ...
        Traceback (most recent call last):
            ...
        TypeError: iteration over a 0-d Data

        """
        try:
            n = len(self)
        except TypeError:
            raise TypeError(f"iteration over a 0-d {self.__class__.__name__}")

        if self.__keepdims_indexing__:
            for i in range(n):
                out = self[i]
                out.reshape(out.shape[1:], inplace=True)
                yield out
        else:
            for i in range(n):
                yield self[i]

    def __len__(self):
        """Called to implement the built-in function `len`.

        x.__len__() <==> len(x)

        **Performance**

        If the shape of the data is unknown then it is calculated
        immediately by executing all delayed operations.

        **Examples**

        >>> len(cf.Data([1, 2, 3]))
        3
        >>> len(cf.Data([[1, 2, 3]]))
        1
        >>> len(cf.Data([[1, 2, 3], [4, 5, 6]]))
        2
        >>> len(cf.Data(1))
        Traceback (most recent call last):
            ...
        TypeError: len() of unsized object

        """
        dx = self.to_dask_array()
        if math.isnan(dx.size):
            logger.debug("Computing data len: Performance may be degraded")
            dx.compute_chunk_sizes()

        return len(dx)

    def __bool__(self):
        """Truth value testing and the built-in operation `bool`

        x.__bool__() <==> bool(x)

        **Performance**

        `__bool__` causes all delayed operations to be computed.

        **Examples**

        >>> bool(cf.Data(1.5))
        True
        >>> bool(cf.Data([[False]]))
        False

        """
        size = self.size
        if size != 1:
            raise ValueError(
                f"The truth value of a {self.__class__.__name__} with {size} "
                "elements is ambiguous. Use d.any() or d.all()"
            )

        return bool(self.to_dask_array())

    def __repr__(self):
        """Called by the `repr` built-in function.

        x.__repr__() <==> repr(x)

        """
        return super().__repr__().replace("<", "<CF ", 1)

    def __getitem__(self, indices):
        """Return a subspace of the data defined by indices.

        d.__getitem__(indices) <==> d[indices]

        Indexing follows rules that are very similar to the numpy indexing
        rules, the only differences being:

        * An integer index i takes the i-th element but does not reduce
          the rank by one.

        * When two or more dimensions' indices are sequences of integers
          then these indices work independently along each dimension
          (similar to the way vector subscripts work in Fortran). This is
          the same behaviour as indexing on a `netCDF4.Variable` object.

        **Performance**

        If the shape of the data is unknown then it is calculated
        immediately by executing all delayed operations.

        . seealso:: `__setitem__`, `__keepdims_indexing__`,
                    `__orthogonal_indexing__`

        :Returns:

            `Data`
                The subspace of the data.

        **Examples**

        >>> import numpy
        >>> d = Data(numpy.arange(100, 190).reshape(1, 10, 9))
        >>> d.shape
        (1, 10, 9)
        >>> d[:, :, 1].shape
        (1, 10, 1)
        >>> d[:, 0].shape
        (1, 1, 9)
        >>> d[..., 6:3:-1, 3:6].shape
        (1, 3, 3)
        >>> d[0, [2, 9], [4, 8]].shape
        (1, 2, 2)
        >>> d[0, :, -2].shape
        (1, 10, 1)

        """
        if indices is Ellipsis:
            return self.copy()

        ancillary_mask = ()
        try:
            arg = indices[0]
        except (IndexError, TypeError):
            pass
        else:
            if isinstance(arg, str) and arg == "mask":
                ancillary_mask = indices[1]
                indices = indices[2:]

        shape = self.shape
        keepdims = self.__keepdims_indexing__

        indices, roll = parse_indices(
            shape, indices, cyclic=True, keepdims=keepdims
        )

        axes = self._axes
        cyclic_axes = self._cyclic

        # ------------------------------------------------------------
        # Roll axes with cyclic slices
        # ------------------------------------------------------------
        if roll:
            # For example, if slice(-2, 3) has been requested on a
            # cyclic axis, then we roll that axis by two points and
            # apply the slice(0, 5) instead.
            if not cyclic_axes.issuperset([axes[i] for i in roll]):
                raise IndexError(
                    "Can't take a cyclic slice of a non-cyclic axis"
                )

            new = self.roll(
                axis=tuple(roll.keys()), shift=tuple(roll.values())
            )
            dx = new.to_dask_array()
        else:
            new = self.copy(array=False)
            dx = self.to_dask_array()

        # ------------------------------------------------------------
        # Subspace the dask array
        # ------------------------------------------------------------
        if self.__orthogonal_indexing__:
            # Apply 'orthogonal indexing': indices that are 1-d arrays
            # or lists subspace along each dimension
            # independently. This behaviour is similar to Fortran, but
            # different to dask.
            axes_with_list_indices = [
                i
                for i, x in enumerate(indices)
                if isinstance(x, list) or getattr(x, "shape", False)
            ]
            n_axes_with_list_indices = len(axes_with_list_indices)

            if n_axes_with_list_indices < 2:
                # At most one axis has a list/1-d array index so do a
                # normal dask subspace
                dx = dx[tuple(indices)]
            else:
                # At least two axes have list/1-d array indices so we
                # can't do a normal dask subspace

                # Subspace axes which have list/1-d array indices
                for axis in axes_with_list_indices:
                    dx = da.take(dx, indices[axis], axis=axis)

                if n_axes_with_list_indices < len(indices):
                    # Subspace axes which don't have list/1-d array
                    # indices. (Do this after subspacing axes which do
                    # have list/1-d array indices, in case
                    # __keepdims_indexing__ is False.)
                    slice_indices = [
                        slice(None) if i in axes_with_list_indices else x
                        for i, x in enumerate(indices)
                    ]
                    dx = dx[tuple(slice_indices)]
        else:
            raise NotImplementedError(
                "Non-orthogonal indexing has not yet been implemented"
            )

        # ------------------------------------------------------------
        # Set the subspaced dask array
        # ------------------------------------------------------------
        new._set_dask(dx)

        # ------------------------------------------------------------
        # Get the axis identifiers for the subspace
        # ------------------------------------------------------------
        shape0 = shape
        if keepdims:
            new_axes = axes
        else:
            new_axes = [
                axis
                for axis, x in zip(axes, indices)
                if not isinstance(x, Integral) and getattr(x, "shape", True)
            ]
            if new_axes != axes:
                new._axes = new_axes
                cyclic_axes = new._cyclic
                if cyclic_axes:
                    shape0 = [
                        n for n, axis in zip(shape, axes) if axis in new_axes
                    ]

        # ------------------------------------------------------------
        # Cyclic axes that have been reduced in size are no longer
        # considered to be cyclic
        # ------------------------------------------------------------
        if cyclic_axes:
            x = [
                axis
                for axis, n0, n1 in zip(new_axes, shape0, new.shape)
                if axis in cyclic_axes and n0 != n1
            ]
            if x:
                # Never change the value of the _cyclic attribute
                # in-place
                new._cyclic = cyclic_axes.difference(x)

        # ------------------------------------------------------------
        # Apply ancillary masks
        # ------------------------------------------------------------
        for mask in ancillary_mask:
            new.where(mask, cf_masked, None, inplace=True)

        if new.shape != self.shape:
            # Delete hdf5 chunksizes when the shape has changed.
            new.nc_clear_hdf5_chunksizes()

        return new

    def __setitem__(self, indices, value):
        """Implement indexed assignment.

        x.__setitem__(indices, y) <==> x[indices]=y

        Assignment to data array elements defined by indices.

        Elements of a data array may be changed by assigning values to
        a subspace. See `__getitem__` for details on how to define
        subspace of the data array.

        .. note:: Currently at most one dimension's assignment index
                  may be a 1-d array of integers or booleans. This is
                  is different to `__getitem__`, which by default
                  applies 'orthogonal indexing' when multiple indices
                  of 1-d array of integers or booleans are present.

        **Missing data**

        The treatment of missing data elements during assignment to a
        subspace depends on the value of the `hardmask` attribute. If
        it is True then masked elements will not be unmasked,
        otherwise masked elements may be set to any value.

        In either case, unmasked elements may be set, (including
        missing data).

        Unmasked elements may be set to missing data by assignment to
        the `cf.masked` constant or by assignment to a value which
        contains masked elements.

        **Performance**

        If the shape of the data is unknown then it is calculated
        immediately by executing all delayed operations.

        If indices for two or more dimensions are lists or 1-d arrays
        of Booleans or integers, and any of these are dask
        collections, then these dask collections will be
        computed immediately.

        .. seealso:: `__getitem__`, `__keedims_indexing__`,
                     `__orthogonal_indexing__`, `cf.masked`,
                     `hardmask`, `where`

        """
        shape = self.shape

        ancillary_mask = ()
        try:
            arg = indices[0]
        except (IndexError, TypeError):
            pass
        else:
            if isinstance(arg, str) and arg == "mask":
                # The indices include an ancillary mask that defines
                # elements which are protected from assignment
                original_self = self.copy()
                ancillary_mask = indices[1]
                indices = indices[2:]

        indices, roll = parse_indices(
            shape,
            indices,
            cyclic=True,
            keepdims=self.__keepdims_indexing__,
        )

        axes_with_list_indices = [
            i
            for i, x in enumerate(indices)
            if isinstance(x, list) or getattr(x, "shape", False)
        ]

        # When there are two or more 1-d array indices of Booleans or
        # integers, convert them to slices, if possible.
        #
        # Note: If any of these 1-d arrays is a dask collection, then
        #       this will be computed.
        if len(axes_with_list_indices) > 1:
            for i, index in enumerate(indices):
                if not (
                    isinstance(index, list) or getattr(index, "shape", False)
                ):
                    # Not a 1-d array
                    continue

                index = np.array(index)

                size = shape[i]
                if index.dtype == bool:
                    # Convert True values to integers
                    index = np.arange(size)[index]
                else:
                    # Make sure all integer values are non-negative
                    index = np.where(index < 0, index + size, index)

                if size == 1:
                    start = index[0]
                    index = slice(start, start + 1)
                else:
                    steps = index[1:] - index[:-1]
                    step = steps[0]
                    if step and not (steps - step).any():
                        # Array has a regular step, and so can be
                        # converted to a slice.
                        if step > 0:
                            start, stop = index[0], index[-1] + 1
                        elif step < 0:
                            start, stop = index[0], index[-1] - 1

                        if stop < 0:
                            stop = None

                        index = slice(start, stop, step)

                indices[i] = index

        # Roll axes with cyclic slices
        if roll:
            # For example, if assigning to slice(-2, 3) has been
            # requested on a cyclic axis (and we're not using numpy
            # indexing), then we roll that axis by two points and
            # assign to slice(0, 5) instead. The axis is then unrolled
            # by two points afer the assignment has been made.
            axes = self._axes
            if not self._cyclic.issuperset([axes[i] for i in roll]):
                raise IndexError(
                    "Can't do a cyclic assignment to a non-cyclic axis"
                )

            roll_axes = tuple(roll.keys())
            shifts = tuple(roll.values())
            self.roll(shift=shifts, axis=roll_axes, inplace=True)

        # Make sure that the units of value are the same as self
        value = conform_units(value, self.Units)

        # Missing values could be affected, so make sure that the mask
        # hardness has been applied.
        dx = self.to_dask_array(apply_mask_hardness=True)

        # Do the assignment
        self._set_subspace(dx, indices, value)

        # Unroll any axes that were rolled to enable a cyclic
        # assignment
        if roll:
            shifts = [-shift for shift in shifts]
            self.roll(shift=shifts, axis=roll_axes, inplace=True)

        # Reset the original array values at locations that are
        # excluded from the assignment by True values in any ancillary
        # masks
        if ancillary_mask:
            indices = tuple(indices)
            original_self = original_self[indices]
            reset = self[indices]
            for mask in ancillary_mask:
                reset.where(mask, original_self, inplace=True)

            self[indices] = reset

        # Remove elements made invalid by updating the `dask` array
        # in-place
        self._clear_after_dask_update(_ALL)

        return

    # ----------------------------------------------------------------
    # Indexing behaviour attributes
    # ----------------------------------------------------------------
    @property
    def __orthogonal_indexing__(self):
        """Flag to indicate that orthogonal indexing is supported.

        Always True, indicating that 'orthogonal indexing' is
        applied. This means that when indices are 1-d arrays or lists
        then they subspace along each dimension independently. This
        behaviour is similar to Fortran, but different to `numpy`.

        .. versionadded:: 3.14.0

        .. seealso:: `__keepdims_indexing__`, `__getitem__`,
                     `__setitem__`,
                     `netCDF4.Variable.__orthogonal_indexing__`

        **Examples**

        >>> d = cf.Data([[1, 2, 3],
        ...              [4, 5, 6]])
        >>> e = d[[0], [0, 2]]
        >>> e.shape
        (1, 2)
        >>> print(e.array)
        [[1 3]]
        >>> e = d[[0, 1], [0, 2]]
        >>> e.shape
        (2, 2)
        >>> print(e.array)
        [[1 3]
         [4 6]]

        """
        return True

    @property
    def __keepdims_indexing__(self):
        """Flag to indicate whether dimensions indexed with integers are
        kept.

        If set to True (the default) then providing a single integer
        as a single-axis index does *not* reduce the number of array
        dimensions by 1. This behaviour is different to `numpy`.

        If set to False then providing a single integer as a
        single-axis index reduces the number of array dimensions by
        1. This behaviour is the same as `numpy`.

        .. versionadded:: 3.14.0

        .. seealso:: `__orthogonal_indexing__`, `__getitem__`,
                     `__setitem__`

        **Examples**

        >>> d = cf.Data([[1, 2, 3],
        ...              [4, 5, 6]])
        >>> d.__keepdims_indexing__
        True
        >>> e = d[0]
        >>> e.shape
        (1, 3)
        >>> print(e.array)
        [[1 2 3]]

        >>> d.__keepdims_indexing__
        True
        >>> e = d[:, 1]
        >>> e.shape
        (2, 1)
        >>> print(e.array)
        [[2]
         [5]]

        >>> d.__keepdims_indexing__
        True
        >>> e = d[0, 1]
        >>> e.shape
        (1, 1)
        >>> print(e.array)
        [[2]]

        >>> d.__keepdims_indexing__ = False
        >>> e = d[0]
        >>> e.shape
        (3,)
        >>> print(e.array)
        [1 2 3]

        >>> d.__keepdims_indexing__
        False
        >>> e = d[:, 1]
        >>> e.shape
        (2,)
        >>> print(e.array)
        [2 5]

        >>> d.__keepdims_indexing__
        False
        >>> e = d[0, 1]
        >>> e.shape
        ()
        >>> print(e.array)
        2

        """
        return self._custom.get("__keepdims_indexing__", True)

    @__keepdims_indexing__.setter
    def __keepdims_indexing__(self, value):
        self._custom["__keepdims_indexing__"] = bool(value)

    def _cfa_del_write(self):
        """Set the CFA write status of the data to `False`.

        .. versionadded:: 3.15.0

        .. seealso:: `cfa_get_write`, `_cfa_set_write`

        :Returns:

            `bool`
                The CFA status prior to deletion.

        """
        return self._custom.pop("cfa_write", False)

    def _cfa_set_term(self, value):
        """Set the CFA aggregation instruction term status.

        .. versionadded:: 3.15.0

        .. seealso:: `cfa_get_term`, `cfa_set_term`

        :Parameters:

            status: `bool`
                The new CFA aggregation instruction term status.

        :Returns:

            `None`

        """
        if not value:
            self._custom.pop("cfa_term", None)

        self._custom["cfa_term"] = bool(value)

    def _clear_after_dask_update(self, clear=_ALL):
        """Remove components invalidated by updating the `dask` array.

        Removes or modifies components that can't be guaranteed to be
        consistent with an updated `dask` array. See the *clear*
        parameter for details.

        .. versionadded:: 3.14.0

        .. seealso:: `_del_Array`, `_del_cached_elements`,
                     `_cfa_del_write`, `_set_dask`

        :Parameters:

            clear: `int`, optional
                Specify which components should be removed. Which
                components are removed is determined by sequentially
                combining *clear* with the ``_ARRAY``, ``_CACHE`` and
                ``_CFA`` integer-valued contants, using the bitwise
                AND operator:

                * If ``clear & _ARRAY`` is non-zero then a source
                  array is deleted.

                * If ``clear & _CACHE`` is non-zero then cached
                  element values are deleted.

                * If ``clear & _CFA`` is non-zero then the CFA write
                  status is set to `False`.

                * If ``clear`` is non-zero then the CFA term status is
                  set to `False`.

                By default *clear* is the ``_ALL`` integer-valued
                constant, which results in all components being
                removed.

                If *clear* is the ``_NONE`` integer-valued constant
                then no components are removed.

                To retain a component and remove all others, use
                ``_ALL`` with the bitwise OR operator. For instance,
                if *clear* is ``_ALL ^ _CACHE`` then the cached
                element values will be kept but all other components
                will be removed.

                .. versionadded:: 3.15.0

        :Returns:

            `None`

        """
        if not clear:
            return

        if clear & _ARRAY:
            # Delete a source array
            self._del_Array(None)

        if clear & _CACHE:
            # Delete cached element values
            self._del_cached_elements()

        if clear & _CFA:
            # Set the CFA write status to False
            self._cfa_del_write()

    def _set_dask(self, array, copy=False, clear=_ALL):
        """Set the dask array.

        .. versionadded:: 3.14.0

        .. seealso:: `to_dask_array`, `_clear_after_dask_update`,
                     `_del_dask`

        :Parameters:

            array: `dask.array.Array`
                The array to be inserted.

            copy: `bool`, optional
                If True then copy *array* before setting it. By
                default it is not copied.

            clear: `int`, optional
                Specify which components should be removed. By default
                *clear* is the ``_ALL`` integer-valued constant, which
                results in all components being removed. See
                `_clear_after_dask_update` for details.

        :Returns:

            `None`

        """
        if array is NotImplemented:
            logger.warning(
                "WARNING: NotImplemented has been set in the place of a "
                "dask array."
                "\n\n"
                "This could occur if any sort of exception is raised "
                "by a function that is run on chunks (via, for "
                "instance, da.map_blocks or "
                "dask.array.core.elemwise). Such a function could get "
                "run at definition time in order to ascertain "
                "suitability (such as data type casting, "
                "broadcasting, etc.). Note that the exception may be "
                "difficult to diagnose, as dask will have silently "
                "trapped it and returned NotImplemented (for "
                "instance, see dask.array.core.elemwise). Print "
                "statements in a local copy of dask are possibly the "
                "way to go if the cause of the error is not obvious."
            )

        if copy:
            array = array.copy()

        self._custom["dask"] = array
        self._clear_after_dask_update(clear)

    def _del_dask(self, default=ValueError(), clear=_ALL):
        """Remove the dask array.

        .. versionadded:: 3.14.0

        .. seealso:: `to_dask_array`, `_clear_after_dask_update`,
                     `_set_dask`

        :Parameters:

            default: optional
                Return the value of the *default* parameter if the
                dask array axes has not been set. If set to an
                `Exception` instance then it will be raised instead.

            clear: `int`, optional
                Specify which components should be removed. By default
                *clear* is the ``_ALL`` integer-valued constant, which
                results in all components being removed. See
                `_clear_after_dask_update` for details. If there is
                no dask array then no components are removed,
                regardless of the value of *clear*.

        :Returns:

            `dask.array.Array`
                The removed dask array.

        **Examples**

        >>> d = cf.Data([1, 2, 3])
        >>> dx = d._del_dask()
        >>> d._del_dask("No dask array")
        'No dask array'
        >>> d._del_dask()
        Traceback (most recent call last):
            ...
        ValueError: 'Data' has no dask array
        >>> d._del_dask(RuntimeError('No dask array'))
        Traceback (most recent call last):
            ...
        RuntimeError: No dask array

        """
        try:
            out = self._custom.pop("dask")
        except KeyError:
            return self._default(
                default, f"{self.__class__.__name__!r} has no dask array"
            )

        self._clear_after_dask_update(clear)
        return out

    def _del_cached_elements(self):
        """Delete any cached element values.

        Updates *data* in-place to remove the cached element values.

        .. versionadded:: 3.14.0

        .. seealso:: `_get_cached_elements`, `_set_cached_elements`

        :Returns:

            `None`

        """
        self._custom.pop("cached_elements", None)

    def _get_cached_elements(self):
        """Return the cache of selected element values.

        .. versionadded:: 3.14.1

        .. seealso:: `_del_cached_elements`, `_set_cached_elements`

        :Returns:

            `dict`
                The cached element values, where the keys are the element
                positions within the dask array and the values are the cached
                values for each position.

        **Examples**

        >>> d._get_cached_elements()
        {}

        >>> d._get_cached_elements()
        {0: 273.15, 1: 274.56, -1: 269.95}

        """
        cache = self._custom.get("cached_elements")
        if not cache:
            return {}

        return cache.copy()

    def _set_cached_elements(self, elements):
        """Cache selected element values.

        Updates *data* in-place to store the given element values
        within its ``custom`` dictionary.

        .. warning:: Never change ``_custom['cached_elements']``
                  in-place.

        .. versionadded:: 3.14.0

        .. seealso:: `_del_cached_elements`, `_get_cached_elements`

        :Parameters:

            elements: `dict`
               Zero or more element values to be cached, each keyed by
               a unique identifier to allow unambiguous retrieval.
               Existing cached elements not specified by *elements*
               will not be removed.

        :Returns:

            `None`

        **Examples**

        >>> d._set_cached_elements({0: 273.15})

        """
        if not elements:
            return

        cache = self._custom.get("cached_elements")
        if cache:
            cache = cache.copy()
            cache.update(elements)
        else:
            cache = elements.copy()

        self._custom["cached_elements"] = cache

    def _cfa_set_write(self, status):
        """Set the CFA write status of the data.

        If and only if the CFA write status is True then it may be
        possible to write the data as an aggregation variable to a
        CFA-netCDF file.

        .. versionadded:: 3.15.0

        .. seealso:: `cfa_get_write`, `cfa_set_write`,
                     `_cfa_del_write`, `cf.read`, `cf.write`,

        :Parameters:

            status: `bool`
                The new CFA write status.

        :Returns:

            `None`

        """
        self._custom["cfa_write"] = bool(status)

    def _update_deterministic(self, other):
        """Update the deterministic name status.

        .. versionadded:: 3.15.1

        .. seealso:: `get_deterministic_name`,
                     `has_deterministic_name`

        :Parameters:

            other: `bool` or `Data`
                If `False` then set the deterministic name status to
                `False`. If `True` then do not change the
                deterministic name status. If `Data` then set the
                deterministic name status to `False` if and only if
                *other* has a False deterministic name status.

        :Returns:

            `None`

        """
        if other is False:
            self._custom["deterministic"] = False
            return

        if other is True:
            return

        custom = self._custom
        deterministic = custom["deterministic"]
        if deterministic:
            custom["deterministic"] = (
                deterministic and other._custom["deterministic"]
            )

    @_inplace_enabled(default=False)
    def diff(self, axis=-1, n=1, inplace=False):
        """Calculate the n-th discrete difference along the given axis.

        The first difference is given by ``x[i+1] - x[i]`` along the
        given axis, higher differences are calculated by using `diff`
        recursively.

        The shape of the output is the same as the input except along
        the given axis, where the dimension is smaller by *n*. The
        data type of the output is the same as the type of the
        difference between any two elements of the input.

        .. versionadded:: 3.2.0

        .. seealso:: `cumsum`, `sum`

        :Parameters:

            axis: int, optional
                The axis along which the difference is taken. By
                default the last axis is used. The *axis* argument is
                an integer that selects the axis corresponding to the
                given position in the list of axes of the data array.

            n: int, optional
                The number of times values are differenced. If zero,
                the input is returned as-is. By default *n* is ``1``.

            {{inplace: `bool`, optional}}

        :Returns:

            `Data` or `None`
                The n-th differences, or `None` if the operation was
                in-place.

        **Examples**

        >>> d = cf.Data(numpy.arange(12.).reshape(3, 4))
        >>> d[1, 1] = 4.5
        >>> d[2, 2] = 10.5
        >>> print(d.array)
        [[ 0.   1.   2.   3. ]
         [ 4.   4.5  6.   7. ]
         [ 8.   9.  10.5 11. ]]
        >>> print(d.diff().array)
        [[1.  1.  1. ]
         [0.5 1.5 1. ]
         [1.  1.5 0.5]]
        >>> print(d.diff(n=2).array)
        [[ 0.   0. ]
         [ 1.  -0.5]
         [ 0.5 -1. ]]
        >>> print(d.diff(axis=0).array)
        [[4.  3.5 4.  4. ]
         [4.  4.5 4.5 4. ]]
        >>> print(d.diff(axis=0, n=2).array)
        [[0.  1.  0.5 0. ]]
        >>> d[1, 2] = cf.masked
        >>> print(d.array)
        [[0.0 1.0  2.0  3.0]
         [4.0 4.5   --  7.0]
         [8.0 9.0 10.5 11.0]]
        >>> print(d.diff().array)
        [[1.0 1.0 1.0]
         [0.5  --  --]
         [1.0 1.5 0.5]]
        >>> print(d.diff(n=2).array)
        [[0.0  0.0]
         [ --   --]
         [0.5 -1.0]]
        >>> print(d.diff(axis=0).array)
        [[4.0 3.5 -- 4.0]
         [4.0 4.5 -- 4.0]]
        >>> print(d.diff(axis=0, n=2).array)
        [[0.0 1.0 -- 0.0]]

        """
        d = _inplace_enabled_define_and_cleanup(self)

        dx = self.to_dask_array()
        dx = da.diff(dx, axis=axis, n=n)
        d._set_dask(dx)

        return d

    @_inplace_enabled(default=False)
    def digitize(
        self,
        bins,
        upper=False,
        open_ends=False,
        closed_ends=None,
        return_bins=False,
        inplace=False,
    ):
        """Return the indices of the bins to which each value belongs.

        Values (including masked values) that do not belong to any bin
        result in masked values in the output data.

        Bins defined by percentiles are easily created with the
        `percentiles` method

        *Example*:
          Find the indices for bins defined by the 10th, 50th and 90th
          percentiles:

          >>> bins = d.percentile([0, 10, 50, 90, 100], squeeze=True)
          >>> i = f.digitize(bins, closed_ends=True)

        .. versionadded:: 3.0.2

        .. seealso:: `percentile`

        :Parameters:

            bins: array_like
                The bin boundaries. One of:

                * An integer.

                  Create this many equally sized, contiguous bins spanning
                  the range of the data. I.e. the smallest bin boundary is
                  the minimum of the data and the largest bin boundary is
                  the maximum of the data. In order to guarantee that each
                  data value lies inside a bin, the *closed_ends*
                  parameter is assumed to be True.

                * A 1-d array of numbers.

                  When sorted into a monotonically increasing sequence,
                  each boundary, with the exception of the two end
                  boundaries, counts as the upper boundary of one bin and
                  the lower boundary of next. If the *open_ends* parameter
                  is True then the lowest lower bin boundary also defines
                  a left-open (i.e. not bounded below) bin, and the
                  largest upper bin boundary also defines a right-open
                  (i.e. not bounded above) bin.

                * A 2-d array of numbers.

                  The second dimension, that must have size 2, contains
                  the lower and upper bin boundaries. Different bins may
                  share a boundary, but may not overlap. If the
                  *open_ends* parameter is True then the lowest lower bin
                  boundary also defines a left-open (i.e. not bounded
                  below) bin, and the largest upper bin boundary also
                  defines a right-open (i.e. not bounded above) bin.

            upper: `bool`, optional
                If True then each bin includes its upper bound but not its
                lower bound. By default the opposite is applied, i.e. each
                bin includes its lower bound but not its upper bound.

            open_ends: `bool`, optional
                If True then create left-open (i.e. not bounded below) and
                right-open (i.e. not bounded above) bins from the lowest
                lower bin boundary and largest upper bin boundary
                respectively. By default these bins are not created

            closed_ends: `bool`, optional
                If True then extend the most extreme open boundary by a
                small amount so that its bin includes values that are
                equal to the unadjusted boundary value. This is done by
                multiplying it by ``1.0 - epsilon`` or ``1.0 + epsilon``,
                whichever extends the boundary in the appropriate
                direction, where ``epsilon`` is the smallest positive
                64-bit float such that ``1.0 + epsilson != 1.0``. I.e. if
                *upper* is False then the largest upper bin boundary is
                made slightly larger and if *upper* is True then the
                lowest lower bin boundary is made slightly lower.

                By default *closed_ends* is assumed to be True if *bins*
                is a scalar and False otherwise.

            return_bins: `bool`, optional
                If True then also return the bins in their 2-d form.

            {{inplace: `bool`, optional}}

        :Returns:

            `Data`, [`Data`]
                The indices of the bins to which each value belongs.

                If *return_bins* is True then also return the bins in
                their 2-d form.

        **Examples**

        >>> d = cf.Data(numpy.arange(12).reshape(3, 4))
        [[ 0  1  2  3]
         [ 4  5  6  7]
         [ 8  9 10 11]]

        Equivalent ways to create indices for the four bins ``[-inf, 2),
        [2, 6), [6, 10), [10, inf)``

        >>> e = d.digitize([2, 6, 10])
        >>> e = d.digitize([[2, 6], [6, 10]])
        >>> print(e.array)
        [[0 0 1 1]
         [1 1 2 2]
         [2 2 3 3]]

        Equivalent ways to create indices for the two bins ``(2, 6], (6, 10]``

        >>> e = d.digitize([2, 6, 10], upper=True, open_ends=False)
        >>> e = d.digitize([[2, 6], [6, 10]], upper=True, open_ends=False)
        >>> print(e.array)
        [[-- -- --  0]
         [ 0  0  0  1]
         [ 1  1  1 --]]

        Create indices for the two bins ``[2, 6), [8, 10)``, which are
        non-contiguous

        >>> e = d.digitize([[2, 6], [8, 10]])
        >>> print(e.array)
        [[ 0 0  1  1]
         [ 1 1 -- --]
         [ 2 2  3  3]]

        Masked values result in masked indices in the output array.

        >>> d[1, 1] = cf.masked
        >>> print(d.array)
        [[ 0  1  2  3]
         [ 4 --  6  7]
         [ 8  9 10 11]]
        >>> print(d.digitize([2, 6, 10], open_ends=True).array)
        [[ 0  0  1  1]
         [ 1 --  2  2]
         [ 2  2  3  3]]
        >>> print(d.digitize([2, 6, 10]).array)
        [[-- --  0  0]
         [ 0 --  1  1]
         [ 1  1 -- --]]
        >>> print(d.digitize([2, 6, 10], closed_ends=True).array)
        [[-- --  0  0]
         [ 0 --  1  1]
         [ 1  1  1 --]]

        """
        d = _inplace_enabled_define_and_cleanup(self)

        org_units = d.Units

        bin_units = getattr(bins, "Units", None)

        if bin_units:
            if not bin_units.equivalent(org_units):
                raise ValueError(
                    "Can't put data into bins that have units that are "
                    "not equivalent to the units of the data."
                )

            if not bin_units.equals(org_units):
                bins = bins.copy()
                bins.Units = org_units
        else:
            bin_units = org_units

        # Get bins as a numpy array
        if isinstance(bins, np.ndarray):
            bins = bins.copy()
        else:
            bins = np.asanyarray(bins)

        if bins.ndim > 2:
            raise ValueError(
                "The 'bins' parameter must be scalar, 1-d or 2-d. "
                f"Got: {bins!r}"
            )

        two_d_bins = None

        if bins.ndim == 2:
            # --------------------------------------------------------
            # 2-d bins: Make sure that each bin is increasing and sort
            #           the bins by lower bounds
            # --------------------------------------------------------
            if bins.shape[1] != 2:
                raise ValueError(
                    "The second dimension of the 'bins' parameter must "
                    f"have size 2. Got: {bins!r}"
                )

            bins.sort(axis=1)
            bins.sort(axis=0)

            # Check for overlaps
            for i, (u, l) in enumerate(zip(bins[:-1, 1], bins[1:, 0])):
                if u > l:
                    raise ValueError(
                        f"Overlapping bins: "
                        f"{tuple(bins[i])}, {tuple(bins[i + i])}"
                    )

            two_d_bins = bins
            bins = np.unique(bins)

            # Find the bins that were omitted from the original 2-d
            # bins array. Note that this includes the left-open and
            # right-open bins at the ends.
            delete_bins = [
                n + 1
                for n, (a, b) in enumerate(zip(bins[:-1], bins[1:]))
                if (a, b) not in two_d_bins
            ]
        elif bins.ndim == 1:
            # --------------------------------------------------------
            # 1-d bins:
            # --------------------------------------------------------
            bins.sort()
            delete_bins = []
        else:
            # --------------------------------------------------------
            # 0-d bins:
            # --------------------------------------------------------
            if closed_ends is None:
                closed_ends = True

            if not closed_ends:
                raise ValueError(
                    "Can't set closed_ends=False when specifying bins as "
                    "a scalar."
                )

            if open_ends:
                raise ValueError(
                    "Can't set open_ends=True when specifying bins as a "
                    "scalar."
                )

            mx = d.max().datum()
            mn = d.min().datum()
            bins = np.linspace(mn, mx, int(bins) + 1, dtype=float)

            delete_bins = []

        if closed_ends:
            # Adjust the lowest/largest bin boundary to be inclusive
            if open_ends:
                raise ValueError(
                    "Can't set open_ends=True when closed_ends is True."
                )

            if bins.dtype.kind != "f":
                bins = bins.astype(float, copy=False)

            epsilon = np.finfo(float).eps
            ndim = bins.ndim
            if upper:
                mn = bins[(0,) * ndim]
                bins[(0,) * ndim] -= abs(mn) * epsilon
            else:
                mx = bins[(-1,) * ndim]
                bins[(-1,) * ndim] += abs(mx) * epsilon

        if not open_ends:
            delete_bins.insert(0, 0)
            delete_bins.append(bins.size)

        # Digitise the array
        dx = d.to_dask_array()
        dx = da.digitize(dx, bins, right=upper)
        d._set_dask(dx)
        d.override_units(_units_None, inplace=True)

        # More elegant to handle 'delete_bins' in cf- rather than Dask- space
        # i.e. using cf.where with d in-place rather than da.where with dx
        # just after the digitize operation above (cf.where already applies
        # equivalent logic element-wise).
        if delete_bins:
            for n, db in enumerate(delete_bins):
                db -= n
                d.where(d == db, np.ma.masked, None, inplace=True)
                # x = d - 1 rather than = d here since there is one fewer bin
                # therefore we need to adjust to the new corresponding indices
                d.where(d > db, d - 1, None, inplace=True)

        if return_bins:
            if two_d_bins is None:
                two_d_bins = np.empty((bins.size - 1, 2), dtype=bins.dtype)
                two_d_bins[:, 0] = bins[:-1]
                two_d_bins[:, 1] = bins[1:]

            two_d_bins = type(self)(two_d_bins, units=bin_units)
            return d, two_d_bins

        return d

    def median(
        self,
        axes=None,
        squeeze=False,
        mtol=1,
        inplace=False,
    ):
        """Calculate median values.

        Calculates the median value or the median values along axes.

        See
        https://ncas-cms.github.io/cf-python/analysis.html#collapse-methods
        for mathematical definitions.

         ..seealso:: `mean_of_upper_decile`, `percentile`

        :Parameters:

            {{collapse axes: (sequence of) `int`, optional}}

            {{collapse squeeze: `bool`, optional}}

            {{mtol: number, optional}}

            {{inplace: `bool`, optional}}

        :Returns:

            `Data` or `None`
                The collapsed data, or `None` if the operation was
                in-place.

        **Examples**

        >>> a = np.ma.arange(12).reshape(4, 3)
        >>> d = cf.Data(a, 'K')
        >>> d[1, 1] = cf.masked
        >>> print(d.array)
        [[0 1 2])
         [3 -- 5]
         [6 7 8]
         [9 10 11]]
        >>> d.median()
        <CF Data(1, 1): [[6.0]] K>

        """
        return self.percentile(
            50, axes=axes, squeeze=squeeze, mtol=mtol, inplace=inplace
        )

    @_inplace_enabled(default=False)
    def mean_of_upper_decile(
        self,
        axes=None,
        weights=None,
        method="linear",
        squeeze=False,
        mtol=1,
        include_decile=True,
        split_every=None,
        inplace=False,
    ):
        """Mean of values defined by the upper tenth of their
        distribution.

        For the values defined by the upper tenth of their
        distribution, calculates their mean, or their mean along axes.

        See
        https://ncas-cms.github.io/cf-python/analysis.html#collapse-methods
        for mathematical definitions.

         ..seealso:: `mean`, `median`, `percentile`

        :Parameters:

            {{collapse axes: (sequence of) `int`, optional}}

            {{weights: data_like, `dict`, or `None`, optional}}

                .. note:: *weights* only applies to the calculation of
                          the mean defined by the upper tenth of their
                          distribution.

            {{percentile method: `str`, optional}}

                .. versionadded:: 3.14.0

            {{collapse squeeze: `bool`, optional}}

            {{mtol: number, optional}}

                .. note:: *mtol* only applies to the calculation of
                          the location of the 90th percentile.

            include_decile: `bool`, optional
                If True then include in the mean any values that are
                equal to the 90th percentile. By default these are
                excluded.

            {{split_every: `int` or `dict`, optional}}

                .. versionadded:: 3.14.0

            {{inplace: `bool`, optional}}

        :Returns:

            `Data` or `None`
                The collapsed data, or `None` if the operation was
                in-place.

        **Examples**

        >>> d = cf.Data(np.arange(20).reshape(4, 5), 'm')
        >>> print(d.array)
        [[ 0  1  2  3  4]
         [ 5  6  7  8  9]
         [10 11 12 13 14]
         [15 16 17 18 19]]
        >>> e = d.mean_of_upper_decile()
        >>> e
        <CF Data(1, 1): [[18.5]] m>

        """
        d = _inplace_enabled_define_and_cleanup(self)

        # Find the 90th percentile
        p90 = d.percentile(
            90, axes=axes, squeeze=False, mtol=mtol, inplace=False
        )

        # Mask all elements that are less than (or equal to) the 90th
        # percentile
        if include_decile:
            less_than_p90 = d < p90
        else:
            less_than_p90 = d <= p90

        if mtol < 1:
            # Set missing values to True to ensure that 'd' gets
            # masked at those locations
            less_than_p90.filled(True, inplace=True)

        d.where(less_than_p90, cf_masked, inplace=True)

        # Find the mean of elements greater than (or equal to) the
        # 90th percentile
        d.mean(
            axes=axes,
            weights=weights,
            squeeze=squeeze,
            mtol=1,
            split_every=split_every,
            inplace=True,
        )

        return d

    @_inplace_enabled(default=False)
    def percentile(
        self,
        ranks,
        axes=None,
        method="linear",
        squeeze=False,
        mtol=1,
        inplace=False,
        interpolation=None,
        interpolation2=None,
    ):
        """Compute percentiles of the data along the specified axes.

        The default is to compute the percentiles along a flattened
        version of the data.

        If the input data are integers, or floats smaller than float64, or
        the input data contains missing values, then output data-type is
        float64. Otherwise, the output data-type is the same as that of
        the input.

        If multiple percentile ranks are given then a new, leading data
        dimension is created so that percentiles can be stored for each
        percentile rank.

        **Accuracy**

        The `percentile` method returns results that are consistent
        with `numpy.percentile`, which may be different to those
        created by `dask.percentile`. The dask method uses an
        algorithm that calculates approximate percentiles which are
        likely to be different from the correct values when there are
        two or more dask chunks.

        >>> import numpy as np
        >>> import dask.array as da
        >>> import cf
        >>> a = np.arange(101)
        >>> dx = da.from_array(a, chunks=10)
        >>> da.percentile(dx, 40).compute()
        array([40.36])
        >>> np.percentile(a, 40)
        40.0
        >>> d = cf.Data(a, chunks=10)
        >>> d.percentile(40).array
        array([40.])

        .. versionadded:: 3.0.4

        .. seealso:: `digitize`, `median`, `mean_of_upper_decile`,
                     `where`

        :Parameters:

            ranks: (sequence of) number
                Percentile rank, or sequence of percentile ranks, to
                compute, which must be between 0 and 100 inclusive.

            axes: (sequence of) `int`, optional
                Select the axes. The *axes* argument may be one, or a
                sequence, of integers that select the axis corresponding to
                the given position in the list of axes of the data array.

                By default, of *axes* is `None`, all axes are selected.

            {{percentile method: `str`, optional}}

                .. versionadded:: 3.14.0

            squeeze: `bool`, optional
                If True then all axes over which percentiles are
                calculated are removed from the returned data. By default
                axes over which percentiles have been calculated are left
                in the result as axes with size 1, meaning that the result
                is guaranteed to broadcast correctly against the original
                data.

            {{mtol: number, optional}}

            {{split_every: `int` or `dict`, optional}}

                .. versionadded:: 3.14.0

            {{inplace: `bool`, optional}}

            interpolation: deprecated at version 3.14.0
                Use the *method* parameter instead.

        :Returns:

            `Data` or `None`
                The percentiles of the original data, or `None` if the
                operation was in-place.

        **Examples**

        >>> d = cf.Data(numpy.arange(12).reshape(3, 4), 'm')
        >>> print(d.array)
        [[ 0  1  2  3]
         [ 4  5  6  7]
         [ 8  9 10 11]]
        >>> p = d.percentile([20, 40, 50, 60, 80])
        >>> p
        <CF Data(5, 1, 1): [[[2.2, ..., 8.8]]] m>

        >>> p = d.percentile([20, 40, 50, 60, 80], squeeze=True)
        >>> print(p.array)
        [2.2 4.4 5.5 6.6 8.8]

        Find the standard deviation of the values above the 80th percentile:

        >>> p80 = d.percentile(80)
        <CF Data(1, 1): [[8.8]] m>
        >>> e = d.where(d<=p80, cf.masked)
        >>> print(e.array)
        [[-- -- -- --]
         [-- -- -- --]
         [-- 9 10 11]]
        >>> e.std()
        <CF Data(1, 1): [[0.816496580927726]] m>

        Find the mean of the values above the 45th percentile along the
        second axis:

        >>> p45 = d.percentile(45, axes=1)
        >>> print(p45.array)
        [[1.35],
         [5.35],
         [9.35]]
        >>> e = d.where(d<=p45, cf.masked)
        >>> print(e.array)
        [[-- -- 2 3]
         [-- -- 6 7]
         [-- -- 10 11]]
        >>> f = e.mean(axes=1)
        >>> f
        <CF Data(3, 1): [[2.5, ..., 10.5]] m>
        >>> print(f.array)
        [[ 2.5]
         [ 6.5]
         [10.5]]

        Find the histogram bin boundaries associated with given
        percentiles, and digitize the data based on these bins:

        >>> bins = d.percentile([0, 10, 50, 90, 100], squeeze=True)
        >>> print(bins.array)
        [ 0.   1.1  5.5  9.9 11. ]
        >>> e = d.digitize(bins, closed_ends=True)
        >>> print(e.array)
        [[0 0 1 1]
         [1 1 2 2]
         [2 2 3 3]]

        """
        from dask.core import flatten

        # TODODASKAPI: interpolation -> method
        if interpolation is not None:
            _DEPRECATION_ERROR_KWARGS(
                self,
                "percentile",
                {"interpolation": None},
                message="Use the 'method' parameter instead.",
                version="3.14.0",
                removed_at="5.0.0",
            )  # pragma: no cover

        d = _inplace_enabled_define_and_cleanup(self)

        # Parse percentile ranks
        q = ranks
        if not (isinstance(q, np.ndarray) or is_dask_collection(q)):
            q = np.array(ranks)

        if q.ndim > 1:
            q = q.flatten()

        if not np.issubdtype(d.dtype, np.number):
            method = "nearest"

        if axes is None:
            axes = tuple(range(d.ndim))
        else:
            axes = tuple(sorted(d._parse_axes(axes)))

        dx = d.to_dask_array()
        dtype = dx.dtype
        shape = dx.shape

        # Rechunk the data so that the dimensions over which
        # percentiles are being calculated all have one chunk.
        #
        # Make sure that no new chunks are larger (in bytes) than any
        # original chunk.
        new_chunks = normalize_chunks(
            [-1 if i in axes else "auto" for i in range(dx.ndim)],
            shape=shape,
            dtype=dtype,
            limit=dtype.itemsize * reduce(mul, map(max, dx.chunks), 1),
        )
        dx = dx.rechunk(new_chunks)

        # Initialise the indices of each chunk of the result
        #
        # E.g. [(0, 0, 0), (0, 0, 1), (0, 1, 0), (0, 1, 1)]
        keys = [key[1:] for key in flatten(dx.__dask_keys__())]

        keepdims = not squeeze
        if not keepdims:
            # Remove axes that will be dropped in the result
            indices = [i for i in range(len(keys[0])) if i not in axes]
            keys = [tuple([k[i] for i in indices]) for k in keys]

        if q.ndim:
            # Insert a leading rank dimension for non-scalar input
            # percentile ranks
            keys = [(0,) + k for k in keys]

        # Create a new dask dictionary for the result
        name = "cf-percentile-" + tokenize(dx, axes, q, method)
        name = (name,)
        dsk = {
            name
            + chunk_index: (
                cf_percentile,
                dask_key,
                q,
                axes,
                method,
                keepdims,
                mtol,
            )
            for chunk_index, dask_key in zip(keys, flatten(dx.__dask_keys__()))
        }

        # Define the chunks for the result
        if q.ndim:
            out_chunks = [(q.size,)]
        else:
            out_chunks = []

        for i, c in enumerate(dx.chunks):
            if i in axes:
                if keepdims:
                    out_chunks.append((1,))
            else:
                out_chunks.append(c)

        name = name[0]
        graph = HighLevelGraph.from_collections(name, dsk, dependencies=[dx])
        dx = Array(graph, name, chunks=out_chunks, dtype=float)

        d._set_dask(dx)

        # Add a new axis identifier for a leading rank axis
        if q.ndim:
            axes = d._axes
            d._axes = (new_axis_identifier(axes),) + axes

        d._update_deterministic(not is_dask_collection(q))

        return d

    @_inplace_enabled(default=False)
    def persist(self, inplace=False):
        """Persist the underlying dask array into memory.

        This turns an underlying lazy dask array into a equivalent
        chunked dask array, but now with the results fully computed.

        `persist` is particularly useful when using distributed
        systems, because the results will be kept in distributed
        memory, rather than returned to the local process.

        Compare with `compute` and `array`.

        **Performance**

        `persist` causes all delayed operations to be computed.

        .. versionadded:: 3.14.0

        .. seealso:: `compute`, `array`, `datetime_array`,
                     `dask.array.Array.persist`

        :Parameters:

            {{inplace: `bool`, optional}}

        :Returns:

            `Data` or `None`
                The persisted data. If the operation was in-place then
                `None` is returned.

        **Examples**

        >>> e = d.persist()

        """
        d = _inplace_enabled_define_and_cleanup(self)

        dx = self.to_dask_array()
        dx = dx.persist()
        d._set_dask(dx, clear=_ALL ^ _ARRAY ^ _CACHE)

        return d

    @_deprecated_kwarg_check("i", version="3.0.0", removed_at="4.0.0")
    @_inplace_enabled(default=False)
    def ceil(self, inplace=False, i=False):
        """The ceiling of the data, element-wise.

        The ceiling of ``x`` is the smallest integer ``n``, such that
        ``n>=x``.

        .. versionadded:: 1.0

        .. seealso:: `floor`, `rint`, `trunc`

        :Parameters:

            {{inplace: `bool`, optional}}

            {{i: deprecated at version 3.0.0}}

        :Returns:

            `Data` or `None`
                The ceiling of the data. If the operation was in-place
                then `None` is returned.

        **Examples**

        >>> d = cf.Data([-1.9, -1.5, -1.1, -1, 0, 1, 1.1, 1.5 , 1.9])
        >>> print(d.array)
        [-1.9 -1.5 -1.1 -1.   0.   1.   1.1  1.5  1.9]
        >>> print(d.ceil().array)
        [-1. -1. -1. -1.  0.  1.  2.  2.  2.]

        """
        d = _inplace_enabled_define_and_cleanup(self)
        dx = d.to_dask_array()
        d._set_dask(da.ceil(dx))
        return d

    def cfa_get_term(self):
        """The CFA aggregation instruction term status.

        If True then the data represents that of a non-standard CFA
        aggregation instruction variable.

        .. versionadded:: 3.15.0

        .. seealso:: `cfa_set_term`

        :Returns:

            `bool`

        **Examples**

        >>> d = cf.Data([1, 2])
        >>> d.cfa_get_term()
        False

        """
        return bool(self._custom.get("cfa_term", False))

    def cfa_get_write(self):
        """The CFA write status of the data.

        If and only if the CFA write status is True then it may be
        possible to write the data as an aggregation variable to a
        CFA-netCDF file.

        .. versionadded:: 3.15.0

        .. seealso:: `cfa_set_write`, `cf.read`, `cf.write`

        :Returns:

            `bool`

        **Examples**

        >>> d = cf.Data([1, 2])
        >>> d.cfa_get_write()
        False

        """
        return bool(self._custom.get("cfa_write", False))

    def cfa_set_term(self, status):
        """Set the CFA aggregation instruction term status.

        If True then the data represents that of a non-standard CFA
        aggregation instruction variable.

        .. versionadded:: 3.15.0

        .. seealso:: `cfa_get_term`

        :Parameters:

            status: `bool`
                The new CFA aggregation instruction term status.

        :Returns:

            `None`

        """
        if status:
            raise ValueError(
                "'cfa_set_term' only allows the CFA aggregation instruction "
                "term write status to be set to False"
            )

        self._custom.pop("cfa_term", False)

    def cfa_set_write(self, status):
        """Set the CFA write status of the data.

        If and only if the CFA write status is True then it may be
        possible to write the data as an aggregation variable to a
        CFA-netCDF file.

        .. versionadded:: 3.15.0

        .. seealso:: `cfa_get_write`, `cf.read`, `cf.write`

        :Parameters:

            status: `bool`
                The new CFA write status.

        :Returns:

            `None`

        """
        if status:
            raise ValueError(
                "'cfa_set_write' only allows the CFA write status to be "
                "set to False"
            )

        self._cfa_del_write()

    def compute(self):  # noqa: F811
        """A numpy view the data.

        In-place changes to the returned numpy array *might* affect
        the underlying dask array, depending on how the dask array has
        been defined, including any delayed operations.

        The returned numpy array has the same mask hardness and fill
        values as the data.

        Compare with `array`.

        **Performance**

        `compute` causes all delayed operations to be computed.

        .. versionadded:: 3.14.0

        .. seealso:: `persist`, `array`, `datetime_array`

        :Returns:

            `numpy.ndarray`
                The numpy view of the data.

        **Examples**

        >>> d = cf.Data([1, 2, 3.0], 'km')
        >>> d.compute()
        array([1., 2., 3.])

        """
        a = self.to_dask_array().compute()

        if np.ma.isMA(a):
            if self.hardmask:
                a.harden_mask()
            else:
                a.soften_mask()

            a.set_fill_value(self.fill_value)

        return a

    @_inplace_enabled(default=False)
    def convolution_filter(
        self,
        window=None,
        axis=None,
        mode=None,
        cval=None,
        origin=0,
        inplace=False,
    ):
        """Return the data convolved along the given axis with the
        specified filter.

        The magnitude of the integral of the filter (i.e. the sum of the
        weights defined by the *weights* parameter) affects the convolved
        values. For example, filter weights of ``[0.2, 0.2 0.2, 0.2,
        0.2]`` will produce a non-weighted 5-point running mean; and
        weights of ``[1, 1, 1, 1, 1]`` will produce a 5-point running
        sum. Note that the weights returned by functions of the
        `scipy.signal.windows` package do not necessarily sum to 1 (see
        the examples for details).

        .. versionadded:: 3.3.0

        :Parameters:

            window: sequence of numbers
                Specify the window of weights to use for the filter.

                *Parameter example:*
                  An unweighted 5-point moving average can be computed
                  with ``weights=[0.2, 0.2, 0.2, 0.2, 0.2]``

                Note that the `scipy.signal.windows` package has suite of
                window functions for creating weights for filtering (see
                the examples for details).

            axis: `int`
                Select the axis over which the filter is to be applied.
                removed. The *axis* parameter is an integer that selects
                the axis corresponding to the given position in the list
                of axes of the data.

                *Parameter example:*
                  Convolve the second axis: ``axis=1``.

                *Parameter example:*
                  Convolve the last axis: ``axis=-1``.

            mode: `str`, optional
                The *mode* parameter determines how the input array is
                extended when the filter overlaps an array border. The
                default value is ``'constant'`` or, if the dimension being
                convolved is cyclic (as ascertained by the `iscyclic`
                method), ``'wrap'``. The valid values and their behaviours
                are as follows:

                ==============  ==========================  ============================
                *mode*          Description                 Behaviour
                ==============  ==========================  ============================
                ``'reflect'``   The input is extended by    ``(c b a | a b c | c b a)``
                                reflecting about the edge

                ``'constant'``  The input is extended by    ``(k k k | a b c | k k k)``
                                filling all values beyond
                                the edge with the same
                                constant value (``k``),
                                defined by the *cval*
                                parameter.

                ``'nearest'``   The input is extended by    ``(a a a | a b c | c c c )``
                                replicating the last point

                ``'mirror'``    The input is extended by    ``(c b | a b c | b a)``
                                reflecting about the
                                centre of the last point.

                ``'wrap'``      The input is extended by    ``(a b c | a b c | a b c)``
                                wrapping around to the
                                opposite edge.

                ``'periodic'``  This is a synonym for
                                ``'wrap'``.
                ==============  ==========================  ============================

                The position of the window relative to each value can be
                changed by using the *origin* parameter.

            cval: scalar, optional
                Value to fill past the edges of the array if *mode* is
                ``'constant'``. Defaults to `None`, in which case the
                edges of the array will be filled with missing data.

                *Parameter example:*
                   To extend the input by filling all values beyond the
                   edge with zero: ``cval=0``

            origin: `int`, optional
                Controls the placement of the filter. Defaults to 0, which
                is the centre of the window. If the window has an even
                number of weights then then a value of 0 defines the index
                defined by ``width/2 -1``.

                *Parameter example:*
                  For a weighted moving average computed with a weights
                  window of ``[0.1, 0.15, 0.5, 0.15, 0.1]``, if
                  ``origin=0`` then the average is centred on each
                  point. If ``origin=-2`` then the average is shifted to
                  include the previous four points. If ``origin=1`` then
                  the average is shifted to include the previous point and
                  the and the next three points.

            {{inplace: `bool`, optional}}

        :Returns:

            `Data` or `None`
                The convolved data, or `None` if the operation was
                in-place.

        """
        from .dask_utils import cf_convolve1d

        d = _inplace_enabled_define_and_cleanup(self)

        iaxis = d._parse_axes(axis)
        if len(iaxis) != 1:
            raise ValueError(
                "Must specify a unique domain axis with the 'axis' "
                f"parameter. {axis!r} specifies axes {iaxis!r}"
            )

        iaxis = iaxis[0]

        if mode is None:
            # Default mode is 'wrap' if the axis is cyclic, or else
            # 'constant'.
            if iaxis in d.cyclic():
                boundary = "periodic"
            else:
                boundary = cval
        elif mode == "wrap":
            boundary = "periodic"
        elif mode == "constant":
            boundary = cval
        elif mode == "mirror":
            raise ValueError(
                "'mirror' mode is no longer available. Please raise an "
                "issue at https://github.com/NCAS-CMS/cf-python/issues "
                "if you would like it to be re-implemented."
            )
            # This re-implementation would involve getting a 'mirror'
            # function added to dask.array.overlap, along similar
            # lines to the existing 'reflect' function in that module.
        else:
            boundary = mode

        # Set the overlap depth large enough to accommodate the
        # filter.
        #
        # For instance, for a 5-point window, the calculated value at
        # each point requires 2 points either side if the filter is
        # centred (i.e. origin is 0) and (up to) 3 points either side
        # if origin is 1 or -1.
        #
        # It is a restriction of dask.array.map_overlap that we can't
        # use asymmetric halos for general 'boundary' types.
        size = len(window)
        depth = int(size / 2)
        if not origin and not size % 2:
            depth += 1

        depth += abs(origin)

        dx = d.to_dask_array()

        # Cast to float to ensure that NaNs can be stored (as required
        # by cf_convolve1d)
        if dx.dtype != float:
            dx = dx.astype(float, copy=False)

        # Convolve each chunk
        convolve1d = partial(
            cf_convolve1d, window=window, axis=iaxis, origin=origin
        )

        dx = dx.map_overlap(
            convolve1d,
            depth={iaxis: depth},
            boundary=boundary,
            trim=True,
            meta=np.array((), dtype=float),
        )

        d._set_dask(dx)

        return d

    @_inplace_enabled(default=False)
    def cumsum(
        self,
        axis=None,
        masked_as_zero=False,
        method="sequential",
        inplace=False,
    ):
        """Return the data cumulatively summed along the given axis.

        .. versionadded:: 3.0.0

        .. seealso:: `diff`, `sum`

        :Parameters:

            axis: `int`, optional
                Select the axis over which the cumulative sums are to
                be calculated. By default the cumulative sum is
                computed over the flattened array.

            method: `str`, optional
                Choose which method to use to perform the cumulative
                sum. See `dask.array.cumsum` for details.

                .. versionadded:: 3.14.0

            {{inplace: `bool`, optional}}

                .. versionadded:: 3.3.0

            masked_as_zero: deprecated at version 3.14.0
                See the examples for the new behaviour when there are
                masked values.

        :Returns:

             `Data` or `None`
                The data with the cumulatively summed axis, or `None`
                if the operation was in-place.

        **Examples**

        >>> d = cf.Data(numpy.arange(12).reshape(3, 4))
        >>> print(d.array)
        [[ 0  1  2  3]
         [ 4  5  6  7]
         [ 8  9 10 11]]
        >>> print(d.cumsum().array)
        [ 0  1  3  6 10 15 21 28 36 45 55 66]
        >>> print(d.cumsum(axis=0).array)
        [[ 0  1  2  3]
         [ 4  6  8 10]
         [12 15 18 21]]
        >>> print(d.cumsum(axis=1).array)
        [[ 0  1  3  6]
         [ 4  9 15 22]
         [ 8 17 27 38]]

        >>> d[0, 0] = cf.masked
        >>> d[1, [1, 3]] = cf.masked
        >>> d[2, 0:2] = cf.masked
        >>> print(d.array)
        [[-- 1 2 3]
         [4 -- 6 --]
         [-- -- 10 11]]
        >>> print(d.cumsum(axis=0).array)
        [[-- 1 2 3]
         [4 -- 8 --]
         [-- -- 18 14]]
        >>> print(d.cumsum(axis=1).array)
        [[-- 1 3 6]
         [4 -- 10 --]
         [-- -- 10 21]]

        """
        if masked_as_zero:
            _DEPRECATION_ERROR_KWARGS(
                self,
                "cumsum",
                {"masked_as_zero": None},
                message="",
                version="3.14.0",
                removed_at="5.0.0",
            )  # pragma: no cover

        d = _inplace_enabled_define_and_cleanup(self)

        dx = d.to_dask_array()
        dx = dx.cumsum(axis=axis, method=method)
        d._set_dask(dx)

        return d

    @_inplace_enabled(default=False)
    def rechunk(
        self,
        chunks=_DEFAULT_CHUNKS,
        threshold=None,
        block_size_limit=None,
        balance=False,
        inplace=False,
    ):
        """Change the chunk structure of the data.

        **Performance**

        Rechunking can sometimes be expensive and incur a lot of
        communication overheads.

        .. versionadded:: 3.14.0

        .. seealso:: `chunks`, `dask.array.rechunk`

        :Parameters:

            {{chunks: `int`, `tuple`, `dict` or `str`, optional}}

            {{threshold: `int`, optional}}

            {{block_size_limit: `int`, optional}}

            {{balance: `bool`, optional}}

        :Returns:

            `Data` or `None`
                The rechunked data, or `None` if the operation was
                in-place.

        **Examples**

        >>> x = cf.Data.ones((1000, 1000), chunks=(100, 100))

        Specify uniform chunk sizes with a tuple

        >>> y = x.rechunk((1000, 10))

        Or chunk only specific dimensions with a dictionary

        >>> y = x.rechunk({0: 1000})

        Use the value ``-1`` to specify that you want a single chunk
        along a dimension or the value ``"auto"`` to specify that dask
        can freely rechunk a dimension to attain blocks of a uniform
        block size.

        >>> y = x.rechunk({0: -1, 1: 'auto'}, block_size_limit=1e8)

        If a chunk size does not divide the dimension then rechunk
        will leave any unevenness to the last chunk.

        >>> x.rechunk(chunks=(400, -1)).chunks
        ((400, 400, 200), (1000,))

        However if you want more balanced chunks, and don't mind
        `dask` choosing a different chunksize for you then you can use
        the ``balance=True`` option.

        >>> x.rechunk(chunks=(400, -1), balance=True).chunks
        ((500, 500), (1000,))

        """
        d = _inplace_enabled_define_and_cleanup(self)

        dx = d.to_dask_array()
        dx = dx.rechunk(chunks, threshold, block_size_limit, balance)
        d._set_dask(dx, clear=_ALL ^ _ARRAY ^ _CACHE)

        return d

    @_inplace_enabled(default=False)
    def _asdatetime(self, inplace=False):
        """Change the internal representation of data array elements
        from numeric reference times to datetime-like objects.

        If the calendar has not been set then the default CF calendar will
        be used and the units' and the `calendar` attribute will be
        updated accordingly.

        If the internal representations are already datetime-like objects
        then no change occurs.

        .. versionadded:: 1.3

        .. seealso:: `_asreftime`, `_isdatetime`

        :Parameters:

            {{inplace: `bool`, optional}}

            {{i: deprecated at version 3.0.0}}

        :Returns:

            `Data` or `None`

        **Examples**

        >>> d = cf.Data([[1.93, 5.17]], "days since 2000-12-29")
        >>> e = d._asdatetime()
        >>> print(e.array)
        [[cftime.DatetimeGregorian(2000, 12, 30, 22, 19, 12, 0, has_year_zero=False)
          cftime.DatetimeGregorian(2001, 1, 3, 4, 4, 48, 0, has_year_zero=False)]]
        >>> f = e._asreftime()
        >>> print(f.array)
        [[1.93 5.17]]

        """
        d = _inplace_enabled_define_and_cleanup(self)

        units = d.Units
        if not units.isreftime:
            raise ValueError(
                f"Can't convert {units!r} values to date-time objects"
            )

        if not d._isdatetime():
            dx = d.to_dask_array()
            dx = dx.map_blocks(cf_rt2dt, units=units, dtype=object)
            d._set_dask(dx)

        return d

    def _isdatetime(self):
        """True if the internal representation is a datetime object."""
        return self.dtype.kind == "O" and self.Units.isreftime

    @_inplace_enabled(default=False)
    def _asreftime(self, inplace=False):
        """Change the internal representation of data array elements
        from datetime-like objects to numeric reference times.

        If the calendar has not been set then the default CF calendar will
        be used and the units' and the `calendar` attribute will be
        updated accordingly.

        If the internal representations are already numeric reference
        times then no change occurs.

        .. versionadded:: 1.3

        .. seealso:: `_asdatetime`, `_isdatetime`

        :Parameters:

            {{inplace: `bool`, optional}}

        :Returns:

            `Data` or `None`

        **Examples**

        >>> d = cf.Data([[1.93, 5.17]], "days since 2000-12-29")
        >>> e = d._asdatetime()
        >>> print(e.array)
        [[cftime.DatetimeGregorian(2000, 12, 30, 22, 19, 12, 0, has_year_zero=False)
          cftime.DatetimeGregorian(2001, 1, 3, 4, 4, 48, 0, has_year_zero=False)]]
        >>> f = e._asreftime()
        >>> print(f.array)
        [[1.93 5.17]]

        """
        d = _inplace_enabled_define_and_cleanup(self)

        units = d.Units
        if not units.isreftime:
            raise ValueError(
                f"Can't convert {units!r} values to numeric reference times"
            )

        if d._isdatetime():
            dx = d.to_dask_array()
            dx = dx.map_blocks(cf_dt2rt, units=units, dtype=float)
            d._set_dask(dx)

        return d

    def _combined_units(self, data1, method, inplace):
        """Combines by given method the data's units with other units.

        :Parameters:

            data1: `Data`

            method: `str`

            {{inplace: `bool`, optional}}

        :Returns:

            `Data` or `None`, `Data` or `None`, `Units`

        **Examples**

        >>> d._combined_units(e, '__sub__')
        >>> d._combined_units(e, '__imul__')
        >>> d._combined_units(e, '__irdiv__')
        >>> d._combined_units(e, '__lt__')
        >>> d._combined_units(e, '__rlshift__')
        >>> d._combined_units(e, '__iand__')

        """
        method_type = method[-5:-2]

        data0 = self

        units0 = data0.Units
        units1 = data1.Units

        if not units0 and not units1:
            return data0, data1, units0
        if (
            units0.isreftime
            and units1.isreftime
            and not units0.equivalent(units1)
        ):
            # Both are reference_time, but have non-equivalent
            # calendars
            if units0._canonical_calendar and not units1._canonical_calendar:
                data1 = data1._asdatetime()
                data1.override_units(units0, inplace=True)
                data1._asreftime(inplace=True)
                units1 = units0
            elif units1._canonical_calendar and not units0._canonical_calendar:
                if not inplace:
                    inplace = True
                    data0 = data0.copy()
                data0._asdatetime(inplace=True)
                data0.override_units(units1, inplace=True)
                data0._asreftime(inplace=True)
                units0 = units1
        # --- End: if

        if method_type in ("_eq", "_ne", "_lt", "_le", "_gt", "_ge"):
            # ---------------------------------------------------------
            # Operator is one of ==, !=, >=, >, <=, <
            # ---------------------------------------------------------
            if units0.equivalent(units1):
                # Units are equivalent
                if not units0.equals(units1):
                    data1 = data1.copy()
                    data1.Units = units0
                return data0, data1, _units_None
            elif not units1 or not units0:
                # At least one of the units is undefined
                return data0, data1, _units_None
            else:
                raise ValueError(
                    "Can't compare {0!r} to {1!r}".format(units0, units1)
                )
        # --- End: if

        # still here?
        if method_type in ("and", "_or", "ior", "ror", "xor", "ift"):
            # ---------------------------------------------------------
            # Operation is one of &, |, ^, >>, <<
            # ---------------------------------------------------------
            if units0.equivalent(units1):
                # Units are equivalent
                if not units0.equals(units1):
                    data1 = data1.copy()
                    data1.Units = units0
                return data0, data1, units0
            elif not units1:
                # units1 is undefined
                return data0, data1, units0
            elif not units0:
                # units0 is undefined
                return data0, data1, units1
            else:
                # Both units are defined and not equivalent
                raise ValueError(
                    "Can't operate with {} on data with {!r} to {!r}".format(
                        method, units0, units1
                    )
                )
        # --- End: if

        # Still here?
        if units0.isreftime:
            # ---------------------------------------------------------
            # units0 is reference time
            # ---------------------------------------------------------
            if method_type == "sub":
                if units1.isreftime:
                    if units0.equivalent(units1):
                        # Equivalent reference_times: the output units
                        # are time
                        if not units0.equals(units1):
                            data1 = data1.copy()
                            data1.Units = units0
                        return data0, data1, Units(_ut_unit=units0._ut_unit)
                    else:
                        # Non-equivalent reference_times: raise an
                        # exception
                        getattr(units0, method)(units1)
                elif units1.istime:
                    # reference_time minus time: the output units are
                    # reference_time
                    time0 = Units(_ut_unit=units0._ut_unit)
                    if not units1.equals(time0):
                        data1 = data1.copy()
                        data1.Units = time0
                    return data0, data1, units0
                elif not units1:
                    # reference_time minus no_units: the output units
                    # are reference_time
                    return data0, data1, units0
                else:
                    # reference_time minus something not yet accounted
                    # for: raise an exception
                    getattr(units0, method)(units1)

            elif method_type in ("add", "mul", "div", "mod"):
                if units1.istime:
                    # reference_time plus regular_time: the output
                    # units are reference_time
                    time0 = Units(_ut_unit=units0._ut_unit)
                    if not units1.equals(time0):
                        data1 = data1.copy()
                        data1.Units = time0
                    return data0, data1, units0
                elif not units1:
                    # reference_time plus no_units: the output units
                    # are reference_time
                    return data0, data1, units0
                else:
                    # reference_time plus something not yet accounted
                    # for: raise an exception
                    getattr(units0, method)(units1)

            else:
                # Raise an exception
                getattr(units0, method)(units1)

        elif units1.isreftime:
            # ---------------------------------------------------------
            # units1 is reference time
            # ---------------------------------------------------------
            if method_type == "add":
                if units0.istime:
                    # Time plus reference_time: the output units are
                    # reference_time
                    time1 = Units(_ut_unit=units1._ut_unit)
                    if not units0.equals(time1):
                        if not inplace:
                            data0 = data0.copy()
                        data0.Units = time1
                    return data0, data1, units1
                elif not units0:
                    # No_units plus reference_time: the output units
                    # are reference_time
                    return data0, data1, units1
                else:
                    # Raise an exception
                    getattr(units0, method)(units1)
        # --- End: if

        # Still here?
        if method_type in ("mul", "div"):
            # ---------------------------------------------------------
            # Method is one of *, /, //
            # ---------------------------------------------------------
            if not units1:
                # units1 is undefined
                return data0, data1, getattr(units0, method)(_units_1)
            elif not units0:
                # units0 is undefined
                return data0, data1, getattr(_units_1, method)(units1)
                #  !!!!!!! units0*units0 YOWSER
            else:
                # Both units are defined (note: if the units are
                # noncombinable then this will raise an exception)
                return data0, data1, getattr(units0, method)(units1)
        # --- End: if

        # Still here?
        if method_type in ("sub", "add", "mod"):
            # ---------------------------------------------------------
            # Operator is one of +, -
            # ---------------------------------------------------------
            if units0.equivalent(units1):
                # Units are equivalent
                if not units0.equals(units1):
                    data1 = data1.copy()
                    data1.Units = units0
                return data0, data1, units0
            elif not units1:
                # units1 is undefined
                return data0, data1, units0
            elif not units0:
                # units0 is undefined
                return data0, data1, units1
            else:
                # Both units are defined and not equivalent (note: if
                # the units are noncombinable then this will raise an
                # exception)
                return data0, data1, getattr(units0, method)(units1)
        # --- End: if

        # Still here?
        if method_type == "pow":
            if method == "__rpow__":
                # -----------------------------------------------------
                # Operator is __rpow__
                # -----------------------------------------------------
                if not units1:
                    # units1 is undefined
                    if not units0:
                        # units0 is undefined
                        return data0, data1, _units_None
                    elif units0.isdimensionless:
                        # units0 is dimensionless
                        if not units0.equals(_units_1):
                            if not inplace:
                                data0 = data0.copy()
                            data0.Units = _units_1

                        return data0, data1, _units_None
                elif units1.isdimensionless:
                    # units1 is dimensionless
                    if not units1.equals(_units_1):
                        data1 = data1.copy()
                        data1.Units = _units_1

                    if not units0:
                        # units0 is undefined
                        return data0, data1, _units_1
                    elif units0.isdimensionless:
                        # units0 is dimensionless
                        if not units0.equals(_units_1):
                            if not inplace:
                                data0 = data0.copy()
                            data0.Units = _units_1

                        return data0, data1, _units_1
                else:
                    # units1 is defined and is not dimensionless
                    if data0.size > 1:
                        raise ValueError(
                            "Can only raise units to the power of a single "
                            "value at a time. Asking to raise to the power of "
                            "{}".format(data0)
                        )

                    if not units0:
                        # Check that the units are not shifted, as
                        # raising this to a power is a nonlinear
                        # operation
                        p = data0.datum(0)
                        if units0 != (units0**p) ** (1.0 / p):
                            raise ValueError(
                                "Can't raise shifted units {!r} to the "
                                "power {}".format(units0, p)
                            )

                        return data0, data1, units1**p
                    elif units0.isdimensionless:
                        # units0 is dimensionless
                        if not units0.equals(_units_1):
                            if not inplace:
                                data0 = data0.copy()
                            data0.Units = _units_1

                        # Check that the units are not shifted, as
                        # raising this to a power is a nonlinear
                        # operation
                        p = data0.datum(0)
                        if units0 != (units0**p) ** (1.0 / p):
                            raise ValueError(
                                "Can't raise shifted units {!r} to the "
                                "power {}".format(units0, p)
                            )

                        return data0, data1, units1**p
                # --- End: if

                # This will deliberately raise an exception
                units1**units0
            else:
                # -----------------------------------------------------
                # Operator is __pow__
                # -----------------------------------------------------
                if not units0:
                    # units0 is undefined
                    if not units1:
                        # units0 is undefined
                        return data0, data1, _units_None
                    elif units1.isdimensionless:
                        # units0 is dimensionless
                        if not units1.equals(_units_1):
                            data1 = data1.copy()
                            data1.Units = _units_1

                        return data0, data1, _units_None
                elif units0.isdimensionless:
                    # units0 is dimensionless
                    if not units0.equals(_units_1):
                        if not inplace:
                            data0 = data0.copy()
                        data0.Units = _units_1

                    if not units1:
                        # units1 is undefined
                        return data0, data1, _units_1
                    elif units1.isdimensionless:
                        # units1 is dimensionless
                        if not units1.equals(_units_1):
                            data1 = data1.copy()
                            data1.Units = _units_1

                        return data0, data1, _units_1
                else:
                    # units0 is defined and is not dimensionless
                    if data1.size > 1:
                        raise ValueError(
                            "Can only raise units to the power of a single "
                            "value at a time. Asking to raise to the power of "
                            "{}".format(data1)
                        )

                    if not units1:
                        # Check that the units are not shifted, as
                        # raising this to a power is a nonlinear
                        # operation
                        p = data1.datum(0)
                        if units0 != (units0**p) ** (1.0 / p):
                            raise ValueError(
                                "Can't raise shifted units {!r} to the "
                                "power {}".format(units0, p)
                            )

                        return data0, data1, units0**p
                    elif units1.isdimensionless:
                        # units1 is dimensionless
                        if not units1.equals(_units_1):
                            data1 = data1.copy()
                            data1.Units = _units_1

                        # Check that the units are not shifted, as
                        # raising this to a power is a nonlinear
                        # operation
                        p = data1.datum(0)
                        if units0 != (units0**p) ** (1.0 / p):
                            raise ValueError(
                                "Can't raise shifted units {!r} to the "
                                "power {}".format(units0, p)
                            )

                        return data0, data1, units0**p
                # --- End: if

                # This will deliberately raise an exception
                units0**units1
            # --- End: if
        # --- End: if

        # Still here?
        raise ValueError(
            "Can't operate with {} on data with {!r} to {!r}".format(
                method, units0, units1
            )
        )

    def _binary_operation(self, other, method):
        """Implement binary arithmetic and comparison operations with
        the numpy broadcasting rules.

        It is called by the binary arithmetic and comparison
        methods, such as `__sub__`, `__imul__`, `__rdiv__`, `__lt__`, etc.

        .. seealso:: `_unary_operation`

        :Parameters:

            other:
                The object on the right hand side of the operator.

            method: `str`
                The binary arithmetic or comparison method name (such as
                ``'__imul__'`` or ``'__ge__'``).

        :Returns:

            `Data`
                A new data object, or if the operation was in place, the
                same data object.

        **Examples**

        >>> d = cf.Data([0, 1, 2, 3])
        >>> e = cf.Data([1, 1, 3, 4])

        >>> f = d._binary_operation(e, '__add__')
        >>> print(f.array)
        [1 2 5 7]

        >>> e = d._binary_operation(e, '__lt__')
        >>> print(e.array)
        [ True False  True  True]

        >>> d._binary_operation(2, '__imul__')
        >>> print(d.array)
        [0 2 4 6]

        """
        if getattr(other, "_NotImplemented_RHS_Data_op", False):
            return NotImplemented

        inplace = method[2] == "i"

        # ------------------------------------------------------------
        # Ensure other is an independent Data object, for example
        # so that combination with cf.Query objects works.
        # ------------------------------------------------------------
        if not isinstance(other, self.__class__):
            if (
                isinstance(other, cftime.datetime)
                and other.calendar == ""
                and self.Units.isreftime
            ):
                other = cf_dt(
                    other, calendar=getattr(self.Units, "calendar", "standard")
                )
            elif other is None:
                # Can't sensibly initialise a Data object from a bare
                # `None` (issue #281)
                other = np.array(None, dtype=object)

            other = type(self).asdata(other)

        # ------------------------------------------------------------
        # Prepare data0 (i.e. self copied) and data1 (i.e. other)
        # ------------------------------------------------------------
        data0 = self.copy()

        # Parse units
        data0, other, new_Units = data0._combined_units(other, method, True)

        # Cast as dask arrays
        dx0 = data0.to_dask_array()
        dx1 = other.to_dask_array()

        # Set if applicable the tolerance levels for the result
        if method in ("__eq__", "__ne__"):
            rtol = self._rtol
            atol = self._atol

        # ------------------------------------------------------------
        # Perform the binary operation with data0 (self) and data1
        # (other)
        # ------------------------------------------------------------
        if method == "__eq__":
            if dx0.dtype.kind in "US" or dx1.dtype.kind in "US":
                result = getattr(dx0, method)(dx1)
            else:
                result = da.isclose(dx0, dx1, rtol=rtol, atol=atol)
        elif method == "__ne__":
            if dx0.dtype.kind in "US" or dx1.dtype.kind in "US":
                result = getattr(dx0, method)(dx1)
            else:
                result = ~da.isclose(dx0, dx1, rtol=rtol, atol=atol)
        elif inplace:
            # Find non-in-place equivalent operator (remove 'i')
            equiv_method = method[:2] + method[3:]
            # Need to add check in here to ensure that the operation is not
            # trying to cast in a way which is invalid. For example, doing
            # [an int array] ** float value = [a float array] is fine, but
            # doing this in-place would try to chance an int array into a
            # float one, which isn't valid casting. Therefore we need to
            # catch cases where __i<op>__ isn't possible even if __<op>__
            # is due to datatype consistency rules.
            result = getattr(dx0, equiv_method)(dx1)
        else:
            result = getattr(dx0, method)(dx1)

        if result is NotImplemented:
            raise TypeError(
                f"Unsupported operands for {method}: {self!r} and {other!r}"
            )

        # Set axes when other has more dimensions than self
        axes = None
        ndim0 = dx0.ndim
        if not ndim0:
            axes = other._axes
        else:
            diff = dx1.ndim - ndim0
            if diff > 0:
                axes = list(self._axes)
                for _ in range(diff):
                    axes.insert(0, new_axis_identifier(tuple(axes)))

        if inplace:  # in-place so concerns original self
            self._set_dask(result)
            self.override_units(new_Units, inplace=True)
            if axes is not None:
                self._axes = axes

            self._update_deterministic(other)
            return self

        else:  # not, so concerns a new Data object copied from self, data0
            data0._set_dask(result)
            data0.override_units(new_Units, inplace=True)
            if axes is not None:
                data0._axes = axes

            data0._update_deterministic(other)
            return data0

    def _parse_indices(self, *args, **kwargs):
        """'cf.Data._parse_indices' is not available.

        Use function `cf.parse_indices` instead.

        """
        raise NotImplementedError(
            "'cf.Data._parse_indices' is not available. "
            "Use function 'cf.parse_indices' instead."
        )

    def _regrid(
        self,
        method=None,
        operator=None,
        regrid_axes=None,
        regridded_sizes=None,
        min_weight=None,
    ):
        """Regrid the data.

        See `cf.regrid.regrid` for details.

        .. versionadded:: 3.14.0

        .. seealso:: `cf.Field.regridc`, `cf.Field.regrids`

        :Parameters:

            {{method: `str` or `None`, optional}}

            operator: `RegridOperator`
                The definition of the source and destination grids and
                the regridding weights.

            regrid_axes: sequence of `int`
                The positions of the regrid axes in the data, given in
                the relative order expected by the regrid
                operator. For spherical regridding this order is [Y,
                X].

                *Parameter example:*
                  ``[2, 3]``

            regridded_sizes: `dict`
                Mapping of the regrid axes, defined by the integer
                elements of *regrid_axes*, to their regridded sizes.

                *Parameter example:*
                  ``{3: 128, 2: 64}``

            {{min_weight: float, optional}}

        :Returns:

            `Data`
                The regridded data.

        """
        from .dask_regrid import regrid, regrid_weights

        shape = self.shape
        src_shape = tuple(shape[i] for i in regrid_axes)
        if src_shape != operator.src_shape:
            raise ValueError(
                f"Regrid axes shape {src_shape} does not match "
                f"the shape of the regrid operator: {operator.src_shape}"
            )

        dx = self.to_dask_array()

        # Rechunk so that each chunk contains data in the form
        # expected by the regrid operator, i.e. the regrid axes all
        # have chunksize -1.
        numblocks = dx.numblocks
        if not all(numblocks[i] == 1 for i in regrid_axes):
            chunks = [
                (-1,) if i in regrid_axes else c
                for i, c in enumerate(dx.chunks)
            ]
            dx = dx.rechunk(chunks)

        # Define the regridded chunksizes
        regridded_chunks = tuple(
            (regridded_sizes[i],) if i in regridded_sizes else c
            for i, c in enumerate(dx.chunks)
        )

        # Set the output data type
        if method in ("nearest_dtos", "nearest_stod"):
            dst_dtype = dx.dtype
        else:
            dst_dtype = float

        non_regrid_axes = [i for i in range(self.ndim) if i not in regrid_axes]

        src_mask = operator.src_mask
        if src_mask is not None:
            src_mask = da.asanyarray(src_mask)

        weights_dst_mask = delayed(regrid_weights, pure=True)(
            operator=operator, dst_dtype=dst_dtype
        )

        # Create a regridding function to apply to each chunk
        regrid_func = partial(
            regrid,
            method=method,
            src_shape=src_shape,
            dst_shape=operator.dst_shape,
            axis_order=non_regrid_axes + list(regrid_axes),
            min_weight=min_weight,
        )

        dx = dx.map_blocks(
            regrid_func,
            weights_dst_mask=weights_dst_mask,
            ref_src_mask=src_mask,
            chunks=regridded_chunks,
            meta=np.array((), dtype=dst_dtype),
        )

        d = self.copy()
        d._set_dask(dx)

        # Don't know (yet) if 'operator' has a deterministic name
        d._update_deterministic(False)

        return d

    @classmethod
    def concatenate(
        cls, data, axis=0, cull_graph=False, relaxed_units=False, copy=True
    ):
        """Join a sequence of data arrays together.

        .. seealso:: `cull_graph`

        :Parameters:

            data: sequence of `Data`
                The data arrays to be concatenated. Concatenation is
                carried out in the order given. Each data array must have
                equivalent units and the same shape, except in the
                concatenation axis. Note that scalar arrays are treated as
                if they were one dimensional.

            axis: `int`, optional
                The axis along which the arrays will be joined. The
                default is 0. Note that scalar arrays are treated as if
                they were one dimensional.

                .. note:: If the axis specified is cyclic, it will become
                          non-cyclic in the output.

            {{cull_graph: `bool`, optional}}

                .. versionadded:: 3.14.0

            {{relaxed_units: `bool`, optional}}

                 .. versionadded:: 3.14.1

            copy: `bool`, optional
                If True (the default) then make copies of the data, if
                required, prior to the concatenation, thereby ensuring
                that the input data arrays are not changed by the
                concatenation process. If False then some or all input
                data arrays might be changed in-place, but the
                concatenation process will be faster.

                .. versionadded:: 3.15.1

            copy: `bool`, optional
                If True (the default) then make copies of the data
                arrays, if required, prior to the concatenation,
                thereby ensuring that the input data arrays are not
                changed by the concatenation process. If False then
                some or all input data arrays might be changed
                in-place, but the concatenation process will be
                faster.

                .. versionadded:: 3.15.1

        :Returns:

            `Data`
                The concatenated data.

        **Examples**

        >>> d = cf.Data([[1, 2], [3, 4]], 'km')
        >>> e = cf.Data([[5.0, 6.0]], 'metre')
        >>> f = cf.Data.concatenate((d, e))
        >>> print(f.array)
        [[ 1.     2.   ]
         [ 3.     4.   ]
         [ 0.005  0.006]]
        >>> f.equals(cf.Data.concatenate((d, e), axis=-2))
        True

        >>> e = cf.Data([[5.0], [6.0]], 'metre')
        >>> f = cf.Data.concatenate((d, e), axis=1)
        >>> print(f.array)
        [[ 1.     2.     0.005]
         [ 3.     4.     0.006]]

        >>> d = cf.Data(1, 'km')
        >>> e = cf.Data(50.0, 'metre')
        >>> f = cf.Data.concatenate((d, e))
        >>> print(f.array)
        [ 1.    0.05]

        >>> e = cf.Data([50.0, 75.0], 'metre')
        >>> f = cf.Data.concatenate((d, e))
        >>> print(f.array)
        [ 1.     0.05   0.075]

        """
        data = tuple(data)
        if len(data) < 2:
            raise ValueError(
                "Can't concatenate: Must provide at least two data arrays"
            )

        if cull_graph:
            # Remove unnecessary components from the graph, which may
            # improve performance, and because complicated task graphs
            # can sometimes confuse da.concatenate.
            for d in data:
                d.cull_graph()

        data0 = data[0]
        units0 = data0.Units

        if copy:
            data0 = data0.copy()
            copied = True
        else:
            copied = False

        processed_data = []
        for index, data1 in enumerate(data):
            # Turn any scalar array into a 1-d array
            if not data1.ndim:
                if not copied:
                    data1 = data1.copy()
                    copied = True

                data1.insert_dimension(inplace=True)

            # Check and conform, if necessary, the units of all inputs
            units1 = data1.Units
            if (
                relaxed_units
                and not units0.isvalid
                and not units1.isvalid
                and units0.__dict__ == units1.__dict__
            ):
                # Allow identical invalid units to be equal
                pass
            elif units0.equals(units1):
                pass
            elif units0.equivalent(units1):
                if not copied:
                    data1 = data1.copy()
                    copied = True

                data1.Units = units0
            else:
                raise ValueError(
                    "Can't concatenate: All the input arrays must have "
                    "equivalent units"
                )

            processed_data.append(data1)
            copied = not copy  # to avoid making two copies in a given case

        # Get data as dask arrays and apply concatenation operation
        dxs = [d.to_dask_array() for d in processed_data]
        dx = da.concatenate(dxs, axis=axis)

        # Set the CFA write status
        #
        # Assume at first that all input data instances have True
        # status, but ...
        cfa = _CFA
        for d in processed_data:
            if not d.cfa_get_write():
                # ... the CFA write status is False when any input
                # data instance has False status ...
                cfa = _NONE
                break

        if cfa != _NONE:
            non_concat_axis_chunks0 = list(processed_data[0].chunks)
            non_concat_axis_chunks0.pop(axis)
            for d in processed_data[1:]:
                non_concat_axis_chunks = list(d.chunks)
                non_concat_axis_chunks.pop(axis)
                if non_concat_axis_chunks != non_concat_axis_chunks0:
                    # ... the CFA write status is False when any two
                    # input data instances have different chunk
                    # patterns for the non-concatenated axes.
                    cfa = _NONE
                    break

        # Set the new dask array
        data0._set_dask(dx, clear=_ALL ^ cfa)

        # Set appropriate cached elements
        cached_elements = {}
        for i in (0, -1):
            element = processed_data[i]._get_cached_elements().get(i)
            if element is not None:
                cached_elements[i] = element

        if cached_elements:
            data0._set_cached_elements(cached_elements)

        # Set whether or not the concatenated name is deterministic
        deterministic = True
        for d in processed_data:
            if not d.has_deterministic_name():
                deterministic = False
                break

        data0._update_deterministic(deterministic)

        # Set the CFA-netCDF aggregated data instructions and file
        # name substitutions by combining them from all of the input
        # data instances, giving precedence to those towards the left
        # hand side of the input list.
        if data0.cfa_get_write():
            aggregated_data = {}
            substitutions = {}
            for d in processed_data[::-1]:
                aggregated_data.update(d.cfa_get_aggregated_data())
                substitutions.update(d.cfa_file_substitutions())

            if aggregated_data:
                data0.cfa_set_aggregated_data(aggregated_data)

            if substitutions:
                data0.cfa_update_file_substitutions(substitutions)

        # Set the CFA aggregation instruction term status
        if data0.cfa_get_term():
            for d in processed_data[1:]:
                if not d.cfa_get_term():
                    data0.cfa_set_term(False)
                    break

        # Manage cyclicity of axes: if join axis was cyclic, it is no
        # longer.
        axis = data0._parse_axes(axis)[0]
        if axis in data0.cyclic():
            logger.warning(
                f"Concatenating along a cyclic axis ({axis}) therefore the "
                "axis has been set as non-cyclic in the output."
            )
            data0.cyclic(axes=axis, iscyclic=False)

        return data0

    def _unary_operation(self, operation):
        """Implement unary arithmetic operations.

        It is called by the unary arithmetic methods, such as
        __abs__().

        .. seealso:: `_binary_operation`

        :Parameters:

            operation: `str`
                The unary arithmetic method name (such as "__invert__").

        :Returns:

            `Data`
                A new Data array.

        **Examples**

        >>> d = cf.Data([[1, 2, -3, -4, -5]])

        >>> e = d._unary_operation('__abs__')
        >>> print(e.array)
        [[1 2 3 4 5]]

        >>> e = d.__abs__()
        >>> print(e.array)
        [[1 2 3 4 5]]

        >>> e = abs(d)
        >>> print(e.array)
        [[1 2 3 4 5]]

        """
        out = self.copy(array=False)

        dx = self.to_dask_array()
        dx = getattr(operator, operation)(dx)

        out._set_dask(dx)

        return out

    def __add__(self, other):
        """The binary arithmetic operation ``+``

        x.__add__(y) <==> x+y

        """
        return self._binary_operation(other, "__add__")

    def __iadd__(self, other):
        """The augmented arithmetic assignment ``+=``

        x.__iadd__(y) <==> x+=y

        """
        return self._binary_operation(other, "__iadd__")

    def __radd__(self, other):
        """The binary arithmetic operation ``+`` with reflected
        operands.

        x.__radd__(y) <==> y+x

        """
        return self._binary_operation(other, "__radd__")

    def __sub__(self, other):
        """The binary arithmetic operation ``-``

        x.__sub__(y) <==> x-y

        """
        return self._binary_operation(other, "__sub__")

    def __isub__(self, other):
        """The augmented arithmetic assignment ``-=``

        x.__isub__(y) <==> x-=y

        """
        return self._binary_operation(other, "__isub__")

    def __rsub__(self, other):
        """The binary arithmetic operation ``-`` with reflected
        operands.

        x.__rsub__(y) <==> y-x

        """
        return self._binary_operation(other, "__rsub__")

    def __mul__(self, other):
        """The binary arithmetic operation ``*``

        x.__mul__(y) <==> x*y

        """
        return self._binary_operation(other, "__mul__")

    def __imul__(self, other):
        """The augmented arithmetic assignment ``*=``

        x.__imul__(y) <==> x*=y

        """
        return self._binary_operation(other, "__imul__")

    def __rmul__(self, other):
        """The binary arithmetic operation ``*`` with reflected
        operands.

        x.__rmul__(y) <==> y*x

        """
        return self._binary_operation(other, "__rmul__")

    def __div__(self, other):
        """The binary arithmetic operation ``/``

        x.__div__(y) <==> x/y

        """
        return self._binary_operation(other, "__div__")

    def __idiv__(self, other):
        """The augmented arithmetic assignment ``/=``

        x.__idiv__(y) <==> x/=y

        """
        return self._binary_operation(other, "__idiv__")

    def __rdiv__(self, other):
        """The binary arithmetic operation ``/`` with reflected
        operands.

        x.__rdiv__(y) <==> y/x

        """
        return self._binary_operation(other, "__rdiv__")

    def __floordiv__(self, other):
        """The binary arithmetic operation ``//``

        x.__floordiv__(y) <==> x//y

        """
        return self._binary_operation(other, "__floordiv__")

    def __ifloordiv__(self, other):
        """The augmented arithmetic assignment ``//=``

        x.__ifloordiv__(y) <==> x//=y

        """
        return self._binary_operation(other, "__ifloordiv__")

    def __rfloordiv__(self, other):
        """The binary arithmetic operation ``//`` with reflected
        operands.

        x.__rfloordiv__(y) <==> y//x

        """
        return self._binary_operation(other, "__rfloordiv__")

    def __truediv__(self, other):
        """The binary arithmetic operation ``/`` (true division)

        x.__truediv__(y) <==> x/y

        """
        return self._binary_operation(other, "__truediv__")

    def __itruediv__(self, other):
        """The augmented arithmetic assignment ``/=`` (true division)

        x.__itruediv__(y) <==> x/=y

        """
        return self._binary_operation(other, "__itruediv__")

    def __rtruediv__(self, other):
        """The binary arithmetic operation ``/`` (true division) with
        reflected operands.

        x.__rtruediv__(y) <==> y/x

        """
        return self._binary_operation(other, "__rtruediv__")

    def __pow__(self, other, modulo=None):
        """The binary arithmetic operations ``**`` and ``pow``

        x.__pow__(y) <==> x**y

        """
        if modulo is not None:
            raise NotImplementedError(
                "3-argument power not supported for {!r}".format(
                    self.__class__.__name__
                )
            )

        return self._binary_operation(other, "__pow__")

    def __ipow__(self, other, modulo=None):
        """The augmented arithmetic assignment ``**=``

        x.__ipow__(y) <==> x**=y

        """
        if modulo is not None:
            raise NotImplementedError(
                "3-argument power not supported for {!r}".format(
                    self.__class__.__name__
                )
            )

        return self._binary_operation(other, "__ipow__")

    def __rpow__(self, other, modulo=None):
        """The binary arithmetic operations ``**`` and ``pow`` with
        reflected operands.

        x.__rpow__(y) <==> y**x

        """
        if modulo is not None:
            raise NotImplementedError(
                "3-argument power not supported for {!r}".format(
                    self.__class__.__name__
                )
            )

        return self._binary_operation(other, "__rpow__")

    def __mod__(self, other):
        """The binary arithmetic operation ``%``

        x.__mod__(y) <==> x % y

        """
        return self._binary_operation(other, "__mod__")

    def __imod__(self, other):
        """The binary arithmetic operation ``%=``

        x.__imod__(y) <==> x %= y

        """
        return self._binary_operation(other, "__imod__")

    def __rmod__(self, other):
        """The binary arithmetic operation ``%`` with reflected
        operands.

        x.__rmod__(y) <==> y % x

        """
        return self._binary_operation(other, "__rmod__")

    def __eq__(self, other):
        """The rich comparison operator ``==``

        x.__eq__(y) <==> x==y

        """
        return self._binary_operation(other, "__eq__")

    def __ne__(self, other):
        """The rich comparison operator ``!=``

        x.__ne__(y) <==> x!=y

        """
        return self._binary_operation(other, "__ne__")

    def __ge__(self, other):
        """The rich comparison operator ``>=``

        x.__ge__(y) <==> x>=y

        """
        return self._binary_operation(other, "__ge__")

    def __gt__(self, other):
        """The rich comparison operator ``>``

        x.__gt__(y) <==> x>y

        """
        return self._binary_operation(other, "__gt__")

    def __le__(self, other):
        """The rich comparison operator ``<=``

        x.__le__(y) <==> x<=y

        """
        return self._binary_operation(other, "__le__")

    def __lt__(self, other):
        """The rich comparison operator ``<``

        x.__lt__(y) <==> x<y

        """
        return self._binary_operation(other, "__lt__")

    def __and__(self, other):
        """The binary bitwise operation ``&``

        x.__and__(y) <==> x&y

        """
        return self._binary_operation(other, "__and__")

    def __iand__(self, other):
        """The augmented bitwise assignment ``&=``

        x.__iand__(y) <==> x&=y

        """
        return self._binary_operation(other, "__iand__")

    def __rand__(self, other):
        """The binary bitwise operation ``&`` with reflected operands.

        x.__rand__(y) <==> y&x

        """
        return self._binary_operation(other, "__rand__")

    def __or__(self, other):
        """The binary bitwise operation ``|``

        x.__or__(y) <==> x|y

        """
        return self._binary_operation(other, "__or__")

    def __ior__(self, other):
        """The augmented bitwise assignment ``|=``

        x.__ior__(y) <==> x|=y

        """
        return self._binary_operation(other, "__ior__")

    def __ror__(self, other):
        """The binary bitwise operation ``|`` with reflected operands.

        x.__ror__(y) <==> y|x

        """
        return self._binary_operation(other, "__ror__")

    def __xor__(self, other):
        """The binary bitwise operation ``^``

        x.__xor__(y) <==> x^y

        """
        return self._binary_operation(other, "__xor__")

    def __ixor__(self, other):
        """The augmented bitwise assignment ``^=``

        x.__ixor__(y) <==> x^=y

        """
        return self._binary_operation(other, "__ixor__")

    def __rxor__(self, other):
        """The binary bitwise operation ``^`` with reflected operands.

        x.__rxor__(y) <==> y^x

        """
        return self._binary_operation(other, "__rxor__")

    def __lshift__(self, y):
        """The binary bitwise operation ``<<``

        x.__lshift__(y) <==> x<<y

        """
        return self._binary_operation(y, "__lshift__")

    def __ilshift__(self, y):
        """The augmented bitwise assignment ``<<=``

        x.__ilshift__(y) <==> x<<=y

        """
        return self._binary_operation(y, "__ilshift__")

    def __rlshift__(self, y):
        """The binary bitwise operation ``<<`` with reflected operands.

        x.__rlshift__(y) <==> y<<x

        """
        return self._binary_operation(y, "__rlshift__")

    def __rshift__(self, y):
        """The binary bitwise operation ``>>``

        x.__lshift__(y) <==> x>>y

        """
        return self._binary_operation(y, "__rshift__")

    def __irshift__(self, y):
        """The augmented bitwise assignment ``>>=``

        x.__irshift__(y) <==> x>>=y

        """
        return self._binary_operation(y, "__irshift__")

    def __rrshift__(self, y):
        """The binary bitwise operation ``>>`` with reflected operands.

        x.__rrshift__(y) <==> y>>x

        """
        return self._binary_operation(y, "__rrshift__")

    def __abs__(self):
        """The unary arithmetic operation ``abs``

        x.__abs__() <==> abs(x)

        """
        return self._unary_operation("__abs__")

    def __neg__(self):
        """The unary arithmetic operation ``-``

        x.__neg__() <==> -x

        """
        return self._unary_operation("__neg__")

    def __invert__(self):
        """The unary bitwise operation ``~``

        x.__invert__() <==> ~x

        """
        return self._unary_operation("__invert__")

    def __pos__(self):
        """The unary arithmetic operation ``+``

        x.__pos__() <==> +x

        """
        return self._unary_operation("__pos__")

    # ----------------------------------------------------------------
    # Private attributes
    # ----------------------------------------------------------------
    @property
    def _Units(self):
        """Storage for the units.

        The units are stored in a `Units` object, and reflect the
        units of the (yet to be computed) elements of the underlying
        data.

        .. warning:: Assigning to `_Units` does *not* trigger a units
                     conversion of the underlying data
                     values. Therefore assigning to `_Units` should
                     only be done in cases when it is known that the
                     intrinsic units represented by the data values
                     are inconsistent with the existing value of
                     `_Units`. Before assigning to `_Units`, first
                     consider if assigning to `Units`, or calling the
                     `override_units` or `override_calendar` method is
                     a more appropriate course of action, and use one
                     of those if possible.

        """
        return self._custom["_Units"]

    @_Units.setter
    def _Units(self, value):
        self._custom["_Units"] = value

    @_Units.deleter
    def _Units(self):
        self._custom["_Units"] = _units_None

    @property
    def _cyclic(self):
        """Storage for axis cyclicity.

        Contains a `set` that identifies which axes are cyclic (and
        therefore allow cyclic slicing). The set contains a subset of
        the axis identifiers defined by the `_axes` attribute.

        .. warning:: Never change the value of the `_cyclic` attribute
                     in-place.

        .. note:: When an axis identifier is removed from the `_axes`
                  attribute then it is automatically also removed from
                  the `_cyclic` attribute.

        """
        return self._custom["_cyclic"]

    @_cyclic.setter
    def _cyclic(self, value):
        self._custom["_cyclic"] = value

    @_cyclic.deleter
    def _cyclic(self):
        self._custom["_cyclic"] = _empty_set

    @property
    def _axes(self):
        """Storage for the axis identifiers.

        Contains a `tuple` of identifiers, one for each array axis.

        .. note:: When the axis identifiers are reset, then any axis
                  identifier named by the `_cyclic` attribute which is
                  not in the new `_axes` set is automatically removed
                  from the `_cyclic` attribute.

        """
        return self._custom["_axes"]

    @_axes.setter
    def _axes(self, value):
        self._custom["_axes"] = tuple(value)

        # Remove cyclic axes that are not in the new axes
        cyclic = self._cyclic
        if cyclic:
            # Never change the value of the _cyclic attribute in-place
            self._cyclic = cyclic.intersection(value)

    # ----------------------------------------------------------------
    # Dask attributes
    # ----------------------------------------------------------------
    @property
    def chunks(self):
        """The chunk sizes for each dimension.

        .. versionadded:: 3.14.0

        .. seealso:: `npartitions`, `numblocks`, `rechunk`

        **Examples**

        >>> d = cf.Data.ones((6, 5), chunks=(2, 4))
        >>> d.chunks
        ((2, 2, 2), (4, 1))
        >>> d.numblocks
        (3, 2)
        >>> d.npartitions
        6

        """
        return self.to_dask_array().chunks

    # ----------------------------------------------------------------
    # Attributes
    # ----------------------------------------------------------------
    @property
    def Units(self):
        """The `cf.Units` object containing the units of the data array.

        Can be set to any units equivalent to the existing units.

        .. seealso `override_units`, `override_calendar`

        **Examples**

        >>> d = cf.Data([1, 2, 3], units='m')
        >>> d.Units
        <Units: m>
        >>> d.Units = cf.Units('kilmetres')
        >>> d.Units
        <Units: kilmetres>
        >>> d.Units = cf.Units('km')
        >>> d.Units
        <Units: km>

        """
        return self._Units

    @Units.setter
    def Units(self, value):
        try:
            old_units = self._Units
        except KeyError:
            pass
        else:
            if not old_units or self.Units.equals(value):
                self._Units = value
                return

            if old_units and not old_units.equivalent(value):
                raise ValueError(
                    f"Can't set Units to {value!r} that are not "
                    f"equivalent to the current units {old_units!r}. "
                    "Consider using the override_units method instead."
                )

        dtype = self.dtype
        if dtype.kind in "iu":
            if dtype.char in "iI":
                dtype = _dtype_float32
            else:
                dtype = _dtype_float

        func = partial(cf_units, from_units=old_units, to_units=value)

        dx = self.to_dask_array()
        dx = dx.map_blocks(func, dtype=dtype)
<<<<<<< HEAD

        # Setting equivalent units doesn't affect the CFA write
        # status. Nor does it invalidate any cached values, but only
        # because we'll adjust those, too.
        self._set_dask(dx, clear=_ALL ^ _CACHE ^ _CFA)

=======

        # Setting equivalent units doesn't affect the CFA write
        # status. Nor does it invalidate any cached values, but only
        # because we'll adjust those, too.
        self._set_dask(dx, clear=_ALL ^ _CACHE ^ _CFA)

>>>>>>> 504a7fd0
        # Adjust cached values for the new units
        cache = self._get_cached_elements()
        if cache:
            self._set_cached_elements(
                {index: func(value) for index, value in cache.items()}
            )

        self._Units = value

    @Units.deleter
    def Units(self):
        raise ValueError(
            "Can't delete the Units attribute. "
            "Consider using the override_units method instead."
        )

    @property
    def data(self):
        """The data as an object identity.

        **Examples**

        >>> d = cf.Data([1, 2], 'm')
        >>> d.data is d
        True

        """
        return self

    @property
    def dtype(self):
        """The `numpy` data-type of the data.

        Always returned as a `numpy` data-type instance, but may be set
        as any object that converts to a `numpy` data-type.

        **Examples**

        >>> d = cf.Data([1, 2.5, 3.9])
        >>> d.dtype
        dtype('float64')
        >>> print(d.array)
        [1.  2.5 3.9]
        >>> d.dtype = int
        >>> d.dtype
        dtype('int64')
        >>> print(d.array)
        [1 2 3]
        >>> d.dtype = 'float32'
        >>> print(d.array)
        [1. 2. 3.]
        >>> import numpy as np
        >>> d.dtype = np.dtype('int32')
        >>> d.dtype
        dtype('int32')
        >>> print(d.array)
        [1 2 3]

        """
        dx = self.to_dask_array()
        return dx.dtype

    @dtype.setter
    def dtype(self, value):
        dx = self.to_dask_array()

        # Only change the datatype if it's different to that of the
        # dask array
        if dx.dtype != value:
            dx = dx.astype(value)
            self._set_dask(dx)

    @property
    def fill_value(self):
        """The data array missing data value.

        If set to `None` then the default `numpy` fill value appropriate to
        the data array's data-type will be used.

        Deleting this attribute is equivalent to setting it to None, so
        this attribute is guaranteed to always exist.

        **Examples**

        >>> d.fill_value = 9999.0
        >>> d.fill_value
        9999.0
        >>> del d.fill_value
        >>> d.fill_value
        None

        """
        return self.get_fill_value(None)

    @fill_value.setter
    def fill_value(self, value):
        self.set_fill_value(value)

    @fill_value.deleter
    def fill_value(self):
        self.del_fill_value(None)

    @property
    def hardmask(self):
        """Hardness of the mask.

        If the `hardmask` attribute is `True`, i.e. there is a hard
        mask, then unmasking an entry will silently not occur. This is
        the default, and prevents overwriting the mask.

        If the `hardmask` attribute is `False`, i.e. there is a soft
        mask, then masked entries may be overwritten with non-missing
        values.

        .. note:: Setting the `hardmask` attribute does not
                  immediately change the mask hardness, rather its
                  value indicates to other methods (such as `where`,
                  `transpose`, etc.) whether or not the mask needs
                  hardening or softening prior to an operation being
                  defined, and those methods will reset the mask
                  hardness if required.

                  By contrast, the `harden_mask` and `soften_mask`
                  methods immediately reset the mask hardness of the
                  underlying `dask` array, and also set the value of
                  the `hardmask` attribute.

        .. seealso:: `harden_mask`, `soften_mask`, `to_dask_array`,
                     `where`, `__setitem__`

        **Examples**

        >>> d = cf.Data([1, 2, 3])
        >>> d.hardmask
        True
        >>> d[0] = cf.masked
        >>> print(d.array)
        [-- 2 3]
        >>> d[...] = 999
        >>> print(d.array)
        [-- 999 999]
        >>> d.hardmask = False
        >>> d.hardmask
        False
        >>> d[...] = -1
        >>> print(d.array)
        [-1 -1 -1]

        """
        return self._custom.get("hardmask", _DEFAULT_HARDMASK)

    @hardmask.setter
    def hardmask(self, value):
        self._custom["hardmask"] = value

    @property
    def is_masked(self):
        """True if the data array has any masked values.

        **Performance**

        `is_masked` causes all delayed operations to be executed.

        **Examples**

        >>> d = cf.Data([[1, 2, 3], [4, 5, 6]])
        >>> print(d.is_masked)
        False
        >>> d[0, ...] = cf.masked
        >>> d.is_masked
        True

        """

        def is_masked(a):
            out = np.ma.is_masked(a)
            return np.array(out).reshape((1,) * a.ndim)

        dx = self.to_dask_array()

        out_ind = tuple(range(dx.ndim))
        dx_ind = out_ind

        dx = da.blockwise(
            is_masked,
            out_ind,
            dx,
            dx_ind,
            adjust_chunks={i: 1 for i in out_ind},
            dtype=bool,
        )

        return bool(dx.any())

    @property
    def nbytes(self):
        """Total number of bytes consumed by the elements of the array.

        Does not include bytes consumed by the array mask

        **Performance**

        If the number of bytes is unknown then it is calculated
        immediately by executing all delayed operations.

        **Examples**

        >>> d = cf.Data([[1, 1.5, 2]])
        >>> d.dtype
        dtype('float64')
        >>> d.size, d.dtype.itemsize
        (3, 8)
        >>> d.nbytes
        24
        >>> d[0] = cf.masked
        >>> print(d.array)
        [[-- 1.5 2.0]]
        >>> d.nbytes
        24

        """
        dx = self.to_dask_array()
        if math.isnan(dx.size):
            logger.debug("Computing data nbytes: Performance may be degraded")
            dx.compute_chunk_sizes()

        return dx.nbytes

    @property
    def ndim(self):
        """Number of dimensions in the data array.

        **Examples**

        >>> d = cf.Data([[1, 2, 3], [4, 5, 6]])
        >>> d.ndim
        2

        >>> d = cf.Data([[1, 2, 3]])
        >>> d.ndim
        2

        >>> d = cf.Data([[3]])
        >>> d.ndim
        2

        >>> d = cf.Data([3])
        >>> d.ndim
        1

        >>> d = cf.Data(3)
        >>> d.ndim
        0

        """
        dx = self.to_dask_array()
        return dx.ndim

    @property
    def npartitions(self):
        """The total number of chunks.

        .. versionadded:: 3.14.0

        .. seealso:: `chunks`, `numblocks`, `rechunk`

        **Examples**

        >>> d = cf.Data.ones((6, 5), chunks=(2, 4))
        >>> d.chunks
        ((2, 2, 2), (4, 1))
        >>> d.numblocks
        (3, 2)
        >>> d.npartitions
        6

        """
        return self.to_dask_array().npartitions

    @property
    def numblocks(self):
        """The number of chunks along each dimension.

        .. versionadded:: 3.14.0

        .. seealso:: `chunks`, `npartitions`, `rechunk`

        **Examples**

        >>> d = cf.Data.ones((6, 5), chunks=(2, 4))
        >>> d.chunks
        ((2, 2, 2), (4, 1))
        >>> d.numblocks
        (3, 2)
        >>> d.npartitions
        6

        """
        return self.to_dask_array().numblocks

    @property
    def shape(self):
        """Tuple of the data array's dimension sizes.

        **Performance**

        If the shape of the data is unknown then it is calculated
        immediately by executing all delayed operations.

        **Examples**

        >>> d = cf.Data([[1, 2, 3], [4, 5, 6]])
        >>> d.shape
        (2, 3)

        >>> d = cf.Data([[1, 2, 3]])
        >>> d.shape
        (1, 3)

        >>> d = cf.Data([[3]])
        >>> d.shape
        (1, 1)

        >>> d = cf.Data(3)
        >>> d.shape
        ()

        """
        dx = self.to_dask_array()
        if math.isnan(dx.size):
            logger.debug("Computing data shape: Performance may be degraded")
            dx.compute_chunk_sizes()

        return dx.shape

    @property
    def size(self):
        """Number of elements in the data array.

        **Performance**

        If the size of the data is unknown then it is calculated
        immediately by executing all delayed operations.

        **Examples**

        >>> d = cf.Data([[1, 2, 3], [4, 5, 6]])
        >>> d.size
        6

        >>> d = cf.Data([[1, 2, 3]])
        >>> d.size
        3

        >>> d = cf.Data([[3]])
        >>> d.size
        1

        >>> d = cf.Data([3])
        >>> d.size
        1

        >>> d = cf.Data(3)
        >>> d.size
        1

        """
        dx = self.to_dask_array()
        size = dx.size
        if math.isnan(size):
            logger.debug("Computing data size: Performance may be degraded")
            dx.compute_chunk_sizes()
            size = dx.size

        return size

    @property
    def array(self):
        """A numpy array copy of the data.

        In-place changes to the returned numpy array do not affect the
        underlying dask array.

        The returned numpy array has the same mask hardness and fill
        values as the data.

        Compare with `compute`.

        **Performance**

        `array` causes all delayed operations to be computed. The
        returned `numpy` array is a deep copy of that returned by
        created `compute`.

        .. seealso:: `datetime_array`, `compute`, `persist`

        **Examples**

        >>> d = cf.Data([1, 2, 3.0], 'km')
        >>> a = d.array
        >>> isinstance(a, numpy.ndarray)
        True
        >>> print(a)
        [ 1.  2.  3.]
        >>> d[0] = -99
        >>> print(a[0])
        1.0
        >>> a[0] = 88
        >>> print(d[0])
        -99.0 km

        >>> d = cf.Data('2000-12-1', units='days since 1999-12-1')
        >>> print(d.array)
        366
        >>> print(d.datetime_array)
        2000-12-01 00:00:00

        """
        array = self.compute().copy()
        if not isinstance(array, np.ndarray):
            array = np.asanyarray(array)

        return array

    @property
    def datetime_array(self):
        """An independent numpy array of date-time objects.

        Only applicable to data arrays with reference time units.

        If the calendar has not been set then the CF default calendar will
        be used and the units will be updated accordingly.

        The data-type of the data array is unchanged.

        .. seealso:: `array`, `compute`, `persist`

        **Performance**

        `datetime_array` causes all delayed operations to be computed.

        **Examples**

        """
        units = self.Units

        if not units.isreftime:
            raise ValueError(
                f"Can't create date-time array from units {self.Units!r}"
            )

        if getattr(units, "calendar", None) == "none":
            raise ValueError(
                f"Can't create date-time array from units {self.Units!r} "
                "because calendar is 'none'"
            )

        units1, reftime = units.units.split(" since ")

        # Convert months and years to days, because cftime won't work
        # otherwise.
        if units1 in ("months", "month"):
            d = self * _month_length
            d.override_units(
                Units(
                    f"days since {reftime}",
                    calendar=getattr(units, "calendar", None),
                ),
                inplace=True,
            )
        elif units1 in ("years", "year", "yr"):
            d = self * _year_length
            d.override_units(
                Units(
                    f"days since {reftime}",
                    calendar=getattr(units, "calendar", None),
                ),
                inplace=True,
            )
        else:
            d = self

        dx = d.to_dask_array()
        dx = convert_to_datetime(dx, d.Units)

        a = dx.compute()

        if np.ma.isMA(a):
            if self.hardmask:
                a.harden_mask()
            else:
                a.soften_mask()

            a.set_fill_value(self.fill_value)

        return a

    @property
    def mask(self):
        """The Boolean missing data mask of the data array.

        The Boolean mask has True where the data array has missing data
        and False otherwise.

        :Returns:

            `Data`

        **Examples**

        >>> d.shape
        (12, 73, 96)
        >>> m = d.mask
        >>> m.dtype
        dtype('bool')
        >>> m.shape
        (12, 73, 96)

        """
        mask_data_obj = self.copy(array=False)

        dx = self.to_dask_array()
        mask = da.ma.getmaskarray(dx)

        mask_data_obj._set_dask(mask)
        mask_data_obj.override_units(_units_None, inplace=True)
        mask_data_obj.hardmask = _DEFAULT_HARDMASK

        return mask_data_obj

    # `arctan2`, AT2 seealso
    @_inplace_enabled(default=False)
    def arctan(self, inplace=False):
        """Take the trigonometric inverse tangent of the data element-
        wise.

        Units are ignored in the calculation. The result has units of radians.

        .. versionadded:: 3.0.7

        .. seealso:: `tan`, `arcsin`, `arccos`, `arctanh`

        :Parameters:

            {{inplace: `bool`, optional}}

        :Returns:

            `Data` or `None`

        **Examples**

        >>> print(d.array)
        [[0.5 0.7]
         [0.9 1.1]]
        >>> e = d.arctan()
        >>> e.Units
        <Units: radians>
        >>> print(e.array)
        [[0.46364761 0.61072596]
         [0.7328151  0.83298127]]

        >>> print(d.array)
        [1.2 1.0 0.8 0.6 --]
        >>> d.arctan(inplace=True)
        >>> print(d.array)
        [0.8760580505981934 0.7853981633974483 0.6747409422235527
         0.5404195002705842 --]

        """
        d = _inplace_enabled_define_and_cleanup(self)

        dx = d.to_dask_array()
        d._set_dask(da.arctan(dx))

        d.override_units(_units_radians, inplace=True)

        return d

    # AT2
    #
    #    @classmethod
    #    def arctan2(cls, y, x):
    #        '''Take the "two-argument" trigonometric inverse tangent
    #    element-wise for `y`/`x`.
    #
    #    Explicitly this returns, for all corresponding elements, the angle
    #    between the positive `x` axis and the line to the point (`x`, `y`),
    #    where the signs of both `x` and `y` are taken into account to
    #    determine the quadrant. Such knowledge of the signs of `x` and `y`
    #    are lost when the quotient is input to the standard "one-argument"
    #    `arctan` function, such that use of `arctan` leaves the quadrant
    #    ambiguous. `arctan2` may therefore be preferred.
    #
    #    Units are ignored in the calculation. The result has units of radians.
    #
    #    .. versionadded:: 3.2.0
    #
    #    .. seealso:: `arctan`, `tan`
    #
    #    :Parameters:
    #
    #        y: `Data`
    #            The data array to provide the numerator elements, corresponding
    #            to the `y` coordinates in the `arctan2` definition.
    #
    #        x: `Data`
    #            The data array to provide the denominator elements,
    #            corresponding to the `x` coordinates in the `arctan2`
    #            definition.
    #
    #    :Returns:
    #
    #        `Data`
    #
    #    **Examples**
    #
    #        '''
    #        return cls(np.arctan2(y, x), units=_units_radians)

    @_inplace_enabled(default=False)
    def arctanh(self, inplace=False):
        """Take the inverse hyperbolic tangent of the data element-wise.

        Units are ignored in the calculation. The result has units of radians.

        .. versionadded:: 3.2.0

        .. seealso::  `tanh`, `arcsinh`, `arccosh`, `arctan`

        :Parameters:

            {{inplace: `bool`, optional}}

        :Returns:

            `Data` or `None`

        **Examples**

        >>> print(d.array)
        [[0.5 0.7]
         [0.9 1.1]]
        >>> e = d.arctanh()
        >>> e.Units
        <Units: radians>
        >>> print(e.array)
        [[0.54930614 0.86730053]
         [1.47221949        nan]]

        >>> print(d.array)
        [1.2 1.0 0.8 0.6 --]
        >>> d.arctanh(inplace=True)
        >>> print(d.array)
        [nan inf 1.0986122886681098 0.6931471805599453 --]
        >>> d.masked_invalid(inplace=True)
        >>> print(d.array)
        [-- -- 1.0986122886681098 0.6931471805599453 --]

        """
        d = _inplace_enabled_define_and_cleanup(self)

        # Data.func is used instead of the Dask built-in in this case because
        # arctanh has a restricted domain therefore it is necessary to use our
        # custom logic implemented via the `preserve_invalid` keyword to func.
        d.func(
            np.arctanh,
            units=_units_radians,
            inplace=True,
            preserve_invalid=True,
        )

        return d

    @_inplace_enabled(default=False)
    def arcsin(self, inplace=False):
        """Take the trigonometric inverse sine of the data element-wise.

        Units are ignored in the calculation. The result has units of radians.

        .. versionadded:: 3.2.0

        .. seealso::  `sin`, `arccos`, `arctan`, `arcsinh`

        :Parameters:

            {{inplace: `bool`, optional}}

        :Returns:

            `Data` or `None`

        **Examples**

        >>> print(d.array)
        [[0.5 0.7]
         [0.9 1.1]]
        >>> e = d.arcsin()
        >>> e.Units
        <Units: radians>
        >>> print(e.array)
        [[0.52359878 0.7753975 ]
         [1.11976951        nan]]

        >>> print(d.array)
        [1.2 1.0 0.8 0.6 --]
        >>> d.arcsin(inplace=True)
        >>> print(d.array)
        [nan 1.5707963267948966 0.9272952180016123 0.6435011087932844 --]
        >>> d.masked_invalid(inplace=True)
        >>> print(d.array)
        [-- 1.5707963267948966 0.9272952180016123 0.6435011087932844 --]

        """
        d = _inplace_enabled_define_and_cleanup(self)

        # Data.func is used instead of the Dask built-in in this case because
        # arcsin has a restricted domain therefore it is necessary to use our
        # custom logic implemented via the `preserve_invalid` keyword to func.
        d.func(
            np.arcsin,
            units=_units_radians,
            inplace=True,
            preserve_invalid=True,
        )

        return d

    @_inplace_enabled(default=False)
    def arcsinh(self, inplace=False):
        """Take the inverse hyperbolic sine of the data element-wise.

        Units are ignored in the calculation. The result has units of radians.

        .. versionadded:: 3.1.0

        .. seealso:: `sinh`, `arccosh`, `arctanh`, `arcsin`

        :Parameters:

            {{inplace: `bool`, optional}}

        :Returns:

            `Data` or `None`

        **Examples**

        >>> print(d.array)
        [[0.5 0.7]
         [0.9 1.1]]
        >>> e = d.arcsinh()
        >>> e.Units
        <Units: radians>
        >>> print(e.array)
        [[0.48121183 0.65266657]
         [0.80886694 0.95034693]]

        >>> print(d.array)
        [1.2 1.0 0.8 0.6 --]
        >>> d.arcsinh(inplace=True)
        >>> print(d.array)
        [1.015973134179692 0.881373587019543 0.732668256045411 0.5688248987322475
         --]

        """
        d = _inplace_enabled_define_and_cleanup(self)

        dx = d.to_dask_array()
        d._set_dask(da.arcsinh(dx))

        d.override_units(_units_radians, inplace=True)

        return d

    @_inplace_enabled(default=False)
    def arccos(self, inplace=False):
        """Take the trigonometric inverse cosine of the data element-
        wise.

        Units are ignored in the calculation. The result has units of radians.

        .. versionadded:: 3.2.0

        .. seealso:: `cos`, `arcsin`, `arctan`, `arccosh`

        :Parameters:

            {{inplace: `bool`, optional}}

        :Returns:

            `Data` or `None`

        **Examples**

        >>> print(d.array)
        [[0.5 0.7]
         [0.9 1.1]]
        >>> e = d.arccos()
        >>> e.Units
        <Units: radians>
        >>> print(e.array)
        [[1.04719755 0.79539883]
         [0.45102681        nan]]

        >>> print(d.array)
        [1.2 1.0 0.8 0.6 --]
        >>> d.arccos(inplace=True)
        >>> print(d.array)
        [nan 0.0 0.6435011087932843 0.9272952180016123 --]
        >>> d.masked_invalid(inplace=True)
        >>> print(d.array)
        [-- 0.0 0.6435011087932843 0.9272952180016123 --]

        """
        d = _inplace_enabled_define_and_cleanup(self)

        # Data.func is used instead of the Dask built-in in this case because
        # arccos has a restricted domain therefore it is necessary to use our
        # custom logic implemented via the `preserve_invalid` keyword to func.
        d.func(
            np.arccos,
            units=_units_radians,
            inplace=True,
            preserve_invalid=True,
        )

        return d

    @_inplace_enabled(default=False)
    def arccosh(self, inplace=False):
        """Take the inverse hyperbolic cosine of the data element-wise.

        Units are ignored in the calculation. The result has units of radians.

        .. versionadded:: 3.2.0

        .. seealso::  `cosh`, `arcsinh`, `arctanh`, `arccos`

        :Parameters:

            {{inplace: `bool`, optional}}

        :Returns:

            `Data` or `None`

        **Examples**

        >>> print(d.array)
        [[0.5 0.7]
         [0.9 1.1]]
        >>> e = d.arccosh()
        >>> e.Units
        <Units: radians>
        >>> print(e.array)
        [[       nan        nan]
         [       nan 0.44356825]]

        >>> print(d.array)
        [1.2 1.0 0.8 0.6 --]
        >>> d.arccosh(inplace=True)
        >>> print(d.array)
        [0.6223625037147786 0.0 nan nan --]
        >>> d.masked_invalid(inplace=True)
        >>> print(d.array)
        [0.6223625037147786 0.0 -- -- --]

        """
        d = _inplace_enabled_define_and_cleanup(self)

        # Data.func is used instead of the Dask built-in in this case because
        # arccosh has a restricted domain therefore it is necessary to use our
        # custom logic implemented via the `preserve_invalid` keyword to func.
        d.func(
            np.arccosh,
            units=_units_radians,
            inplace=True,
            preserve_invalid=True,
        )

        return d

    def all(self, axis=None, keepdims=True, split_every=None):
        """Test whether all data array elements evaluate to True.

        .. seealso:: `allclose`, `any`, `isclose`

        :Parameters:

            axis: (sequence of) `int`, optional
                Axis or axes along which a logical AND reduction is
                performed. The default (`None`) is to perform a
                logical AND over all the dimensions of the input
                array. *axis* may be negative, in which case it counts
                from the last to the first axis.

            {{collapse keepdims: `bool`, optional}}

            {{split_every: `int` or `dict`, optional}}

        :Returns:

            `Data`
                Whether or not all data array elements evaluate to True.

        **Examples**

        >>> d = cf.Data([[1, 2], [3, 4]])
        >>> d.all()
        <CF Data(1, 1): [[True]]>
        >>> d.all(keepdims=False)
        <CF Data(1, 1): True>
        >>> d.all(axis=0)
        <CF Data(1, 2): [[True, True]]>
        >>> d.all(axis=1)
        <CF Data(2, 1): [[True, True]]>
        >>> d.all(axis=())
        <CF Data(2, 2): [[True, ..., True]]>

        >>> d[0] = cf.masked
        >>> d[1, 0] = 0
        >>> print(d.array)
        [[-- --]
         [0 4]]
        >>> d.all(axis=0)
        <CF Data(1, 2): [[False, True]]>
        >>> d.all(axis=1)
        <CF Data(2, 1): [[--, False]]>

        >>> d[...] = cf.masked
        >>> d.all()
        <CF Data(1, 1): [[--]]>
        >>> bool(d.all())
        True
        >>> bool(d.all(keepdims=False))
        False

        """
        d = self.copy(array=False)
        dx = self.to_dask_array()
        dx = da.all(dx, axis=axis, keepdims=keepdims, split_every=split_every)
        d._set_dask(dx)
        d.hardmask = _DEFAULT_HARDMASK
        d.override_units(_units_None, inplace=True)
        return d

    def allclose(self, y, rtol=None, atol=None):
        """Whether an array is element-wise equal within a tolerance.

        Return True if the data is broadcastable to array *y* and
        element-wise equal within a tolerance.

        {{equals tolerance}}

        .. seealso:: `all`, `any`, `isclose`

        :Parameters:

            y: data_like
                The data to compare.

            {{rtol: number, optional}}

            {{atol: number, optional}}

        :Returns:

            `Data`
                A scalar boolean array that is `True` if the two arrays
                are equal within the given tolerance, or `False`
                otherwise.

        **Examples**

        >>> d = cf.Data([1000, 2500], 'metre')
        >>> e = cf.Data([1, 2.5], 'km')
        >>> bool(d.allclose(e))
        True

        >>> d = cf.Data(['ab', 'cdef'])
        >>> bool(d.allclose([[['ab', 'cdef']]]))
        True

        >>> d = cf.Data([[1000, 2500], [1000, 2500]], 'metre')
        >>> e = cf.Data([1, 2.5], 'km')
        >>> bool(d.allclose(e))
        True

        >>> d = cf.Data([1, 1, 1], 's')
        >>> bool(d.allclose(1))
        True

        """
        return self.isclose(y, rtol=rtol, atol=atol).all()

    def any(self, axis=None, keepdims=True, split_every=None):
        """Test whether any data array elements evaluate to True.

        .. seealso:: `all`, `allclose`, `isclose`

        :Parameters:

            axis: (sequence of) `int`, optional
                Axis or axes along which a logical OR reduction is
                performed. The default (`None`) is to perform a
                logical OR over all the dimensions of the input
                array. *axis* may be negative, in which case it counts
                from the last to the first axis.

            {{collapse keepdims: `bool`, optional}}

            {{split_every: `int` or `dict`, optional}}

        :Returns:

            `Data`
                Whether or any data array elements evaluate to True.

        **Examples**

        >>> d = cf.Data([[0, 2], [0, 4]])
        >>> d.any()
        <CF Data(1, 1): [[True]]>
        >>> d.any(keepdims=False)
        <CF Data(1, 1): True>
        >>> d.any(axis=0)
        <CF Data(1, 2): [[False, True]]>
        >>> d.any(axis=1)
        <CF Data(2, 1): [[True, True]]>
        >>> d.any(axis=())
        <CF Data(2, 2): [[False, ..., True]]>

        >>> d[0] = cf.masked
        >>> print(d.array)
        [[-- --]
         [0 4]]
        >>> d.any(axis=0)
        <CF Data(1, 2): [[False, True]]>
        >>> d.any(axis=1)
        <CF Data(2, 1): [[--, True]]>

        >>> d[...] = cf.masked
        >>> d.any()
        <CF Data(1, 1): [[--]]>
        >>> bool(d.any())
        False
        >>> bool(d.any(keepdims=False))
        False

        """
        d = self.copy(array=False)
        dx = self.to_dask_array()
        dx = da.any(dx, axis=axis, keepdims=keepdims, split_every=split_every)
        d._set_dask(dx)
        d.hardmask = _DEFAULT_HARDMASK
        d.override_units(_units_None, inplace=True)
        return d

    @_inplace_enabled(default=False)
    def apply_masking(
        self,
        fill_values=None,
        valid_min=None,
        valid_max=None,
        valid_range=None,
        inplace=False,
    ):
        """Apply masking.

        Masking is applied according to the values of the keyword
        parameters.

        Elements that are already masked remain so.

        .. versionadded:: 3.4.0

        .. seealso:: `get_fill_value`, `hardmask`, `mask`, `where`

        :Parameters:

            fill_values: `bool` or sequence of scalars, optional
                Specify values that will be set to missing data. Data
                elements exactly equal to any of the values are set to
                missing data.

                If True then the value returned by the
                `get_fill_value` method, if such a value exists, is
                used.

                Zero or more values may be provided in a sequence of
                scalars.

                *Parameter example:*
                  Specify a fill value of 999: ``fill_values=[999]``

                *Parameter example:*
                  Specify fill values of 999 and -1.0e30:
                  ``fill_values=[999, -1.0e30]``

                *Parameter example:*
                  Use the fill value already set for the data:
                  ``fill_values=True``

                *Parameter example:*
                  Use no fill values: ``fill_values=False`` or
                  ``fill_value=[]``

            valid_min: number, optional
                A scalar specifying the minimum valid value. Data
                elements strictly less than this number will be set to
                missing data.

            valid_max: number, optional
                A scalar specifying the maximum valid value. Data
                elements strictly greater than this number will be set
                to missing data.

            valid_range: (number, number), optional
                A vector of two numbers specifying the minimum and
                maximum valid values, equivalent to specifying values
                for both *valid_min* and *valid_max* parameters. The
                *valid_range* parameter must not be set if either
                *valid_min* or *valid_max* is defined.

                *Parameter example:*
                  ``valid_range=[-999, 10000]`` is equivalent to setting
                  ``valid_min=-999, valid_max=10000``

            {{inplace: `bool`, optional}}

        :Returns:

            `Data` or `None`
                The data with masked values. If the operation was in-place
                then `None` is returned.

        **Examples**

        >>> import numpy
        >>> d = cf.Data(numpy.arange(12).reshape(3, 4), 'm')
        >>> d[1, 1] = cf.masked
        >>> print(d.array)
        [[0 1 2 3]
         [4 -- 6 7]
         [8 9 10 11]]
        >>> print(d.apply_masking().array)
        [[0 1 2 3]
         [4 -- 6 7]
         [8 9 10 11]]
        >>> print(d.apply_masking(fill_values=[0]).array)
        [[-- 1 2 3]
         [4 -- 6 7]
         [8 9 10 11]]
        >>> print(d.apply_masking(fill_values=[0, 11]).array)
        [[-- 1 2 3]
         [4 -- 6 7]
         [8 9 10 --]]
        >>> print(d.apply_masking(valid_min=3).array)
        [[-- -- -- 3]
         [4 -- 6 7]
         [8 9 10 11]]
        >>> print(d.apply_masking(valid_max=6).array)
        [[0 1 2 3]
         [4 -- 6 --]
         [-- -- -- --]]
        >>> print(d.apply_masking(valid_range=[2, 8]).array)
        [[-- -- 2 3]
         [4 -- 6 7]
         [8 -- -- --]]
        >>> d.set_fill_value(7)
        >>> print(d.apply_masking(fill_values=True).array)
        [[0 1 2 3]
         [4 -- 6 --]
         [8 9 10 11]]
        >>> print(d.apply_masking(fill_values=True,
        ...                       valid_range=[2, 8]).array)
        [[-- -- 2 3]
         [4 -- 6 --]
         [8 -- -- --]]

        """
        # Parse valid_range
        if valid_range is not None:
            if valid_min is not None or valid_max is not None:
                raise ValueError(
                    "Can't set 'valid_range' parameter with either the "
                    "'valid_min' nor 'valid_max' parameters"
                )

            try:
                if len(valid_range) != 2:
                    raise ValueError(
                        "'valid_range' parameter must be a vector of "
                        "two elements"
                    )
            except TypeError:
                raise ValueError(
                    "'valid_range' parameter must be a vector of "
                    "two elements"
                )

            valid_min, valid_max = valid_range

        # Parse fill_values
        if fill_values is None:
            fill_values = False

        if isinstance(fill_values, bool):
            if fill_values:
                fill_value = self.get_fill_value(None)
                if fill_value is not None:
                    fill_values = (fill_value,)
                else:
                    fill_values = ()
            else:
                fill_values = ()
        else:
            try:
                iter(fill_values)
            except TypeError:
                raise TypeError(
                    "'fill_values' parameter must be a sequence or "
                    f"of type bool. Got type {type(fill_values)}"
                )
            else:
                if isinstance(fill_values, str):
                    raise TypeError(
                        "'fill_values' parameter must be a sequence or "
                        f"of type bool. Got type {type(fill_values)}"
                    )

        d = _inplace_enabled_define_and_cleanup(self)

        dx = self.to_dask_array()

        mask = None
        if fill_values:
            mask = dx == fill_values[0]

            for fill_value in fill_values[1:]:
                mask |= dx == fill_value

        if valid_min is not None:
            if mask is None:
                mask = dx < valid_min
            else:
                mask |= dx < valid_min

        if valid_max is not None:
            if mask is None:
                mask = dx > valid_max
            else:
                mask |= dx > valid_max

        if mask is not None:
            dx = da.ma.masked_where(mask, dx)

        d._set_dask(dx)

        return d

    def argmax(self, axis=None, unravel=False):
        """Return the indices of the maximum values along an axis.

        If no axis is specified then the returned index locates the
        maximum of the whole data.

        In case of multiple occurrences of the maximum values, the
        indices corresponding to the first occurrence are returned.

        **Performance**

        If the data index is returned as a `tuple` (see the *unravel*
        parameter) then all delayed operations are computed.

        .. versionadded:: 3.0.0

        .. seealso:: `argmin`

        :Parameters:

            axis: `int`, optional
                The specified axis over which to locate the maximum
                values. By default the maximum over the flattened data
                is located.

            unravel: `bool`, optional
                If True then when locating the maximum over the whole
                data, return the location as an integer index for each
                axis as a `tuple`. By default an index to the
                flattened array is returned in this case. Ignored if
                locating the maxima over a subset of the axes.

        :Returns:

            `Data` or `tuple` of `int`
                The location of the maximum, or maxima.

        **Examples**

        >>> d = cf.Data(np.arange(6).reshape(2, 3))
        >>> print(d.array)
        [[0 1 2]
         [3 4 5]]
        >>> a = d.argmax()
        >>> a
        <CF Data(): 5>
        >>> print(a.array)
        5

        >>> index = d.argmax(unravel=True)
        >>> index
        (1, 2)
        >>> d[index]
        <CF Data(1, 1): [[5]]>

        >>> d.argmax(axis=0)
        <CF Data(3): [1, 1, 1]>
        >>> d.argmax(axis=1)
        <CF Data(2): [2, 2]>

        Only the location of the first occurrence is returned:

        >>> d = cf.Data([0, 4, 2, 3, 4])
        >>> d.argmax()
        <CF Data(): 1>

        >>> d = cf.Data(np.arange(6).reshape(2, 3))
        >>> d[1, 1] = 5
        >>> print(d.array)
        [[0 1 2]
         [3 5 5]]
        >>> d.argmax(axis=1)
        <CF Data(2): [2, 1]>

        """
        dx = self.to_dask_array()
        a = dx.argmax(axis=axis)

        if unravel and (axis is None or self.ndim <= 1):
            # Return a multidimensional index tuple
            return tuple(np.array(da.unravel_index(a, self.shape)))

        return type(self)(a)

    def argmin(self, axis=None, unravel=False):
        """Return the indices of the minimum values along an axis.

        If no axis is specified then the returned index locates the
        minimum of the whole data.

        In case of multiple occurrences of the minimum values, the
        indices corresponding to the first occurrence are returned.

        **Performance**

        If the data index is returned as a `tuple` (see the *unravel*
        parameter) then all delayed operations are computed.

        .. versionadded:: 3.15.1

        .. seealso:: `argmax`

        :Parameters:

            axis: `int`, optional
                The specified axis over which to locate the minimum
                values. By default the minimum over the flattened data
                is located.

            unravel: `bool`, optional
                If True then when locating the minimum over the whole
                data, return the location as an integer index for each
                axis as a `tuple`. By default an index to the
                flattened array is returned in this case. Ignored if
                locating the minima over a subset of the axes.

        :Returns:

            `Data` or `tuple` of `int`
                The location of the minimum, or minima.

        **Examples**

        >>> d = cf.Data(np.arange(5, -1, -1).reshape(2, 3))
        >>> print(d.array)
        [[5 4 3]
         [2 1 0]]
        >>> a = d.argmin()
        >>> a
        <CF Data(): 5>
        >>> print(a.array)
        5

        >>> index = d.argmin(unravel=True)
        >>> index
        (1, 2)
        >>> d[index]
        <CF Data(1, 1): [[0]]>

        >>> d.argmin(axis=0)
        <CF Data(3): [1, 1, 1]>
        >>> d.argmin(axis=1)
        <CF Data(2): [2, 2]>

        Only the location of the first occurrence is returned:

        >>> d = cf.Data([4, 0, 2, 3, 0])
        >>> d.argmin()
        <CF Data(): 1>

        >>> d = cf.Data(np.arange(5, -1, -1).reshape(2, 3))
        >>> d[1, 1] = 0
        >>> print(d.array)
        [[5 4 3]
         [2 0 0]]
        >>> d.argmin(axis=1)
        <CF Data(2): [2, 1]>

        """
        dx = self.to_dask_array()
        a = dx.argmin(axis=axis)

        if unravel and (axis is None or self.ndim <= 1):
            # Return a multidimensional index tuple
            return tuple(np.array(da.unravel_index(a, self.shape)))

        return type(self)(a)

    @_inplace_enabled(default=False)
    def convert_reference_time(
        self,
        units=None,
        calendar_months=False,
        calendar_years=False,
        inplace=False,
    ):
        """Convert reference time data values to have new units.

        Conversion is done by decoding the reference times to
        date-time objects and then re-encoding them for the new units.

        Any conversions are possible, but this method is primarily for
        conversions which require a change in the date-times
        originally encoded. For example, use this method to
        reinterpret data values in units of "months" since a reference
        time to data values in "calendar months" since a reference
        time. This is often necessary when units of "calendar months"
        were intended but encoded as "months", which have special
        definition. See the note and examples below for more details.

        .. note:: It is recommended that the units "year" and "month"
                  be used with caution, as explained in the following
                  excerpt from the CF conventions: "The Udunits
                  package defines a year to be exactly 365.242198781
                  days (the interval between 2 successive passages of
                  the sun through vernal equinox). It is not a
                  calendar year. Udunits includes the following
                  definitions for years: a common_year is 365 days, a
                  leap_year is 366 days, a Julian_year is 365.25 days,
                  and a Gregorian_year is 365.2425 days. For similar
                  reasons the unit ``month``, which is defined to be
                  exactly year/12, should also be used with caution.

        **Performance**

        For conversions which do not require a change in the
        date-times implied by the data orginal values, this method
        will be considerably slower than a simple reassignment of the
        units. For example, if the original units are ``'days since
        2000-12-1'`` then ``d.Units = cf.Units('days since
        1901-1-1')`` will give the same result and be considerably
        faster than ``d.convert_reference_time(cf.Units('days since
        1901-1-1'))``.

        .. versionadded:: 3.14.0

        .. seeealso:: `change_calendar`, `datetime_array`, `Units`

        :Parameters:

            units: `Units`, optional
                The reference time units to convert to. By default the
                units are days since the original reference time in
                the original calendar.

                *Parameter example:*
                  If the original units are ``'months since
                  2000-1-1'`` in the Gregorian calendar then the
                  default units to convert to are ``'days since
                  2000-1-1'`` in the Gregorian calendar.

            calendar_months: `bool`, optional
                If True then treat units of ``'months'`` as if they
                were calendar months (in whichever calendar is
                originally specified), rather than a 12th of the
                interval between two successive passages of the sun
                through vernal equinox (i.e. 365.242198781/12 days).

            calendar_years: `bool`, optional
                If True then treat units of ``'years'`` as if they
                were calendar years (in whichever calendar is
                originally specified), rather than the interval
                between two successive passages of the sun through
                vernal equinox (i.e. 365.242198781 days).

            {{inplace: `bool`, optional}}

            {{i: deprecated at version 3.0.0}}

        :Returns:

            `{{class}}` or `None`
                The data with converted reference time values, or
                `None` if the operation was in-place.

        **Examples**

        >>> d = cf.Data([1, 2, 3, 4], units="months since 2004-1-1")
        >>> d.Units
        <Units: months since 2004-1-1>
        >>> print(d.datetime_array)
        [cftime.DatetimeGregorian(2003, 12, 1, 0, 0, 0, 0, has_year_zero=False)
         cftime.DatetimeGregorian(2003, 12, 31, 10, 29, 3, 831223, has_year_zero=False)
         cftime.DatetimeGregorian(2004, 1, 30, 20, 58, 7, 662446, has_year_zero=False)
         cftime.DatetimeGregorian(2004, 3, 1, 7, 27, 11, 493670, has_year_zero=False)]
        >>> print(d.array)
        [0 1 2 3]
        >>> e = d.convert_reference_time(calendar_months=True)
        >>> e.Units
        <Units: days since 2004-1-1>
        >>> print(e.datetime_array)
        [cftime.DatetimeGregorian(2003, 12, 1, 0, 0, 0, 0, has_year_zero=False)
         cftime.DatetimeGregorian(2004, 1, 1, 0, 0, 0, 0, has_year_zero=False)
         cftime.DatetimeGregorian(2004, 2, 1, 0, 0, 0, 0, has_year_zero=False)
         cftime.DatetimeGregorian(2004, 3, 1, 0, 0, 0, 0, has_year_zero=False)]
        >>> print(e.array)
        [ 0 31 62 91]

        """
        units0 = self.Units

        if not units0.isreftime:
            raise ValueError(
                f"{self.__class__.__name__} must have reference time units. "
                f"Got {units0!r}"
            )

        d = _inplace_enabled_define_and_cleanup(self)

        if units is None:
            # By default, set the target units to "days since
            # <reference time of units0>, calendar=<calendar of
            # units0>"
            units = Units(
                "days since " + units0.units.split(" since ")[1],
                calendar=units0._calendar,
            )
        elif not getattr(units, "isreftime", False):
            raise ValueError(
                f"New units must be reference time units, not {units!r}"
            )

        units0_since_reftime = units0._units_since_reftime
        if units0_since_reftime in _month_units:
            if calendar_months:
                units0 = Units(
                    "calendar_" + units0.units, calendar=units0._calendar
                )
            else:
                units0 = Units(
                    "days since " + units0.units.split(" since ")[1],
                    calendar=units0._calendar,
                )
                d.Units = units0
        elif units0_since_reftime in _year_units:
            if calendar_years:
                units0 = Units(
                    "calendar_" + units0.units, calendar=units0._calendar
                )
            else:
                units0 = Units(
                    "days since " + units0.units.split(" since ")[1],
                    calendar=units0._calendar,
                )
                d.Units = units0

        dx = d.to_dask_array()

        # Convert to the correct date-time objects
        dx = dx.map_blocks(cf_rt2dt, units=units0, dtype=object)

        # Convert the date-time objects to reference times
        dx = dx.map_blocks(cf_dt2rt, units=units, dtype=float)

        d._set_dask(dx)
        d.override_units(units, inplace=True)

        return d

    def get_data(self, default=ValueError(), _units=None, _fill_value=None):
        """Returns the data.

        .. versionadded:: 3.0.0

        :Returns:

                `Data`

        """
        return self

    def get_deterministic_name(self):
        """Get the deterministic name for the data.

        If there is a deterministic name then the data array may be
        assumed to be "equal" to that of another `Data` object with
        the same deterministic name. This measure of equality is
        different to that applied by the `equals` method in that NaN
        and inf values are, in effect, always considered equal.

        Note that the opposite is not always true. Two `Data` objects
        that are considered equal by their `equals` methods might not
        have the same deterministic name.

        An exception is raised if there is no determinisitic name.

        .. versionadded:: 3.15.1

        .. seealso:: `has_deterministic_name`

        :Returns:

            `str`
                The deterministic name.

        **Examples**

        >>> d = cf.Data([1, 2, 3], 'm')
        >>> d.has_deterministic_name()
        True
        >>> d.get_deterministic_name()
        '6380dd3674fbf10d30561484b084e9b3'
        >>> d1 = cf.Data([1, 2, 3], 'metre')
        >>> d1.get_deterministic_name()
        '6380dd3674fbf10d30561484b084e9b3'
        >>> d1.get_deterministic_name() == d.get_deterministic_name()
        True
        >>> d1.equals(d)
        True

        >>> e = d + 1 - 1
        >>> e.get_deterministic_name()
        '0b83ada62d4b014bae83c3de1c1d3a80'
        >>> e.get_deterministic_name() == d.get_deterministic_name()
        False
        >>> e.equals(d)
        True

        """
        if not self._custom["deterministic"]:
            raise ValueError()

        units = self._Units
        return tokenize(
            self.to_dask_array().name,
            units.formatted(definition=True, names=True),
            units._canonical_calendar,
        )

    def get_filenames(self):
        """The names of files containing parts of the data array.

        Returns the names of any files that may be required to deliver
        the computed data array. This set may contain fewer names than
        the collection of file names that defined the data when it was
        first instantiated, as could be the case after the data has
        been subspaced.

        **Implementation**

        A `dask` chunk that contributes to the computed array is
        assumed to reference data within a file if that chunk's array
        object has a callable `get_filenames` method, the output of
        which is added to the returned `set`.

        :Returns:

            `set`
                The file names. If no files are required to compute
                the data then an empty `set` is returned.

        **Examples**

        >>> d = cf.Data.full((5, 8), 1, chunks=4)
        >>> d.get_filenames()
        set()

        >>> f = cf.example_field(0)
        >>> cf.write(f, "file_A.nc")
        >>> cf.write(f, "file_B.nc")

        >>> a = cf.read("file_A.nc", chunks=4)[0].data
        >>> a += 999
        >>> b = cf.read("file_B.nc", chunks=4)[0].data
        >>> c = cf.Data(b.array, units=b.Units, chunks=4)
        >>> print(a.shape, b.shape, c.shape)
        (5, 8) (5, 8) (5, 8)
        >>> d = cf.Data.concatenate([a, a.copy(), b, c], axis=1)
        >>> print(d.shape)
        (5, 32)

        >>> d.get_filenames()
        {'file_A.nc', 'file_B.nc'}
        >>> d[:, 2:7].get_filenames()
        {'file_A.nc'}
        >>> d[:, 2:14].get_filenames()
        {'file_A.nc', 'file_B.nc'}
        >>> d[:, 2:20].get_filenames()
        {'file_A.nc', 'file_B.nc'}
        >>> d[:, 2:30].get_filenames()
        {'file_A.nc', 'file_B.nc'}
        >>> d[:, 29:30].get_filenames()
        set()
        >>> d[2, 3] = -99
        >>> d[2, 3].get_filenames()
        {'file_A.nc'}

        """
        out = set()
        for a in self.todict().values():
            try:
                out.update(a.get_filenames())
            except AttributeError:
                pass

        return out

    def get_units(self, default=ValueError()):
        """Return the units.

        .. seealso:: `del_units`, `set_units`

        :Parameters:

            default: optional
                Return the value of the *default* parameter if the units
                have not been set. If set to an `Exception` instance then
                it will be raised instead.

        :Returns:

                The units.

        **Examples**

        >>> d.set_units('metres')
        >>> d.get_units()
        'metres'
        >>> d.del_units()
        >>> d.get_units()
        ValueError: Can't get non-existent units
        >>> print(d.get_units(None))
        None

        """
        try:
            return self.Units.units
        except AttributeError:
            return super().get_units(default=default)

    def get_calendar(self, default=ValueError()):
        """Return the calendar.

        .. seealso:: `del_calendar`, `set_calendar`

        :Parameters:

            default: optional
                Return the value of the *default* parameter if the
                calendar has not been set. If set to an `Exception`
                instance then it will be raised instead.

        :Returns:

                The calendar.

        **Examples**

        >>> d.set_calendar('julian')
        >>> d.get_calendar
        'metres'
        >>> d.del_calendar()
        >>> d.get_calendar()
        ValueError: Can't get non-existent calendar
        >>> print(d.get_calendar(None))
        None

        """
        try:
            return self.Units.calendar
        except (AttributeError, KeyError):
            return super().get_calendar(default=default)

    def set_calendar(self, calendar):
        """Set the calendar.

        .. seealso:: `override_calendar`, `override_units`,
                     `del_calendar`, `get_calendar`

        :Parameters:

            value: `str`
                The new calendar.

        :Returns:

            `None`

        **Examples**

        >>> d.set_calendar('none')
        >>> d.get_calendar
        'none'
        >>> d.del_calendar()
        >>> d.get_calendar()
        ValueError: Can't get non-existent calendar
        >>> print(d.get_calendar(None))
        None

        """
        self.Units = Units(self.get_units(default=None), calendar)

    def add_file_location(self, location):
        """Add a new file location in-place.

        All data definitions that reference files are additionally
        referenced from the given location.

        .. versionadded:: 3.15.0

        .. seealso:: `del_file_location`, `file_locations`

        :Parameters:

            location: `str`
                The new location.

        :Returns:

            `str`
                The new location as an absolute path with no trailing
                separate pathname component separator.

        **Examples**

        >>> d.add_file_location('/data/model/')
        '/data/model'

        """
        location = abspath(location).rstrip(sep)

        updated = False
        dsk = self.todict()
        for key, a in dsk.items():
            try:
                dsk[key] = a.add_file_location(location)
            except AttributeError:
                # This chunk doesn't contain a file array
                continue

            # This chunk contains a file array and the dask graph has
            # been updated
            updated = True

        if updated:
            dx = self.to_dask_array()
            dx = da.Array(dsk, dx.name, dx.chunks, dx.dtype, dx._meta)
            self._set_dask(dx, clear=_NONE)

        return location

    def set_units(self, value):
        """Set the units.

        .. seealso:: `override_units`, `del_units`, `get_units`,
                     `has_units`, `Units`

        :Parameters:

            value: `str`
                The new units.

        :Returns:

            `None`

        **Examples**

        >>> d.set_units('watt')
        >>> d.get_units()
        'watt'
        >>> d.del_units()
        >>> d.get_units()
        ValueError: Can't get non-existent units
        >>> print(d.get_units(None))
        None

        """
        self.Units = Units(value, self.get_calendar(default=None))

    @_inplace_enabled(default=False)
    @_deprecated_kwarg_check("i", version="3.0.0", removed_at="4.0.0")
    def max(
        self,
        axes=None,
        squeeze=False,
        mtol=1,
        split_every=None,
        inplace=False,
        i=False,
    ):
        """Calculate maximum values.

        Calculates the maximum value or the maximum values along axes.

        See
        https://ncas-cms.github.io/cf-python/analysis.html#collapse-methods
        for mathematical definitions.

         ..seealso:: `sample_size`, `maximum_absolute_value`, `min`

        :Parameters:

            {{collapse axes: (sequence of) `int`, optional}}

            {{collapse squeeze: `bool`, optional}}

            {{mtol: number, optional}}

            {{split_every: `int` or `dict`, optional}}

                .. versionadded:: 3.14.0

            {{inplace: `bool`, optional}}

            {{i: deprecated at version 3.0.0}}

        :Returns:

            `Data` or `None`
                The collapsed data, or `None` if the operation was
                in-place.

        **Examples**

        >>> a = np.ma.arange(12).reshape(4, 3)
        >>> d = cf.Data(a, 'K')
        >>> d[1, 1] = cf.masked
        >>> print(d.array)
        [[0 1 2]
         [3 -- 5]
         [6 7 8]
         [9 10 11]]
        >>> d.max()
        <CF Data(1, 1): [[11]] K>

        """
        d = _inplace_enabled_define_and_cleanup(self)
        d, _ = collapse(
            Collapse().max,
            d,
            axis=axes,
            keepdims=not squeeze,
            split_every=split_every,
            mtol=mtol,
        )

        return d

    @_inplace_enabled(default=False)
    def maximum_absolute_value(
        self, axes=None, squeeze=False, mtol=1, split_every=None, inplace=False
    ):
        """Calculate maximum absolute values.

        Calculates the maximum absolute value or the maximum absolute
        values along axes.

        See
        https://ncas-cms.github.io/cf-python/analysis.html#collapse-methods
        for mathematical definitions.

         ..seealso:: `sample_size`, `max`, `minimum_absolute_value`

        :Parameters:

            {{collapse axes: (sequence of) `int`, optional}}

            {{collapse squeeze: `bool`, optional}}

            {{mtol: number, optional}}

            {{split_every: `int` or `dict`, optional}}

                .. versionadded:: 3.14.0

            {{inplace: `bool`, optional}}

            {{i: deprecated at version 3.0.0}}

        :Returns:

            `Data` or `None`
                The collapsed data, or `None` if the operation was
                in-place.

        **Examples**

        >>> a = np.ma.arange(12).reshape(4, 3)
        >>> d = cf.Data(a, 'K')
        >>> d[1, 1] = cf.masked
        >>> print(d.array)
        [[-99 1 2]
         [3 -- 5]
         [6 7 8]
         [9 10 11]]
        >>> d.maximum_absolute_value()
        <CF Data(1, 1): [[99]] K>

        """
        d = _inplace_enabled_define_and_cleanup(self)
        d, _ = collapse(
            Collapse().max_abs,
            d,
            axis=axes,
            keepdims=not squeeze,
            split_every=split_every,
            mtol=mtol,
        )
        return d

    @_inplace_enabled(default=False)
    @_deprecated_kwarg_check("i", version="3.0.0", removed_at="4.0.0")
    def min(
        self,
        axes=None,
        squeeze=False,
        mtol=1,
        split_every=None,
        inplace=False,
        i=False,
    ):
        """Calculate minimum values.

        Calculates the minimum value or the minimum values along axes.

        See
        https://ncas-cms.github.io/cf-python/analysis.html#collapse-methods
        for mathematical definitions.

         ..seealso:: `sample_size`, `max`, `minimum_absolute_value`

        :Parameters:

            {{collapse axes: (sequence of) `int`, optional}}

            {{collapse squeeze: `bool`, optional}}

            {{mtol: number, optional}}

            {{split_every: `int` or `dict`, optional}}

                .. versionadded:: 3.14.0

            {{inplace: `bool`, optional}}

            {{i: deprecated at version 3.0.0}}

        :Returns:

            `Data` or `None`
                The collapsed data, or `None` if the operation was
                in-place.

        **Examples**

        >>> a = np.ma.arange(12).reshape(4, 3)
        >>> d = cf.Data(a, 'K')
        >>> d[1, 1] = cf.masked
        >>> print(d.array)
        [[0 1 2]
         [3 -- 5]
         [6 7 8]
         [9 10 11]]
        >>> d.min()
        <CF Data(1, 1): [[0]] K>

        """
        d = _inplace_enabled_define_and_cleanup(self)
        d, _ = collapse(
            Collapse().min,
            d,
            axis=axes,
            keepdims=not squeeze,
            split_every=split_every,
            mtol=mtol,
        )
        return d

    @_inplace_enabled(default=False)
    def minimum_absolute_value(
        self, axes=None, squeeze=False, mtol=1, split_every=None, inplace=False
    ):
        """Calculate minimum absolute values.

        Calculates the minimum absolute value or the minimum absolute
        values along axes.

        See
        https://ncas-cms.github.io/cf-python/analysis.html#collapse-methods
        for mathematical definitions.

         ..seealso:: `sample_size`, `maximum_absolute_value`, `min`

        :Parameters:

            {{collapse axes: (sequence of) `int`, optional}}

            {{collapse squeeze: `bool`, optional}}

            {{mtol: number, optional}}

            {{split_every: `int` or `dict`, optional}}

                .. versionadded:: 3.14.0

            {{inplace: `bool`, optional}}

            {{i: deprecated at version 3.0.0}}

        :Returns:

            `Data` or `None`
                The collapsed data, or `None` if the operation was
                in-place.

        **Examples**

        >>> a = np.ma.arange(12).reshape(4, 3)
        >>> d = cf.Data(a, 'K')
        >>> d[0, 0] = -99
        >>> d[1, 1] = cf.masked
        >>> print(d.array)
        [[-99 1 2]
         [3 -- 5]
         [6 7 8]
         [9 10 11]]
        >>> d.minimum_absolute_value()
        <CF Data(1, 1): [[1]] K>

        """
        d = _inplace_enabled_define_and_cleanup(self)
        d, _ = collapse(
            Collapse().min_abs,
            d,
            axis=axes,
            keepdims=not squeeze,
            split_every=split_every,
            mtol=mtol,
        )
        return d

    @_inplace_enabled(default=False)
    @_deprecated_kwarg_check("i", version="3.0.0", removed_at="4.0.0")
    def mean(
        self,
        axes=None,
        weights=None,
        squeeze=False,
        mtol=1,
        split_every=None,
        inplace=False,
        i=False,
    ):
        """Calculate mean values.

        Calculates the mean value or the mean values along axes.

        See
        https://ncas-cms.github.io/cf-python/analysis.html#collapse-methods
        for mathematical definitions.

         ..seealso:: `sample_size`, `mean_abslute_value`, `sd`, `sum`

        :Parameters:

            {{collapse axes: (sequence of) `int`, optional}}

            {{weights: data_like, `dict`, or `None`, optional}}

            {{collapse squeeze: `bool`, optional}}

            {{mtol: number, optional}}

            {{split_every: `int` or `dict`, optional}}

                .. versionadded:: 3.14.0

            {{inplace: `bool`, optional}}

            {{i: deprecated at version 3.0.0}}

        :Returns:

            `Data` or `None`
                The collapsed data, or `None` if the operation was
                in-place.

        **Examples**

        >>> a = np.ma.arange(12).reshape(4, 3)
        >>> d = cf.Data(a, 'K')
        >>> d[1, 1] = cf.masked
        >>> print(d.array)
        [[0 1 2]
         [3 -- 5]
         [6 7 8]
         [9 10 11]]
        >>> d.mean()
        <CF Data(1, 1): [[5.636363636363637]] K>

        >>> w = np.linspace(1, 2, 3)
        >>> print(w)
        [1.  1.5 2. ]
        >>> d.mean(weights=w)
        <CF Data(1, 1): [[5.878787878787879]] K>

        """
        d = _inplace_enabled_define_and_cleanup(self)
        d, _ = collapse(
            Collapse().mean,
            d,
            axis=axes,
            weights=weights,
            keepdims=not squeeze,
            split_every=split_every,
            mtol=mtol,
        )
        return d

    @_inplace_enabled(default=False)
    def mean_absolute_value(
        self,
        axes=None,
        squeeze=False,
        mtol=1,
        weights=None,
        split_every=None,
        inplace=False,
    ):
        """Calculate mean absolute values.

        Calculates the mean absolute value or the mean absolute values
        along axes.

        See
        https://ncas-cms.github.io/cf-python/analysis.html#collapse-methods
        for mathematical definitions.

         ..seealso:: `sample_size`, `mean`, `sd`, `sum`

        :Parameters:

            {{collapse axes: (sequence of) `int`, optional}}

            {{weights: data_like, `dict`, or `None`, optional}}

            {{collapse squeeze: `bool`, optional}}

            {{mtol: number, optional}}

            {{split_every: `int` or `dict`, optional}}

                .. versionadded:: 3.14.0

            {{inplace: `bool`, optional}}

        :Returns:

            `Data` or `None`
                The collapsed data, or `None` if the operation was
                in-place.

        **Examples**

        >>> a = np.ma.arange(12).reshape(4, 3)
        >>> d = cf.Data(a, 'K')
        >>> d[0, 0] = -99
        >>> d[1, 1] = cf.masked
        >>> print(d.array)
        [[-99 1 2]
         [3 -- 5]
         [6 7 8]
         [9 10 11]]
        >>> d.mean_absolute_value()
        <CF Data(1, 1): [[14.636363636363637]] K>

        >>> w = np.linspace(1, 2, 3)
        >>> print(w)
        [1.  1.5 2. ]
        >>> d.mean_absolute_value(weights=w)
        <CF Data(1, 1): [[11.878787878787879]] K>

        """
        d = _inplace_enabled_define_and_cleanup(self)
        d, _ = collapse(
            Collapse().mean_abs,
            d,
            axis=axes,
            weights=weights,
            keepdims=not squeeze,
            split_every=split_every,
            mtol=mtol,
        )
        return d

    @_inplace_enabled(default=False)
    def integral(
        self,
        axes=None,
        squeeze=False,
        mtol=1,
        weights=None,
        split_every=None,
        inplace=False,
    ):
        """Calculate summed values.

        Calculates the sum value or the sum values along axes.

        See
        https://ncas-cms.github.io/cf-python/analysis.html#collapse-methods
        for mathematical definitions.

         ..seealso:: `sample_size`, `mean`, `sd`, `sum`

        :Parameters:

            {{collapse axes: (sequence of) `int`, optional}}

            {{weights: data_like, `dict`, or `None`, optional}}

            {{collapse squeeze: `bool`, optional}}

            {{mtol: number, optional}}

            {{split_every: `int` or `dict`, optional}}

                .. versionadded:: 3.14.0

            {{inplace: `bool`, optional}}

            {{i: deprecated at version 3.0.0}}

        :Returns:

            `Data` or `None`
                The collapsed data, or `None` if the operation was
                in-place.

        **Examples**

        >>> a = np.ma.arange(12).reshape(4, 3)
        >>> d = cf.Data(a, 'K')
        >>> d[1, 1] = cf.masked
        >>> print(d.array)
        [[0 1 2]
         [3 -- 5]
         [6 7 8]
         [9 10 11]]
        >>> d.integral()
        <CF Data(1, 1): [[62]] K>

        >>> w = np.linspace(1, 2, 3)
        >>> print(w)
        [1.  1.5 2. ]
        >>> d.integral(weights=w)
        <CF Data(1, 1): [[97.0]] K>

        >>> d.integral(weights=cf.Data(w, 'm'))
        <CF Data(1, 1): [[97.0]] m.K>

        """
        d = _inplace_enabled_define_and_cleanup(self)
        d, weights = collapse(
            Collapse().sum,
            d,
            axis=axes,
            weights=weights,
            keepdims=not squeeze,
            split_every=split_every,
            mtol=mtol,
        )

        new_units = None
        if weights is not None:
            weights_units = getattr(weights, "Units", None)
            if weights_units:
                units = self.Units
                if units:
                    new_units = units * weights_units
                else:
                    new_units = weights_units

        if new_units is not None:
            d.override_units(new_units, inplace=True)

        return d

    @_inplace_enabled(default=False)
    @_deprecated_kwarg_check("i", version="3.0.0", removed_at="4.0.0")
    def sample_size(
        self,
        axes=None,
        squeeze=False,
        mtol=1,
        split_every=None,
        inplace=False,
        i=False,
    ):
        """Calculate sample size values.

        The sample size is the number of non-missing values.

        Calculates the sample size value or the sample size values
        along axes.

        .. seealso:: `sum_of_weights`

        :Parameters:

            {{collapse axes: (sequence of) `int`, optional}}

            {{collapse squeeze: `bool`, optional}}

            {{mtol: number, optional}}

            {{split_every: `int` or `dict`, optional}}

                .. versionadded:: 3.14.0

            {{inplace: `bool`, optional}}

            {{i: deprecated at version 3.0.0}}

        :Returns:

            `Data` or `None`
                The collapsed data, or `None` if the operation was
                in-place.

        **Examples**

        >>> a = np.ma.arange(12).reshape(4, 3)
        >>> d = cf.Data(a, 'K')
        >>> d[1, 1] = cf.masked
        >>> print(d.array)
        [[0 1 2]
         [3 -- 5]
         [6 7 8]
         [9 10 11]]
        >>> d.sample_size()
        <CF Data(1, 1): [[11]]>

        """
        d = _inplace_enabled_define_and_cleanup(self)
        d, _ = collapse(
            Collapse().sample_size,
            d,
            axis=axes,
            keepdims=not squeeze,
            split_every=split_every,
            mtol=mtol,
        )
        d.override_units(_units_None, inplace=True)

        return d

    @property
    def binary_mask(self):
        """A binary (0 and 1) mask of the data array.

        The binary mask's data array comprises dimensionless 32-bit
        integers and has 0 where the data array has missing data and 1
        otherwise.

        .. seealso:: `mask`

        :Returns:

            `Data`
                The binary mask.

        **Examples**

        >>> d = cf.Data([[0, 1, 2, 3]], 'm')
        >>> m = d.binary_mask
        >>> m
        <CF Data(1, 4): [[0, ..., 0]] 1>
        >>> print(m.array)
        [[0 0 0 0]]
        >>> d[0, 1] = cf.masked
        >>> print(d.binary_mask.array)
        [[0 1 0 0]]

        """
        m = self.mask
        m.dtype = "int32"
        m.override_units(_units_1, inplace=True)
        return m

    @_deprecated_kwarg_check("i", version="3.0.0", removed_at="4.0.0")
    @_inplace_enabled(default=False)
    def clip(self, a_min, a_max, units=None, inplace=False, i=False):
        """Clip (limit) the values in the data array in place.

        Given an interval, values outside the interval are clipped to
        the interval edges. For example, if an interval of [0, 1] is
        specified then values smaller than 0 become 0 and values
        larger than 1 become 1.

        :Parameters:

            a_min: number
                Minimum value. If `None`, clipping is not performed on
                lower interval edge. Not more than one of `a_min` and
                `a_max` may be `None`.

            a_max: number
                Maximum value. If `None`, clipping is not performed on
                upper interval edge. Not more than one of `a_min` and
                `a_max` may be `None`.

            units: `str` or `Units`
                Specify the units of *a_min* and *a_max*. By default the
                same units as the data are assumed.

            {{inplace: `bool`, optional}}

            {{i: deprecated at version 3.0.0}}

        :Returns:

            `Data` or `None`
                The clipped data. If the operation was in-place then
                `None` is returned.


        **Examples**

        >>> d = cf.Data(np.arange(12).reshape(3, 4), 'm')
        >>> print(d.array)
        [[ 0  1  2  3]
         [ 4  5  6  7]
         [ 8  9 10 11]]
        >>> print(d.clip(2, 10).array)
        [[ 2  2  2  3]
         [ 4  5  6  7]
         [ 8  9 10 10]]
        >>> print(d.clip(0.003, 0.009, 'km').array)
        [[3. 3. 3. 3.]
         [4. 5. 6. 7.]
         [8. 9. 9. 9.]]

        """
        if units is not None:
            # Convert the limits to the same units as the data array
            units = Units(units)
            self_units = self.Units
            if self_units != units:
                a_min = Units.conform(np.asanyarray(a_min), units, self_units)
                a_max = Units.conform(np.asanyarray(a_max), units, self_units)

        d = _inplace_enabled_define_and_cleanup(self)
        dx = self.to_dask_array()
        dx = da.clip(dx, a_min, a_max)
        d._set_dask(dx)
        return d

    @classmethod
    def asdata(cls, d, dtype=None, copy=False):
        """Convert the input to a `Data` object.

        If the input *d* has the Data interface (i.e. it has a
        `__data__` method), then the output of this method is used as
        the returned `Data` object. Otherwise, `Data(d)` is returned.

        :Parameters:

            d: data-like
                Input data in any form that can be converted to a
                `Data` object. This includes `Data` and `Field`
                objects, and objects with the Data interface, numpy
                arrays and any object which may be converted to a
                numpy array.

           dtype: data-type, optional
                By default, the data-type is inferred from the input data.

           copy: `bool`, optional
                If True and *d* has the Data interface, then a copy of
                `d.__data__()` is returned.

        :Returns:

            `Data`
                `Data` interpretation of *d*. No copy is performed on the
                input if it is already a `Data` object with matching dtype
                and *copy* is False.

        **Examples**

        >>> d = cf.Data([1, 2])
        >>> cf.Data.asdata(d) is d
        True
        >>> d.asdata(d) is d
        True

        >>> cf.Data.asdata([1, 2])
        <CF Data: [1, 2]>

        >>> cf.Data.asdata(numpy.array([1, 2]))
        <CF Data: [1, 2]>

        """
        data = getattr(d, "__data__", None)
        if data is None:
            # d does not have a Data interface
            data = cls(d)
            if dtype is not None:
                data.dtype = dtype

            return data

        # d does have a Data interface
        data = data()
        if copy:
            data = data.copy()
            if dtype is not None and np.dtype(dtype) != data.dtype:
                data.dtype = dtype
        elif dtype is not None and np.dtype(dtype) != data.dtype:
            data = data.copy()
            data.dtype = dtype

        return data

    @_inplace_enabled(default=False)
    def compressed(self, inplace=False):
        """Return all non-masked values in a one dimensional data array.

        Not to be confused with compression by convention (see the
        `uncompress` method).

        .. versionadded:: 3.2.0

        .. seealso:: `flatten`

        :Parameters:

            {{inplace: `bool`, optional}}

        :Returns:

            `Data` or `None`
                The non-masked values, or `None` if the operation was
                in-place.

        **Examples**

        >>> d = cf.Data(numpy.arange(12).reshape(3, 4), 'm')
        >>> print(d.array)
        [[ 0  1  2  3]
         [ 4  5  6  7]
         [ 8  9 10 11]]
        >>> print(d.compressed().array)
        [ 0  1  2  3  4  5  6  7  8  9 10 11]
        >>> d[1, 1] = cf.masked
        >>> d[2, 3] = cf.masked
        >>> print(d.array)
        [[0  1  2  3]
         [4 --  6  7]
         [8  9 10 --]]
        >>> print(d.compressed().array)
        [ 0  1  2  3  4  6  7  8  9 10]

        >>> d = cf.Data(9)
        >>> print(d.compressed().array)
        [9]

        """
        d = _inplace_enabled_define_and_cleanup(self)

        dx = d.to_dask_array()
        dx = da.blockwise(
            np.ma.compressed,
            "i",
            dx.ravel(),
            "i",
            adjust_chunks={"i": lambda n: np.nan},
            dtype=dx.dtype,
            meta=np.array((), dtype=dx.dtype),
        )

        d._set_dask(dx)
        return d

    @_deprecated_kwarg_check("i", version="3.0.0", removed_at="4.0.0")
    @_inplace_enabled(default=False)
    def cos(self, inplace=False, i=False):
        """Take the trigonometric cosine of the data element-wise.

        Units are accounted for in the calculation. If the units are not
        equivalent to radians (such as Kelvin) then they are treated as if
        they were radians. For example, the cosine of 90 degrees_east
        is 0.0, as is the cosine of 1.57079632 kg m-2.

        The output units are changed to '1' (nondimensional).

        .. seealso:: `arccos`, `sin`, `tan`, `cosh`

        :Parameters:

            {{inplace: `bool`, optional}}

            {{i: deprecated at version 3.0.0}}

        :Returns:

            `Data` or `None`

        **Examples**

        >>> d.Units
        <Units: degrees_east>
        >>> print(d.array)
        [[-90 0 90 --]]
        >>> e = d.cos()
        >>> e.Units
        <Units: 1>
        >>> print(e.array)
        [[0.0 1.0 0.0 --]]

        >>> d.Units
        <Units: m s-1>
        >>> print(d.array)
        [[1 2 3 --]]
        >>> d.cos(inplace=True)
        >>> d.Units
        <Units: 1>
        >>> print(d.array)
        [[0.540302305868 -0.416146836547 -0.9899924966 --]]

        """
        d = _inplace_enabled_define_and_cleanup(self)

        if d.Units.equivalent(_units_radians):
            d.Units = _units_radians

        dx = d.to_dask_array()
        d._set_dask(da.cos(dx))

        d.override_units(_units_1, inplace=True)

        return d

    def count(self, axis=None, keepdims=True, split_every=None):
        """Count the non-masked elements of the data.

        .. seealso:: `count_masked`

        :Parameters:

            axis: (sequence of) `int`, optional
                Axis or axes along which the count is performed. The
                default (`None`) performs the count over all the
                dimensions of the input array. *axis* may be negative,
                in which case it counts from the last to the first
                axis.

            {{collapse keepdims: `bool`, optional}}

            {{split_every: `int` or `dict`, optional}}

        :Returns:

            `Data`
                The count of non-missing elements.

        **Examples**

        >>> d = cf.Data(numpy.arange(12).reshape(3, 4))
        >>> print(d.array)
        [[ 0  1  2  3]
         [ 4  5  6  7]
         [ 8  9 10 11]]
        >>> d.count()
        <CF Data(1, 1): [[12]]>

        >>> d[0, :] = cf.masked
        >>> print(d.array)
        [[-- -- -- --]
         [ 4  5  6  7]
         [ 8  9 10 11]]
        >>> d.count()
        <CF Data(1, 1): [[8]]>

        >>> print(d.count(0).array)
        [[2 2 2 2]]
        >>> print(d.count(1).array)
        [[0]
         [4]
         [4]]
        >>> print(d.count([0, 1], keepdims=False).array)
        8

        """
        d = self.copy(array=False)
        dx = self.to_dask_array()
        dx = da.ma.count(
            dx, axis=axis, keepdims=keepdims, split_every=split_every
        )
        d._set_dask(dx)
        d.hardmask = _DEFAULT_HARDMASK
        d.override_units(_units_None, inplace=True)
        return d

    def count_masked(self, split_every=None):
        """Count the masked elements of the data.

        .. seealso:: `count`

        :Parameters:

            {{split_every: `int` or `dict`, optional}}

        :Returns:

            `Data`
                The count of missing elements.

        **Examples**

        >>> d = cf.Data(numpy.arange(12).reshape(3, 4))
        >>> print(d.array)
        [[ 0  1  2  3]
         [ 4  5  6  7]
         [ 8  9 10 11]]
        >>> d.count_masked()
        <CF Data(1, 1): [[0]]>

        >>> d[0, :] = cf.masked
        >>> print(d.array)
        [[-- -- -- --]
         [ 4  5  6  7]
         [ 8  9 10 11]]
        >>> d.count_masked()
        <CF Data(1, 1): [[4]]>

        """
        return self.size - self.count(split_every=split_every)

    def cyclic(self, axes=None, iscyclic=True):
        """Get or set the cyclic axes.

        Some methods treat the first and last elements of a cyclic
        axis as adjacent and physically connected, such as
        `convolution_filter`, `__getitem__` and `__setitem__`. Some
        methods may make a cyclic axis non-cyclic, such as `halo`.

        :Parameters:

            axes: (sequence of) `int`, optional
                Select the axes to have their cyclicity set. By
                default, or if *axes* is `None` or an empty sequence,
                no axes are modified.

            iscyclic: `bool`
                Specify whether to make the axes cyclic or
                non-cyclic. By default (True), the axes are set as
                cyclic.

        :Returns:

            `set`
                The cyclic axes prior to the change, or the current
                cyclic axes if no axes are specified.

        **Examples**

        >>> d = cf.Data(np.arange(12).reshape(3, 4))
        >>> d.cyclic()
        set()
        >>> d.cyclic(0)
        set()
        >>> d.cyclic()
        {0}
        >>> d.cyclic(0, iscyclic=False)
        {0}
        >>> d.cyclic()
        set()
        >>> d.cyclic([0, 1])
        set()
        >>> d.cyclic()
        {0, 1}
        >>> d.cyclic([0, 1], iscyclic=False)
        {0, 1}
        >>> d.cyclic()
        set()

        >>> print(d.array)
        [[ 0  1  2  3]
         [ 4  5  6  7]
         [ 8  9 10 11]]
        >>> d[0, -1:2]
        Traceback (most recent call last):
            ...
        IndexError: Can't take a cyclic slice of a non-cyclic axis
        >>> d.cyclic(1)
        set()
        >>> d[0, -1:2]
        <CF Data(1, 2): [[3, 0, 1]]>

        """
        cyclic_axes = self._cyclic
        data_axes = self._axes

        old = set([data_axes.index(axis) for axis in cyclic_axes])

        if axes is None:
            return old

        axes = [data_axes[i] for i in self._parse_axes(axes)]

        # Never change the value of the _cyclic attribute in-place
        if iscyclic:
            self._cyclic = cyclic_axes.union(axes)
        else:
            self._cyclic = cyclic_axes.difference(axes)

        return old

    @property
    def year(self):
        """The year of each date-time value.

        Only applicable for data with reference time units. The
        returned `Data` will have the same mask hardness as the
        original array.

        .. seealso:: `~cf.Data.month`, `~cf.Data.day`, `~cf.Data.hour`,
                     `~cf.Data.minute`, `~cf.Data.second`

        **Examples**

        >>> d = cf.Data([[1.93, 5.17]], 'days since 2000-12-29')
        >>> d
        <CF Data(1, 2): [[2000-12-30 22:19:12, 2001-01-03 04:04:48]] >
        >>> d.year
        <CF Data(1, 2): [[2000, 2001]] >

        """
        return YMDhms(self, "year")

    @property
    def month(self):
        """The month of each date-time value.

        Only applicable for data with reference time units. The
        returned `Data` will have the same mask hardness as the
        original array.

        .. seealso:: `~cf.Data.year`, `~cf.Data.day`, `~cf.Data.hour`,
                     `~cf.Data.minute`, `~cf.Data.second`

        **Examples**

        >>> d = cf.Data([[1.93, 5.17]], 'days since 2000-12-29')
        >>> d
        <CF Data(1, 2): [[2000-12-30 22:19:12, 2001-01-03 04:04:48]] >
        >>> d.month
        <CF Data(1, 2): [[12, 1]] >

        """
        return YMDhms(self, "month")

    @property
    def day(self):
        """The day of each date-time value.

        Only applicable for data with reference time units. The
        returned `Data` will have the same mask hardness as the
        original array.

        .. seealso:: `~cf.Data.year`, `~cf.Data.month`, `~cf.Data.hour`,
                     `~cf.Data.minute`, `~cf.Data.second`

        **Examples**

        >>> d = cf.Data([[1.93, 5.17]], 'days since 2000-12-29')
        >>> d
        <CF Data(1, 2): [[2000-12-30 22:19:12, 2001-01-03 04:04:48]] >
        >>> d.day
        <CF Data(1, 2): [[30, 3]] >

        """
        return YMDhms(self, "day")

    @property
    def hour(self):
        """The hour of each date-time value.

        Only applicable for data with reference time units. The
        returned `Data` will have the same mask hardness as the
        original array.

        .. seealso:: `~cf.Data.year`, `~cf.Data.month`, `~cf.Data.day`,
                     `~cf.Data.minute`, `~cf.Data.second`

        **Examples**

        >>> d = cf.Data([[1.93, 5.17]], 'days since 2000-12-29')
        >>> d
        <CF Data(1, 2): [[2000-12-30 22:19:12, 2001-01-03 04:04:48]] >
        >>> d.hour
        <CF Data(1, 2): [[22, 4]] >

        """
        return YMDhms(self, "hour")

    @property
    def minute(self):
        """The minute of each date-time value.

        Only applicable for data with reference time units. The
        returned `Data` will have the same mask hardness as the
        original array.

        .. seealso:: `~cf.Data.year`, `~cf.Data.month`, `~cf.Data.day`,
                     `~cf.Data.hour`, `~cf.Data.second`

        **Examples**

        >>> d = cf.Data([[1.93, 5.17]], 'days since 2000-12-29')
        >>> d
        <CF Data(1, 2): [[2000-12-30 22:19:12, 2001-01-03 04:04:48]] >
        >>> d.minute
        <CF Data(1, 2): [[19, 4]] >

        """
        return YMDhms(self, "minute")

    @property
    def second(self):
        """The second of each date-time value.

        Only applicable for data with reference time units. The
        returned `Data` will have the same mask hardness as the
        original array.

        .. seealso:: `~cf.Data.year`, `~cf.Data.month`, `~cf.Data.day`,
                     `~cf.Data.hour`, `~cf.Data.minute`

        **Examples**

        >>> d = cf.Data([[1.93, 5.17]], 'days since 2000-12-29')
        >>> d
        <CF Data(1, 2): [[2000-12-30 22:19:12, 2001-01-03 04:04:48]] >
        >>> d.second
        <CF Data(1, 2): [[12, 48]] >

        """
        return YMDhms(self, "second")

    @_inplace_enabled(default=False)
    def uncompress(self, inplace=False):
        """Uncompress the data.

        Only affects data that is compressed by convention, i.e.

          * Ragged arrays for discrete sampling geometries (DSG) and
            simple geometry cell definitions.

          * Compression by gathering.

          * Compression by coordinate subsampling.

        Data that is already uncompressed is returned
        unchanged. Whether the data is compressed or not does not
        alter its functionality nor external appearance, but may
        affect how the data are written to a dataset on disk.

        .. versionadded:: 3.0.6

        .. seealso:: `array`, `compressed_array`, `source`

        :Parameters:

            {{inplace: `bool`, optional}}

        :Returns:

            `Data` or `None`
                The uncompressed data, or `None` if the operation was
                in-place.

        **Examples**

        >>> d.get_compression_type()
        'ragged contiguous'
        >>> d.uncompress()
        >>> d.get_compression_type()
        ''

        """
        d = _inplace_enabled_define_and_cleanup(self)
        if d.get_compression_type():
            d._del_Array(None)

        return d

    def unique(self, split_every=None):
        """The unique elements of the data.

        Returns the sorted unique elements of the array.

        :Parameters:

            {{split_every: `int` or `dict`, optional}}

        :Returns:

            `Data`
                The unique values in a 1-d array.

        **Examples**

        >>> d = cf.Data([[4, 2, 1], [1, 2, 3]], 'metre')
        >>> print(d.array)
        [[4 2 1]
         [1 2 3]]
        >>> e = d.unique()
        >>> e
        <CF Data(4): [1, ..., 4] metre>
        >>> print(e.array)
        [1 2 3 4]
        >>> d[0, 0] = cf.masked
        >>> print(d.array)
        [[-- 2 1]
         [1 2 3]]
        >>> e = d.unique()
        >>> print(e.array)
        [1 2 3 --]

        """
        d = self.copy()

        # Soften the hardmask so that the result doesn't contain a
        # seperate missing value for each input chunk that contains
        # missing values. For any number greater than 0 of missing
        # values in the original data, we only want one missing value
        # in the result.
        d.soften_mask()

        dx = d.to_dask_array()
        dx = Collapse().unique(dx, split_every=split_every)

        d._set_dask(dx)

        d.hardmask = _DEFAULT_HARDMASK

        return d

    @_display_or_return
    def dump(self, display=True, prefix=None):
        """Return a string containing a full description of the
        instance.

        :Parameters:

            display: `bool`, optional
                If False then return the description as a string. By
                default the description is printed, i.e. ``d.dump()`` is
                equivalent to ``print(d.dump(display=False))``.

            prefix: `str`, optional
               Set the common prefix of component names. By default the
               instance's class name is used.

        :Returns:

            `None` or `str`
                A string containing the description.

        """
        if prefix is None:
            prefix = self.__class__.__name__

        string = [f"{prefix}.shape = {self.shape}"]

        if self.size == 1:
            string.append(f"{prefix}.first_datum = {self.datum(0)}")
        else:
            string.append(f"{prefix}.first_datum = {self.datum(0)}")
            string.append(f"{prefix}.last_datum  = {self.datum(-1)}")

        for attr in ("fill_value", "Units"):
            string.append(f"{prefix}.{attr} = {getattr(self, attr)!r}")

        return "\n".join(string)

    def ndindex(self):
        """Return an iterator over the N-dimensional indices of the data
        array.

        At each iteration a tuple of indices is returned, the last
        dimension is iterated over first.

        :Returns:

            `itertools.product`
                An iterator over tuples of indices of the data array.

        **Examples**

        >>> d = cf.Data(np.arange(6).reshape(2, 3))
        >>> print(d.array)
        [[0 1 2]
         [3 4 5]]
        >>> for i in d.ndindex():
        ...     print(i, d[i])
        ...
        (0, 0) [[0]]
        (0, 1) [[1]]
        (0, 2) [[2]]
        (1, 0) [[3]]
        (1, 1) [[4]]
        (1, 2) [[5]]

        >>> d = cf.Data(9)
        >>> for i in d.ndindex():
        ...     print(i, d[i])
        ...
        () 9

        """
        return product(*[range(0, r) for r in self.shape])

    @_deprecated_kwarg_check("traceback", version="3.0.0", removed_at="4.0.0")
    @_manage_log_level_via_verbosity
    def equals(
        self,
        other,
        rtol=None,
        atol=None,
        ignore_fill_value=False,
        ignore_data_type=False,
        ignore_type=False,
        verbose=None,
        traceback=False,
        ignore_compression=False,
    ):
        """True if two data arrays are logically equal, False otherwise.

        {{equals tolerance}}

        :Parameters:

            other:
                The object to compare for equality.

            {{rtol: number, optional}}

            {{atol: number, optional}}

            ignore_fill_value: `bool`, optional
                If True then data arrays with different fill values are
                considered equal. By default they are considered unequal.

            {{ignore_data_type: `bool`, optional}}

            {{ignore_type: `bool`, optional}}

            {{verbose: `int` or `str` or `None`, optional}}

            traceback: deprecated at version 3.0.0
                Use the *verbose* parameter instead.

            {{ignore_compression: `bool`, optional}}

        :Returns:

            `bool`
                Whether or not the two instances are equal.

        **Examples**

        >>> d.equals(d)
        True
        >>> d.equals(d + 1)
        False

        """
        # Set default tolerances
        if rtol is None:
            rtol = self._rtol

        if atol is None:
            atol = self._atol

        if not super().equals(
            other,
            rtol=rtol,
            atol=atol,
            verbose=verbose,
            ignore_data_type=ignore_data_type,
            ignore_fill_value=ignore_fill_value,
            ignore_type=ignore_type,
            _check_values=False,
        ):
            # TODODASK: consistency with cfdm Data.equals needs to be verified
            # possibly via a follow-up PR to cfdm to implement any changes.
            return False

        # ------------------------------------------------------------
        # Check that each instance has equal array values
        # ------------------------------------------------------------
        self_dx = self.to_dask_array()
        other_dx = other.to_dask_array()

        # Check that each instance has the same units. Do this before
        # any other possible short circuits.
        self_Units = self.Units
        other_Units = other.Units
        if self_Units != other_Units:
            if is_log_level_info(logger):
                logger.info(
                    f"{self.__class__.__name__}: Different Units "
                    f"({self_Units!r}, {other_Units!r})"
                )

            return False

        rtol = float(rtol)
        atol = float(atol)

        # Return False if there are different cached elements. This
        # provides a possible short circuit for that case that two
        # arrays are not equal (but not in the case that they are).
        cache0 = self._get_cached_elements()
        if cache0:
            cache1 = other._get_cached_elements()
            if cache1 and sorted(cache0) == sorted(cache1):
                a = []
                b = []
                for key, value0 in cache0.items():
                    value1 = cache1[key]
                    if value0 is np.ma.masked or value1 is np.ma.masked:
                        # Don't test on masked values - this logic is
                        # determined elsewhere.
                        continue

                    # Make sure strings are unicode
                    try:
                        value0 = value0.decode()
                        value1 = value1.decode()
                    except AttributeError:
                        pass

                    a.append(value0)
                    b.append(value1)

                if a and not _numpy_allclose(a, b, rtol=rtol, atol=atol):
                    if is_log_level_info(logger):
                        logger.info(
                            f"{self.__class__.__name__}: Different array "
                            f"values (atol={atol}, rtol={rtol})"
                        )

                    return False

        # Now check that corresponding elements are equal within a tolerance.
        # We assume that all inputs are masked arrays. Note we compare the
        # data first as this may return False due to different dtype without
        # having to wait until the compute call.
        self_is_numeric = is_numeric_dtype(self_dx)
        other_is_numeric = is_numeric_dtype(other_dx)
        if self_is_numeric and other_is_numeric:
            data_comparison = _da_ma_allclose(
                self_dx,
                other_dx,
                masked_equal=True,
                rtol=rtol,
                atol=atol,
            )
        elif not self_is_numeric and not other_is_numeric:
            # If the array (say d) is fully masked, then the output of
            # np.all(d == d) and therefore da.all(d == d) will be a
            # np.ma.masked object which has dtype('float64'), and not
            # a Boolean, causing issues later. To ensure data_comparison
            # is Boolean, we must do an early compute to check if it is
            # a masked object and if so, force the desired result (True).
            #
            # This early compute won't degrade performance because it
            # would be performed towards result.compute() below anyway.
            data_comparison = da.all(self_dx == other_dx).compute()
            if data_comparison is np.ma.masked:
                data_comparison = True

        else:  # one is numeric and other isn't => not equal (incompat. dtype)
            if is_log_level_info(logger):
                logger.info(
                    f"{self.__class__.__name__}: Different data types:"
                    f"{self_dx.dtype} != {other_dx.dtype}"
                )

            return False

        mask_comparison = da.all(
            da.equal(da.ma.getmaskarray(self_dx), da.ma.getmaskarray(other_dx))
        )

        # Apply a (dask) logical 'and' to confirm if both the mask and the
        # data are equal for the pair of masked arrays:
        result = da.logical_and(data_comparison, mask_comparison)

        if not result.compute():
            if is_log_level_info(logger):
                logger.info(
                    f"{self.__class__.__name__}: Different array values ("
                    f"atol={atol}, rtol={rtol})"
                )

            return False
        else:
            return True

    @_deprecated_kwarg_check("i", version="3.0.0", removed_at="4.0.0")
    @_inplace_enabled(default=False)
    def exp(self, inplace=False, i=False):
        """Take the exponential of the data array.

        :Parameters:

            {{inplace: `bool`, optional}}

            {{i: deprecated at version 3.0.0}}

        :Returns:

            `Data` or `None`

        **Examples**

        """
        d = _inplace_enabled_define_and_cleanup(self)

        units = self.Units
        if units and not units.isdimensionless:
            raise ValueError(
                "Can't take exponential of dimensional "
                f"quantities: {units!r}"
            )

        if d.Units:
            d.Units = _units_1

        dx = d.to_dask_array()
        d._set_dask(da.exp(dx))

        return d

    @_inplace_enabled(default=False)
    def insert_dimension(self, position=0, inplace=False):
        """Expand the shape of the data array in place.

        .. seealso:: `flip`, `squeeze`, `swapaxes`, `transpose`

        :Parameters:

            position: `int`, optional
                Specify the position that the new axis will have in the data
                array axes. By default the new axis has position 0, the
                slowest varying position.

            {{inplace: `bool`, optional}}

        :Returns:

            `Data` or `None`

        **Examples**

        """
        # TODODASKAPI bring back expand_dims alias (or rather alias this to
        # that)

        d = _inplace_enabled_define_and_cleanup(self)

        # Parse position
        if not isinstance(position, int):
            raise ValueError("Position parameter must be an integer")

        ndim = d.ndim
        if -ndim - 1 <= position < 0:
            position += ndim + 1
        elif not 0 <= position <= ndim:
            raise ValueError(
                f"Can't insert dimension: Invalid position {position!r}"
            )

        shape = list(d.shape)
        shape.insert(position, 1)

        dx = d.to_dask_array()
        dx = dx.reshape(shape)

        # Inserting a dimension doesn't affect the cached elements nor
        # the CFA write status
        d._set_dask(dx, clear=_ALL ^ _CACHE ^ _CFA)

        # Expand _axes
        axis = new_axis_identifier(d._axes)
        data_axes = list(d._axes)
        data_axes.insert(position, axis)
        d._axes = data_axes

        return d

    @_deprecated_kwarg_check("size", version="3.14.0", removed_at="5.0.0")
    @_inplace_enabled(default=False)
    @_manage_log_level_via_verbosity
    def halo(
        self,
        depth,
        axes=None,
        tripolar=None,
        fold_index=-1,
        inplace=False,
        verbose=None,
        size=None,
    ):
        """Expand the data by adding a halo.

        The halo contains the adjacent values up to the given
        depth(s). See the example for details.

        The halo may be applied over a subset of the data dimensions
        and each dimension may have a different halo size (including
        zero). The halo region is populated with a copy of the
        proximate values from the original data.

        **Cyclic axes**

        A cyclic axis that is expanded with a halo of at least size 1
        is no longer considered to be cyclic.

        **Tripolar domains**

        Data for global tripolar domains are a special case in that a
        halo added to the northern end of the "Y" axis must be filled
        with values that are flipped in "X" direction. Such domains
        need to be explicitly indicated with the *tripolar* parameter.

        .. versionadded:: 3.5.0

        :Parameters:

            depth: `int` or `dict`
                Specify the size of the halo for each axis.

                If *depth* is a non-negative `int` then this is the
                halo size that is applied to all of the axes defined
                by the *axes* parameter.

                Alternatively, halo sizes may be assigned to axes
                individually by providing a `dict` for which a key
                specifies an axis (defined by its integer position in
                the data) with a corresponding value of the halo size
                for that axis. Axes not specified by the dictionary
                are not expanded, and the *axes* parameter must not
                also be set.

                *Parameter example:*
                  Specify a halo size of 1 for all otherwise selected
                  axes: ``depth=1``.

                *Parameter example:*
                  Specify a halo size of zero ``depth=0``. This
                  results in no change to the data shape.

                *Parameter example:*
                  For data with three dimensions, specify a halo size
                  of 3 for the first dimension and 1 for the second
                  dimension: ``depth={0: 3, 1: 1}``. This is
                  equivalent to ``depth={0: 3, 1: 1, 2: 0}``.

                *Parameter example:*
                  Specify a halo size of 2 for the first and last
                  dimensions `depth=2, axes=[0, -1]`` or equivalently
                  ``depth={0: 2, -1: 2}``.

            axes: (sequence of) `int`
                Select the domain axes to be expanded, defined by
                their integer positions in the data. By default, or if
                *axes* is `None`, all axes are selected. No axes are
                expanded if *axes* is an empty sequence.

            tripolar: `dict`, optional
                A dictionary defining the "X" and "Y" axes of a global
                tripolar domain. This is necessary because in the
                global tripolar case the "X" and "Y" axes need special
                treatment, as described above. It must have keys
                ``'X'`` and ``'Y'``, whose values identify the
                corresponding domain axis construct by their integer
                positions in the data.

                The "X" and "Y" axes must be a subset of those
                identified by the *depth* or *axes* parameter.

                See the *fold_index* parameter.

                *Parameter example:*
                  Define the "X" and Y" axes by positions 2 and 1
                  respectively of the data: ``tripolar={'X': 2, 'Y':
                  1}``

            fold_index: `int`, optional
                Identify which index of the "Y" axis corresponds to
                the fold in "X" axis of a tripolar grid. The only
                valid values are ``-1`` for the last index, and ``0``
                for the first index. By default it is assumed to be
                the last index. Ignored if *tripolar* is `None`.

            {{inplace: `bool`, optional}}

            {{verbose: `int` or `str` or `None`, optional}}

            size: deprecated at version 3.14.0
                Use the *depth* parameter instead.

        :Returns:

            `Data` or `None`
                The expanded data, or `None` if the operation was
                in-place.

        **Examples**

        >>> d = cf.Data(numpy.arange(12).reshape(3, 4), 'm')
        >>> d[-1, -1] = cf.masked
        >>> d[1, 1] = cf.masked
        >>> print(d.array)
        [[0 1 2 3]
         [4 -- 6 7]
         [8 9 10 --]]

        >>> e = d.halo(1)
        >>> print(e.array)
        [[0 0 1 2 3 3]
         [0 0 1 2 3 3]
         [4 4 -- 6 7 7]
         [8 8 9 10 -- --]
         [8 8 9 10 -- --]]

        >>> d.equals(e[1:-1, 1:-1])
        True

        >>> e = d.halo(2)
        >>> print(e.array)
        [[0 1 0 1 2 3 2 3]
         [4 -- 4 -- 6 7 6 7]
         [0 1 0 1 2 3 2 3]
         [4 -- 4 -- 6 7 6 7]
         [8 9 8 9 10 -- 10 --]
         [4 -- 4 -- 6 7 6 7]
         [8 9 8 9 10 -- 10 --]]
        >>> d.equals(e[2:-2, 2:-2])
        True

        >>> e = d.halo(0)
        >>> d.equals(e)
        True

        >>> e = d.halo(1, axes=0)
        >>> print(e.array)
        [[0 1 2 3]
         [0 1 2 3]
         [4 -- 6 7]
         [8 9 10 --]
         [8 9 10 --]]

        >>> d.equals(e[1:-1, :])
        True
        >>> f = d.halo({0: 1})
        >>> f.equals(e)
        True

        >>> e = d.halo(1, tripolar={'X': 1, 'Y': 0})
        >>> print(e.array)
        [[0 0 1 2 3 3]
         [0 0 1 2 3 3]
         [4 4 -- 6 7 7]
         [8 8 9 10 -- --]
         [-- -- 10 9 8 8]]

        >>> e = d.halo(1, tripolar={'X': 1, 'Y': 0}, fold_index=0)
        >>> print(e.array)
        [[3 3 2 1 0 0]
         [0 0 1 2 3 3]
         [4 4 -- 6 7 7]
         [8 8 9 10 -- --]
         [8 8 9 10 -- --]]

        """
        from dask.array.core import concatenate

        if size is not None:
            _DEPRECATION_ERROR_KWARGS(
                self,
                "halo",
                {"size": None},
                message="Use the 'depth' parameter instead.",
                version="3.14.0",
                removed_at="5.0.0",
            )  # pragma: no cover

        d = _inplace_enabled_define_and_cleanup(self)

        ndim = d.ndim
        shape = d.shape

        # Parse the depth and axes parameters
        if isinstance(depth, dict):
            if axes is not None:
                raise ValueError(
                    "Can't set the axes parameter when the "
                    "depth parameter is a dictionary"
                )

            # Check that the dictionary keys are OK and remove size
            # zero depths
            axes = self._parse_axes(tuple(depth))
            depth = {i: size for i, size in depth.items() if size}
        else:
            if axes is None:
                axes = list(range(ndim))
            else:
                axes = d._parse_axes(axes)

            depth = {i: depth for i in axes}

        # Return if all axis depths are zero
        if not any(depth.values()):
            return d

        # Parse the tripolar parameter
        if tripolar:
            if fold_index not in (0, -1):
                raise ValueError(
                    "fold_index parameter must be -1 or 0. "
                    f"Got {fold_index!r}"
                )

            # Find the X and Y axes of a tripolar grid
            tripolar = tripolar.copy()
            X_axis = tripolar.pop("X", None)
            Y_axis = tripolar.pop("Y", None)

            if tripolar:
                raise ValueError(
                    f"Can not set key {tripolar.popitem()[0]!r} in the "
                    "tripolar dictionary."
                )

            if X_axis is None:
                raise ValueError("Must provide a tripolar 'X' axis.")

            if Y_axis is None:
                raise ValueError("Must provide a tripolar 'Y' axis.")

            X = d._parse_axes(X_axis)
            Y = d._parse_axes(Y_axis)

            if len(X) != 1:
                raise ValueError(
                    "Must provide exactly one tripolar 'X' axis. "
                    f"Got {X_axis!r}"
                )

            if len(Y) != 1:
                raise ValueError(
                    "Must provide exactly one tripolar 'Y' axis. "
                    f"Got {Y_axis!r}"
                )

            X_axis = X[0]
            Y_axis = Y[0]

            if X_axis == Y_axis:
                raise ValueError(
                    "Tripolar 'X' and 'Y' axes must be different. "
                    f"Got {X_axis!r}, {Y_axis!r}"
                )

            for A, axis in zip(("X", "Y"), (X_axis, Y_axis)):
                if axis not in axes:
                    raise ValueError(
                        "If dimensions have been identified with the "
                        "axes or depth parameters then they must include "
                        f"the tripolar {A!r} axis: {axis!r}"
                    )

            tripolar = Y_axis in depth

        # Create the halo
        dx = d.to_dask_array()

        indices = [slice(None)] * ndim
        for axis, size in sorted(depth.items()):
            if not size:
                continue

            if size > shape[axis]:
                raise ValueError(
                    f"Halo depth {size} is too large for axis of size "
                    f"{shape[axis]}"
                )

            left_indices = indices[:]
            right_indices = indices[:]

            left_indices[axis] = slice(0, size)
            right_indices[axis] = slice(-size, None)

            left = dx[tuple(left_indices)]
            right = dx[tuple(right_indices)]

            dx = concatenate([left, dx, right], axis=axis)

        d._set_dask(dx)

        # Special case for tripolar: The northern Y axis halo contains
        # the values that have been flipped in the X direction.
        if tripolar:
            # Make sure that we can overwrite any missing values in
            # the northern Y axis halo
            d.soften_mask()

            indices1 = indices[:]
            if fold_index == -1:
                # The last index of the Y axis corresponds to the fold
                # in X axis of a tripolar grid
                indices1[Y_axis] = slice(-depth[Y_axis], None)
            else:
                # The first index of the Y axis corresponds to the
                # fold in X axis of a tripolar grid
                indices1[Y_axis] = slice(0, depth[Y_axis])

            indices2 = indices1[:]
            indices2[X_axis] = slice(None, None, -1)

            dx = d.to_dask_array()
            dx[tuple(indices1)] = dx[tuple(indices2)]

            d._set_dask(dx)

            # Reset the mask hardness
            d.hardmask = self.hardmask

        # Set expanded axes to be non-cyclic
        d.cyclic(axes=tuple(depth), iscyclic=False)

        return d

    def harden_mask(self):
        """Force the mask to hard.

        Whether the mask of a masked array is hard or soft is
        determined by its `hardmask` property. `harden_mask` sets
        `hardmask` to `True`.

        .. versionadded:: 3.14.0

        .. seealso:: `hardmask`, `soften_mask`

        **Examples**

        >>> d = cf.Data([1, 2, 3], hardmask=False)
        >>> d.hardmask
        False
        >>> d.harden_mask()
        >>> d.hardmask
        True

        >>> d = cf.Data([1, 2, 3], mask=[False, True, False])
        >>> d.hardmask
        True
        >>> d[1] = 999
        >>> print(d.array)
        [1 -- 3]

        """
        dx = self.to_dask_array()
        dx = dx.map_blocks(cf_harden_mask, dtype=self.dtype)
        self._set_dask(dx, clear=_NONE)
        self.hardmask = True

    def has_calendar(self):
        """Whether a calendar has been set.

        .. seealso:: `del_calendar`, `get_calendar`, `set_calendar`,
                     `has_units`, `Units`

        :Returns:

            `bool`
                True if the calendar has been set, otherwise False.

        **Examples**

        >>> d = cf.Data(1, "days since 2000-1-1", calendar="noleap")
        >>> d.has_calendar()
        True

        >>> d = cf.Data(1, calendar="noleap")
        >>> d.has_calendar()
        True

        >>> d = cf.Data(1, "days since 2000-1-1")
        >>> d.has_calendar()
        False

        >>> d = cf.Data(1, "m")
        >>> d.has_calendar()
        False

        """
        return hasattr(self.Units, "calendar")

    def has_deterministic_name(self):
        """Whether there is a deterministic name for the data.

        See ``get_deterministic_name` for details.

        .. versionadded:: 3.15.1

        .. seealso:: `get_deterministic_name`

        :Returns:

            `bool`
                Whether or not there is a deterministic name.

        **Examples**

        >>> d = cf.Data([1, 2, 3], 'm')
        >>> d.has_deterministic_name()
        True

        """
        return self._custom["deterministic"]

    def has_units(self):
        """Whether units have been set.

        .. seealso:: `del_units`, `get_units`, `set_units`,
                     `has_calendar`, `Units`

        :Returns:

            `bool`
                True if units have been set, otherwise False.

        **Examples**

        >>> d = cf.Data(1, "")
        >>> d.has_units()
        True

        >>> d = cf.Data(1, "m")
        >>> d.has_units()
        True

        >>> d = cf.Data(1)
        >>> d.has_units()
        False

        >>> d = cf.Data(1, calendar='noleap')
        >>> d.has_units()
        False

        """
        return hasattr(self.Units, "units")

    def soften_mask(self):
        """Force the mask to soft.

        Whether the mask of a masked array is hard or soft is
        determined by its `hardmask` property. `soften_mask` sets
        `hardmask` to `False`.

        .. versionadded:: 3.14.0

        .. seealso:: `hardmask`, `harden_mask`

        **Examples**

        >>> d = cf.Data([1, 2, 3])
        >>> d.hardmask
        True
        >>> d.soften_mask()
        >>> d.hardmask
        False

        >>> d = cf.Data([1, 2, 3], mask=[False, True, False], hardmask=False)
        >>> d.hardmask
        False
        >>> d[1] = 999
        >>> print(d.array)
        [  1 999   3]

        """
        dx = self.to_dask_array()
        dx = dx.map_blocks(cf_soften_mask, dtype=self.dtype)
        self._set_dask(dx, clear=_NONE)
        self.hardmask = False

    def file_locations(self):
        """The locations of files containing parts of the data.

        Returns the locations of any files that may be required to
        deliver the computed data array.

        .. versionadded:: 3.15.0

        .. seealso:: `add_file_location`, `del_file_location`

        :Returns:

            `set`
                The unique file locations as absolute paths with no
                trailing separate pathname component separator.

        **Examples**

        >>> d.file_locations()
        {'/home/data1', 'file:///data2'}

        """
        out = set()

        for key, a in self.todict().items():
            try:
                out.update(a.file_locations())
            except AttributeError:
                # This chunk doesn't contain a file array
                pass

        return out

    @_inplace_enabled(default=False)
    def filled(self, fill_value=None, inplace=False):
        """Replace masked elements with a fill value.

        .. versionadded:: 3.4.0

        :Parameters:

            fill_value: scalar, optional
                The fill value. By default the fill returned by
                `get_fill_value` is used, or if this is not set then the
                netCDF default fill value for the data type is used (as
                defined by `netCDF.fillvals`).

            {{inplace: `bool`, optional}}

        :Returns:

            `Data` or `None`
                The filled data, or `None` if the operation was in-place.

        **Examples**

        >>> d = cf.Data([[1, 2, 3]])
        >>> print(d.filled().array)
        [[1 2 3]]
        >>> d[0, 0] = cf.masked
        >>> print(d.filled().array)
        [-9223372036854775806                    2                    3]
        >>> d.set_fill_value(-99)
        >>> print(d.filled().array)
        [[-99   2   3]]

        """
        d = _inplace_enabled_define_and_cleanup(self)

        if fill_value is None:
            fill_value = d.get_fill_value(None)
            if fill_value is None:  # still...
                fill_value = default_netCDF_fillvals().get(d.dtype.str[1:])
                if fill_value is None and d.dtype.kind in ("SU"):
                    fill_value = default_netCDF_fillvals().get("S1", None)

                if fill_value is None:
                    raise ValueError(
                        "Can't determine fill value for "
                        f"data type {d.dtype.str!r}"
                    )

        dx = d.to_dask_array()
        dx = dx.map_blocks(np.ma.filled, fill_value=fill_value, dtype=d.dtype)
        d._set_dask(dx)

        return d

    def first_element(self):
        """Return the first element of the data as a scalar.

        .. seealso:: `last_element`, `second_element`

        **Performance**

        If possible, a cached value is returned. Otherwise the delayed
        operations needed to compute the element are executed, and
        cached for subsequent calls.

        :Returns:

                The first element of the data.

        **Examples**

        >>> d = {{package}}.{{class}}(9.0)
        >>> x = d.first_element()
        >>> print(x, type(x))
        9.0 <class 'float'>

        >>> d = {{package}}.{{class}}([[1, 2], [3, 4]])
        >>> x = d.first_element()
        >>> print(x, type(x))
        1 <class 'int'>
        >>> d[0, 0] = {{package}}.masked
        >>> y = d.first_element()
        >>> print(y, type(y))
        -- <class 'numpy.ma.core.MaskedConstant'>

        >>> d = {{package}}.{{class}}(['foo', 'bar'])
        >>> x = d.first_element()
        >>> print(x, type(x))
        foo <class 'str'>

        """
        try:
            return self._custom["cached_elements"][0]
        except KeyError:
            item = super().first_element()
            self._set_cached_elements({0: item})
            return item

    def second_element(self):
        """Return the second element of the data as a scalar.

        .. seealso:: `first_element`, `last_element`

        **Performance**

        If possible, a cached value is returned. Otherwise the delayed
        operations needed to compute the element are executed, and
        cached for subsequent calls.

        :Returns:

                The second element of the data.

        **Examples**

        >>> d = {{package}}.{{class}}([[1, 2], [3, 4]])
        >>> x = d.second_element()
        >>> print(x, type(x))
        2 <class 'int'>
        >>> d[0, 1] = {{package}}.masked
        >>> y = d.second_element()
        >>> print(y, type(y))
        -- <class 'numpy.ma.core.MaskedConstant'>

        >>> d = {{package}}.{{class}}(['foo', 'bar'])
        >>> x = d.second_element()
        >>> print(x, type(x))
        bar <class 'str'>

        """
        try:
            return self._custom["cached_elements"][1]
        except KeyError:
            item = super().second_element()
            self._set_cached_elements({1: item})
            return item

    def last_element(self):
        """Return the last element of the data as a scalar.

        .. seealso:: `first_element`, `second_element`

        **Performance**

        If possible, a cached value is returned. Otherwise the delayed
        operations needed to compute the element are executed, and
        cached for subsequent calls.

        :Returns:

                The last element of the data.

        **Examples**

        >>> d = {{package}}.{{class}}(9.0)
        >>> x = d.last_element()
        >>> print(x, type(x))
        9.0 <class 'float'>

        >>> d = {{package}}.{{class}}([[1, 2], [3, 4]])
        >>> x = d.last_element()
        >>> print(x, type(x))
        4 <class 'int'>
        >>> d[-1, -1] = {{package}}.masked
        >>> y = d.last_element()
        >>> print(y, type(y))
        -- <class 'numpy.ma.core.MaskedConstant'>

        >>> d = {{package}}.{{class}}(['foo', 'bar'])
        >>> x = d.last_element()
        >>> print(x, type(x))
        bar <class 'str'>

        """
        try:
            return self._custom["cached_elements"][-1]
        except KeyError:
            item = super().last_element()
            self._set_cached_elements({-1: item})
            return item

    def flat(self, ignore_masked=True):
        """Return a flat iterator over elements of the data array.

        **Performance**

        Any delayed operations and/or disk interactions will be
        executed during *each* iteration, possibly leading to poor
        performance. If possible, consider bringing the values into
        memory first with `persist` or using ``d.array.flat``.

        .. seealso:: `flatten`, `persist`

        :Parameters:

            ignore_masked: `bool`, optional
                If False then masked and unmasked elements will be
                returned. By default only unmasked elements are
                returned

        :Returns:

            generator
                An iterator over elements of the data array.

        **Examples**

        >>> d = cf.Data([[1, 2], [3,4]], mask=[[0, 1], [0, 0]])
        >>> print(d.array)
        [[1 --]
         [3 4]]
        >>> list(d.flat())
        [1, 3, 4]
        >>> list(d.flat(ignore_masked=False))
        [1, masked, 3, 4]

        """
        mask = self.mask

        if ignore_masked:
            for index in self.ndindex():
                if not mask[index]:
                    yield self[index].array.item()
        else:
            for index in self.ndindex():
                if not mask[index]:
                    yield self[index].array.item()
                else:
                    yield cf_masked

    @_inplace_enabled(default=False)
    def flatten(self, axes=None, inplace=False):
        """Flatten specified axes of the data.

        Any subset of the axes may be flattened.

        The shape of the data may change, but the size will not.

        The flattening is executed in row-major (C-style) order. For
        example, the array ``[[1, 2], [3, 4]]`` would be flattened across
        both dimensions to ``[1 2 3 4]``.

        .. versionadded:: 3.0.2

        .. seealso:: `compressed`, `flat`, `insert_dimension`, `flip`,
                     `swapaxes`, `transpose`

        :Parameters:

            axes: (sequence of) `int`
                Select the axes to be flattened. By default all axes
                are flattened. Each axis is identified by its integer
                position. No axes are flattened if *axes* is an empty
                sequence.

            {{inplace: `bool`, optional}}

        :Returns:

            `Data` or `None`
                The flattened data, or `None` if the operation was
                in-place.

        **Examples**

        >>> import numpy as np
        >>> d = cf.Data(np.arange(24).reshape(1, 2, 3, 4))
        >>> d
        <CF Data(1, 2, 3, 4): [[[[0, ..., 23]]]]>
        >>> print(d.array)
        [[[[ 0  1  2  3]
           [ 4  5  6  7]
           [ 8  9 10 11]]
          [[12 13 14 15]
           [16 17 18 19]
           [20 21 22 23]]]]

        >>> e = d.flatten()
        >>> e
        <CF Data(24): [0, ..., 23]>
        >>> print(e.array)
        [ 0  1  2  3  4  5  6  7  8  9 10 11 12 13 14 15 16 17 18 19 20 21 22 23]

        >>> e = d.flatten([])
        >>> e
        <CF Data(1, 2, 3, 4): [[[[0, ..., 23]]]]>

        >>> e = d.flatten([1, 3])
        >>> e
        <CF Data(1, 8, 3): [[[0, ..., 23]]]>
        >>> print(e.array)
        [[[ 0  4  8]
          [ 1  5  9]
          [ 2  6 10]
          [ 3  7 11]
          [12 16 20]
          [13 17 21]
          [14 18 22]
          [15 19 23]]]

        >>> d.flatten([0, -1], inplace=True)
        >>> d
        <CF Data(4, 2, 3): [[[0, ..., 23]]]>
        >>> print(d.array)
        [[[ 0  4  8]
          [12 16 20]]
         [[ 1  5  9]
          [13 17 21]]
         [[ 2  6 10]
          [14 18 22]]
         [[ 3  7 11]
          [15 19 23]]]

        """
        d = _inplace_enabled_define_and_cleanup(self)

        ndim = d.ndim
        if not ndim:
            if axes or axes == 0:
                raise ValueError(
                    "Can't flatten: Can't remove axes from "
                    f"scalar {self.__class__.__name__}"
                )

            return d

        if axes is None:
            axes = list(range(ndim))
        else:
            axes = sorted(d._parse_axes(axes))

        n_axes = len(axes)
        if n_axes <= 1:
            return d

        dx = d.to_dask_array()

        # It is important that the first axis in the list is the
        # left-most flattened axis.
        #
        # E.g. if the shape is (10, 20, 30, 40, 50, 60) and the axes
        #      to be flattened are [2, 4], then the data must be
        #      transposed with order [0, 1, 2, 4, 3, 5]
        order = [i for i in range(ndim) if i not in axes]
        order[axes[0] : axes[0]] = axes
        dx = dx.transpose(order)

        # Find the flattened shape.
        #
        # E.g. if the *transposed* shape is (10, 20, 30, 50, 40, 60)
        #      and *transposed* axes [2, 3] are to be flattened then
        #      the new shape will be (10, 20, 1500, 40, 60)
        shape = d.shape
        new_shape = [n for i, n in enumerate(shape) if i not in axes]
        new_shape.insert(axes[0], reduce(mul, [shape[i] for i in axes], 1))

        dx = dx.reshape(new_shape)
        d._set_dask(dx)

        return d

    @_deprecated_kwarg_check("i", version="3.0.0", removed_at="4.0.0")
    @_inplace_enabled(default=False)
    def floor(self, inplace=False, i=False):
        """Return the floor of the data array.

        .. versionadded:: 1.0

        .. seealso:: `ceil`, `rint`, `trunc`

        :Parameters:

            {{inplace: `bool`, optional}}

            {{i: deprecated at version 3.0.0}}

        :Returns:

            `Data` or `None`

        **Examples**

        >>> d = cf.Data([-1.9, -1.5, -1.1, -1, 0, 1, 1.1, 1.5 , 1.9])
        >>> print(d.array)
        [-1.9 -1.5 -1.1 -1.   0.   1.   1.1  1.5  1.9]
        >>> print(d.floor().array)
        [-2. -2. -2. -1.  0.  1.  1.  1.  1.]

        """
        d = _inplace_enabled_define_and_cleanup(self)
        dx = d.to_dask_array()
        d._set_dask(da.floor(dx))
        return d

    @_inplace_enabled(default=False)
    @_deprecated_kwarg_check("i", version="3.0.0", removed_at="4.0.0")
    def outerproduct(self, a, inplace=False, i=False):
        """Compute the outer product with another data array.

        The axes of result will be the combined axes of the two input
        arrays.

        .. seealso:: `np.multiply.outer`

        :Parameters:

            a: array_like
                The data with which to form the outer product.

            {{inplace: `bool`, optional}}

            {{i: deprecated at version 3.0.0}}

        :Returns:

            `Data` or `None`
                The outer product, or `None` if the operation was
                in-place.

        **Examples**

        >>> d = cf.Data([1, 2, 3], 'm')
        >>> d
        <CF Data(3): [1, 2, 3] m>
        >>> f = d.outerproduct([4, 5, 6, 7])
        >>> f
        <CF Data(3, 4): [[4, ..., 21]] m>
        >>> print(f.array)
        [[ 4  5  6  7]
         [ 8 10 12 14]
         [12 15 18 21]]

        >>> e = cf.Data([[4, 5, 6, 7], [6, 7, 8, 9]], 's-1')
        >>> e
        <CF Data(2, 4): [[4, ..., 9]] s-1>
        >>> f = d.outerproduct(e)
        >>> f
        <CF Data(3, 2, 4): [[[4, ..., 27]]] m.s-1>
        >>> print(f.array)
        [[[ 4  5  6  7]
          [ 6  7  8  9]]

         [[ 8 10 12 14]
          [12 14 16 18]]

         [[12 15 18 21]
          [18 21 24 27]]]

        """
        d = _inplace_enabled_define_and_cleanup(self)

        # Cast 'a' as a Data object so that it definitely has sensible
        # Units. We don't mind if the units of 'a' are incompatible
        # with those of 'self', but if they are then it's nice if the
        # units are conformed.
        a = self.asdata(a)
        try:
            a = conform_units(a, d.Units, message="")
        except ValueError:
            pass

        dx = d.to_dask_array()
        ndim = dx.ndim

        dx = da.ufunc.multiply.outer(dx, a)
        d._set_dask(dx)

        d.override_units(d.Units * a.Units, inplace=True)

        # Include axis names for the new dimensions
        axes = d._axes
        for i, a_axis in enumerate(a._axes):
            axes += (new_axis_identifier(axes),)

        d._axes = axes

        # Make sure that cyclic axes in 'a' are still cyclic in 'd'
        for a_axis in a._cyclic:
            d.cyclic(ndim + a._axes.index(a_axis))

        d._update_deterministic(a)
        return d

    @_deprecated_kwarg_check("i", version="3.0.0", removed_at="4.0.0")
    @_inplace_enabled(default=False)
    def change_calendar(self, calendar, inplace=False, i=False):
        """Change the calendar of date-time array elements.

        Reinterprets the existing date-times for the new calendar by
        adjusting the underlying numerical values relative to the
        reference date-time defined by the units.

        If a date-time value is not allowed in the new calendar then
        an exception is raised when the data array is accessed.

        .. seealso:: `override_calendar`, `Units`

        :Parameters:

            calendar: `str`
                The new calendar, as recognised by the CF conventions.

                *Parameter example:*
                  ``'proleptic_gregorian'``

            {{inplace: `bool`, optional}}

            {{i: deprecated at version 3.0.0}}

        :Returns:

            `Data` or `None`
                The new data with updated calendar, or `None` if the
                operation was in-place.

        **Examples**

        >>> d = cf.Data([0, 1, 2, 3, 4], 'days since 2004-02-27')
        >>> print(d.array)
        [0 1 2 3 4]
        >>> print(d.datetime_as_string)
        ['2004-02-27 00:00:00' '2004-02-28 00:00:00' '2004-02-29 00:00:00'
         '2004-03-01 00:00:00' '2004-03-02 00:00:00']
        >>> e = d.change_calendar('360_day')
        >>> print(e.array)
        [0 1 2 4 5]
        >>> print(e.datetime_as_string)
        ['2004-02-27 00:00:00' '2004-02-28 00:00:00' '2004-02-29 00:00:00'
        '2004-03-01 00:00:00' '2004-03-02 00:00:00']

        >>> d.change_calendar('noleap').array
        Traceback (most recent call last):
            ...
        ValueError: invalid day number provided in cftime.DatetimeNoLeap(2004, 2, 29, 0, 0, 0, 0, has_year_zero=True)

        """
        d = _inplace_enabled_define_and_cleanup(self)

        units = self.Units
        if not units.isreftime:
            raise ValueError(
                "Can't change calendar of non-reference time "
                f"units: {units!r}"
            )

        d._asdatetime(inplace=True)
        d.override_calendar(calendar, inplace=True)
        d._asreftime(inplace=True)

        return d

    def chunk_indices(self):
        """Return indices that define each dask compute chunk.

        .. versionadded:: 3.15.0

        .. seealso:: `chunks`

        :Returns:

            `itertools.product`
                An iterator over tuples of indices of the data array.

        **Examples**

        >>> d = cf.Data(np.arange(405).reshape(3, 9, 15),
        ...             chunks=((1, 2), (9,), (4, 5, 6)))
        >>> d.npartitions
        6
        >>> for index in d.chunk_indices():
        ...     print(index)
        ...
        (slice(0, 1, None), slice(0, 9, None), slice(0, 4, None))
        (slice(0, 1, None), slice(0, 9, None), slice(4, 9, None))
        (slice(0, 1, None), slice(0, 9, None), slice(9, 15, None))
        (slice(1, 3, None), slice(0, 9, None), slice(0, 4, None))
        (slice(1, 3, None), slice(0, 9, None), slice(4, 9, None))
        (slice(1, 3, None), slice(0, 9, None), slice(9, 15, None))

        """
        from dask.utils import cached_cumsum

        chunks = self.chunks

        cumdims = [cached_cumsum(bds, initial_zero=True) for bds in chunks]
        indices = [
            [slice(s, s + dim) for s, dim in zip(starts, shapes)]
            for starts, shapes in zip(cumdims, chunks)
        ]
        return product(*indices)

    @_deprecated_kwarg_check("i", version="3.0.0", removed_at="4.0.0")
    @_inplace_enabled(default=False)
    def override_units(self, units, inplace=False, i=False):
        """Override the data array units.

        Not to be confused with setting the `Units` attribute to units
        which are equivalent to the original units. This is different
        because in this case the new units need not be equivalent to the
        original ones and the data array elements will not be changed to
        reflect the new units.

        :Parameters:

            units: `str` or `Units`
                The new units for the data array.

            {{inplace: `bool`, optional}}

            {{i: deprecated at version 3.0.0}}

        :Returns:

            `Data` or `None`
                The new data, or `None` if the operation was in-place.

        **Examples**

        >>> d = cf.Data(1012.0, 'hPa')
        >>> e = d.override_units('km')
        >>> e.Units
        <Units: km>
        >>> e.datum()
        1012.0
        >>> d.override_units(cf.Units('watts'), inplace=True)
        >>> d.Units
        <Units: watts>
        >>> d.datum()
        1012.0

        """
        d = _inplace_enabled_define_and_cleanup(self)
        d._Units = Units(units)
        return d

    @_deprecated_kwarg_check("i", version="3.0.0", removed_at="4.0.0")
    @_inplace_enabled(default=False)
    def override_calendar(self, calendar, inplace=False, i=False):
        """Override the calendar of the data array elements.

        Not to be confused with using the `change_calendar` method or
        setting the `d.Units.calendar`. `override_calendar` is different
        because the new calendar need not be equivalent to the original
        ones and the data array elements will not be changed to reflect
        the new units.

        :Parameters:

            calendar: `str`
                The new calendar.

            {{inplace: `bool`, optional}}

            {{i: deprecated at version 3.0.0}}

        :Returns:

            `Data` or `None`
                The new data, or `None` if the operation was in-place.

        **Examples**

        >>> d = cf.Data(1, 'days since 2020-02-28')
        >>> d
        <CF Data(): 2020-02-29 00:00:00>
        >>> d.datum()
        1
        >>> e = d.override_calendar('noleap')
        <CF Data(): 2020-03-01 00:00:00 noleap>
        >>> e.datum()
        1

        """
        d = _inplace_enabled_define_and_cleanup(self)
        d._Units = Units(d.Units._units, calendar)
        return d

    def to_dask_array(self, apply_mask_hardness=False):
        """Convert the data to a `dask` array.

        .. warning:: By default, the mask hardness of the returned
                     dask array might not be the same as that
                     specified by the `hardmask` attribute.

                     This could cause problems if a subsequent
                     operation on the returned dask array involves the
                     un-masking of masked values (such as by indexed
                     assignment).

                     To guarantee that the mask hardness of the
                     returned dask array is correct, set the
                     *apply_mask_hardness* parameter to True.

        .. versionadded:: 3.14.0

        :Parameters:

            apply_mask_hardness: `bool`, optional
                If True then force the mask hardness of the returned
                array to be that given by the `hardmask` attribute.

        :Returns:

            `dask.array.Array`
                The dask array contained within the `Data` instance.

        **Examples**

        >>> d = cf.Data([1, 2, 3, 4], 'm')
        >>> dx = d.to_dask_array()
        >>> dx
        >>> dask.array<array, shape=(4,), dtype=int64, chunksize=(4,), chunktype=numpy.ndarray>
        >>> dask.array.asanyarray(d) is dx
        True

        >>> d.to_dask_array(apply_mask_hardness=True)
        dask.array<cf_harden_mask, shape=(4,), dtype=int64, chunksize=(4,), chunktype=numpy.ndarray>

        >>> d = cf.Data([1, 2, 3, 4], 'm', hardmask=False)
        >>> d.to_dask_array(apply_mask_hardness=True)
        dask.array<cf_soften_mask, shape=(4,), dtype=int64, chunksize=(4,), chunktype=numpy.ndarray>

        """
        if apply_mask_hardness and "dask" in self._custom:
            if self.hardmask:
                self.harden_mask()
            else:
                self.soften_mask()

        try:
            return self._custom["dask"]
        except KeyError:
            raise ValueError(f"{self.__class__.__name__} object has no data")

    def datum(self, *index):
        """Return an element of the data array as a standard Python
        scalar.

        The first and last elements are always returned with
        ``d.datum(0)`` and ``d.datum(-1)`` respectively, even if the data
        array is a scalar array or has two or more dimensions.

        The returned object is of the same type as is stored internally.

        .. seealso:: `array`, `datetime_array`

        :Parameters:

            index: *optional*
                Specify which element to return. When no positional
                arguments are provided, the method only works for data
                arrays with one element (but any number of dimensions),
                and the single element is returned. If positional
                arguments are given then they must be one of the
                fdlowing:

                * An integer. This argument is interpreted as a flat index
                  into the array, specifying which element to copy and
                  return.

                  *Parameter example:*
                    If the data array shape is ``(2, 3, 6)`` then:
                    * ``d.datum(0)`` is equivalent to ``d.datum(0, 0, 0)``.
                    * ``d.datum(-1)`` is equivalent to ``d.datum(1, 2, 5)``.
                    * ``d.datum(16)`` is equivalent to ``d.datum(0, 2, 4)``.

                  If *index* is ``0`` or ``-1`` then the first or last data
                  array element respectively will be returned, even if the
                  data array is a scalar array.

                * Two or more integers. These arguments are interpreted as a
                  multidimensional index to the array. There must be the
                  same number of integers as data array dimensions.

                * A tuple of integers. This argument is interpreted as a
                  multidimensional index to the array. There must be the
                  same number of integers as data array dimensions.

                  *Parameter example:*
                    ``d.datum((0, 2, 4))`` is equivalent to ``d.datum(0,
                    2, 4)``; and ``d.datum(())`` is equivalent to
                    ``d.datum()``.

        :Returns:

                A copy of the specified element of the array as a suitable
                Python scalar.

        **Examples**

        >>> d = cf.Data(2)
        >>> d.datum()
        2
        >>> 2 == d.datum(0) == d.datum(-1) == d.datum(())
        True

        >>> d = cf.Data([[2]])
        >>> 2 == d.datum() == d.datum(0) == d.datum(-1)
        True
        >>> 2 == d.datum(0, 0) == d.datum((-1, -1)) == d.datum(-1, 0)
        True

        >>> d = cf.Data([[4, 5, 6], [1, 2, 3]], 'metre')
        >>> d[0, 1] = cf.masked
        >>> print(d)
        [[4 -- 6]
         [1  2 3]]
        >>> d.datum(0)
        4
        >>> d.datum(-1)
        3
        >>> d.datum(1)
        masked
        >>> d.datum(4)
        2
        >>> d.datum(-2)
        2
        >>> d.datum(0, 0)
        4
        >>> d.datum(-2, -1)
        6
        >>> d.datum(1, 2)
        3
        >>> d.datum((0, 2))
        6

        """
        # TODODASKAPI: consider renaming/aliasing to 'item'. Might depend
        # on whether or not the APIs are the same.

        if index:
            n_index = len(index)
            if n_index == 1:
                index = index[0]
                if index == 0:
                    # This also works for scalar arrays
                    index = (slice(0, 1),) * self.ndim
                elif index == -1:
                    # This also works for scalar arrays
                    index = (slice(-1, None),) * self.ndim
                elif isinstance(index, int):
                    if index < 0:
                        index += self.size

                    index = np.unravel_index(index, self.shape)
                elif len(index) == self.ndim:
                    index = tuple(index)
                else:
                    raise ValueError(
                        f"Incorrect number of indices ({n_index}) for "
                        f"{self.ndim}-d {self.__class__.__name__} data"
                    )
            elif n_index != self.ndim:
                raise ValueError(
                    f"Incorrect number of indices ({n_index}) for "
                    f"{self.ndim}-d {self.__class__.__name__} data"
                )

            array = self[index].array

        elif self.size == 1:
            array = self.array

        else:
            raise ValueError(
                f"For size {self.size} data, must provide an index of "
                "the element to be converted to a Python scalar"
            )

        if not np.ma.isMA(array):
            return array.item()

        mask = array.mask
        if mask is np.ma.nomask or not mask.item():
            return array.item()

        return cf_masked

    @_inplace_enabled(default=False)
    def masked_invalid(self, inplace=False):
        """Mask the array where invalid values occur (NaN or inf).

        .. seealso:: `where`, `numpy.ma.masked_invalid`

        :Parameters:

            {{inplace: `bool`, optional}}

        :Returns:

            `Data` or `None`
                The masked data, or `None` if the operation was
                in-place.

        **Examples**

        >>> d = cf.Data([0, 1, 2])
        >>> e = cf.Data([0, 2, 0])
        >>> f = d / e
        >>> f
        <CF Data(3): [nan, 0.5, inf]>
        >>> f.masked_invalid()
        <CF Data(3): [--, 0.5, --]>

        """
        d = _inplace_enabled_define_and_cleanup(self)
        dx = self.to_dask_array()
        dx = da.ma.masked_invalid(dx)
        d._set_dask(dx)
        return d

    def del_calendar(self, default=ValueError()):
        """Delete the calendar.

        .. seealso:: `get_calendar`, `has_calendar`, `set_calendar`,
                     `del_units`, `Units`

        :Parameters:

            default: optional
                Return the value of the *default* parameter if the
                calendar has not been set. If set to an `Exception`
                instance then it will be raised instead.

        :Returns:

            `str`
                The value of the deleted calendar.

        **Examples**

        >>> d = cf.Data(1, "days since 2000-1-1", calendar="noleap")
        >>> d.del_calendar()
        'noleap'
        >>> print(d.del_calendar())
        None

        >>> d = cf.Data(1, "days since 2000-1-1")
        >>> print(d.del_calendar())
        None

        >>> d = cf.Data(1, "m")
        Traceback (most recent call last):
            ...
        ValueError: Units <Units: m> have no calendar

        """
        units = self.Units
        if not units.isreftime:
            return self._default(default, f"Units {units!r} have no calendar")

        calendar = getattr(units, "calendar", None)
        if calendar is None:
            return self._default(
                default, f"{self.__class__.__name__} has no calendar"
            )

        self.override_calendar(None, inplace=True)
        return calendar

    def del_file_location(self, location):
        """Remove a file location in-place.

        All data definitions that reference files will have references
        to files in the given location removed from them.

        .. versionadded:: 3.15.0

        .. seealso:: `add_file_location`, `file_locations`

        :Parameters:

            location: `str`
                 The file location to remove.

        :Returns:

            `str`
                The removed location as an absolute path with no
                trailing separate pathname component separator.

        **Examples**

        >>> d.del_file_location('/data/model/')
        '/data/model'

        """
        location = abspath(location).rstrip(sep)

        updated = False
        dsk = self.todict()
        for key, a in dsk.items():
            try:
                dsk[key] = a.del_file_location(location)
            except AttributeError:
                # This chunk doesn't contain a file array
                continue

            # This chunk contains a file array and the dask graph has
            # been updated
            updated = True

        if updated:
            dx = self.to_dask_array()
            dx = da.Array(dsk, dx.name, dx.chunks, dx.dtype, dx._meta)
            self._set_dask(dx, clear=_NONE)

        return location

    def del_units(self, default=ValueError()):
        """Delete the units.

        .. seealso:: `get_units`, `has_units`, `set_units`,
                     `del_calendar`, `Units`

        :Parameters:

            default: optional
                Return the value of the *default* parameter if the
                units has not been set. If set to an `Exception`
                instance then it will be raised instead.

        :Returns:

            `str`
                The value of the deleted units.

        **Examples**

        >>> d = cf.Data(1, "m")
        >>> d.del_units()
        'm'
        >>> d.Units
        <Units: >
        >>> d.del_units()
        Traceback (most recent call last):
            ...
        ValueError: Data has no units

        >>> d = cf.Data(1, "days since 2000-1-1", calendar="noleap")
        >>> d.del_units()
        'days since 2000-1-1'
        >>> d.Units
        <Units: noleap>

        """
        u = self.Units
        units = getattr(u, "units", None)
        calendar = getattr(u, "calendar", None)
        self.override_units(Units(None, calendar), inplace=True)

        if units is not None:
            return units

        return self._default(
            default, f"{self.__class__.__name__} has no units"
        )

    @classmethod
    def masked_all(
        cls,
        shape,
        dtype=None,
        units=None,
        calendar=None,
        chunks=_DEFAULT_CHUNKS,
    ):
        """Return an empty masked array with all elements masked.

        .. seealso:: `empty`, `ones`, `zeros`, `masked_invalid`

        :Parameters:

            shape: `int` or `tuple` of `int`
                The shape of the new array. e.g. ``(2, 3)`` or ``2``.

            dtype: data-type
                The desired output data-type for the array, e.g.
                `numpy.int8`. The default is `numpy.float64`.

            units: `str` or `Units`
                The units for the new data array.

            calendar: `str`, optional
                The calendar for reference time units.

            {{chunks: `int`, `tuple`, `dict` or `str`, optional}}

                .. versionadded:: 3.14.0

        :Returns:

            `Data`
                A masked array with all data masked.

        **Examples**

        >>> d = cf.Data.masked_all((2, 2))
        >>> print(d.array)
        [[-- --]
         [-- --]]

        >>> d = cf.Data.masked_all((), dtype=bool)
        >>> d.array
        masked_array(data=--,
                     mask=True,
               fill_value=True,
                    dtype=bool)

        """
        d = cls.empty(
            shape=shape,
            dtype=dtype,
            units=units,
            calendar=calendar,
            chunks=chunks,
        )
        dx = d.to_dask_array()
        dx = dx.map_blocks(partial(np.ma.array, mask=True, copy=False))
        d._set_dask(dx)
        return d

    @_inplace_enabled(default=False)
    @_deprecated_kwarg_check("i", version="3.0.0", removed_at="4.0.0")
    def mid_range(
        self,
        axes=None,
        squeeze=False,
        mtol=1,
        split_every=None,
        inplace=False,
        i=False,
    ):
        """Calculate mid-range values.

        The mid-range is half of the maximum plus the minimum.

        Calculates the mid-range value or the mid-range values along
        axes.

        See
        https://ncas-cms.github.io/cf-python/analysis.html#collapse-methods
        for mathematical definitions.

         ..seealso:: `sample_size`, `max`, `min`, `range`

        :Parameters:

            {{collapse axes: (sequence of) `int`, optional}}

            {{collapse squeeze: `bool`, optional}}

            {{mtol: number, optional}}

            {{split_every: `int` or `dict`, optional}}

                .. versionadded:: 3.14.0

            {{inplace: `bool`, optional}}

            {{i: deprecated at version 3.0.0}}

        :Returns:

            `Data` or `None`
                The collapsed array.

        **Examples**

        >>> a = np.ma.arange(12).reshape(4, 3)
        >>> d = cf.Data(a, 'K')
        >>> d[1, 1] = cf.masked
        >>> print(d.array)
        [[0 1 2]
         [3 -- 5]
         [6 7 8]
         [9 10 11]]
        >>> d.mid_range()
        <CF Data(1, 1): [[5.5]] K>

        """
        d = _inplace_enabled_define_and_cleanup(self)
        d, _ = collapse(
            Collapse().mid_range,
            d,
            axis=axes,
            keepdims=not squeeze,
            split_every=split_every,
            mtol=mtol,
        )
        return d

    @_deprecated_kwarg_check("i", version="3.0.0", removed_at="4.0.0")
    @_inplace_enabled(default=False)
    def flip(self, axes=None, inplace=False, i=False):
        """Reverse the direction of axes of the data array.

        .. seealso:: `flatten', `insert_dimension`, `squeeze`, `swapaxes`,
                     `transpose`

        :Parameters:

            axes: (sequence of) `int`
                Select the axes. By default all axes are flipped. Each
                axis is identified by its integer position. No axes
                are flipped if *axes* is an empty sequence.

            {{inplace: `bool`, optional}}

            {{i: deprecated at version 3.0.0}}

        :Returns:

            `Data` or `None`

        **Examples**

        >>> d.flip()
        >>> d.flip(1)
        >>> d.flip([0, 1])
        >>> d.flip([])

        >>> e = d[::-1, :, ::-1]
        >>> d.flip((2, 0)).equals(e)
        True

        """
        d = _inplace_enabled_define_and_cleanup(self)

        if axes is not None and not axes and axes != 0:  # i.e. empty sequence
            return d

        if axes is None:
            iaxes = range(d.ndim)
        else:
            iaxes = d._parse_axes(axes)

        if not iaxes:
            return d

        index = [
            slice(None, None, -1) if i in iaxes else slice(None)
            for i in range(d.ndim)
        ]

        dx = d.to_dask_array()
        dx = dx[tuple(index)]
        d._set_dask(dx)

        return d

    def inspect(self):
        """Inspect the object for debugging.

        .. seealso:: `cf.inspect`

        :Returns:

            `None`

        **Examples**

        >>> d = cf.Data([9], 'm')
        >>> d.inspect()
        <CF Data(1): [9] m>
        -------------------
        {'_components': {'custom': {'_Units': <Units: m>,
                                    '_axes': ('dim0',),
                                    '_cyclic': set(),
                                    '_hardmask': True,
                                    'dask': dask.array<cf_harden_mask, shape=(1,), dtype=int64, chunksize=(1,), chunktype=numpy.ndarray>},
                         'netcdf': {}}}

        """
        from ..functions import inspect

        inspect(self)

    def isclose(self, y, rtol=None, atol=None):
        """Return where data are element-wise equal within a tolerance.

        {{equals tolerance}}

        For numeric data arrays, ``d.isclose(e, rtol, atol)`` is
        equivalent to ``abs(d - e) <= atol + rtol*abs(e)``,
        otherwise it is equivalent to ``d == e``.

        :Parameters:

            y: data_like
                The array to compare.

            atol: `float`, optional
                The absolute tolerance for all numerical comparisons. By
                default the value returned by the `atol` function is used.

            rtol: `float`, optional
                The relative tolerance for all numerical comparisons. By
                default the value returned by the `rtol` function is used.

        :Returns:

             `bool`
                 A boolean array of where the data are close to *y*.

        **Examples**

        >>> d = cf.Data([1000, 2500], 'metre')
        >>> e = cf.Data([1, 2.5], 'km')
        >>> print(d.isclose(e).array)
        [ True  True]

        >>> d = cf.Data(['ab', 'cdef'])
        >>> print(d.isclose([[['ab', 'cdef']]]).array)
        [[[ True  True]]]

        >>> d = cf.Data([[1000, 2500], [1000, 2500]], 'metre')
        >>> e = cf.Data([1, 2.5], 'km')
        >>> print(d.isclose(e).array)
        [[ True  True]
         [ True  True]]

        >>> d = cf.Data([1, 1, 1], 's')
        >>> print(d.isclose(1).array)
        [ True  True  True]

        """
        a = np.empty((), dtype=self.dtype)
        b = np.empty((), dtype=da.asanyarray(y).dtype)
        try:
            # Check if a numerical isclose is possible
            np.isclose(a, b)
        except TypeError:
            # self and y do not have suitable numeric data types
            # (e.g. both are strings)
            return self == y
        else:
            # self and y have suitable numeric data types
            if atol is None:
                atol = self._atol

            if rtol is None:
                rtol = self._rtol

            y = conform_units(y, self.Units)

            dx = da.isclose(self, y, atol=atol, rtol=rtol)

            d = self.copy()
            d._set_dask(dx)
            d.hardmask = _DEFAULT_HARDMASK
            d.override_units(_units_None, inplace=True)
            d._update_deterministic(not is_dask_collection(y))

            return d

    @_inplace_enabled(default=False)
    def reshape(self, *shape, merge_chunks=True, limit=None, inplace=False):
        """Change the shape of the data without changing its values.

        It assumes that the array is stored in row-major order, and
        only allows for reshapings that collapse or merge dimensions
        like ``(1, 2, 3, 4) -> (1, 6, 4)`` or ``(64,) -> (4, 4, 4)``.

        :Parameters:

            shape: `tuple` of `int`, or any number of `int`
                The new shape for the data, which should be compatible
                with the original shape. If an integer, then the
                result will be a 1-d array of that length. One shape
                dimension can be -1, in which case the value is
                inferred from the length of the array and remaining
                dimensions.

            merge_chunks: `bool`
                When True (the default) merge chunks using the logic
                in `dask.array.rechunk` when communication is
                necessary given the input array chunking and the
                output shape. When False, the input array will be
                rechunked to a chunksize of 1, which can create very
                many tasks. See `dask.array.reshape` for details.

            limit: int, optional
                The maximum block size to target in bytes. If no limit
                is provided, it defaults to a size in bytes defined by
                the `cf.chunksize` function.

        :Returns:

            `Data` or `None`
                 The reshaped data, or `None` if the operation was
                 in-place.

        **Examples**

        >>> d = cf.Data(np.arange(12))
        >>> print(d.array)
        [ 0  1  2  3  4  5  6  7  8  9 10 11]
        >>> print(d.reshape(3, 4).array)
        [[ 0  1  2  3]
         [ 4  5  6  7]
         [ 8  9 10 11]]
        >>> print(d.reshape((4, 3)).array)
        [[ 0  1  2]
         [ 3  4  5]
         [ 6  7  8]
         [ 9 10 11]]
        >>> print(d.reshape(-1, 6).array)
        [[ 0  1  2  3  4  5]
         [ 6  7  8  9 10 11]]
        >>>  print(d.reshape(1, 1, 2, 6).array)
        [[[[ 0  1  2  3  4  5]
           [ 6  7  8  9 10 11]]]]
        >>> print(d.reshape(1, 1, -1).array)
        [[[[ 0  1  2  3  4  5  6  7  8  9 10 11]]]]

        """
        d = _inplace_enabled_define_and_cleanup(self)
        dx = d.to_dask_array()
        dx = dx.reshape(*shape, merge_chunks=merge_chunks, limit=limit)

        # Set axes when the new array has more dimensions than self
        axes = None
        ndim0 = self.ndim
        if not ndim0:
            axes = generate_axis_identifiers(dx.ndim)
        else:
            diff = dx.ndim - ndim0
            if diff > 0:
                axes = list(self._axes)
                for _ in range(diff):
                    axes.insert(0, new_axis_identifier(tuple(axes)))

        if axes is not None:
            d._axes = axes

        d._set_dask(dx)

        return d

    @_deprecated_kwarg_check("i", version="3.0.0", removed_at="4.0.0")
    @_inplace_enabled(default=False)
    def rint(self, inplace=False, i=False):
        """Round the data to the nearest integer, element-wise.

        .. versionadded:: 1.0

        .. seealso:: `ceil`, `floor`, `trunc`

        :Parameters:

            {{inplace: `bool`, optional}}

            {{i: deprecated at version 3.0.0}}

        :Returns:

            `Data` or `None`
                The rounded data. If the operation was in-place then
                `None` is returned.

        **Examples**

        >>> d = cf.Data([-1.9, -1.5, -1.1, -1, 0, 1, 1.1, 1.5 , 1.9])
        >>> print(d.array)
        [-1.9 -1.5 -1.1 -1.   0.   1.   1.1  1.5  1.9]
        >>> print(d.rint().array)
        [-2. -2. -1. -1.  0.  1.  1.  2.  2.]

        """
        d = _inplace_enabled_define_and_cleanup(self)
        dx = d.to_dask_array()
        d._set_dask(da.rint(dx))
        return d

    @_inplace_enabled(default=False)
    def root_mean_square(
        self,
        axes=None,
        squeeze=False,
        mtol=1,
        weights=None,
        split_every=None,
        inplace=False,
    ):
        """Calculate root mean square (RMS) values.

        Calculates the RMS value or the RMS values along axes.

        See
        https://ncas-cms.github.io/cf-python/analysis.html#collapse-methods
        for mathematical definitions.

         ..seealso:: `sample_size`, `mean`, `sum`,

        :Parameters:

            {{collapse axes: (sequence of) `int`, optional}}

            {{weights: data_like, `dict`, or `None`, optional}}

            {{collapse squeeze: `bool`, optional}}

            {{mtol: number, optional}}

            {{split_every: `int` or `dict`, optional}}

                .. versionadded:: 3.14.0

            {{inplace: `bool`, optional}}

        :Returns:

            `Data` or `None`
                The collapsed array.

        **Examples**

        >>> a = np.ma.arange(12).reshape(4, 3)
        >>> d = cf.Data(a, 'K')
        >>> d[1, 1] = cf.masked
        >>> print(d.array)
        [[0 1 2]
         [3 -- 5]
         [6 7 8]
         [9 10 11]]
        >>> d.root_mean_square()
        <CF Data(1, 1): [[6.674238124719146]] K>

        >>> w = np.linspace(1, 2, 3)
        >>> print(w)
        [1.  1.5 2. ]
        >>> d.root_mean_square(weights=w)
        <CF Data(1, 1): [[6.871107713616576]] K>

        """
        d = _inplace_enabled_define_and_cleanup(self)
        d, _ = collapse(
            Collapse().rms,
            d,
            axis=axes,
            weights=weights,
            keepdims=not squeeze,
            split_every=split_every,
            mtol=mtol,
        )
        return d

    @_deprecated_kwarg_check("i", version="3.0.0", removed_at="4.0.0")
    @_inplace_enabled(default=False)
    def round(self, decimals=0, inplace=False, i=False):
        """Evenly round elements of the data array to the given number
        of decimals.

        Values exactly halfway between rounded decimal values are rounded
        to the nearest even value. Thus 1.5 and 2.5 round to 2.0, -0.5 and
        0.5 round to 0.0, etc. Results may also be surprising due to the
        inexact representation of decimal fractions in the IEEE floating
        point standard and errors introduced when scaling by powers of
        ten.

        .. versionadded:: 1.1.4

        .. seealso:: `ceil`, `floor`, `rint`, `trunc`

        :Parameters:

            decimals : `int`, optional
                Number of decimal places to round to (default: 0). If
                decimals is negative, it specifies the number of positions
                to the left of the decimal point.

            {{inplace: `bool`, optional}}

            {{i: deprecated at version 3.0.0}}

        :Returns:

            `Data` or `None`

        **Examples**

        >>> d = cf.Data([-1.81, -1.41, -1.01, -0.91, 0.09, 1.09, 1.19, 1.59, 1.99])
        >>> print(d.array)
        [-1.81 -1.41 -1.01 -0.91  0.09  1.09  1.19  1.59  1.99]
        >>> print(d.round().array)
        [-2., -1., -1., -1.,  0.,  1.,  1.,  2.,  2.]
        >>> print(d.round(1).array)
        [-1.8, -1.4, -1. , -0.9,  0.1,  1.1,  1.2,  1.6,  2. ]
        >>> print(d.round(-1).array)
        [-0., -0., -0., -0.,  0.,  0.,  0.,  0.,  0.]

        """
        d = _inplace_enabled_define_and_cleanup(self)
        dx = d.to_dask_array()
        d._set_dask(da.round(dx, decimals=decimals))
        return d

    def stats(
        self,
        all=False,
        compute=True,
        minimum=True,
        mean=True,
        median=True,
        maximum=True,
        range=True,
        mid_range=True,
        standard_deviation=True,
        root_mean_square=True,
        sample_size=True,
        minimum_absolute_value=False,
        maximum_absolute_value=False,
        mean_absolute_value=False,
        mean_of_upper_decile=False,
        sum=False,
        sum_of_squares=False,
        variance=False,
        weights=None,
    ):
        """Calculate statistics of the data.

        By default the minimum, mean, median, maximum, range, mid-range,
        standard deviation, root mean square, and sample size are
        calculated. But this selection may be edited, and other metrics
        are available.

        .. seealso:: `minimum`, `mean`, `median`, `maximum`, `range`,
                     `mid_range`, `standard_deviation`,
                     `root_mean_square`, `sample_size`,
                     `minimum_absolute_value`, `maximum_absolute_value`,
                     `mean_absolute_value`, `mean_of_upper_decile`, `sum`,
                     `sum_of_squares`, `variance`

        :Parameters:

            all: `bool`, optional
                Calculate all possible statistics, regardless of the value
                of individual metric parameters.

            compute: `bool`, optional
                If True (the default), returned values for the statistical
                calculations in the output dictionary are computed, else
                each is given in the form of a delayed `Data` operation.

            minimum: `bool`, optional
                Calculate the minimum of the values.

            maximum: `bool`, optional
                Calculate the maximum of the values.

            maximum_absolute_value: `bool`, optional
                Calculate the maximum of the absolute values.

            minimum_absolute_value: `bool`, optional
                Calculate the minimum of the absolute values.

            mid_range: `bool`, optional
                Calculate the average of the maximum and the minimum of
                the values.

            median: `bool`, optional
                Calculate the median of the values.

            range: `bool`, optional
                Calculate the absolute difference between the maximum and
                the minimum of the values.

            sum: `bool`, optional
                Calculate the sum of the values.

            sum_of_squares: `bool`, optional
                Calculate the sum of the squares of values.

            sample_size: `bool`, optional
                Calculate the sample size, i.e. the number of non-missing
                values.

            mean: `bool`, optional
                Calculate the weighted or unweighted mean of the values.

            mean_absolute_value: `bool`, optional
                Calculate the mean of the absolute values.

            mean_of_upper_decile: `bool`, optional
                Calculate the mean of the upper group of data values
                defined by the upper tenth of their distribution.

            variance: `bool`, optional
                Calculate the weighted or unweighted variance of the
                values, with a given number of degrees of freedom.

            standard_deviation: `bool`, optional
                Calculate the square root of the weighted or unweighted
                variance.

            root_mean_square: `bool`, optional
                Calculate the square root of the weighted or unweighted
                mean of the squares of the values.

            {{weights: data_like, `dict`, or `None`, optional}}

        :Returns:

            `dict`
                The statistics, with keys giving the operation names and
                values being the result of the corresponding statistical
                calculation, which are either the computed numerical
                values if `compute` is True, else the delayed `Data`
                operations which encapsulate those.

        **Examples**

        >>> d = cf.Data([[0, 1, 2], [3, -99, 5]], mask=[[0, 0, 0], [0, 1, 0]])
        >>> print(d.array)
        [[0  1  2]
         [3 --  5]]
        >>> d.stats()
        {'minimum': 0,
         'mean': 2.2,
         'median': 2.0,
         'maximum': 5,
         'range': 5,
         'mid_range': 2.5,
         'standard_deviation': 1.7204650534085255,
         'root_mean_square': 2.792848008753788,
         'sample_size': 5}
        >>> d.stats(all=True)
        {'minimum': 0,
         'mean': 2.2,
         'median': 2.0,
         'maximum': 5,
         'range': 5,
         'mid_range': 2.5,
         'standard_deviation': 1.7204650534085255,
         'root_mean_square': 2.792848008753788,
         'minimum_absolute_value': 0,
         'maximum_absolute_value': 5,
         'mean_absolute_value': 2.2,
         'mean_of_upper_decile': 5.0,
         'sum': 11,
         'sum_of_squares': 39,
         'variance': 2.9600000000000004,
         'sample_size': 5}
        >>> d.stats(mean_of_upper_decile=True, range=False)
        {'minimum': 0,
         'mean': 2.2,
         'median': 2.0,
         'maximum': 5,
         'mid_range': 2.5,
         'standard_deviation': 1.7204650534085255,
         'root_mean_square': 2.792848008753788,
         'mean_of_upper_decile': 5.0,
         'sample_size': 5}

        To ask for delayed operations instead of computed values:

        >>> d.stats(compute=False)
        {'minimum': <CF Data(): 0>,
         'mean': <CF Data(): 2.2>,
         'median': <CF Data(): 2.0>,
         'maximum': <CF Data(): 5>,
         'range': <CF Data(): 5>,
         'mid_range': <CF Data(): 2.5>,
         'standard_deviation': <CF Data(): 1.7204650534085255>,
         'root_mean_square': <CF Data(): 2.792848008753788>,
         'sample_size': <CF Data(1, 1): [[5]]>}

        """
        no_weights = (
            "minimum",
            "median",
            "maximum",
            "range",
            "mid_range",
            "minimum_absolute_value",
            "maximum_absolute_value",
        )

        out = {}
        for stat in (
            "minimum",
            "mean",
            "median",
            "maximum",
            "range",
            "mid_range",
            "standard_deviation",
            "root_mean_square",
            "minimum_absolute_value",
            "maximum_absolute_value",
            "mean_absolute_value",
            "mean_of_upper_decile",
            "sum",
            "sum_of_squares",
            "variance",
        ):
            if all or locals()[stat]:
                func = getattr(self, stat)
                if stat in no_weights:
                    value = delayed(func)(squeeze=True)
                else:
                    value = delayed(func)(squeeze=True, weights=weights)

                out[stat] = value

        if all or sample_size:
            out["sample_size"] = delayed(lambda: self.sample_size())()

        data_values = globals()["compute"](out)[0]  # noqa: F811
        if compute:
            # Convert cf.Data objects holding the scalars (or scalar array
            # for the case of sample_size only) to scalar values
            return {op: val.array.item() for op, val in data_values.items()}
        else:
            return data_values

    @_deprecated_kwarg_check("i", version="3.0.0", removed_at="4.0.0")
    @_inplace_enabled(default=False)
    def swapaxes(self, axis0, axis1, inplace=False, i=False):
        """Interchange two axes of an array.

        .. seealso:: `flatten', `flip`, 'insert_dimension`, `squeeze`,
                     `transpose`

        :Parameters:

            axis0, axis1 : `int`, `int`
                Select the axes to swap. Each axis is identified by its
                original integer position.

            {{inplace: `bool`, optional}}

            {{i: deprecated at version 3.0.0}}

        :Returns:

            `Data` or `None`
                The data with swapped axis positions.

        **Examples**

        >>> d = cf.Data([[[1, 2, 3], [4, 5, 6]]])
        >>> d
        <CF Data(1, 2, 3): [[[1, ..., 6]]]>
        >>> d.swapaxes(1, 0)
        <CF Data(2, 1, 3): [[[1, ..., 6]]]>
        >>> d.swapaxes(0, -1)
        <CF Data(3, 2, 1): [[[1, ..., 6]]]>
        >>> d.swapaxes(1, 1)
        <CF Data(1, 2, 3): [[[1, ..., 6]]]>
        >>> d.swapaxes(-1, -1)
        <CF Data(1, 2, 3): [[[1, ..., 6]]]>

        """
        d = _inplace_enabled_define_and_cleanup(self)
        dx = self.to_dask_array()
        dx = da.swapaxes(dx, axis0, axis1)
        d._set_dask(dx)
        return d

    def fits_in_memory(self):
        """Return True if the array is small enough to be retained in
        memory.

        Returns True if the size of the computed array, always
        including space for a full boolean mask, is small enough to be
        retained in available memory.

        **Performance**

        The delayed operations are actually not computed by
        `fits_in_memory`, so it is possible that an intermediate
        operation may require more than the available memory, even if
        the final array does not.

        .. seealso:: `array`, `compute`, `nbytes`, `persist`,
                     `cf.free_memory`

        :Parameters:

            itemsize: deprecated at version 3.14.0
                The number of bytes per word of the master data array.

        :Returns:

            `bool`
                Whether or not the computed array fits in memory.

        **Examples**

        >>> d = cf.Data([1], 'm')
        >>> d.fits_in_memory()
        True

        Create a double precision (8 bytes per word) array that is
        approximately twice the size of the available memory:

        >>> size = int(2 * cf.free_memory() / 8)
        >>> d = cf.Data.empty((size,), dtype=float)
        >>> d.fits_in_memory()
        False
        >>> d.nbytes * (1 + 1/8) > cf.free_memory()
        True

        """
        return self.size * (self.dtype.itemsize + 1) <= free_memory()

    @_deprecated_kwarg_check("i", version="3.0.0", removed_at="4.0.0")
    @_inplace_enabled(default=False)
    @_manage_log_level_via_verbosity
    def where(
        self, condition, x=None, y=None, inplace=False, i=False, verbose=None
    ):
        """Assign array elements depending on a condition.

        The elements to be changed are identified by a
        condition. Different values can be assigned according to where
        the condition is True (assignment from the *x* parameter) or
        False (assignment from the *y* parameter).

        **Missing data**

        Array elements may be set to missing values if either *x* or
        *y* are the `cf.masked` constant, or by assignment from any
        missing data elements in *x* or *y*.

        If the data mask is hard (see the `hardmask` attribute) then
        missing data values in the array will not be overwritten,
        regardless of the content of *x* and *y*.

        If the *condition* contains missing data then the
        corresponding elements in the array will not be assigned to,
        regardless of the contents of *x* and *y*.

        **Broadcasting**

        The array and the *condition*, *x* and *y* parameters must all
        be broadcastable across the original array, such that the size
        of the result is identical to the original size of the
        array. Leading size 1 dimensions of these parameters are
        ignored, thereby also ensuring that the shape of the result is
        identical to the original shape of the array.

        If *condition* is a `Query` object then for the purposes of
        broadcasting, the condition is considered to be that which is
        produced by applying the query to the array.

        **Performance**

        If any of the shapes of the *condition*, *x*, or *y*
        parameters, or the array, is unknown, then there is a
        possibility that an unknown shape will need to be calculated
        immediately by executing all delayed operations on that
        object.

        .. seealso:: `cf.masked`, `hardmask`, `__setitem__`

        :Parameters:

            condition: array_like or `Query`
                The condition which determines how to assign values to
                the data.

                Assignment from the *x* and *y* parameters will be
                done where elements of the condition evaluate to
                `True` and `False` respectively.

                If *condition* is a `Query` object then this implies a
                condition defined by applying the query to the data.

                *Parameter example:*
                  ``d.where(d < 0, x=-999)`` will set all data
                  values that are less than zero to -999.

                *Parameter example:*
                  ``d.where(True, x=-999)`` will set all data values
                  to -999. This is equivalent to ``d[...] = -999``.

                *Parameter example:*
                  ``d.where(False, y=-999)`` will set all data values
                  to -999. This is equivalent to ``d[...] = -999``.

                *Parameter example:*
                  If ``d`` has shape ``(5, 3)`` then ``d.where([True,
                  False, True], x=-999, y=cf.masked)`` will set data
                  values in columns 0 and 2 to -999, and data values
                  in column 1 to missing data. This works because the
                  condition has shape ``(3,)`` which broadcasts to the
                  data shape.

                *Parameter example:*
                  ``d.where(cf.lt(0), x=-999)`` will set all data
                  values that are less than zero to -999. This is
                  equivalent to ``d.where(d < 0, x=-999)``.

            x, y: array-like or `None`
                Specify the assignment values. Where the condition is
                True assign to the data from *x*, and where the
                condition is False assign to the data from *y*.

                If *x* is `None` (the default) then no assignment is
                carried out where the condition is True.

                If *y* is `None` (the default) then no assignment is
                carried out where the condition is False.

                *Parameter example:*
                  ``d.where(condition)``, for any ``condition``, returns
                  data with identical data values.

                *Parameter example:*
                  ``d.where(cf.lt(0), x=-d, y=cf.masked)`` will change the
                  sign of all negative data values, and set all other data
                  values to missing data.

                *Parameter example:*
                  ``d.where(cf.lt(0), x=-d)`` will change the sign of
                  all negative data values, and leave all other data
                  values unchanged. This is equivalent to, but faster
                  than, ``d.where(cf.lt(0), x=-d, y=d)``

            {{inplace: `bool`, optional}}

            {{verbose: `int` or `str` or `None`, optional}}

            {{i: deprecated at version 3.0.0}}

        :Returns:

            `Data` or `None`
                The new data with updated values, or `None` if the
                operation was in-place.

        **Examples**

        >>> d = cf.Data([0, 1, 2, 3, 4, 5, 6, 7, 8, 9])
        >>> e = d.where(d < 5, d, 10 * d)
        >>> print(e.array)
        [ 0  1  2  3  4 50 60 70 80 90]

        >>> d = cf.Data([0, 1, 2, 3, 4, 5, 6, 7, 8, 9], 'km')
        >>> e = d.where(d < 5, cf.Data(10000 * d, 'metre'))
        >>> print(e.array)
        [ 0. 10. 20. 30. 40.  5.  6.  7.  8.  9.]

        >>> e = d.where(d < 5, cf.masked)
        >>> print(e.array)
        [-- -- -- -- -- 5 6 7 8 9]

        >>> d = cf.Data([[1, 2,],
        ...              [3, 4]])
        >>> e = d.where([[True, False], [True, True]], d, [[9, 8], [7, 6]])
        >>> print(e.array)
        [[1 8]
         [3 4]]
        >>> e = d.where([[True, False], [True, True]], [[9, 8], [7, 6]])
        >>> print(e.array)
        [[9 2]
         [7 6]]

        The shape of the result must have the same shape as the
        original data:

        >>> e = d.where([True, False], [9, 8])
        >>> print(e.array)
        [[9 2]
         [9 4]]

        >>> d = cf.Data(np.array([[0, 1, 2],
        ...                       [0, 2, 4],
        ...                       [0, 3, 6]]))
        >>> d.where(d < 4, None, -1)
        >>> print(e.array)
        [[ 0  1  2]
         [ 0  2 -1]
         [ 0  3 -1]]

        >>> x, y = np.ogrid[:3, :4]
        >>> print(x)
        [[0]
         [1]
         [2]]
        >>> print(y)
        [[0 1 2 3]]
        >>> condition = x < y
        >>> print(condition)
        [[False  True  True  True]
         [False False  True  True]
         [False False False  True]]
        >>> d = cf.Data(x)
        >>> e = d.where(condition, d, 10 + y)
            ...
        ValueError: where: 'condition' parameter with shape (3, 4) can not be broadcast across data with shape (3, 1) when the result will have a different shape to the data

        >>> d = cf.Data(np.arange(9).reshape(3, 3))
        >>> e = d.copy()
        >>> e[1, 0] = cf.masked
        >>> f = e.where(d > 5, None, -3.1416)
        >>> print(f.array)
        [[-3.1416 -3.1416 -3.1416]
         [-- -3.1416 -3.1416]
         [6.0 7.0 8.0]]
        >>> e.soften_mask()
        >>> f = e.where(d > 5, None, -3.1416)
        >>> print(f.array)
        [[-3.1416 -3.1416 -3.1416]
         [-3.1416 -3.1416 -3.1416]
         [ 6.      7.      8.    ]]

        """
        from .utils import where_broadcastable

        d = _inplace_enabled_define_and_cleanup(self)

        # Missing values could be affected, so make sure that the mask
        # hardness has been applied.
        dx = d.to_dask_array(apply_mask_hardness=True)

        units = d.Units

        # Parse condition
        if getattr(condition, "isquery", False):
            # Condition is a cf.Query object: Make sure that the
            # condition units are OK, and convert the condition to a
            # boolean Data instance with the same shape as the data.
            condition = condition.copy()
            condition.set_condition_units(units)
            condition = condition.evaluate(d)

        condition = type(self).asdata(condition)
        condition = where_broadcastable(d, condition, "condition")

        # If x or y is self then change it to None. This prevents an
        # unnecessary copy; and, at compute time, an unncessary numpy
        # where.
        if x is self:
            x = None

        if y is self:
            y = None

        if x is None and y is None:
            # The data is unchanged regardless of the condition
            return d

        # Parse x and y
        xy = []
        for arg, name in zip((x, y), ("x", "y")):
            if arg is None:
                xy.append(arg)
                continue

            if arg is cf_masked:
                # Replace masked constant with array
                xy.append(scalar_masked_array(self.dtype))
                continue

            arg = type(self).asdata(arg)
            arg = where_broadcastable(d, arg, name)

            arg_units = arg.Units
            if arg_units:
                arg = conform_units(
                    arg,
                    units,
                    message=f"where: {name!r} parameter units {arg_units!r} "
                    f"are not equivalent to data units {units!r}",
                )

            xy.append(arg.to_dask_array())

        x, y = xy

        # Apply the where operation
        dx = da.core.elemwise(
            cf_where, dx, da.asanyarray(condition), x, y, d.hardmask
        )
        d._set_dask(dx)

        # Don't know (yet) if 'x' and 'y' have a deterministic names
        d._update_deterministic(False)

        return d

    @_deprecated_kwarg_check("i", version="3.0.0", removed_at="4.0.0")
    @_inplace_enabled(default=False)
    def sin(self, inplace=False, i=False):
        """Take the trigonometric sine of the data element-wise.

        Units are accounted for in the calculation. If the units are not
        equivalent to radians (such as Kelvin) then they are treated as if
        they were radians. For example, the sine of 90 degrees_east
        is 1.0, as is the sine of 1.57079632 radians.

        The output units are changed to '1' (nondimensional).

        .. seealso:: `arcsin`, `cos`, `tan`, `sinh`

        :Parameters:

            {{inplace: `bool`, optional}}

            {{i: deprecated at version 3.0.0}}

        :Returns:

            `Data` or `None`

        **Examples**

        >>> d.Units
        <Units: degrees_north>
        >>> print(d.array)
        [[-90 0 90 --]]
        >>> e = d.sin()
        >>> e.Units
        <Units: 1>
        >>> print(e.array)
        [[-1.0 0.0 1.0 --]]

        >>> d.Units
        <Units: m s-1>
        >>> print(d.array)
        [[1 2 3 --]]
        >>> d.sin(inplace=True)
        >>> d.Units
        <Units: 1>
        >>> print(d.array)
        [[0.841470984808 0.909297426826 0.14112000806 --]]

        """
        d = _inplace_enabled_define_and_cleanup(self)

        if d.Units.equivalent(_units_radians):
            d.Units = _units_radians

        dx = d.to_dask_array()
        d._set_dask(da.sin(dx))

        d.override_units(_units_1, inplace=True)

        return d

    @_deprecated_kwarg_check("i", version="3.0.0", removed_at="4.0.0")
    @_inplace_enabled(default=False)
    def sinh(self, inplace=False):
        """Take the hyperbolic sine of the data element-wise.

        Units are accounted for in the calculation. If the units are not
        equivalent to radians (such as Kelvin) then they are treated as if
        they were radians. For example, the the hyperbolic sine of 90
        degrees_north is 2.30129890, as is the hyperbolic sine of
        1.57079632 radians.

        The output units are changed to '1' (nondimensional).

        .. versionadded:: 3.1.0

        .. seealso:: `arcsinh`, `cosh`, `tanh`, `sin`

        :Parameters:

            {{inplace: `bool`, optional}}

        :Returns:

            `Data` or `None`

        **Examples**

        >>> d.Units
        <Units: degrees_north>
        >>> print(d.array)
        [[-90 0 90 --]]
        >>> e = d.sinh()
        >>> e.Units
        <Units: 1>
        >>> print(e.array)
        [[-2.3012989023072947 0.0 2.3012989023072947 --]]

        >>> d.Units
        <Units: m s-1>
        >>> print(d.array)
        [[1 2 3 --]]
        >>> d.sinh(inplace=True)
        >>> d.Units
        <Units: 1>
        >>> print(d.array)
        [[1.1752011936438014 3.626860407847019 10.017874927409903 --]]

        """
        d = _inplace_enabled_define_and_cleanup(self)

        if d.Units.equivalent(_units_radians):
            d.Units = _units_radians

        dx = d.to_dask_array()
        d._set_dask(da.sinh(dx))

        d.override_units(_units_1, inplace=True)

        return d

    @_inplace_enabled(default=False)
    def cosh(self, inplace=False):
        """Take the hyperbolic cosine of the data element-wise.

        Units are accounted for in the calculation. If the units are not
        equivalent to radians (such as Kelvin) then they are treated as if
        they were radians. For example, the the hyperbolic cosine of 0
        degrees_east is 1.0, as is the hyperbolic cosine of 1.57079632 radians.

        The output units are changed to '1' (nondimensional).

        .. versionadded:: 3.1.0

        .. seealso:: `arccosh`, `sinh`, `tanh`, `cos`

        :Parameters:

            {{inplace: `bool`, optional}}

        :Returns:

            `Data` or `None`

        **Examples**

        >>> d.Units
        <Units: degrees_north>
        >>> print(d.array)
        [[-90 0 90 --]]
        >>> e = d.cosh()
        >>> e.Units
        <Units: 1>
        >>> print(e.array)
        [[2.5091784786580567 1.0 2.5091784786580567 --]]

        >>> d.Units
        <Units: m s-1>
        >>> print(d.array)
        [[1 2 3 --]]
        >>> d.cosh(inplace=True)
        >>> d.Units
        <Units: 1>
        >>> print(d.array)
        [[1.5430806348152437 3.7621956910836314 10.067661995777765 --]]

        """
        d = _inplace_enabled_define_and_cleanup(self)

        if d.Units.equivalent(_units_radians):
            d.Units = _units_radians

        dx = d.to_dask_array()
        d._set_dask(da.cosh(dx))

        d.override_units(_units_1, inplace=True)

        return d

    def cull_graph(self):
        """Remove unnecessary tasks from the dask graph in-place.

        **Performance**

        An unnecessary task is one which does not contribute to the
        computed result. Such tasks are always automatically removed
        (culled) at compute time, but removing them beforehand might
        improve performance by reducing the amount of work done in
        later steps.

        .. versionadded:: 3.14.0

        .. seealso:: `dask.optimization.cull`

        :Returns:

            `None`

        **Examples**

        >>> d = cf.Data([1, 2, 3, 4, 5], chunks=3)
        >>> d = d[:2]
        >>> dict(d.to_dask_array().dask)
        {('array-21ea057f160746a3d3f0943bba945460', 0): array([1, 2, 3]),
         ('array-21ea057f160746a3d3f0943bba945460', 1): array([4, 5]),
         ('getitem-3e4edac0a632402f6b45923a6b9d215f',
          0): (<function dask.array.chunk.getitem(obj, index)>, ('array-21ea057f160746a3d3f0943bba945460',
           0), (slice(0, 2, 1),))}
        >>> d.cull_graph()
        >>> dict(d.to_dask_array().dask)
        {('getitem-3e4edac0a632402f6b45923a6b9d215f',
          0): (<function dask.array.chunk.getitem(obj, index)>, ('array-21ea057f160746a3d3f0943bba945460',
           0), (slice(0, 2, 1),)),
         ('array-21ea057f160746a3d3f0943bba945460', 0): array([1, 2, 3])}

        """
        dx = self.to_dask_array()
        dsk, _ = cull(dx.dask, dx.__dask_keys__())
        dx = da.Array(dsk, name=dx.name, chunks=dx.chunks, dtype=dx.dtype)
        self._set_dask(dx, clear=_NONE)

    @_deprecated_kwarg_check("i", version="3.0.0", removed_at="4.0.0")
    @_inplace_enabled(default=False)
    def tanh(self, inplace=False):
        """Take the hyperbolic tangent of the data element-wise.

        Units are accounted for in the calculation. If the units are not
        equivalent to radians (such as Kelvin) then they are treated as if
        they were radians. For example, the the hyperbolic tangent of 90
        degrees_east is 0.91715234, as is the hyperbolic tangent of
        1.57079632 radians.

        The output units are changed to '1' (nondimensional).

        .. versionadded:: 3.1.0

        .. seealso:: `arctanh`, `sinh`, `cosh`, `tan`


        :Parameters:

            {{inplace: `bool`, optional}}

        :Returns:

            `Data` or `None`

        **Examples**

        >>> d.Units
        <Units: degrees_north>
        >>> print(d.array)
        [[-90 0 90 --]]
        >>> e = d.tanh()
        >>> e.Units
        <Units: 1>
        >>> print(e.array)
        [[-0.9171523356672744 0.0 0.9171523356672744 --]]

        >>> d.Units
        <Units: m s-1>
        >>> print(d.array)
        [[1 2 3 --]]
        >>> d.tanh(inplace=True)
        >>> d.Units
        <Units: 1>
        >>> print(d.array)
        [[0.7615941559557649 0.9640275800758169 0.9950547536867305 --]]

        """
        d = _inplace_enabled_define_and_cleanup(self)

        if d.Units.equivalent(_units_radians):
            d.Units = _units_radians

        dx = d.to_dask_array()
        d._set_dask(da.tanh(dx))

        d.override_units(_units_1, inplace=True)

        return d

    @_deprecated_kwarg_check("i", version="3.0.0", removed_at="4.0.0")
    @_inplace_enabled(default=False)
    def log(self, base=None, inplace=False, i=False):
        """Takes the logarithm of the data array.

        :Parameters:

            base:

            {{inplace: `bool`, optional}}

            {{i: deprecated at version 3.0.0}}

        :Returns:

            `Data` or `None`

        """
        d = _inplace_enabled_define_and_cleanup(self)
        dx = d.to_dask_array()

        if base is None:
            dx = da.log(dx)
        elif base == 10:
            dx = da.log10(dx)
        elif base == 2:
            dx = da.log2(dx)
        else:
            dx = da.log(dx)
            dx /= da.log(base)

        d._set_dask(dx)

        d.override_units(
            _units_1, inplace=True
        )  # all logarithm outputs are unitless

        return d

    @_deprecated_kwarg_check("i", version="3.0.0", removed_at="4.0.0")
    @_inplace_enabled(default=False)
    def squeeze(self, axes=None, inplace=False, i=False):
        """Remove size 1 axes from the data array.

        By default all size 1 axes are removed, but particular axes
        may be selected with the keyword arguments.

        .. seealso:: `flatten`, `insert_dimension`, `flip`,
                     `swapaxes`, `transpose`

        :Parameters:

            axes: (sequence of) int, optional
                Select the axes. By default all size 1 axes are
                removed. The *axes* argument may be one, or a
                sequence, of integers that select the axis
                corresponding to the given position in the list of
                axes of the data array.

                No axes are removed if *axes* is an empty sequence.

            {{inplace: `bool`, optional}}

            {{i: deprecated at version 3.0.0}}

        :Returns:

            `Data` or `None`
                The squeezed data array.

        **Examples**

        >>> v.shape
        (1,)
        >>> v.squeeze()
        >>> v.shape
        ()

        >>> v.shape
        (1, 2, 1, 3, 1, 4, 1, 5, 1, 6, 1)
        >>> v.squeeze((0,))
        >>> v.shape
        (2, 1, 3, 1, 4, 1, 5, 1, 6, 1)
        >>> v.squeeze(1)
        >>> v.shape
        (2, 3, 1, 4, 1, 5, 1, 6, 1)
        >>> v.squeeze([2, 4])
        >>> v.shape
        (2, 3, 4, 5, 1, 6, 1)
        >>> v.squeeze([])
        >>> v.shape
        (2, 3, 4, 5, 1, 6, 1)
        >>> v.squeeze()
        >>> v.shape
        (2, 3, 4, 5, 6)

        """
        d = _inplace_enabled_define_and_cleanup(self)

        if not d.ndim:
            if axes or axes == 0:
                raise ValueError(
                    "Can't squeeze: Can't remove an axis from "
                    f"scalar {d.__class__.__name__}"
                )

            if inplace:
                d = None

            return d

        shape = d.shape

        if axes is None:
            iaxes = tuple([i for i, n in enumerate(shape) if n == 1])
        else:
            iaxes = d._parse_axes(axes)

            # Check the squeeze axes
            for i in iaxes:
                if shape[i] > 1:
                    raise ValueError(
                        f"Can't squeeze {d.__class__.__name__}: "
                        f"Can't remove axis of size {shape[i]}"
                    )

        if not iaxes:
            # Short circuit if the squeeze is a null operation
            return d

        # Still here? Then the data array is not scalar and at least
        # one size 1 axis needs squeezing.
        dx = d.to_dask_array()
        dx = dx.squeeze(axis=iaxes)

        # Squeezing a dimension doesn't affect the cached elements
        d._set_dask(dx, clear=_ALL ^ _CACHE)

        # Remove the squeezed axes names
        d._axes = [axis for i, axis in enumerate(d._axes) if i not in iaxes]

        return d

    # `arctan2`, AT2 seealso
    @_deprecated_kwarg_check("i", version="3.0.0", removed_at="4.0.0")
    @_inplace_enabled(default=False)
    def tan(self, inplace=False, i=False):
        """Take the trigonometric tangent of the data element-wise.

        Units are accounted for in the calculation. If the units are not
        equivalent to radians (such as Kelvin) then they are treated as if
        they were radians. For example, the tangents of 45
        degrees_east, 0.78539816 radians and 0.78539816 Kelvin are all
        1.0.

        The output units are changed to '1' (nondimensional).

        .. seealso:: `arctan`, `cos`, `sin`, `tanh`

        :Parameters:

            {{inplace: `bool`, optional}}

            {{i: deprecated at version 3.0.0}}

        :Returns:

            `Data` or `None`

        **Examples**

        >>> d.Units
        <Units: degrees_north>
        >>> print(d.array)
        [[-45 0 45 --]]
        >>> e = d.tan()
        >>> e.Units
        <Units: 1>
        >>> print(e.array)
        [[-1.0 0.0 1.0 --]]

        >>> d.Units
        <Units: m s-1>
        >>> print(d.array)
        [[1 2 3 --]]
        >>> d.tan(inplace=True)
        >>> d.Units
        <Units: 1>
        >>> print(d.array)
        [[1.55740772465 -2.18503986326 -0.142546543074 --]]

        """
        d = _inplace_enabled_define_and_cleanup(self)

        if d.Units.equivalent(_units_radians):
            d.Units = _units_radians

        dx = d.to_dask_array()
        d._set_dask(da.tan(dx))

        d.override_units(_units_1, inplace=True)

        return d

    def todict(self, optimize_graph=True):
        """Return a dictionary of the dask graph key/value pairs.

        .. versionadded:: 3.15.0

        .. seealso:: `to_dask_array`, `tolist`

        :Parameters:

            `optimize_graph`: `bool`
                If True, the default, then prior to being converted to
                a dictionary, the graph is optimised to remove unused
                chunks. Note that optimising the graph can add a
                considerable performance overhead.

        :Returns:

            `dict`
                The dictionary of the dask graph key/value pairs.

        **Examples**

        >>> d = cf.Data([1, 2, 3, 4], chunks=2)
        >>> d.todict()
        {('array-2f41b21b4cd29f757a7bfa932bf67832', 0): array([1, 2]),
         ('array-2f41b21b4cd29f757a7bfa932bf67832', 1): array([3, 4])}
        >>> e = d[0]
        >>> e.todict()
        {('getitem-153fd24082bc067cf438a0e213b41ce6',
          0): (<function dask.array.chunk.getitem(obj, index)>, ('array-2f41b21b4cd29f757a7bfa932bf67832',
           0), (slice(0, 1, 1),)),
         ('array-2f41b21b4cd29f757a7bfa932bf67832', 0): array([1, 2])}
        >>> e.todict(optimize_graph=False)
        {('array-2f41b21b4cd29f757a7bfa932bf67832', 0): array([1, 2]),
         ('array-2f41b21b4cd29f757a7bfa932bf67832', 1): array([3, 4]),
         ('getitem-153fd24082bc067cf438a0e213b41ce6',
          0): (<function dask.array.chunk.getitem(obj, index)>, ('array-2f41b21b4cd29f757a7bfa932bf67832',
           0), (slice(0, 1, 1),))}

        """
        dx = self.to_dask_array()

        if optimize_graph:
            return collections_to_dsk((dx,), optimize_graph=True)

        return dict(collections_to_dsk((dx,), optimize_graph=False))

    def tolist(self):
        """Return the data as a scalar or (nested) list.

        Returns the data as an ``N``-levels deep nested list of Python
        scalars, where ``N`` is the number of data dimensions.

        If ``N`` is 0 then, since the depth of the nested list is 0,
        it will not be a list at all, but a simple Python scalar.

        .. sealso:: `todict`

        :Returns:

            `list` or scalar
                The (nested) list of array elements, or a scalar if
                the data has 0 dimensions.

        **Examples**

        >>> d = cf.Data(9)
        >>> d.tolist()
        9

        >>> d = cf.Data([1, 2])
        >>> d.tolist()
        [1, 2]

        >>> d = cf.Data(([[1, 2], [3, 4]]))
        >>> d.tolist()
        [[1, 2], [3, 4]]

        >>> d.equals(cf.Data(d.tolist()))
        True

        """
        return self.array.tolist()

    def to_memory(self):
        """Bring data on disk into memory.

        Not implemented. Consider using `persist` instead.

        """
        raise NotImplementedError(
            "'Data.to_memory' is not available. "
            "Consider using 'Data.persist' instead."
        )

    @_deprecated_kwarg_check("i", version="3.0.0", removed_at="4.0.0")
    @_inplace_enabled(default=False)
    def transpose(self, axes=None, inplace=False, i=False):
        """Permute the axes of the data array.

        .. seealso:: `flatten', `insert_dimension`, `flip`, `squeeze`,
                     `swapaxes`

        :Parameters:

            axes: (sequence of) `int`
                The new axis order of the data array. By default the order
                is reversed. Each axis of the new order is identified by
                its original integer position.

            {{inplace: `bool`, optional}}

            {{i: deprecated at version 3.0.0}}

        :Returns:

            `Data` or `None`

        **Examples**

        >>> d.shape
        (19, 73, 96)
        >>> d.transpose()
        >>> d.shape
        (96, 73, 19)
        >>> d.transpose([1, 0, 2])
        >>> d.shape
        (73, 96, 19)
        >>> d.transpose((-1, 0, 1))
        >>> d.shape
        (19, 73, 96)

        """
        d = _inplace_enabled_define_and_cleanup(self)

        ndim = d.ndim
        if axes is None:
            iaxes = tuple(range(ndim - 1, -1, -1))
        else:
            iaxes = d._parse_axes(axes)

        if iaxes == tuple(range(ndim)):
            # Short circuit if the transpose is a null operation
            return d

        # Note: The _axes attribute is important because e.g. axes
        #       labelled as cyclic by the _cyclic attribute use it to
        #       determine their position (see #discussion_r694096462
        #       on PR #247).
        data_axes = d._axes
        d._axes = [data_axes[i] for i in iaxes]

        dx = d.to_dask_array()
        try:
            dx = da.transpose(dx, axes=axes)
        except ValueError:
            raise ValueError(
                f"Can't transpose: Axes don't match array: {axes}"
            )

        d._set_dask(dx)

        return d

    @_deprecated_kwarg_check("i", version="3.0.0", removed_at="4.0.0")
    @_inplace_enabled(default=False)
    def trunc(self, inplace=False, i=False):
        """Return the truncated values of the data array.

        The truncated value of the number, ``x``, is the nearest integer
        which is closer to zero than ``x`` is. In short, the fractional
        part of the signed number ``x`` is discarded.

        .. versionadded:: 1.0

        .. seealso:: `ceil`, `floor`, `rint`

        :Parameters:

            {{inplace: `bool`, optional}}

            {{i: deprecated at version 3.0.0}}

        :Returns:

            `Data` or `None`

        **Examples**

        >>> d = cf.Data([-1.9, -1.5, -1.1, -1, 0, 1, 1.1, 1.5 , 1.9])
        >>> print(d.array)
        [-1.9 -1.5 -1.1 -1.   0.   1.   1.1  1.5  1.9]
        >>> print(d.trunc().array)
        [-1. -1. -1. -1.  0.  1.  1.  1.  1.]

        """
        d = _inplace_enabled_define_and_cleanup(self)
        dx = d.to_dask_array()
        d._set_dask(da.trunc(dx))
        return d

    @classmethod
    def empty(
        cls,
        shape,
        dtype=None,
        units=None,
        calendar=None,
        fill_value=None,
        chunks=_DEFAULT_CHUNKS,
    ):
        """Return a new array of given shape and type, without
        initialising entries.

        .. seealso:: `full`, `ones`, `zeros`

        :Parameters:

            shape: `int` or `tuple` of `int`
                The shape of the new array. e.g. ``(2, 3)`` or ``2``.

            dtype: data-type
                The desired output data-type for the array, e.g.
                `numpy.int8`. The default is `numpy.float64`.

            units: `str` or `Units`
                The units for the new data array.

            calendar: `str`, optional
                The calendar for reference time units.

            {{chunks: `int`, `tuple`, `dict` or `str`, optional}}

                .. versionadded:: 3.14.0

            fill_value: deprecated at version 3.14.0
                Use `set_fill_value` instead.

        :Returns:

            `Data`
                Array of uninitialised (arbitrary) data of the given
                shape and dtype.

        **Examples**

        >>> d = cf.Data.empty((2, 2))
        >>> print(d.array)
        [[ -9.74499359e+001  6.69583040e-309],
         [  2.13182611e-314  3.06959433e-309]]         #uninitialised

        >>> d = cf.Data.empty((2,), dtype=bool)
        >>> print(d.array)
        [ False  True]                                 #uninitialised

        """
        dx = da.empty(shape, dtype=dtype, chunks=chunks)
        return cls(dx, units=units, calendar=calendar)

    @classmethod
    def full(
        cls,
        shape,
        fill_value,
        dtype=None,
        units=None,
        calendar=None,
        chunks=_DEFAULT_CHUNKS,
    ):
        """Return a new array of given shape and type, filled with a
        fill value.

        .. seealso:: `empty`, `ones`, `zeros`

        :Parameters:

            shape: `int` or `tuple` of `int`
                The shape of the new array. e.g. ``(2, 3)`` or ``2``.

            fill_value: scalar
                The fill value.

            dtype: data-type
                The desired data-type for the array. The default, `None`,
                means ``np.array(fill_value).dtype``.

            units: `str` or `Units`
                The units for the new data array.

            calendar: `str`, optional
                The calendar for reference time units.

            {{chunks: `int`, `tuple`, `dict` or `str`, optional}}

                .. versionadded:: 3.14.0

        :Returns:

            `Data`
                Array of *fill_value* with the given shape and data
                type.

        **Examples**

        >>> d = cf.Data.full((2, 3), -99)
        >>> print(d.array)
        [[-99 -99 -99]
         [-99 -99 -99]]

        >>> d = cf.Data.full(2, 0.0)
        >>> print(d.array)
        [0. 0.]

        >>> d = cf.Data.full((2,), 0, dtype=bool)
        >>> print(d.array)
        [False False]

        """
        if dtype is None:
            # Need to explicitly set the default because dtype is not
            # a named keyword of da.full
            dtype = getattr(fill_value, "dtype", None)
            if dtype is None:
                dtype = np.array(fill_value).dtype

        dx = da.full(shape, fill_value, dtype=dtype, chunks=chunks)
        return cls(dx, units=units, calendar=calendar)

    @classmethod
    def ones(
        cls,
        shape,
        dtype=None,
        units=None,
        calendar=None,
        chunks=_DEFAULT_CHUNKS,
    ):
        """Returns a new array filled with ones of set shape and type.

        .. seealso:: `empty`, `full`, `zeros`

        :Parameters:

            shape: `int` or `tuple` of `int`
                The shape of the new array. e.g. ``(2, 3)`` or ``2``.

            dtype: data-type
                The desired data-type for the array, e.g.
                `numpy.int8`. The default is `numpy.float64`.

            units: `str` or `Units`
                The units for the new data array.

            calendar: `str`, optional
                The calendar for reference time units.

            {{chunks: `int`, `tuple`, `dict` or `str`, optional}}

                .. versionadded:: 3.14.0

        :Returns:

            `Data`
                Array of ones with the given shape and data type.

        **Examples**

        >>> d = cf.Data.ones((2, 3))
        >>> print(d.array)
        [[1. 1. 1.]
         [1. 1. 1.]]

        >>> d = cf.Data.ones((2,), dtype=bool)
        >>> print(d.array)
        [ True  True]

        """
        dx = da.ones(shape, dtype=dtype, chunks=chunks)
        return cls(dx, units=units, calendar=calendar)

    #    def optimize_graph(self):
    #        """Remove unnecessary tasks from the dask graph in-place.
    #
    #        .. versionadded:: 3.15.1
    #
    #        .. seealso:: `todict`
    #
    #        """
    #        d = _inplace_enabled_define_and_cleanup(self)
    #        dx = d.to_dask_array()
    #        dsk = collections_to_dsk((dx,), optimize_graph=True)
    #        dx = da.Array(dsk, name=dx.name, chunks=dx.chunks, dtype=dx.dtype)
    #        d._set_dask(dx, clear=_NONE)
    #        return d

    @classmethod
    def zeros(
        cls,
        shape,
        dtype=None,
        units=None,
        calendar=None,
        chunks=_DEFAULT_CHUNKS,
    ):
        """Returns a new array filled with zeros of set shape and type.

        .. seealso:: `empty`, `full`, `ones`

        :Parameters:

            shape: `int` or `tuple` of `int`
                The shape of the new array.

            dtype: data-type
                The data-type of the new array. By default the
                data-type is ``float``.

            units: `str` or `Units`
                The units for the new data array.

            calendar: `str`, optional
                The calendar for reference time units.

            {{chunks: `int`, `tuple`, `dict` or `str`, optional}}

                .. versionadded:: 3.14.0

        :Returns:

            `Data`
                Array of zeros with the given shape and data type.

        **Examples**

        >>> d = cf.Data.zeros((2, 3))
        >>> print(d.array)
        [[0. 0. 0.]
         [0. 0. 0.]]

        >>> d = cf.Data.zeros((2,), dtype=bool)
        >>> print(d.array)
        [False False]

        """
        dx = da.zeros(shape, dtype=dtype, chunks=chunks)
        return cls(dx, units=units, calendar=calendar)

    @_deprecated_kwarg_check("out", version="3.14.0", removed_at="5.0.0")
    @_deprecated_kwarg_check("i", version="3.0.0", removed_at="4.0.0")
    @_inplace_enabled(default=False)
    def func(
        self,
        f,
        units=None,
        out=False,
        inplace=False,
        preserve_invalid=False,
        i=False,
        **kwargs,
    ):
        """Apply an element-wise array operation to the data array.

        :Parameters:

            f: `function`
                The function to be applied.

            units: `Units`, optional

            out: deprecated at version 3.14.0

            {{inplace: `bool`, optional}}

            preserve_invalid: `bool`, optional
                For MaskedArray arrays only, if True any invalid values produced
                by the operation will be preserved, otherwise they are masked.

            {{i: deprecated at version 3.0.0}}

        :Returns:

            `Data` or `None`

        **Examples**

        >>> d.Units
        <Units: radians>
        >>> print(d.array)
        [[ 0.          1.57079633]
         [ 3.14159265  4.71238898]]
        >>> import numpy
        >>> e = d.func(numpy.cos)
        >>> e.Units
        <Units: 1>
        >>> print(e.array)
        [[ 1.0  0.0]
         [-1.0  0.0]]
        >>> d.func(numpy.sin, inplace=True)
        >>> print(d.array)
        [[0.0   1.0]
         [0.0  -1.0]]

        >>> d = cf.Data([-2, -1, 1, 2], mask=[0, 0, 0, 1])
        >>> f = d.func(numpy.arctanh, preserve_invalid=True)
        >>> f.array
        masked_array(data=[nan, -inf, inf, --],
                     mask=[False, False, False,  True],
               fill_value=1e+20)
        >>> e = d.func(numpy.arctanh)  # default preserve_invalid is False
        >>> e.array
        masked_array(data=[--, --, --, --],
                     mask=[ True,  True,  True,  True],
               fill_value=1e+20,
                    dtype=float64)

        """
        d = _inplace_enabled_define_and_cleanup(self)

        dx = d.to_dask_array()

        if preserve_invalid:
            # Assume all inputs are masked, as checking for a mask to confirm
            # is expensive. If unmasked, effective mask will be all False.
            dx_mask = da.ma.getmaskarray(dx)  # store original mask
            dx = da.ma.getdata(dx)

        # Step 2: apply operation to data alone
        axes = tuple(range(dx.ndim))
        dx = da.blockwise(f, axes, dx, axes, **kwargs)

        if preserve_invalid:
            # Step 3: reattach original mask onto the output data
            dx = da.ma.masked_array(dx, mask=dx_mask)

        d._set_dask(dx)

        if units is not None:
            d.override_units(units, inplace=True)

        return d

    @_inplace_enabled(default=False)
    @_deprecated_kwarg_check("i", version="3.0.0", removed_at="4.0.0")
    def range(
        self,
        axes=None,
        squeeze=False,
        mtol=1,
        split_every=None,
        inplace=False,
        i=False,
    ):
        """Calculate range values.

        The range is the maximum minus the minimum.

        Calculates the range value or the range values along axes.

        See
        https://ncas-cms.github.io/cf-python/analysis.html#collapse-methods
        for mathematical definitions.

         ..seealso:: `sample_size`, `max`, `min`, `mid_range`

        :Parameters:

            {{collapse axes: (sequence of) `int`, optional}}

            {{collapse squeeze: `bool`, optional}}

            {{mtol: number, optional}}

            {{split_every: `int` or `dict`, optional}}

                .. versionadded:: 3.14.0

            {{inplace: `bool`, optional}}

            {{i: deprecated at version 3.0.0}}

        :Returns:

            `Data` or `None`
                The collapsed array.

        **Examples**

        >>> a = np.ma.arange(12).reshape(4, 3)
        >>> d = cf.Data(a, 'K')
        >>> d[1, 1] = cf.masked
        >>> print(d.array)
        [[0 1 2]
         [3 -- 5]
         [6 7 8]
         [9 10 11]]
        >>> d.range()
        <CF Data(1, 1): [[11]] K>

        """
        d = _inplace_enabled_define_and_cleanup(self)
        d, _ = collapse(
            Collapse().range,
            d,
            axis=axes,
            keepdims=not squeeze,
            split_every=split_every,
            mtol=mtol,
        )
        return d

    @_inplace_enabled(default=False)
    @_deprecated_kwarg_check("i", version="3.0.0", removed_at="4.0.0")
    def roll(self, axis, shift, inplace=False, i=False):
        """Roll array elements along one or more axes.

        Elements that roll beyond the last position are re-introduced
        at the first.

        .. seealso:: `flatten`, `insert_dimension`, `flip`, `squeeze`,
                     `transpose`

        :Parameters:

            axis: `int`, or `tuple` of `int`
                Axis or axes along which elements are shifted.

                *Parameter example:*
                  Roll the second axis: ``axis=1``.

                *Parameter example:*
                  Roll the last axis: ``axis=-1``.

                *Parameter example:*
                  Roll the first and last axes: ``axis=(0, -1)``.

            shift: `int`, or `tuple` of `int`
                The number of places by which elements are shifted.
                If a `tuple`, then *axis* must be a tuple of the same
                size, and each of the given axes is shifted by the
                corresponding number. If an `int` while *axis* is a
                `tuple` of `int`, then the same value is used for all
                given axes.

            {{inplace: `bool`, optional}}

            {{i: deprecated at version 3.0.0}}

        :Returns:

            `Data` or `None`
                The rolled data.

        **Examples**

        >>> d = cf.Data([0, 1, 2, 3, 4, 5, 6, 7, 8, 9, 10, 11])
        >>> print(d.roll(0, 2).array)
        [10 11  0  1  2  3  4  5  6  7  8  9]
        >>> print(d.roll(0, -2).array)
        [ 2  3  4  5  6  7  8  9 10 11  0  1]

        >>> d2 = d.reshape(3, 4)
        >>> print(d2.array)
        [[ 0  1  2  3]
         [ 4  5  6  7]
         [ 8  9 10 11]]
        >>> print(d2.roll(0, 1).array)
        [[ 8  9 10 11]
         [ 0  1  2  3]
         [ 4  5  6  7]]
        >>> print(d2.roll(0, -1).array)
        [[ 4  5  6  7]
         [ 8  9 10 11]
         [ 0  1  2  3]]
        >>> print(d2.roll(1, 1).array)
        [[ 3  0  1  2]
         [ 7  4  5  6]
         [11  8  9 10]]
        >>> print(d2.roll(1, -1).array)
        [[ 1  2  3  0]
         [ 5  6  7  4]
         [ 9 10 11  8]]
        >>> print(d2.roll((1, 0), (1, 1)).array)
        [[11  8  9 10]
         [ 3  0  1  2]
         [ 7  4  5  6]]
        >>> print(d2.roll((1, 0), (2, 1)).array)
        [[10 11  8  9]
         [ 2  3  0  1]
         [ 6  7  4  5]]

        """
        # TODODASKAPI - consider matching the numpy/dask api:
        #               "shift,axis=", and the default axis behaviour
        #               of a flattened roll followed by shape
        #               restore

        d = _inplace_enabled_define_and_cleanup(self)

        dx = d.to_dask_array()
        dx = da.roll(dx, shift, axis=axis)
        d._set_dask(dx)

        return d

    @_inplace_enabled(default=False)
    @_deprecated_kwarg_check("i", version="3.0.0", removed_at="4.0.0")
    def sum(
        self,
        axes=None,
        weights=None,
        squeeze=False,
        mtol=1,
        split_every=None,
        inplace=False,
        i=False,
    ):
        """Calculate sum values.

        Calculates the sum value or the sum values along axes.

        See
        https://ncas-cms.github.io/cf-python/analysis.html#collapse-methods
        for mathematical definitions.

         ..seealso:: `sample_size`, `integral`, `mean`, `sd`,
                     `sum_of_squares`, `sum_of_weights`

        :Parameters:

            {{collapse axes: (sequence of) `int`, optional}}

            {{weights: data_like, `dict`, or `None`, optional}}

            {{collapse squeeze: `bool`, optional}}

            {{mtol: number, optional}}

            {{split_every: `int` or `dict`, optional}}

                .. versionadded:: 3.14.0

            {{inplace: `bool`, optional}}

            {{i: deprecated at version 3.0.0}}

        :Returns:

            `Data` or `None`
                The collapsed data, or `None` if the operation was
                in-place.

        **Examples**

        >>> a = np.ma.arange(12).reshape(4, 3)
        >>> d = cf.Data(a, 'K')
        >>> d[1, 1] = cf.masked
        >>> print(d.array)
        [[0 1 2]
         [3 -- 5]
         [6 7 8]
         [9 10 11]]
        >>> d.sum()
        <CF Data(1, 1): [[62]] K>

        >>> w = np.linspace(1, 2, 3)
        >>> print(w)
        [1.  1.5 2. ]
        >>> d.sum(weights=cf.Data(w, 'm'))
        <CF Data(1, 1): [[97.0]] K>

        """
        d = _inplace_enabled_define_and_cleanup(self)
        d, _ = collapse(
            Collapse().sum,
            d,
            axis=axes,
            weights=weights,
            keepdims=not squeeze,
            split_every=split_every,
            mtol=mtol,
        )
        return d

    @_inplace_enabled(default=False)
    def sum_of_squares(
        self,
        axes=None,
        weights=None,
        squeeze=False,
        mtol=1,
        split_every=None,
        inplace=False,
    ):
        """Calculate sums of squares.

        Calculates the sum of squares or the sum of squares values
        along axes.

        See
        https://ncas-cms.github.io/cf-python/analysis.html#collapse-methods
        for mathematical definitions.

         ..seealso:: `sample_size`, `sum`, `sum_of_squares`,
                     `sum_of_weights2`

        :Parameters:

            {{collapse axes: (sequence of) `int`, optional}}

            {{weights: data_like, `dict`, or `None`, optional}}

            {{collapse squeeze: `bool`, optional}}

            {{mtol: number, optional}}

            {{split_every: `int` or `dict`, optional}}

                .. versionadded:: 3.14.0

            {{inplace: `bool`, optional}}

        :Returns:

            `Data` or `None`
                The collapsed data, or `None` if the operation was
                in-place.

        **Examples**

        >>> a = np.ma.arange(12).reshape(4, 3)
        >>> d = cf.Data(a, 'K')
        >>> d[1, 1] = cf.masked
        >>> print(d.array)
        [[0 1 2]
         [3 -- 5]
         [6 7 8]
         [9 10 11]]
        >>> d.sum_of_squares()
        <CF Data(1, 1): [[490]] K2>

        >>> w = np.linspace(1, 2, 3)
        >>> print(w)
        [1.  1.5 2. ]
        >>> d.sum_of_squares(weights=w)
        <CF Data(1, 1): [[779.0]] K2>

        """
        d = _inplace_enabled_define_and_cleanup(self)
        d.square(inplace=True)
        d.sum(
            axes=axes,
            weights=weights,
            squeeze=squeeze,
            mtol=mtol,
            split_every=split_every,
            inplace=True,
        )
        return d

    @_deprecated_kwarg_check("i", version="3.0.0", removed_at="4.0.0")
    @_inplace_enabled(default=False)
    def sum_of_weights(
        self,
        axes=None,
        weights=None,
        squeeze=False,
        mtol=1,
        split_every=None,
        inplace=False,
        i=False,
    ):
        """Calculate sums of weights.

        Calculates the sum of weights or the sum of weights values
        along axes.

        The weights given by the *weights* parameter are internally
        broadcast to the shape of the data, and those weights that are
        missing data, or that correspond to the missing elements of
        the data, are assigned a weight of 0. It is these processed
        weights that are summed.

        See
        https://ncas-cms.github.io/cf-python/analysis.html#collapse-methods
        for mathematical definitions.

         ..seealso:: `sample_size`, `sum`, `sum_of_squares`,
                     `sum_of_weights2`

        :Parameters:

            {{collapse axes: (sequence of) `int`, optional}}

            {{weights: data_like, `dict`, or `None`, optional}}

            {{collapse squeeze: `bool`, optional}}

            {{mtol: number, optional}}

            {{split_every: `int` or `dict`, optional}}

                .. versionadded:: 3.14.0

            {[inplace: `bool`, optional}}

            {{i: deprecated at version 3.0.0}}

        :Returns:

            `Data` or `None`
                The collapsed data, or `None` if the operation was
                in-place.

        **Examples**

        >>> a = np.ma.arange(12).reshape(4, 3)
        >>> d = cf.Data(a, 'K')
        >>> d[1, 1] = cf.masked
        >>> print(d.array)
        [[0 1 2]
         [3 -- 5]
         [6 7 8]
         [9 10 11]]
        >>> d.sum_of_weights()
        <CF Data(1, 1): [[11]]>

        >>> w = np.linspace(1, 2, 3)
        >>> print(w)
        [1.  1.5 2. ]
        >>> d.sum_of_weights(weights=w)
        <CF Data(1, 1): [[16.5]]>

        >>> d.sum_of_weights(weights=cf.Data(w, 'm'))
        <CF Data(1, 1): [[16.5]] m>

        """
        d = _inplace_enabled_define_and_cleanup(self)
        d, weights = collapse(
            Collapse().sum_of_weights,
            d,
            axis=axes,
            weights=weights,
            keepdims=not squeeze,
            split_every=split_every,
            mtol=mtol,
        )

        units = _units_None
        if weights is not None:
            units = getattr(weights, "Units", None)
            if units is None:
                units = _units_None

        d.override_units(units, inplace=True)

        return d

    @_deprecated_kwarg_check("i", version="3.0.0", removed_at="4.0.0")
    @_inplace_enabled(default=False)
    def sum_of_weights2(
        self,
        axes=None,
        weights=None,
        squeeze=False,
        mtol=1,
        split_every=None,
        inplace=False,
        i=False,
    ):
        """Calculate sums of squares of weights.

        Calculates the sum of squares of weights or the sum of squares
        of weights values along axes.

        The weights given by the *weights* parameter are internally
        broadcast to the shape of the data, and those weights that
        are missing data, or that correspond to the missing elements
        of the data, are assigned a weight of 0. It is these processed
        weights that are squared and summed.

        See
        https://ncas-cms.github.io/cf-python/analysis.html#collapse-methods
        for mathematical definitions.

         ..seealso:: `sample_size`, `sum`, `sum_of_squares`,
                     `sum_of_weights`

        :Parameters:

            {{collapse axes: (sequence of) `int`, optional}}

            {{weights: data_like, `dict`, or `None`, optional}}

            {{collapse squeeze: `bool`, optional}}

            {{mtol: number, optional}}

            {{split_every: `int` or `dict`, optional}}

                .. versionadded:: 3.14.0

            {[inplace: `bool`, optional}}

            {{i: deprecated at version 3.0.0}}

        :Returns:

            `Data` or `None`
                The collapsed data, or `None` if the operation was
                in-place.

        **Examples**

        >>> a = np.ma.arange(12).reshape(4, 3)
        >>> d = cf.Data(a, 'K')
        >>> d[1, 1] = cf.masked
        >>> print(d.array)
        [[0 1 2]
         [3 -- 5]
         [6 7 8]
         [9 10 11]]
        >>> d.sum_of_weights2()
        <CF Data(1, 1): [[11]]>

        >>> w = np.linspace(1, 2, 3)
        >>> print(w)
        [1.  1.5 2. ]
        >>> d.sum_of_weights2(weights=w)
        <CF Data(1, 1): [[26.75]]>

        >>> d.sum_of_weights2(weights=cf.Data(w, 'm'))
        <CF Data(1, 1): [[26.75]] m2>

        """
        d = _inplace_enabled_define_and_cleanup(self)
        d, weights = collapse(
            Collapse().sum_of_weights2,
            d,
            axis=axes,
            weights=weights,
            keepdims=not squeeze,
            split_every=split_every,
            mtol=mtol,
        )

        units = _units_None
        if weights is not None:
            units = getattr(weights, "Units", None)
            if not units:
                units = _units_None
            else:
                units = units**2

        d.override_units(units, inplace=True)

        return d

    @_deprecated_kwarg_check("i", version="3.0.0", removed_at="4.0.0")
    @_inplace_enabled(default=False)
    def std(
        self,
        axes=None,
        squeeze=False,
        mtol=1,
        weights=None,
        ddof=0,
        split_every=None,
        inplace=False,
        i=False,
    ):
        r"""Calculate standard deviations.

        Calculates the standard deviation of an array or the standard
        deviations along axes.

        See
        https://ncas-cms.github.io/cf-python/analysis.html#collapse-methods
        for mathematical definitions.

         ..seealso:: `sample_size`, `mean`, `sum`, `var`

        :Parameters:

            {{collapse axes: (sequence of) `int`, optional}}

            {{weights: data_like, `dict`, or `None`, optional}}

            {{collapse squeeze: `bool`, optional}}

            {{mtol: number, optional}}

            {{ddof: number}}

                 By default *ddof* is 0.

            {{split_every: `int` or `dict`, optional}}

                .. versionadded:: 3.14.0

            {{inplace: `bool`, optional}}

            {{i: deprecated at version 3.0.0}}

        :Returns:

            `Data` or `None`
                The collapsed data, or `None` if the operation was
                in-place.

        **Examples**

        >>> a = np.ma.arange(12).reshape(4, 3)
        >>> d = cf.Data(a, 'K')
        >>> d[1, 1] = cf.masked
        >>> print(d.array)
        [[0 1 2]
         [3 -- 5]
         [6 7 8]
         [9 10 11]]
        >>> d.std()
        <CF Data(1, 1): [[3.5744733184250004]] K>
        >>> d.std(ddof=1)
        <CF Data(1, 1): [[3.7489392439122637]] K>

        >>> w = np.linspace(1, 2, 3)
        >>> print(w)
        [1.  1.5 2. ]
        >>> d.std(ddof=1, weights=w)
        <CF Data(1, 1): [[3.7457375639741506]] K>

        """
        d = _inplace_enabled_define_and_cleanup(self)
        d.var(
            axes=axes,
            weights=weights,
            squeeze=squeeze,
            mtol=mtol,
            ddof=ddof,
            split_every=split_every,
            inplace=True,
        )
        d.sqrt(inplace=True)
        return d

    @_inplace_enabled(default=False)
    @_deprecated_kwarg_check("i", version="3.0.0", removed_at="4.0.0")
    def var(
        self,
        axes=None,
        weights=None,
        squeeze=False,
        mtol=1,
        ddof=0,
        split_every=None,
        inplace=False,
        i=False,
    ):
        """Calculate variances.

        Calculates the variance of an array or the variance values
        along axes.

        See
        https://ncas-cms.github.io/cf-python/analysis.html#collapse-methods
        for mathematical definitions.

         ..seealso:: `sample_size`, `mean`, `sd`, `sum`

        :Parameters:

            {{collapse axes: (sequence of) `int`, optional}}

            {{weights: data_like, `dict`, or `None`, optional}}

            {{collapse squeeze: `bool`, optional}}

            {{mtol: number, optional}}

            {{ddof: number}}

                 By default *ddof* is 0.

            {{split_every: `int` or `dict`, optional}}

                .. versionadded:: 3.14.0

            {{inplace: `bool`, optional}}

            {{i: deprecated at version 3.0.0}}

        :Returns:

            `Data` or `None`
                The collapsed data, or `None` if the operation was
                in-place.

        **Examples**

        >>> a = np.ma.arange(12).reshape(4, 3)
        >>> d = cf.Data(a, 'K')
        >>> d[1, 1] = cf.masked
        >>> print(d.array)
        [[0 1 2]
         [3 -- 5]
         [6 7 8]
         [9 10 11]]
        >>> d.var()
        <CF Data(1, 1): [[12.776859504132233]] K2>
        >>> d.var(ddof=1)
        <CF Data(1, 1): [[14.054545454545456]] K2>

        >>> w = np.linspace(1, 2, 3)
        >>> print(w)
        [1.  1.5 2. ]
        >>> d.var(ddof=1, weights=w)
        <CF Data(1, 1): [[14.030549898167004]] K2>

        """
        d = _inplace_enabled_define_and_cleanup(self)
        d, _ = collapse(
            Collapse().var,
            d,
            axis=axes,
            weights=weights,
            keepdims=not squeeze,
            mtol=mtol,
            ddof=ddof,
            split_every=split_every,
        )

        units = d.Units
        if units:
            d.override_units(units**2, inplace=True)

        return d

    def section(
        self, axes, stop=None, chunks=False, min_step=1, mode="dictionary"
    ):
        """Returns a dictionary of sections of the `Data` object.

        Specifically, returns a dictionary of Data objects which are the
        m-dimensional sections of this n-dimensional Data object, where
        m <= n. The dictionary keys are the indices of the sections
        in the original Data object. The m dimensions that are not
        sliced are marked with None as a placeholder making it possible
        to reconstruct the original data object. The corresponding
        values are the resulting sections of type `Data`.

        :Parameters:

            axes: (sequence of) `int`
                This is should be one or more integers of the m indices of
                the m axes that define the sections of the `Data`
                object. If axes is `None` (the default) or an empty
                sequence then all axes are selected.

                Note that the axes specified by the *axes* parameter are
                the one which are to be kept whole. All other axes are
                sectioned.

            stop: `int`, optional
                Deprecated at version 3.14.0.

                Stop after this number of sections and return. If stop is
                None all sections are taken.

            chunks: `bool`, optional
                Deprecated at version 3.14.0. Consider using
                `cf.Data.rechunk` instead.

                If True return sections that are of the maximum possible
                size that will fit in one chunk of memory instead of
                sectioning into slices of size 1 along the dimensions that
                are being sectioned.


            min_step: `int`, optional
                The minimum step size when making chunks. By default this
                is 1. Can be set higher to avoid size 1 dimensions, which
                are problematic for linear regridding.

        :Returns:

            `dict`
                The dictionary of m dimensional sections of the Data
                object.

        **Examples**

        >>> d = cf.Data(np.arange(120).reshape(2, 6, 10))
        >>> d
        <CF Data(2, 6, 10): [[[0, ..., 119]]]>
        >>> d.section([1, 2])
        {(0, None, None): <CF Data(1, 6, 10): [[[0, ..., 59]]]>,
         (1, None, None): <CF Data(1, 6, 10): [[[60, ..., 119]]]>}
        >>> d.section([0, 1], min_step=2)
        {(None, None, 0): <CF Data(2, 6, 2): [[[0, ..., 111]]]>,
         (None, None, 2): <CF Data(2, 6, 2): [[[2, ..., 113]]]>,
         (None, None, 4): <CF Data(2, 6, 2): [[[4, ..., 115]]]>,
         (None, None, 6): <CF Data(2, 6, 2): [[[6, ..., 117]]]>,
         (None, None, 8): <CF Data(2, 6, 2): [[[8, ..., 119]]]>}

        """
        if chunks:
            _DEPRECATION_ERROR_KWARGS(
                self,
                "section",
                {"chunks": chunks},
                message="Consider using Data.rechunk() instead.",
                version="3.14.0",
                removed_at="5.0.0",
            )  # pragma: no cover

        if stop is not None:
            _DEPRECATION_ERROR_KWARGS(
                self,
                "section",
                {"stop": stop},
                version="3.14.0",
                removed_at="5.0.0",
            )  # pragma: no cover

        return _section(self, axes, min_step=min_step)

    @_inplace_enabled(default=False)
    def square(self, dtype=None, inplace=False):
        """Calculate the element-wise square.

        .. versionadded:: 3.14.0

        .. seealso:: `sqrt`, `sum_of_squares`

        :Parameters:

            dtype: data-type, optional
                Overrides the data type of the output arrays. A
                matching precision of the calculation should be
                chosen. For example, a *dtype* of ``'int32'`` is only
                allowed when the input values are integers.

             {{inplace: `bool`, optional}}

        :Returns:

            `Data` or `None`
                The element-wise square of the data, or `None` if the
                operation was in-place.

        **Examples**

        >>> d = cf.Data([[0, 1, 2.5, 3, 4]], 'K', mask=[[0, 0, 0, 1, 0]])
        >>> print(d.array)
        [[0.0 1.0 2.5 -- 4.0]]
        >>> e = d.square()
        >>> e
        <CF Data(1, 5): [[0.0, ..., 16.0]] K2>
        >>> print(e.array)
        [[0.0 1.0 6.25 -- 16.0]]

        """
        d = _inplace_enabled_define_and_cleanup(self)
        dx = d.to_dask_array()
        dx = da.square(dx, dtype=dtype)
        d._set_dask(dx)

        units = d.Units
        if units:
            d.override_units(units**2, inplace=True)

        return d

    @_inplace_enabled(default=False)
    def sqrt(self, dtype=None, inplace=False):
        """Calculate the non-negative square root.

        .. versionadded:: 3.14.0

        .. seealso:: `square`

        :Parameters:

            dtype: data-type, optional
                Overrides the data type of the output arrays. A
                matching precision of the calculation should be
                chosen. For example, a *dtype* of ``'int32'` is not
                allowed, even if the input values are perfect squares.

             {{inplace: `bool`, optional}}

        :Returns:

            `Data` or `None`
                The element-wise positive square root of the data, or
                `None` if the operation was in-place.

        **Examples**

        >>> d = cf.Data([[0, 1, 2, 3, 4]], 'K2', mask=[[0, 0, 0, 1, 0]])
        >>>print(d.array)
        [[0 1 2 -- 4]]
        >>> e = d.sqrt()
        >>> e
        <CF Data(1, 5): [[0.0, ..., 2.0]] K>
        >>> print(e.array)
        [[0.0 1.0 1.4142135623730951 -- 2.0]]

        Negative input values raise a warning but nonetheless result in NaN
        or, if there are already missing values, missing data:

        >>> import warnings
        >>> d = cf.Data([0, 1, -4])
        >>> print(d.array)
        [ 0  1 -4]
        >>> with warnings.catch_warnings():
        ...     warnings.simplefilter("ignore")
        ...     print(d.sqrt().array)
        ...
        [ 0.  1. nan]

        >>> d = cf.Data([0, 1, -4], mask=[1, 0, 0])
        >>> print(d.array)
        [-- 1 -4]
        >>> with warnings.catch_warnings():
        ...     warnings.simplefilter("ignore")
        ...     print(d.sqrt().array)
        ...
        [-- 1.0 --]

        """
        d = _inplace_enabled_define_and_cleanup(self)
        dx = d.to_dask_array()
        dx = da.sqrt(dx, dtype=dtype)
        d._set_dask(dx)

        units = d.Units
        if units:
            try:
                d.override_units(units**0.5, inplace=True)
            except ValueError as e:
                raise type(e)(
                    f"Incompatible units for taking a square root: {units!r}"
                )

        return d

    # ----------------------------------------------------------------
    # Aliases
    # ----------------------------------------------------------------
    @property
    def dtarray(self):
        """Alias for `datetime_array`"""
        return self.datetime_array

    @_inplace_enabled(default=False)
    @_deprecated_kwarg_check("i", version="3.0.0", removed_at="4.0.0")
    def maximum(
        self,
        axes=None,
        squeeze=False,
        mtol=1,
        split_every=None,
        inplace=False,
        i=False,
    ):
        """Alias for `max`"""
        return self.max(
            axes=axes,
            squeeze=squeeze,
            mtol=mtol,
            split_every=split_every,
            inplace=inplace,
            i=i,
        )

    @_inplace_enabled(default=False)
    @_deprecated_kwarg_check("i", version="3.0.0", removed_at="4.0.0")
    def minimum(
        self,
        axes=None,
        squeeze=False,
        mtol=1,
        split_every=None,
        inplace=False,
        i=False,
    ):
        """Alias for `min`"""
        return self.min(
            axes=axes,
            squeeze=squeeze,
            mtol=mtol,
            split_every=split_every,
            inplace=inplace,
            i=i,
        )

    @_inplace_enabled(default=False)
    @_deprecated_kwarg_check("i", version="3.0.0", removed_at="4.0.0")
    def sd(
        self,
        axes=None,
        squeeze=False,
        mtol=1,
        weights=None,
        ddof=0,
        split_every=None,
        inplace=False,
        i=False,
    ):
        """Alias for `std`"""
        return self.std(
            axes=axes,
            squeeze=squeeze,
            weights=weights,
            mtol=mtol,
            ddof=ddof,
            split_every=split_every,
            inplace=inplace,
            i=i,
        )

    @_inplace_enabled(default=False)
    @_deprecated_kwarg_check("i", version="3.0.0", removed_at="4.0.0")
    def standard_deviation(
        self,
        axes=None,
        squeeze=False,
        mtol=1,
        weights=None,
        ddof=0,
        split_every=None,
        inplace=False,
        i=False,
    ):
        """Alias for `std`"""
        return self.std(
            axes=axes,
            squeeze=squeeze,
            weights=weights,
            mtol=mtol,
            ddof=ddof,
            split_every=split_every,
            inplace=inplace,
            i=i,
        )

    @_inplace_enabled(default=False)
    @_deprecated_kwarg_check("i", version="3.0.0", removed_at="4.0.0")
    def variance(
        self,
        axes=None,
        squeeze=False,
        weights=None,
        mtol=1,
        ddof=0,
        split_every=None,
        inplace=False,
        i=False,
    ):
        """Alias for `var`"""
        return self.var(
            axes=axes,
            squeeze=squeeze,
            weights=weights,
            mtol=mtol,
            ddof=ddof,
            split_every=split_every,
            inplace=inplace,
            i=i,
        )


def _size_of_index(index, size=None):
    """Return the number of elements resulting in applying an index to a
    sequence.

    :Parameters:

        index: `slice` or `list` of `int`
            The index being applied to the sequence.

        size: `int`, optional
            The number of elements in the sequence being indexed. Only
            required if *index* is a slice object.

    :Returns:

        `int`
            The length of the sequence resulting from applying the index.

    **Examples**

    >>> _size_of_index(slice(None, None, -2), 10)
    5
    >>> _size_of_index([1, 4, 9])
    3

    """
    if isinstance(index, slice):
        # Index is a slice object
        start, stop, step = index.indices(size)
        div, mod = divmod(stop - start, step)
        if mod != 0:
            div += 1
        return div
    else:
        # Index is a list of integers
        return len(index)<|MERGE_RESOLUTION|>--- conflicted
+++ resolved
@@ -3835,17 +3835,6 @@
 
                 .. versionadded:: 3.15.1
 
-            copy: `bool`, optional
-                If True (the default) then make copies of the data
-                arrays, if required, prior to the concatenation,
-                thereby ensuring that the input data arrays are not
-                changed by the concatenation process. If False then
-                some or all input data arrays might be changed
-                in-place, but the concatenation process will be
-                faster.
-
-                .. versionadded:: 3.15.1
-
         :Returns:
 
             `Data`
@@ -4655,21 +4644,12 @@
 
         dx = self.to_dask_array()
         dx = dx.map_blocks(func, dtype=dtype)
-<<<<<<< HEAD
 
         # Setting equivalent units doesn't affect the CFA write
         # status. Nor does it invalidate any cached values, but only
         # because we'll adjust those, too.
         self._set_dask(dx, clear=_ALL ^ _CACHE ^ _CFA)
 
-=======
-
-        # Setting equivalent units doesn't affect the CFA write
-        # status. Nor does it invalidate any cached values, but only
-        # because we'll adjust those, too.
-        self._set_dask(dx, clear=_ALL ^ _CACHE ^ _CFA)
-
->>>>>>> 504a7fd0
         # Adjust cached values for the new units
         cache = self._get_cached_elements()
         if cache:
