import logging
import math
import operator
from functools import partial, reduce, wraps
from itertools import product
from json import dumps as json_dumps
from json import loads as json_loads
from numbers import Integral
from operator import mul

import cfdm
import cftime
import dask.array as da
import numpy as np
from dask.array import Array
from dask.array.core import normalize_chunks
from dask.base import is_dask_collection, tokenize
from dask.core import flatten
from dask.highlevelgraph import HighLevelGraph

from ..cfdatetime import dt as cf_dt
from ..constants import masked as cf_masked
from ..decorators import (
    _deprecated_kwarg_check,
    _display_or_return,
    _inplace_enabled,
    _inplace_enabled_define_and_cleanup,
    _manage_log_level_via_verbosity,
)
from ..functions import (
    _DEPRECATION_ERROR_KWARGS,
    _numpy_isclose,
    _section,
    abspath,
)
from ..functions import atol as cf_atol
from ..functions import chunksize as cf_chunksize
from ..functions import default_netCDF_fillvals
from ..functions import fm_threshold as cf_fm_threshold
from ..functions import free_memory
from ..functions import inspect as cf_inspect
from ..functions import log_level, parse_indices, pathjoin
from ..functions import rtol as cf_rtol
from ..mixin_container import Container
from ..units import Units
from . import (  # GatheredSubarray,; RaggedContiguousSubarray,; RaggedIndexedContiguousSubarray,; RaggedIndexedSubarray,
    FileArray,
    NetCDFArray,
    UMArray,
)
from .collapse import Collapse
from .creation import (
    compressed_to_dask,
    convert_to_builtin_type,
    generate_axis_identifiers,
    to_dask,
)
from .dask_utils import (
    _da_ma_allclose,
    cf_contains,
    cf_dt2rt,
    cf_harden_mask,
    cf_percentile,
    cf_rt2dt,
    cf_soften_mask,
    cf_where,
)
from .filledarray import FilledArray
from .mixin import DataClassDeprecationsMixin
from .partition import Partition
from .partitionmatrix import PartitionMatrix
from .utils import (  # is_small,; is_very_small,
    YMDhms,
    _is_numeric_dtype,
    conform_units,
    convert_to_datetime,
    convert_to_reftime,
    dask_compatible,
    first_non_missing_value,
    new_axis_identifier,
    scalar_masked_array,
)

_DASKIFIED_VERBOSE = None  # see below for valid levels, adapt as useful


logger = logging.getLogger(__name__)


def daskified(apply_temp_log_level=None):
    def decorator(method):
        """Temporary decorator to mark and log methods migrated to Dask.

        A log level argument will set the log level throughout the call of
        the method to that level and then reset it back to the previous
        global level. A message will also be emitted to indicate whenever
        the method is called, unless no argument is given [daskified()]
        in which case the decorator does nothing except mark methods
        which are considered to be daskified, a main purpose for this
        decorator.

        Note: for properties the decorator must be placed underneath the
        property decorator so it is called before and not after it.

        """

        @wraps(method)
        def wrapper(*args, **kwargs):
            if apply_temp_log_level is None:  # distingush from 0
                return method(*args, **kwargs)

            original_global_log_level = log_level()
            # Switch log level for the duration of the method call, with an
            # initial message to indicate a run first guaranteed to show
            log_level(apply_temp_log_level)
            # Not actually a warning, but setting as warning ensures it shows
            # (unless logging is disabled, but ignore that complication for
            # this temporary and informal decorator!)
            logger.warning(f"%%%%% Running daskified {method.__name__} %%%%%")

            out = method(*args, **kwargs)

            # ... then return the log level to the global level afterwards
            log_level(original_global_log_level)
            return out

        return wrapper

    return decorator


# --------------------------------------------------------------------
# Constants
# --------------------------------------------------------------------
_year_length = 365.242198781
_month_length = _year_length / 12

# --------------------------------------------------------------------
# _seterr = How floating-point errors in the results of arithmetic
#           operations are handled. These defaults are those of
#           numpy 1.10.1.
# --------------------------------------------------------------------
_seterr = {
    "divide": "warn",
    "invalid": "warn",
    "over": "warn",
    "under": "ignore",
}

# --------------------------------------------------------------------
# _seterr_raise_to_ignore = As _seterr but with any values of 'raise'
#                           changed to 'ignore'.
# --------------------------------------------------------------------
_seterr_raise_to_ignore = _seterr.copy()


for key, value in _seterr.items():
    if value == "raise":
        _seterr_raise_to_ignore[key] = "ignore"
# --- End: for

# --------------------------------------------------------------------
# _mask_fpe[0] = Whether or not to automatically set
#                FloatingPointError exceptions to masked values in
#                arimthmetic.
# --------------------------------------------------------------------
_mask_fpe = [False]

_empty_set = set()

_units_None = Units()
_units_1 = Units("1")
_units_radians = Units("radians")

_dtype_float32 = np.dtype("float32")
_dtype_float = np.dtype(float)
_dtype_bool = np.dtype(bool)

_DEFAULT_CHUNKS = "auto"
_DEFAULT_HARDMASK = True


class Data(Container, cfdm.Data, DataClassDeprecationsMixin):
    """An N-dimensional data array with units and masked values.

    * Contains an N-dimensional, indexable and broadcastable array with
      many similarities to a `numpy` array.

    * Contains the units of the array elements.

    * Supports masked arrays, regardless of whether or not it was
      initialised with a masked array.

    * Stores and operates on data arrays which are larger than the
      available memory.

    **Indexing**

    A data array is indexable in a similar way to numpy array:

    >>> d.shape
    (12, 19, 73, 96)
    >>> d[...].shape
    (12, 19, 73, 96)
    >>> d[slice(0, 9), 10:0:-2, :, :].shape
    (9, 5, 73, 96)

    There are three extensions to the numpy indexing functionality:

    * Size 1 dimensions are never removed by indexing.

      An integer index i takes the i-th element but does not reduce the
      rank of the output array by one:

      >>> d.shape
      (12, 19, 73, 96)
      >>> d[0, ...].shape
      (1, 19, 73, 96)
      >>> d[:, 3, slice(10, 0, -2), 95].shape
      (12, 1, 5, 1)

      Size 1 dimensions may be removed with the `squeeze` method.

    * The indices for each axis work independently.

      When more than one dimension's slice is a 1-d boolean sequence or
      1-d sequence of integers, then these indices work independently
      along each dimension (similar to the way vector subscripts work in
      Fortran), rather than by their elements:

      >>> d.shape
      (12, 19, 73, 96)
      >>> d[0, :, [0, 1], [0, 13, 27]].shape
      (1, 19, 2, 3)

    * Boolean indices may be any object which exposes the numpy array
      interface.

      >>> d.shape
      (12, 19, 73, 96)
      >>> d[..., d[0, 0, 0]>d[0, 0, 0].min()]

    **Cyclic axes**

    """

    def __init__(
        self,
        array=None,
        units=None,
        calendar=None,
        fill_value=None,
        hardmask=_DEFAULT_HARDMASK,
        chunks=_DEFAULT_CHUNKS,
        loadd=None,
        loads=None,
        dt=False,
        source=None,
        copy=True,
        dtype=None,
        mask=None,
        init_options=None,
        _use_array=True,
    ):
        """**Initialization**

        :Parameters:

            array: optional
                The array of values. May be any scalar or array-like
                object, including another `Data` instance.

                *Parameter example:*
                  ``array=[34.6]``

                *Parameter example:*
                  ``array=[[1, 2], [3, 4]]``

                *Parameter example:*
                  ``array=numpy.ma.arange(10).reshape(2, 1, 5)``

            units: `str` or `Units`, optional
                The physical units of the data. if a `Units` object is
                provided then this an also set the calendar.

                The units (without the calendar) may also be set after
                initialisation with the `set_units` method.

                *Parameter example:*
                  ``units='km hr-1'``

                *Parameter example:*
                  ``units='days since 2018-12-01'``

            calendar: `str`, optional
                The calendar for reference time units.

                The calendar may also be set after initialisation with the
                `set_calendar` method.

                *Parameter example:*
                  ``calendar='360_day'``

            fill_value: optional
                The fill value of the data. By default, or if set to
                `None`, the `numpy` fill value appropriate to the array's
                data-type will be used (see
                `numpy.ma.default_fill_value`).

                The fill value may also be set after initialisation with
                the `set_fill_value` method.

                *Parameter example:*
                  ``fill_value=-999.``

            dtype: data-type, optional
                The desired data-type for the data. By default the
                data-type will be inferred form the *array*
                parameter.

                The data-type may also be set after initialisation with
                the `dtype` attribute.

                *Parameter example:*
                    ``dtype=float``

                *Parameter example:*
                    ``dtype='float32'``

                *Parameter example:*
                    ``dtype=numpy.dtype('i2')``

                .. versionadded:: 3.0.4

            mask: optional
                Apply this mask to the data given by the *array*
                parameter. By default, or if *mask* is `None`, no mask
                is applied. May be any scalar or array-like object
                (such as a `list`, `numpy` array or `Data` instance)
                that is broadcastable to the shape of *array*. Masking
                will be carried out where the mask elements evaluate
                to `True`.

                This mask will applied in addition to any mask already
                defined by the *array* parameter.

                .. versionadded:: 3.0.5

            source: optional
                Initialize the data values and metadata (such as
                units, mask hardness, etc.) from the data of
                *source*. All other arguments, with the exception of
                *copy*, are ignored.

            hardmask: `bool`, optional
                If False then the mask is soft. By default the mask is
                hard.

            dt: `bool`, optional
                If True then strings (such as ``'1990-12-01 12:00'``)
                given by the *array* parameter are re-interpreted as
                date-time objects. By default they are not.

            loadd: `dict`, optional
                Initialise the data from a dictionary serialization of a
                `cf.Data` object. All other arguments are ignored. See the
                `dumpd` and `loadd` methods.

            loads: `str`, optional
                Initialise the data array from a string serialization of a
                `Data` object. All other arguments are ignored. See the
                `dumps` and `loads` methods.

            copy: `bool`, optional
                If False then do not deep copy input parameters prior to
                initialization. By default arguments are deep copied.

            {{chunks: `int`, `tuple`, `dict` or `str`, optional}}

                .. versionadded:: TODODASK

            init_options: `dict`, optional
                Provide optional keyword arguments to methods and
                functions called during the initialisation process. A
                dictionary key identifies a method or function. The
                corresponding value is another dictionary whose
                key/value pairs are the keyword parameter names and
                values to be applied.

                Supported keys are:

                * ``'from_array'``: Provide keyword arguments to
                  the `dask.array.from_array` function. This is used
                  when initialising data that is not already a dask
                  array and is not compressed by convention.

                * ``'first_non_missing_value'``: Provide keyword
                  arguments to the
                  `cf.data.utils.first_non_missing_value`
                  function. This is used when the input array contains
                  date-time strings or objects, and may affect
                  performance.

                 *Parameter example:*
                   ``{'from_array': {'inline_array': True}}``

            chunk: deprecated at version TODODASK
                Use the *chunks* parameter instead.

        **Examples:**

        >>> d = cf.Data(5)
        >>> d = cf.Data([1,2,3], units='K')
        >>> import numpy
        >>> d = cf.Data(numpy.arange(10).reshape(2,5),
        ...             units=Units('m/s'), fill_value=-999)
        >>> d = cf.Data('fly')
        >>> d = cf.Data(tuple('fly'))

        """
        if source is None and isinstance(array, self.__class__):
            source = array

        if init_options is None:
            init_options = {}

        if source is not None:
            if loadd is not None:
                raise ValueError(
                    "Can't set the 'source' and 'loadd' parameters "
                    "at the same time"
                )

            if loads is not None:
                raise ValueError(
                    "Can't set the 'source' and 'loads' parameters "
                    "at the same time"
                )

        if source is not None:
            try:
                array = source._get_Array(None)
            except AttributeError:
                array = None

            super().__init__(
                source=source, _use_array=_use_array and array is not None
            )

            if _use_array:
                try:
                    array = source._get_dask()
                except (AttributeError, TypeError):
                    pass
                else:
                    self._set_dask(
                        array,
                        copy=copy,
                        delete_source=False,
                        reset_mask_hardness=False,
                    )
            else:
                self._del_dask(None)

            # Note the mask hardness. It is safe to assume that if a
            # dask array has been set, then it's mask hardness will be
            # already baked into each chunk.
            self._hardmask = getattr(source, "hardmask", _DEFAULT_HARDMASK)

            return

        super().__init__(array=array, fill_value=fill_value, _use_array=False)

        if loadd is not None:
            self.loadd(loadd)
            return

        if loads is not None:
            self.loads(loads)
            return

        # Set the units
        units = Units(units, calendar=calendar)
        self._Units = units

        # Note the mask hardness. This only records what we want the
        # mask hardness to be, and is required in case this
        # initialization does not set an array (i.e. array is None or
        # _use_array is False). If a dask array is actually set later
        # on, then the mask hardness will be set properly, i.e. it
        # will be baked into each chunk.
        self._hardmask = hardmask

        if array is None:
            return

        try:
            ndim = array.ndim
        except AttributeError:
            ndim = np.ndim(array)

        # Create the _cyclic attribute: identifies which axes are
        # cyclic (and therefore allow cyclic slicing). It must be a
        # subset of the axes given by the _axes attribute. If an axis
        # is removed from _axes then it must also be removed from
        # _cyclic.
        #
        # Never change the value of the _cyclic attribute in-place.
        self._cyclic = _empty_set

        # Create the _axes attribute: an ordered sequence of unique
        # (within this `Data` instance) names for each array axis.
        self._axes = generate_axis_identifiers(ndim)

        if not _use_array:
            return

        # Still here? Then create a dask array adn store it.

        # Find out if the data is compressed
        try:
            compressed = array.get_compression_type()
        except AttributeError:
            compressed = ""

        if compressed:
            # The data is compressed, so create a uncompressed dask
            # view of it.
            if chunks != _DEFAULT_CHUNKS:
                raise ValueError(
                    "Can't define chunks for compressed input arrays. "
                    "Consider rechunking after initialisation."
                )

            if init_options.get("from_array"):
                raise ValueError(
                    "Can't define 'from_array' initialisation options "
                    "for compressed input arrays"
                )

            # Save the input compressed array, as this will contain
            # extra information, such as a count or index variable.
            self._set_Array(array)

            array = compressed_to_dask(array)

        elif not is_dask_collection(array):
            # Turn the data into a dask array
            kwargs = init_options.get("from_array", {})
            if "chunks" in kwargs:
                raise TypeError(
                    "Can't define 'chunks' in the 'from_array' "
                    "initialisation options. "
                    "Use the 'chunks' parameter instead."
                )

            array = to_dask(array, chunks, **kwargs)

        elif chunks != _DEFAULT_CHUNKS:
            # The data is already a dask array
            raise ValueError(
                "Can't define chunks for dask input arrays. Consider "
                "rechunking the dask array before initialisation, or "
                "rechunking the Data after initialisation."
            )

        # Find out if we have an array of date-time objects
        if units.isreftime:
            dt = True

        first_value = None
        if not dt and array.dtype.kind == "O":
            kwargs = init_options.get("first_non_missing_value", {})
            first_value = first_non_missing_value(array, **kwargs)

            if first_value is not None:
                dt = hasattr(first_value, "timetuple")

        # Convert string or object date-times to floating point
        # reference times
        if dt and array.dtype.kind in "USO":
            array, units = convert_to_reftime(array, units, first_value)
            # Reset the units
            self._Units = units

        # Store the dask array
        self._set_dask(array, delete_source=False, reset_mask_hardness=False)

        # Set the mask hardness on each chunk.
        self.hardmask = hardmask

        # Override the data type
        if dtype is not None:
            self.dtype = dtype

        # Apply a mask
        if mask is not None:
            self.where(mask, cf_masked, inplace=True)

    @property
    def dask_array(self):
        """TODODASK.

        :Returns:

            `dask.array.Array`

        """
        return self._get_dask().copy()

    @property
    def dask_compressed_array(self):
        """TODODASK.

        :Returns:

            `dask.array.Array`

        """
        ca = self.source(None)

        if ca is None or not ca.get_compression_type():
            raise ValueError("not compressed: can't get compressed dask array")

        return ca._get_dask().copy()

    @daskified(_DASKIFIED_VERBOSE)
    def __contains__(self, value):
        """Membership test operator ``in``

        x.__contains__(y) <==> y in x

        Returns True if the scalar *value* is contained anywhere in
        the data. If *value* is not scalar then an exception is
        raised.

        **Performance**

        `__contains__` causes all delayed operations to be computed
        unless *value* is a `Data` object with incompatible units, in
        which case `False` is always returned.

        **Examples**

        >>> d = cf.Data([[0, 1, 2], [3, 4, 5]], 'm')
        >>> 4 in d
        True
        >>> 4.0 in d
        True
        >>> cf.Data(5) in d
        True
        >>> cf.Data(5, 'm') in d
        True
        >>> cf.Data(0.005, 'km') in d
        True

        >>> 99 in d
        False
        >>> cf.Data(2, 'seconds') in d
        False

        >>> [1] in d
        Traceback (most recent call last):
            ...
        TypeError: elementwise comparison failed; must test against a scalar, not [1]
        >>> [1, 2] in d
        Traceback (most recent call last):
            ...
        TypeError: elementwise comparison failed; must test against a scalar, not [1, 2]

        >>> d = cf.Data(["foo", "bar"])
        >>> 'foo' in d
        True
        >>> 'xyz' in d
        False

        """
        # Check that value is scalar by seeing if its shape is ()
        shape = getattr(value, "shape", None)
        if shape is None:
            if isinstance(value, str):
                # Strings are scalars, even though they have a len().
                shape = ()
            else:
                try:
                    len(value)
                except TypeError:
                    # value has no len() so assume that it is a scalar
                    shape = ()
                else:
                    # value has a len() so assume that it is not a scalar
                    shape = True
        elif is_dask_collection(value) and math.isnan(value.size):
            # value is a dask array with unknown size, so calculate
            # the size. This is acceptable, as we're going to compute
            # it anyway at the end of this method.
            value.compute_chunk_sizes()
            shape = value.shape

        if shape:
            raise TypeError(
                "elementwise comparison failed; must test against a scalar, "
                f"not {value!r}"
            )

        # If value is a scalar Data object then conform its units
        if isinstance(value, self.__class__):
            self_units = self.Units
            value_units = value.Units
            if value_units.equivalent(self_units):
                if not value_units.equals(self_units):
                    value = value.copy()
                    value.Units = self_units
            elif value_units:
                # No need to check the dask array if the value units
                # are incompatible
                return False

            value = value._get_dask()

        dx = self._get_dask()

        out_ind = tuple(range(dx.ndim))
        dx_ind = out_ind

        dx = da.blockwise(
            cf_contains,
            out_ind,
            dx,
            dx_ind,
            value,
            (),
            adjust_chunks={i: 1 for i in out_ind},
            dtype=bool,
        )

        return bool(dx.any())

    @property
    def _atol(self):
        """Return the current value of the `atol` function."""
        return cf_atol().value

    @property
    def _rtol(self):
        """Return the current value of the `rtol` function."""
        return cf_rtol().value

    def _is_abstract_Array_subclass(self, array):
        """Whether or not an array is a type of abstract Array.

        :Parameters:

            array:

        :Returns:

            `bool`

        """
        return isinstance(array, cfdm.Array)

    def __data__(self):
        """Returns a new reference to self."""
        return self

    @daskified(_DASKIFIED_VERBOSE)
    def __float__(self):
        """Called to implement the built-in function `float`

        x.__float__() <==> float(x)

        **Performance**

        `__float__` causes all delayed operations to be executed,
        unless the dask array size is already known to be greater than
        1.

        """
        return float(self._get_dask())

    def __round__(self, *ndigits):
        """Called to implement the built-in function `round`

        x.__round__(*ndigits) <==> round(x, *ndigits)

        """
        if self.size != 1:
            raise TypeError(
                "only length-1 arrays can be converted to Python scalars"
            )

        return round(self.datum(), *ndigits)

    @daskified(_DASKIFIED_VERBOSE)
    def __int__(self):
        """Called to implement the built-in function `int`

        x.__int__() <==> int(x)

        **Performance**

        `__int__` causes all delayed operations to be executed, unless
        the dask array size is already known to be greater than 1.

        """
        return int(self._get_dask())

    def __iter__(self):
        """Called when an iterator is required.

        x.__iter__() <==> iter(x)

        **Performance**

        If the shape of the data is unknown then it is calculated
        immediately by executing all delayed operations.

        **Examples**

        >>> d = cf.Data([1, 2, 3], 'metres')
        >>> for e in d:
        ...     print(repr(e))
        ...
        <CF Data(1): [1] metres>
        <CF Data(1): [2] metres>
        <CF Data(1): [3] metres>

        >>> d = cf.Data([[1, 2], [3, 4]], 'metres')
        >>> for e in d:
        ...     print(repr(e))
        ...
        <CF Data: [1, 2] metres>
        <CF Data: [3, 4] metres>

        >>> d = cf.Data(99, 'metres')
        >>> for e in d:
        ...     print(repr(e))
        ...
        Traceback (most recent call last):
            ...
        TypeError: iteration over a 0-d Data

        """
        try:
            n = len(self)
        except TypeError:
            raise TypeError(f"iteration over a 0-d {self.__class__.__name__}")

        for i in range(n):
            yield self[i]

    def __len__(self):
        """Called to implement the built-in function `len`.

        x.__len__() <==> len(x)

        **Performance**

        If the shape of the data is unknown then it is calculated
        immediately by executing all delayed operations.

        **Examples**

        >>> len(cf.Data([1, 2, 3]))
        3
        >>> len(cf.Data([[1, 2, 3]]))
        1
        >>> len(cf.Data([[1, 2, 3], [4, 5, 6]]))
        2
        >>> len(cf.Data(1))
        Traceback (most recent call last):
            ...
        TypeError: len() of unsized object

        """
        dx = self._get_dask()
        if math.isnan(dx.size):
            logger.warning("Computing data len: Performance may be degraded")
            dx.compute_chunk_sizes()

        return len(dx)

    def __bool__(self):
        """Truth value testing and the built-in operation `bool`

        x.__bool__() <==> bool(x)

        **Performance**

        `__bool__` causes all delayed operations to be computed.

        **Examples**

        >>> bool(cf.Data(1.5))
        True
        >>> bool(cf.Data([[False]]))
        False

        """
        size = self.size
        if size != 1:
            raise ValueError(
                f"The truth value of a {self.__class__.__name__} with {size} "
                "elements is ambiguous. Use d.any() or d.all()"
            )

        return bool(self.array)

    def __repr__(self):
        """Called by the `repr` built-in function.

        x.__repr__() <==> repr(x)

        """
        return super().__repr__().replace("<", "<CF ", 1)

    @daskified(_DASKIFIED_VERBOSE)
    def __getitem__(self, indices):
        """Return a subspace of the data defined by indices.

        d.__getitem__(indices) <==> d[indices]

        Indexing follows rules that are very similar to the numpy indexing
        rules, the only differences being:

        * An integer index i takes the i-th element but does not reduce
          the rank by one.

        * When two or more dimensions' indices are sequences of integers
          then these indices work independently along each dimension
          (similar to the way vector subscripts work in Fortran). This is
          the same behaviour as indexing on a `netCDF4.Variable` object.

        **Performance**

        If the shape of the data is unknown then it is calculated
        immediately by exectuting all delayed operations.

        . seealso:: `__setitem__`, `__keepdims_indexing__`,
                    `__orthogonal_indexing__`

        :Returns:

            `Data`
                The subspace of the data.

        **Examples:**

        >>> import numpy
        >>> d = Data(numpy.arange(100, 190).reshape(1, 10, 9))
        >>> d.shape
        (1, 10, 9)
        >>> d[:, :, 1].shape
        (1, 10, 1)
        >>> d[:, 0].shape
        (1, 1, 9)
        >>> d[..., 6:3:-1, 3:6].shape
        (1, 3, 3)
        >>> d[0, [2, 9], [4, 8]].shape
        (1, 2, 2)
        >>> d[0, :, -2].shape
        (1, 10, 1)

        """
        if indices is Ellipsis:
            return self.copy()

        auxiliary_mask = ()
        try:
            arg = indices[0]
        except (IndexError, TypeError):
            pass
        else:
            if isinstance(arg, str) and arg == "mask":
                auxiliary_mask = indices[1]
                indices = indices[2:]

        shape = self.shape
        keepdims = self.__keepdims_indexing__

        indices, roll = parse_indices(
            shape, indices, cyclic=True, keepdims=keepdims
        )

        axes = self._axes
        cyclic_axes = self._cyclic

        # ------------------------------------------------------------
        # Roll axes with cyclic slices
        # ------------------------------------------------------------
        if roll:
            # For example, if slice(-2, 3) has been requested on a
            # cyclic axis, then we roll that axis by two points and
            # apply the slice(0, 5) instead.
            if not cyclic_axes.issuperset([axes[i] for i in roll]):
                raise IndexError(
                    "Can't take a cyclic slice of a non-cyclic axis"
                )

            new = self.roll(
                axis=tuple(roll.keys()), shift=tuple(roll.values())
            )
            dx = new._get_dask()
        else:
            new = self.copy(array=False)
            dx = self._get_dask()

        # ------------------------------------------------------------
        # Subspace the dask array
        # ------------------------------------------------------------
        if self.__orthogonal_indexing__:
            # Apply 'orthogonal indexing': indices that are 1-d arrays
            # or lists subspace along each dimension
            # independently. This behaviour is similar to Fortran, but
            # different to dask.
            axes_with_list_indices = [
                i
                for i, x in enumerate(indices)
                if isinstance(x, list) or getattr(x, "shape", False)
            ]
            n_axes_with_list_indices = len(axes_with_list_indices)

            if n_axes_with_list_indices < 2:
                # At most one axis has a list/1-d array index so do a
                # normal dask subspace
                dx = dx[tuple(indices)]
            else:
                # At least two axes have list/1-d array indices so we
                # can't do a normal dask subspace

                # Subspace axes which have list/1-d array indices
                for axis in axes_with_list_indices:
                    dx = da.take(dx, indices[axis], axis=axis)

                if n_axes_with_list_indices < len(indices):
                    # Subspace axes which don't have list/1-d array
                    # indices. (Do this after subspacing axes which do
                    # have list/1-d array indices, in case
                    # __keepdims_indexing__ is False.)
                    slice_indices = [
                        slice(None) if i in axes_with_list_indices else x
                        for i, x in enumerate(indices)
                    ]
                    dx = dx[tuple(slice_indices)]
        else:
            raise NotImplementedError(
                "Non-orthogonal indexing has not yet been implemented"
            )

        # ------------------------------------------------------------
        # Set the subspaced dask array
        # ------------------------------------------------------------
        new._set_dask(dx, reset_mask_hardness=False)

        # ------------------------------------------------------------
        # Get the axis identifiers for the subspace
        # ------------------------------------------------------------
        shape0 = shape
        if keepdims:
            new_axes = axes
        else:
            new_axes = [
                axis
                for axis, x in zip(axes, indices)
                if not isinstance(x, Integral) and getattr(x, "shape", True)
            ]
            if new_axes != axes:
                new._axes = new_axes
                cyclic_axes = new._cyclic
                if cyclic_axes:
                    shape0 = [
                        n for n, axis in zip(shape, axes) if axis in new_axes
                    ]

        # ------------------------------------------------------------
        # Cyclic axes that have been reduced in size are no longer
        # considered to be cyclic
        # ------------------------------------------------------------
        if cyclic_axes:
            x = [
                axis
                for axis, n0, n1 in zip(new_axes, shape0, new.shape)
                if axis in cyclic_axes and n0 != n1
            ]
            if x:
                # Never change the value of the _cyclic attribute
                # in-place
                new._cyclic = cyclic_axes.difference(x)

        # ------------------------------------------------------------
        # Apply auxiliary masks
        # ------------------------------------------------------------
        for mask in auxiliary_mask:
            new.where(mask, cf_masked, None, inplace=True)

        if new.shape != self.shape:
            # Delete hdf5 chunksizes when the shape has changed.
            new.nc_clear_hdf5_chunksizes()

        return new

    @daskified(_DASKIFIED_VERBOSE)
    def __setitem__(self, indices, value):
        """Implement indexed assignment.

        x.__setitem__(indices, y) <==> x[indices]=y

        Assignment to data array elements defined by indices.

        Elements of a data array may be changed by assigning values to
        a subspace. See `__getitem__` for details on how to define
        subspace of the data array.

        .. note:: Currently at most one dimension's assignment index
                  may be a 1-d array of integers or booleans. This is
                  is different to `__getitem__`, which applies
                  'orthogonal indexing' when multiple indices of 1-d
                  array of integers or booleans are present.

        **Missing data**

        The treatment of missing data elements during assignment to a
        subspace depends on the value of the `hardmask` attribute. If
        it is True then masked elements will not be unmasked,
        otherwise masked elements may be set to any value.

        In either case, unmasked elements may be set, (including
        missing data).

        Unmasked elements may be set to missing data by assignment to
        the `cf.masked` constant or by assignment to a value which
        contains masked elements.

        **Performance**

        If the shape of the data is unknown then it is calculated
        immediately by executing all delayed operations.

        .. seealso:: `__getitem__`, `cf.masked`, `hardmask`, `where`

        **Examples:**

        """
        indices, roll = parse_indices(
            self.shape, indices, cyclic=True, keepdims=True
        )
        indices = tuple(indices)

        axes_with_list_indices = [
            i
            for i, x in enumerate(indices)
            if isinstance(x, list) or getattr(x, "shape", False)
        ]
        if len(axes_with_list_indices) > 1:
            raise NotImplementedError(
                "Currently limited to at most one dimension's assignment "
                "index being a 1-d array of integers or booleans. "
                f"Got: {indices}"
            )
            # TODODASK: The inherited algorithm that does assignment
            #           for multiple list/1-d array indices
            #           (cfdm.Data._set_subspace) won't work when the
            #           1-d array is a dask array because it may need
            #           to be computed at __setitem__ runtime, which
            #           is not desirable. Until this can be fixed,
            #           it's easiest to disallow this case, that was
            #           allowed pre-dask.

        # Roll axes with cyclic slices
        if roll:
            # For example, if assigning to slice(-2, 3) has been
            # requested on a cyclic axis (and we're not using numpy
            # indexing), then we roll that axis by two points and
            # assign to slice(0, 5) instead. The axis is then unrolled
            # by two points afer the assignment has been made.
            axes = self._axes
            if not self._cyclic.issuperset([axes[i] for i in roll]):
                raise IndexError(
                    "Can't do a cyclic assignment to a non-cyclic axis"
                )

            roll_axes = tuple(roll.keys())
            shifts = tuple(roll.values())
            self.roll(shift=shifts, axis=roll_axes, inplace=True)

        # Make sure that the units of value are the same as self
        value = conform_units(value, self.Units)

        # Do the assignment
        dx = self._get_dask()
        dx[indices] = dask_compatible(value)

        # Unroll any axes that were rolled to enable a cyclic
        # assignment
        if roll:
            shifts = [-shift for shift in shifts]
            self.roll(shift=shifts, axis=roll_axes, inplace=True)

        # Reset the mask hardness, otherwise it could be incorrect in
        # the case that a chunk that was not a masked array is
        # assigned missing values.
        self._reset_mask_hardness()

        return

    # ----------------------------------------------------------------
    # Indexing behaviour attributes
    # ----------------------------------------------------------------
    @property
    @daskified(_DASKIFIED_VERBOSE)
    def __orthogonal_indexing__(self):
        """Flag to indicate that orthogonal indexing is supported.

        Always True, indicating that 'orthogonal indexing' is
        applied. This means that when indices are 1-d arrays or lists
        then they subspace along each dimension independently. This
        behaviour is similar to Fortran, but different to `numpy`.

        .. versionadded:: TODODASK

        .. seealso:: `__keepdims_indexing__`, `__getitem__`,
                     `__setitem__`,
                     `netCDF4.Variable.__orthogonal_indexing__`

        **Examples**

        >>> d = cf.Data([[1, 2, 3],
        ...              [4, 5, 6]])
        >>> e = d[[0], [0, 2]]
        >>> e.shape
        (1, 2)
        >>> print(e.array)
        [[1 3]]
        >>> e = d[[0, 1], [0, 2]]
        >>> e.shape
        (2, 2)
        >>> print(e.array)
        [[1 3]
         [4 6]]

        """
        return True

    @property
    @daskified(_DASKIFIED_VERBOSE)
    def __keepdims_indexing__(self):
        """Flag to indicate whether dimensions indexed with integers are
        kept.

        If set to True (the default) then providing a single integer
        as a single-axis index does *not* reduce the number of array
        dimensions by 1. This behaviour is different to `numpy`.

        If set to False then providing a single integer as a
        single-axis index reduces the number of array dimensions by
        1. This behaviour is the same as `numpy`.

        .. versionadded:: TODODASK

        .. seealso:: `__orthogonal_indexing__`, `__getitem__`,
                     `__setitem__`

        **Examples**

        >>> d = cf.Data([[1, 2, 3],
        ...              [4, 5, 6]])
        >>> d.__keepdims_indexing__
        True
        >>> e = d[0]
        >>> e.shape
        (1, 3)
        >>> print(e.array)
        [[1 2 3]]

        >>> d.__keepdims_indexing__
        True
        >>> e = d[:, 1]
        >>> e.shape
        (2, 1)
        >>> print(e.array)
        [[2]
         [5]]

        >>> d.__keepdims_indexing__
        True
        >>> e = d[0, 1]
        >>> e.shape
        (1, 1)
        >>> print(e.array)
        [[2]]

        >>> d.__keepdims_indexing__ = False
        >>> e = d[0]
        >>> e.shape
        (3,)
        >>> print(e.array)
        [1 2 3]

        >>> d.__keepdims_indexing__
        False
        >>> e = d[:, 1]
        >>> e.shape
        (2,)
        >>> print(e.array)
        [2 5]

        >>> d.__keepdims_indexing__
        False
        >>> e = d[0, 1]
        >>> e.shape
        ()
        >>> print(e.array)
        2

        """
        return self._custom.get("__keepdims_indexing__", True)

    @__keepdims_indexing__.setter
    def __keepdims_indexing__(self, value):
        self._custom["__keepdims_indexing__"] = bool(value)

    # ----------------------------------------------------------------
    # Private dask methods
    # ----------------------------------------------------------------
    def _get_dask(self):
        """Get the dask array.

        .. versionadded:: TODODASK

        .. seealso:: `_set_dask`, `_del_dask`

        :Returns:

            `dask.array.Array`
                The dask array.

        """
        return self._custom["dask"]

    def _set_dask(
        self, array, copy=False, delete_source=True, reset_mask_hardness=True
    ):
        """Set the dask array.

        .. versionadded:: TODODASK

        .. seealso:: `_get_dask`, `_del_dask`, `_reset_mask_hardness`

        :Parameters:

            array: `dask.array.Array`
                The `dask` array to be inserted.

            copy: `bool`, optional
                If True then copy the dask array before setting it. By
                default the dask array is not copied.

            delete_source: `bool`, optional
                If False then do not delete a compressed source array,
                if one exists, after setting the new dask array. By
                default a compressed source array is deleted.

            reset_mask_hardness: `bool`, optional
                If False then do not reset the mask hardness after
                setting the new dask array. By default the mask
                hardness is re-applied.

        :Returns:

            `None`

        """
        if array is NotImplemented:
            logger.warning(
                "NotImplemented has been set in the place of a dask array"
            )
            # This could occur if any sort of exception is raised by
            # function that is run on chunks (such as
            # `cf_where`). Such a function could get run at definition
            # time in order to ascertain suitability (such as data
            # type casting, braodcasting, etc.). Note that the
            # exception may be hard to diagnose, as dask will have
            # silently trapped it and trapped it and returned
            # NotImplemented (for instance, see
            # `dask.array.core.elemwise`). Print statements in a local
            # copy of dask is prossibly the way to go if the cause of
            # the error is not obvious by inspection.

        if copy:
            array = array.copy()

        self._custom["dask"] = array

        if delete_source:
            # Remove a source array, on the grounds that we can't
            # guarantee its consistency with the new dask array.
            self._del_Array(None)

        if reset_mask_hardness:
            self._reset_mask_hardness()

    def _del_dask(self, default=ValueError(), delete_source=True):
        """Remove the dask array.

        .. versionadded:: TODODASK

        .. seealso:: `_set_dask`, `_get_dask`

        :Parameters:

            default: optional
                Return the value of the *default* parameter if the
                dask array axes has not been set.

                {{default Exception}}

            delete_source: `bool`, optional
                TODODASK

        :Returns:

            `dask.array.Array`
                The removed dask array.

        **Examples:**

        >>> d = cf.Data([1, 2, 3])
        >>> dx = d._del_dask()
        >>> d._del_dask("No dask array")
        'No dask array'
        >>> d._del_dask()
        Traceback (most recent call last):
            ...
        ValueError: 'Data' has no dask array
        >>> d._del_dask(RuntimeError('No dask array'))
        Traceback (most recent call last):
            ...
        RuntimeError: No dask array

        """
        try:
            out = self._custom.pop("dask")
        except KeyError:
            return self._default(
                default, f"{self.__class__.__name__!r} has no dask array"
            )

        if delete_source:
            # Remove a source array, on the grounds that we can't
            # guarantee its consistency with any future new dask
            # array.
            self._del_Array(None)

        return out

    def _reset_mask_hardness(self):
        """Re-apply the mask hardness to the dask array.

        .. versionadded:: TODODASK

        .. seealso:: `hardmask`, `harden_mask`, `soften_mask`

        :Returns:

            `None`

        """
        self.hardmask = self.hardmask

    @daskified(_DASKIFIED_VERBOSE)
    @_inplace_enabled(default=False)
    def diff(self, axis=-1, n=1, inplace=False):
        """Calculate the n-th discrete difference along the given axis.

        The first difference is given by ``x[i+1] - x[i]`` along the
        given axis, higher differences are calculated by using `diff`
        recursively.

        The shape of the output is the same as the input except along
        the given axis, where the dimension is smaller by *n*. The
        data type of the output is the same as the type of the
        difference between any two elements of the input.

        .. versionadded:: 3.2.0

        .. seealso:: `cumsum`, `sum`

        :Parameters:

            axis: int, optional
                The axis along which the difference is taken. By
                default the last axis is used. The *axis* argument is
                an integer that selects the axis corresponding to the
                given position in the list of axes of the data array.

            n: int, optional
                The number of times values are differenced. If zero,
                the input is returned as-is. By default *n* is ``1``.

            {{inplace: `bool`, optional}}

        :Returns:

            `Data` or `None`
                The n-th differences, or `None` if the operation was
                in-place.

        **Examples**

        >>> d = cf.Data(numpy.arange(12.).reshape(3, 4))
        >>> d[1, 1] = 4.5
        >>> d[2, 2] = 10.5
        >>> print(d.array)
        [[ 0.   1.   2.   3. ]
         [ 4.   4.5  6.   7. ]
         [ 8.   9.  10.5 11. ]]
        >>> print(d.diff().array)
        [[1.  1.  1. ]
         [0.5 1.5 1. ]
         [1.  1.5 0.5]]
        >>> print(d.diff(n=2).array)
        [[ 0.   0. ]
         [ 1.  -0.5]
         [ 0.5 -1. ]]
        >>> print(d.diff(axis=0).array)
        [[4.  3.5 4.  4. ]
         [4.  4.5 4.5 4. ]]
        >>> print(d.diff(axis=0, n=2).array)
        [[0.  1.  0.5 0. ]]
        >>> d[1, 2] = cf.masked
        >>> print(d.array)
        [[0.0 1.0  2.0  3.0]
         [4.0 4.5   --  7.0]
         [8.0 9.0 10.5 11.0]]
        >>> print(d.diff().array)
        [[1.0 1.0 1.0]
         [0.5  --  --]
         [1.0 1.5 0.5]]
        >>> print(d.diff(n=2).array)
        [[0.0  0.0]
         [ --   --]
         [0.5 -1.0]]
        >>> print(d.diff(axis=0).array)
        [[4.0 3.5 -- 4.0]
         [4.0 4.5 -- 4.0]]
        >>> print(d.diff(axis=0, n=2).array)
        [[0.0 1.0 -- 0.0]]

        """
        d = _inplace_enabled_define_and_cleanup(self)

        dx = self._get_dask()
        dx = da.diff(dx, axis=axis, n=n)
        d._set_dask(dx, reset_mask_hardness=False)

        return d

    def dumps(self):
        """Return a JSON string serialization of the data array."""
        d = self.dumpd()

        # Change a set to a list
        if "_cyclic" in d:
            d["_cyclic"] = list(d["_cyclic"])

        # Change numpy.dtype object to a data-type string
        if "dtype" in d:
            d["dtype"] = str(d["dtype"])

        # Change a Units object to a units string
        if "Units" in d:
            d["units"] = str(d.pop("Units"))

        #
        for p in d["Partitions"]:
            if "Units" in p:
                p["units"] = str(p.pop("Units"))
        # --- End: for

        return json_dumps(d, default=convert_to_builtin_type)

    @daskified(_DASKIFIED_VERBOSE)
    @_inplace_enabled(default=False)
    def digitize(
        self,
        bins,
        upper=False,
        open_ends=False,
        closed_ends=None,
        return_bins=False,
        inplace=False,
    ):
        """Return the indices of the bins to which each value belongs.

        Values (including masked values) that do not belong to any bin
        result in masked values in the output data.

        Bins defined by percentiles are easily created with the
        `percentiles` method

        *Example*:
          Find the indices for bins defined by the 10th, 50th and 90th
          percentiles:

          >>> bins = d.percentile([0, 10, 50, 90, 100], squeeze=True)
          >>> i = f.digitize(bins, closed_ends=True)

        .. versionadded:: 3.0.2

        .. seealso:: `percentile`

        :Parameters:

            bins: array_like
                The bin boundaries. One of:

                * An integer.

                  Create this many equally sized, contiguous bins spanning
                  the range of the data. I.e. the smallest bin boundary is
                  the minimum of the data and the largest bin boundary is
                  the maximum of the data. In order to guarantee that each
                  data value lies inside a bin, the *closed_ends*
                  parameter is assumed to be True.

                * A 1-d array of numbers.

                  When sorted into a monotonically increasing sequence,
                  each boundary, with the exception of the two end
                  boundaries, counts as the upper boundary of one bin and
                  the lower boundary of next. If the *open_ends* parameter
                  is True then the lowest lower bin boundary also defines
                  a left-open (i.e. not bounded below) bin, and the
                  largest upper bin boundary also defines a right-open
                  (i.e. not bounded above) bin.

                * A 2-d array of numbers.

                  The second dimension, that must have size 2, contains
                  the lower and upper bin boundaries. Different bins may
                  share a boundary, but may not overlap. If the
                  *open_ends* parameter is True then the lowest lower bin
                  boundary also defines a left-open (i.e. not bounded
                  below) bin, and the largest upper bin boundary also
                  defines a right-open (i.e. not bounded above) bin.

            upper: `bool`, optional
                If True then each bin includes its upper bound but not its
                lower bound. By default the opposite is applied, i.e. each
                bin includes its lower bound but not its upper bound.

            open_ends: `bool`, optional
                If True then create left-open (i.e. not bounded below) and
                right-open (i.e. not bounded above) bins from the lowest
                lower bin boundary and largest upper bin boundary
                respectively. By default these bins are not created

            closed_ends: `bool`, optional
                If True then extend the most extreme open boundary by a
                small amount so that its bin includes values that are
                equal to the unadjusted boundary value. This is done by
                multiplying it by ``1.0 - epsilon`` or ``1.0 + epsilon``,
                whichever extends the boundary in the appropriate
                direction, where ``epsilon`` is the smallest positive
                64-bit float such that ``1.0 + epsilson != 1.0``. I.e. if
                *upper* is False then the largest upper bin boundary is
                made slightly larger and if *upper* is True then the
                lowest lower bin boundary is made slightly lower.

                By default *closed_ends* is assumed to be True if *bins*
                is a scalar and False otherwise.

            return_bins: `bool`, optional
                If True then also return the bins in their 2-d form.

            {{inplace: `bool`, optional}}

        :Returns:

            `Data`, [`Data`]
                The indices of the bins to which each value belongs.

                If *return_bins* is True then also return the bins in
                their 2-d form.

        **Examples**

        >>> d = cf.Data(numpy.arange(12).reshape(3, 4))
        [[ 0  1  2  3]
         [ 4  5  6  7]
         [ 8  9 10 11]]

        Equivalant ways to create indices for the four bins ``[-inf, 2),
        [2, 6), [6, 10), [10, inf)``

        >>> e = d.digitize([2, 6, 10])
        >>> e = d.digitize([[2, 6], [6, 10]])
        >>> print(e.array)
        [[0 0 1 1]
         [1 1 2 2]
         [2 2 3 3]]

        Equivalant ways to create indices for the two bins ``(2, 6], (6, 10]``

        >>> e = d.digitize([2, 6, 10], upper=True, open_ends=False)
        >>> e = d.digitize([[2, 6], [6, 10]], upper=True, open_ends=False)
        >>> print(e.array)
        [[-- -- --  0]
         [ 0  0  0  1]
         [ 1  1  1 --]]

        Create indices for the two bins ``[2, 6), [8, 10)``, which are
        non-contiguous

        >>> e = d.digitize([[2, 6], [8, 10]])
        >>> print(e.array)
        [[ 0 0  1  1]
         [ 1 1 -- --]
         [ 2 2  3  3]]

        Masked values result in masked indices in the output array.

        >>> d[1, 1] = cf.masked
        >>> print(d.array)
        [[ 0  1  2  3]
         [ 4 --  6  7]
         [ 8  9 10 11]]
        >>> print(d.digitize([2, 6, 10], open_ends=True).array)
        [[ 0  0  1  1]
         [ 1 --  2  2]
         [ 2  2  3  3]]
        >>> print(d.digitize([2, 6, 10]).array)
        [[-- --  0  0]
         [ 0 --  1  1]
         [ 1  1 -- --]]
        >>> print(d.digitize([2, 6, 10], closed_ends=True).array)
        [[-- --  0  0]
         [ 0 --  1  1]
         [ 1  1  1 --]]

        """
        d = _inplace_enabled_define_and_cleanup(self)

        org_units = d.Units

        bin_units = getattr(bins, "Units", None)

        if bin_units:
            if not bin_units.equivalent(org_units):
                raise ValueError(
                    "Can't put data into bins that have units that are "
                    "not equivalent to the units of the data."
                )

            if not bin_units.equals(org_units):
                bins = bins.copy()
                bins.Units = org_units
        else:
            bin_units = org_units

        # Get bins as a numpy array
        if isinstance(bins, np.ndarray):
            bins = bins.copy()
        else:
            bins = np.asanyarray(bins)

        if bins.ndim > 2:
            raise ValueError(
                "The 'bins' parameter must be scalar, 1-d or 2-d. "
                f"Got: {bins!r}"
            )

        two_d_bins = None

        if bins.ndim == 2:
            # --------------------------------------------------------
            # 2-d bins: Make sure that each bin is increasing and sort
            #           the bins by lower bounds
            # --------------------------------------------------------
            if bins.shape[1] != 2:
                raise ValueError(
                    "The second dimension of the 'bins' parameter must "
                    f"have size 2. Got: {bins!r}"
                )

            bins.sort(axis=1)
            bins.sort(axis=0)

            # Check for overlaps
            for i, (u, l) in enumerate(zip(bins[:-1, 1], bins[1:, 0])):
                if u > l:
                    raise ValueError(
                        f"Overlapping bins: "
                        f"{tuple(bins[i])}, {tuple(bins[i + i])}"
                    )

            two_d_bins = bins
            bins = np.unique(bins)

            # Find the bins that were omitted from the original 2-d
            # bins array. Note that this includes the left-open and
            # right-open bins at the ends.
            delete_bins = [
                n + 1
                for n, (a, b) in enumerate(zip(bins[:-1], bins[1:]))
                if (a, b) not in two_d_bins
            ]
        elif bins.ndim == 1:
            # --------------------------------------------------------
            # 1-d bins:
            # --------------------------------------------------------
            bins.sort()
            delete_bins = []
        else:
            # --------------------------------------------------------
            # 0-d bins:
            # --------------------------------------------------------
            if closed_ends is None:
                closed_ends = True

            if not closed_ends:
                raise ValueError(
                    "Can't set closed_ends=False when specifying bins as "
                    "a scalar."
                )

            if open_ends:
                raise ValueError(
                    "Can't set open_ends=True when specifying bins as a "
                    "scalar."
                )

            mx = d.max().datum()
            mn = d.min().datum()
            bins = np.linspace(mn, mx, int(bins) + 1, dtype=float)

            delete_bins = []

        if closed_ends:
            # Adjust the lowest/largest bin boundary to be inclusive
            if open_ends:
                raise ValueError(
                    "Can't set open_ends=True when closed_ends is True."
                )

            if bins.dtype.kind != "f":
                bins = bins.astype(float, copy=False)

            epsilon = np.finfo(float).eps
            ndim = bins.ndim
            if upper:
                mn = bins[(0,) * ndim]
                bins[(0,) * ndim] -= abs(mn) * epsilon
            else:
                mx = bins[(-1,) * ndim]
                bins[(-1,) * ndim] += abs(mx) * epsilon

        if not open_ends:
            delete_bins.insert(0, 0)
            delete_bins.append(bins.size)

        # Digitise the array
        dx = d._get_dask()
        dx = da.digitize(dx, bins, right=upper)
        d._set_dask(dx, reset_mask_hardness=True)
        d.override_units(_units_None, inplace=True)

        if return_bins:
            if two_d_bins is None:
                two_d_bins = np.empty((bins.size - 1, 2), dtype=bins.dtype)
                two_d_bins[:, 0] = bins[:-1]
                two_d_bins[:, 1] = bins[1:]

            two_d_bins = type(self)(two_d_bins, units=bin_units)
            return d, two_d_bins

        return d

    @daskified(_DASKIFIED_VERBOSE)
    @_deprecated_kwarg_check("_preserve_partitions")
    def median(
        self,
        axes=None,
        squeeze=False,
        mtol=1,
        inplace=False,
    ):
        """Calculate median values.

        Calculates the median value or the median values along axes.

        See
        https://ncas-cms.github.io/cf-python/analysis.html#collapse-methods
        for mathematical definitions.

         ..seealso:: `mean_of_upper_decile`, `percentile`

        :Parameters:

            {{collapse axes: (sequence of) `int`, optional}}

            {{collapse squeeze: `bool`, optional}}

            {{mtol: number, optional}

            {{inplace: `bool`, optional}}

        :Returns:

            `Data` or `None`
                The collapsed data, or `None` if the operation was
                in-place.

        **Examples**

        >>> a = np.ma.arange(12).reshape(4, 3)
        >>> d = cf.Data(a, 'K')
        >>> d[1, 1] = np.ma.masked
        >>> print(d.array)
        [[0 1 2])
         [3 -- 5]
         [6 7 8]
         [9 10 11]]
        >>> d.median()
        <CF Data(1, 1): [[6.0]] K>

        """
        return self.percentile(
            50,
            axes=axes,
            squeeze=squeeze,
            mtol=mtol,
            inplace=inplace,
        )

    @_inplace_enabled(default=False)
    def mean_of_upper_decile(
        self,
        axes=None,
        weights=None,
        squeeze=False,
        mtol=1,
        include_decile=True,
        split_every=None,
        inplace=False,
    ):
        """Calculate means of the upper deciles.

        Calculates the mean of the upper decile or the mean or the
        mean of the upper decile values along axes.

        See
        https://ncas-cms.github.io/cf-python/analysis.html#collapse-methods
        for mathematical definitions.

         ..seealso:: `mean`, `median`, `percentile`

        :Parameters:

            {{collapse axes: (sequence of) `int`, optional}}

            {{weights: data_like, `dict`, or `None`, optional}}

                TODODASK - note that weights only applies to the
                           calculation of the mean, not the upper
                           decile.

            {{collapse squeeze: `bool`, optional}}

            {{mtol: number, optional}

                TODODASK - note that mtol only applies to the
                           calculation of the upper decile, not the
                           mean.

            include_decile: `bool`, optional
                TODODASK

            {{split_every: `int` or `dict`, optional}}

                .. versionadded:: TODODASK

            {{inplace: `bool`, optional}}

        :Returns:

            `Data` or `None`
                The collapsed data, or `None` if the operation was
                in-place.

        **Examples**

        TODODASK

        """

        # TODODASK: Some updates off the back of daskifying collapse
        #           have been done, but still needs looking at. A unit
        #           test has also been written, but not run. Needs
        #           __lt__ and __le__.

        d = _inplace_enabled_define_and_cleanup(self)

        p90 = d.percentile(
            90,
            axes=axes,
            squeeze=False,
            mtol=mtol,
            inplace=False,
        )

        with np.testing.suppress_warnings() as sup:
            sup.filter(
                RuntimeWarning, message=".*invalid value encountered in less.*"
            )
            if include_decile:
                mask = d < p90
            else:
                mask = d <= p90

        if mtol < 1:
            mask.filled(False, inplace=True)

        d.where(mask, cf_masked, inplace=True)

        d.mean(
            axes=axes,
            weights=weights,
            squeeze=squeeze,
            mtol=1,
            split_every=split_every,
            inplace=True,
        )

        return d

    @daskified(_DASKIFIED_VERBOSE)
    @_deprecated_kwarg_check("_preserve_partitions")
    @_inplace_enabled(default=False)
    def percentile(
        self,
        ranks,
        axes=None,
        method="linear",
        squeeze=False,
        mtol=1,
        inplace=False,
        _preserve_partitions=False,
        interpolation=None,
    ):
        """Compute percentiles of the data along the specified axes.

        The default is to compute the percentiles along a flattened
        version of the data.

        If the input data are integers, or floats smaller than float64, or
        the input data contains missing values, then output data-type is
        float64. Otherwise, the output data-type is the same as that of
        the input.

        If multiple percentile ranks are given then a new, leading data
        dimension is created so that percentiles can be stored for each
        percentile rank.

        **Accuracy**

        The `percentile` method returns results that are consistent
        with `numpy.percentile`, which may be different to those
        created by `dask.percentile`. The dask method uses an
        algorithm that calculates approximate percentiles which are
        likely to be different from the correct values when there are
        two or more dask chunks.

        >>> import numpy as np
        >>> import dask.array as da
        >>> import cf
        >>> a = np.arange(101)
        >>> dx = da.from_array(a, chunks=10)
        >>> da.percentile(dx, [40, 60]).compute()
        array([40.36])
        >>> np.percentile(a, 40)
        array([40.])
        >>> d = cf.Data(a, chunks=10)
        >>> d.percentile(40).array
        array([40.])

        .. versionadded:: 3.0.4

        .. seealso:: `digitize`, `median`, `mean_of_upper_decile`,
                     `where`

        :Parameters:

            ranks: (sequence of) number
                Percentile rank, or sequence of percentile ranks, to
                compute, which must be between 0 and 100 inclusive.

            axes: (sequence of) `int`, optional
                Select the axes. The *axes* argument may be one, or a
                sequence, of integers that select the axis corresponding to
                the given position in the list of axes of the data array.

                By default, of *axes* is `None`, all axes are selected.

            method: `str`, optional
                Specify the interpolation method to use when the
                desired percentile lies between two data values. The
                methods are listed here, but their definitions must be
                referenced from the documentation for
                `numpy.percentile`.

                For the default ``'linear'`` method, if the percentile
                lies between two adjacent data values ``i < j`` then
                the percentile is calculated as ``i+(j-i)*fraction``,
                where ``fraction`` is the fractional part of the index
                surrounded by ``i`` and ``j``.

                ===============================
                *method*
                ===============================
                ``'inverted_cdf'``
                ``'averaged_inverted_cdf'``
                ``'closest_observation'``
                ``'interpolated_inverted_cdf'``
                ``'hazen'``
                ``'weibull'``
                ``'linear'`` (default)
                ``'median_unbiased'``
                ``'normal_unbiased'``
                ``'lower'``
                ``'higher'``
                ``'nearest'``
                ``'midpoint'``
                ===============================

            squeeze: `bool`, optional
                If True then all axes over which percentiles are
                calculated are removed from the returned data. By default
                axes over which percentiles have been calculated are left
                in the result as axes with size 1, meaning that the result
                is guaranteed to broadcast correctly against the original
                data.

            {{mtol: number, optional}

            {{split_every: `int` or `dict`, optional}}

                .. versionadded:: TODODASK

            {{inplace: `bool`, optional}}

            interpolation: deprecated at version 4.0.0
                Use the *method* parameter instead.

            _preserve_partitions: deprecated at version 4.0.0

        :Returns:

            `Data` or `None`
                The percentiles of the original data, or `None` if the
                operation was in-place.

        **Examples**

        >>> d = cf.Data(numpy.arange(12).reshape(3, 4), 'm')
        >>> print(d.array)
        [[ 0  1  2  3]
         [ 4  5  6  7]
         [ 8  9 10 11]]
        >>> p = d.percentile([20, 40, 50, 60, 80])
        >>> p
        <CF Data(5, 1, 1): [[[2.2, ..., 8.8]]] m>

        >>> p = d.percentile([20, 40, 50, 60, 80], squeeze=True)
        >>> print(p.array)
        [2.2 4.4 5.5 6.6 8.8]

        Find the standard deviation of the values above the 80th percentile:

        >>> p80 = d.percentile(80)
        <CF Data(1, 1): [[8.8]] m>
        >>> e = d.where(d<=p80, cf.masked)
        >>> print(e.array)
        [[-- -- -- --]
         [-- -- -- --]
         [-- 9 10 11]]
        >>> e.std()
        <CF Data(1, 1): [[0.816496580927726]] m>

        Find the mean of the values above the 45th percentile along the
        second axis:

        >>> p45 = d.percentile(45, axes=1)
        >>> print(p45.array)
        [[1.35],
         [5.35],
         [9.35]]
        >>> e = d.where(d<=p45, cf.masked)
        >>> print(e.array)
        [[-- -- 2 3]
         [-- -- 6 7]
         [-- -- 10 11]]
        >>> f = e.mean(axes=1)
        >>> f
        <CF Data(3, 1): [[2.5, ..., 10.5]] m>
        >>> print(f.array)
        [[ 2.5]
         [ 6.5]
         [10.5]]

        Find the histogram bin boundaries associated with given
        percentiles, and digitize the data based on these bins:

        >>> bins = d.percentile([0, 10, 50, 90, 100], squeeze=True)
        >>> print(bins.array)
        [ 0.   1.1  5.5  9.9 11. ]
        >>> e = d.digitize(bins, closed_ends=True)
        >>> print(e.array)
        [[0 0 1 1]
         [1 1 2 2]
         [2 2 3 3]]

        """
        if interpolation is not None:
            _DEPRECATION_ERROR_KWARGS(
                self,
                "percentile",
                {"interpolation": None},
                message="Use the 'method' parameter instead.",
                version="TODODASK",
                removed_at="5.0.0",
            )  # pragma: no cover

        d = _inplace_enabled_define_and_cleanup(self)

        # Parse percentile ranks
        q = ranks
        if not (isinstance(q, np.ndarray) or is_dask_collection(q)):
            q = np.array(ranks)

        if q.ndim > 1:
            q = q.flatten()

        if not np.issubdtype(d.dtype, np.number):
            method = "nearest"

        if axes is None:
            axes = tuple(range(d.ndim))
        else:
            axes = tuple(sorted(d._parse_axes(axes)))

        dx = d._get_dask()
        dtype = dx.dtype
        shape = dx.shape

        # Rechunk the data so that the dimensions over which
        # percentiles are being calculated all have one chunk.
        #
        # Make sure that no new chunks are larger (in bytes) than any
        # original chunk.
        new_chunks = normalize_chunks(
            [-1 if i in axes else "auto" for i in range(dx.ndim)],
            shape=shape,
            dtype=dtype,
            limit=dtype.itemsize * reduce(mul, map(max, dx.chunks), 1),
        )
        dx = dx.rechunk(new_chunks)

        # Initialise the indices of each chunk of the result
        #
        # E.g. [(0, 0, 0), (0, 0, 1), (0, 1, 0), (0, 1, 1)]
        keys = [key[1:] for key in flatten(dx.__dask_keys__())]

        keepdims = not squeeze
        if not keepdims:
            # Remove axes that will be dropped in the result
            indices = [i for i in range(len(keys[0])) if i not in axes]
            keys = [tuple([k[i] for i in indices]) for k in keys]

        if q.ndim:
            # Insert a leading rank dimension for non-scalar input
            # percentile ranks
            keys = [(0,) + k for k in keys]

        # Create a new dask dictionary for the result
        name = "cf-percentile-" + tokenize(dx, axes, q, method)
        name = (name,)
        dsk = {
            name
            + chunk_index: (
                cf_percentile,
                dask_key,
                q,
                axes,
                method,
                keepdims,
                mtol,
            )
            for chunk_index, dask_key in zip(keys, flatten(dx.__dask_keys__()))
        }

        # Define the chunks for the result
        if q.ndim:
            out_chunks = [(q.size,)]
        else:
            out_chunks = []

        for i, c in enumerate(dx.chunks):
            if i in axes:
                if keepdims:
                    out_chunks.append((1,))
            else:
                out_chunks.append(c)

        name = name[0]
        graph = HighLevelGraph.from_collections(name, dsk, dependencies=[dx])
        dx = Array(graph, name, chunks=out_chunks, dtype=float)

        d._set_dask(dx, reset_mask_hardness=True)

        return d

    @daskified(_DASKIFIED_VERBOSE)
    @_inplace_enabled(default=False)
    def persist(self, inplace=False):
        """Persist the underlaying dask array into memory.

        This turns an underlying lazy dask array into a equivalent
        chunked dask array, but now with the results fully computed.

        `persist` is particularly useful when using distributed
        systems, because the results will be kept in distributed
        memory, rather than returned to the local process.

        Compare with `compute` and `array`.

        **Performance**

        `persist` causes all delayed operations to be computed.

        .. versionadded:: TODODASK

        .. seealso:: `compute`, `array`, `datetime_array`,
                     `dask.array.Array.persist`

        :Parameters:

            {{inplace: `bool`, optional}}

        :Returns:

            `Data` or `None`
                The persisted data. If the operation was in-place then
                `None` is returned.

        **Examples**

        """
        d = _inplace_enabled_define_and_cleanup(self)

        dx = self._get_dask()
        dx = dx.persist()
        d._set_dask(dx, reset_mask_hardness=False)

        return d

    def loads(self, j, chunk=True):
        """Reset the data in place from a string serialization.

        .. seealso:: `dumpd`, `loadd`

        :Parameters:

            j: `str`
                A JSON document string serialization of a `cf.Data` object.

            chunk: `bool`, optional
                If True (the default) then the reset data array will be
                re-partitioned according the current chunk size, as defined
                by the `cf.chunksize` function.

        :Returns:

            `None`

        """
        d = json_loads(j)

        # Convert _cyclic to a set
        if "_cyclic" in d:
            d["_cyclic"] = set(d["_cyclic"])

        # Convert dtype to numpy.dtype
        if "dtype" in d:
            d["dtype"] = np.dtype(d["dtype"])

        # Convert units to Units
        if "units" in d:
            d["Units"] = Units(d.pop("units"))

        # Convert partition location elements to tuples
        for p in d["Partitions"]:
            p["location"] = [tuple(x) for x in p["location"]]

            if "units" in p:
                p["Units"] = Units(p.pop("units"))
        # --- End: for

        self.loadd(d, chunk=chunk)

    def dumpd(self):
        """Return a serialization of the data array.

        The serialization may be used to reconstruct the data array as it
        was at the time of the serialization creation.

        .. seealso:: `loadd`, `loads`

        :Returns:

            `dict`
                The serialization.

        **Examples:**

        >>> d = cf.Data([[1, 2, 3]], 'm')
        >>> d.dumpd()
        {'Partitions': [{'location': [(0, 1), (0, 3)],
                         'subarray': array([[1, 2, 3]])}],
         'units': 'm',
         '_axes': ['dim0', 'dim1'],
         '_pmshape': (),
         'dtype': dtype('int64'),
         'shape': (1, 3)}

        >>> d.flip(1)
        >>> d.transpose()
        >>> d.Units *= 1000
        >>> d.dumpd()
        {'Partitions': [{'units': 'm',
                         'axes': ['dim0', 'dim1'],
                         'location': [(0, 3), (0, 1)],
                         'subarray': array([[1, 2, 3]])}],
        ` 'units': '1000 m',
         '_axes': ['dim1', 'dim0'],
         '_flip': ['dim1'],
         '_pmshape': (),
         'dtype': dtype('int64'),
         'shape': (3, 1)}

        >>> d.dumpd()
        {'Partitions': [{'units': 'm',
                         'location': [(0, 1), (0, 3)],
                         'subarray': array([[1, 2, 3]])}],
         'units': '10000 m',
         '_axes': ['dim0', 'dim1'],
         '_flip': ['dim1'],
         '_pmshape': (),
         'dtype': dtype('int64'),
         'shape': (1, 3)}

        >>> e = cf.Data(loadd=d.dumpd())
        >>> e.equals(d)
        True

        """
        axes = self._axes
        units = self.Units
        dtype = self.dtype

        cfa_data = {
            "dtype": dtype,
            "Units": str(units),
            "shape": self._shape,
            "_axes": axes[:],
            "_pmshape": self._pmshape,
        }

        pmaxes = self._pmaxes
        if pmaxes:
            cfa_data["_pmaxes"] = pmaxes[:]

        #        flip = self._flip
        flip = self._flip()
        if flip:
            cfa_data["_flip"] = flip[:]

        fill_value = self.get_fill_value(None)
        if fill_value is not None:
            cfa_data["fill_value"] = fill_value

        cyclic = self._cyclic
        if cyclic:
            cfa_data["_cyclic"] = cyclic.copy()

        cfa_data["_HDF_chunks"] = self.HDF_chunks()

        partitions = []
        for index, partition in self.partitions.ndenumerate():

            attrs = {}

            p_subarray = partition.subarray
            p_dtype = p_subarray.dtype

            # Location in partition matrix
            if index:
                attrs["index"] = index

            # Sub-array location
            attrs["location"] = partition.location[:]

            # Sub-array part
            p_part = partition.part
            if p_part:
                attrs["part"] = p_part[:]

            # Sub-array axes
            p_axes = partition.axes
            if p_axes != axes:
                attrs["axes"] = p_axes[:]

            # Sub-array units
            p_Units = partition.Units
            if p_Units != units:
                attrs["Units"] = str(p_Units)

            # Sub-array flipped axes
            p_flip = partition.flip
            if p_flip:
                attrs["flip"] = p_flip[:]

            # --------------------------------------------------------
            # File format specific stuff
            # --------------------------------------------------------
            if isinstance(p_subarray, NetCDFArray):
                # if isinstance(p_subarray.array, NetCDFFileArray):
                # ----------------------------------------------------
                # NetCDF File Array
                # ----------------------------------------------------
                attrs["format"] = "netCDF"

                subarray = {}

                subarray["file"] = p_subarray.get_filename()
                subarray["shape"] = p_subarray.shape

                subarray["ncvar"] = p_subarray.get_ncvar()
                subarray["varid"] = p_subarray.get_varid()

                if p_dtype != dtype:
                    subarray["dtype"] = p_dtype

                attrs["subarray"] = subarray

            elif isinstance(p_subarray, UMArray):
                # elif isinstance(p_subarray.array, UMFileArray):
                # ----------------------------------------------------
                # UM File Array
                # ----------------------------------------------------
                attrs["format"] = "UM"

                subarray = {}
                for attr in (
                    "filename",
                    "shape",
                    "header_offset",
                    "data_offset",
                    "disk_length",
                ):
                    subarray[attr] = getattr(p_subarray, attr)

                if p_dtype != dtype:
                    subarray["dtype"] = p_dtype

                attrs["subarray"] = subarray
            else:
                attrs["subarray"] = p_subarray

            partitions.append(attrs)
        # --- End: for

        cfa_data["Partitions"] = partitions

        return cfa_data

    def loadd(self, d, chunk=True):
        """Reset the data in place from a dictionary serialization.

        .. seealso:: `dumpd`, `loads`

        :Parameters:

            d: `dict`
                A dictionary serialization of a `cf.Data` object, such as
                one as returned by the `dumpd` method.

            chunk: `bool`, optional
                If True (the default) then the reset data array will be
                re-partitioned according the current chunk size, as
                defined by the `cf.chunksize` function.

        :Returns:

            `None`

        **Examples:**

        >>> d = Data([[1, 2, 3]], 'm')
        >>> e = Data([6, 7, 8, 9], 's')
        >>> e.loadd(d.dumpd())
        >>> e.equals(d)
        True
        >>> e is d
        False

        >>> e = Data(loadd=d.dumpd())
        >>> e.equals(d)
        True

        """
        axes = list(d.get("_axes", ()))
        shape = tuple(d.get("shape", ()))

        units = d.get("Units", None)
        if units is None:
            units = Units()
        else:
            units = Units(units)

        dtype = d["dtype"]
        self._dtype = dtype
        self.Units = units
        self._axes = axes

        self._flip(list(d.get("_flip", ())))
        self.set_fill_value(d.get("fill_value", None))

        self._shape = shape
        self._ndim = len(shape)
        self._size = reduce(mul, shape, 1)

        cyclic = d.get("_cyclic", None)
        # Never change the value of the _cyclic attribute in-place
        if cyclic:
            self._cyclic = cyclic.copy()
        else:
            self._cyclic = _empty_set

        HDF_chunks = d.get("_HDF_chunks")
        if HDF_chunks:
            self.HDF_chunks(HDF_chunks)

        filename = d.get("file", None)

        base = d.get("base", None)

        # ------------------------------------------------------------
        # Initialise an empty partition array
        # ------------------------------------------------------------
        partition_matrix = PartitionMatrix(
            np.empty(d.get("_pmshape", ()), dtype=object),
            list(d.get("_pmaxes", ())),
        )
        pmndim = partition_matrix.ndim

        # ------------------------------------------------------------
        # Fill the partition array with partitions
        # ------------------------------------------------------------
        for attrs in d["Partitions"]:

            # Find the position of this partition in the partition
            # matrix
            if "index" in attrs:
                index = attrs["index"]
                if len(index) == 1:
                    index = index[0]
                else:
                    index = tuple(index)
            else:
                index = (0,) * pmndim

            location = attrs.get("location", None)
            if location is not None:
                location = location[:]
            else:
                # Default location
                location = [[0, i] for i in shape]

            p_units = attrs.get("p_units", None)
            if p_units is None:
                p_units = units
            else:
                p_units = Units(p_units)

            partition = Partition(
                location=location,
                axes=attrs.get("axes", axes)[:],
                flip=attrs.get("flip", [])[:],
                Units=p_units,
                part=attrs.get("part", [])[:],
            )

            fmt = attrs.get("format", None)
            if fmt is None:
                # ----------------------------------------------------
                # Subarray is effectively a numpy array in memory
                # ----------------------------------------------------
                partition.subarray = attrs["subarray"]

            else:
                # ----------------------------------------------------
                # Subarray is in a file on disk
                # ----------------------------------------------------
                partition.subarray = attrs["subarray"]
                if fmt not in ("netCDF", "UM"):
                    raise TypeError(
                        "Don't know how to load sub-array from file "
                        "format {!r}".format(fmt)
                    )

                # Set the 'subarray' attribute
                kwargs = attrs["subarray"].copy()

                kwargs["shape"] = tuple(kwargs["shape"])

                kwargs["ndim"] = len(kwargs["shape"])
                kwargs["size"] = reduce(mul, kwargs["shape"], 1)

                kwargs.setdefault("dtype", dtype)

                if "file" in kwargs:
                    f = kwargs["file"]
                    if f == "":
                        kwargs["filename"] = filename
                    else:
                        if base is not None:
                            f = pathjoin(base, f)

                        kwargs["filename"] = f
                else:
                    kwargs["filename"] = filename

                del kwargs["file"]

                if fmt == "netCDF":
                    partition.subarray = NetCDFArray(**kwargs)
                elif fmt == "UM":
                    partition.subarray = UMArray(**kwargs)
            # --- End: if

            # Put the partition into the partition array
            partition_matrix[index] = partition
        # --- End: for

        # Save the partition array
        self.partitions = partition_matrix

        if chunk:
            self.chunk()

    def can_compute(self, functions=None, log_levels=None, override=False):
        """TODODASK - this method is premature - needs thinking about as part
        of the wider resource management issue

        Whether or not it is acceptable to compute the data.

        If the data is explicitly requested to be computed (as would
        be the case when writing to disk, or accessing the `array`
        attribute) then computation will always occur.

        This method is meant for cases when compution is desirable but
        not essential, by providing an assessment of whether
        computation would require too excessive resources (time,
        memory, and CPU), if carried out.

        By default it is considered acceptable to compute the data if
        the computed array fits in available memory and any of the
        following are true, assessed in the order given up to the
        first criterion satisfied:

        1. The `force_compute` attribute is True.

        2. The current log level is ``'DEBUG'``.

        3. Any computations stored after initialisation consist only
           subspace, concatenate, reshape, and copy functions.

        .. versionadded:: 4.0.0

        .. seealso:: `force_compute`, `cf.log_level`

        :Parameters:

            functions: (sequence of) `str`, optional
                Include the specified functions, in addition to the
                defaults, as those that will allow
                computation. Functions are identified by matching the
                beginnings of the key names in the dask graph layers,
                found with `dask.layers` attribute of the dask
                array. See the *override* parameter.

            log_level: (sequence of) `str`, optional
                Include the specified log levels, in addition to the
                default, as those that will allow compuitation. See
                the *override* parameter.

            override : `bool`, optional
                If True then only compute the data for the given
                *log_levels* (if any) and the given *functions* (if
                any), ignoring the defaults. If the `force_compute`
                attribute is True then computation occurs in any case.

        :Returns:

            `bool`
                True if acceptable to compute the data, otherwise
                False.

        """
        # TODODASK: Always return True for now, to aid development.
        return True

        dx = self._get_dask()

        # TODODASK fits in memory.

        # 1 Force compute
        if self.force_compute:
            return True

        # 2 Log levels
        if override:
            allowed_log_levels = ()
            allowed_functions = ()
        else:
            allowed_log_levels = ("DEBUG",)
            allowed_functions = (
                "array-",
                "getitem-",
                "copy-",
                "concatenate-",
                "reshape-",
            )

        if log_levels:
            if isinstance(log_levels, str):
                log_levels = (log_levels,)

            allowed_log_levels += tuple(log_levels)

        if log_level().value in allowed_log_levels:
            return True

        # 3 Stored computations
        layers = dx.dask.layers
        if len(layers) == 1:
            # No stored computations after initialisation
            return True

        if functions:
            if isinstance(functions, str):
                functions = (functions,)

            allowed_functions += tuple(allowed_functions)

        return all(
            [
                any([key.startswith(x) for x in allowed_functions])
                for key in tuple(layers)[1:]
            ]
        )

    @daskified(_DASKIFIED_VERBOSE)
    @_deprecated_kwarg_check("i")
    @_inplace_enabled(default=False)
    def ceil(self, inplace=False, i=False):
        """The ceiling of the data, element-wise.

        The ceiling of ``x`` is the smallest integer ``n``, such that
        ``n>=x``.

        .. versionadded:: 1.0

        .. seealso:: `floor`, `rint`, `trunc`

        :Parameters:

            {{inplace: `bool`, optional}}

            {{i: deprecated at version 3.0.0}}

        :Returns:

            `Data` or `None`
                The ceiling of the data. If the operation was in-place
                then `None` is returned.

        **Examples:**

        >>> d = cf.Data([-1.9, -1.5, -1.1, -1, 0, 1, 1.1, 1.5 , 1.9])
        >>> print(d.array)
        [-1.9 -1.5 -1.1 -1.   0.   1.   1.1  1.5  1.9]
        >>> print(d.ceil().array)
        [-1. -1. -1. -1.  0.  1.  2.  2.  2.]

        """
        d = _inplace_enabled_define_and_cleanup(self)
        dx = d._get_dask()
        d._set_dask(da.ceil(dx), reset_mask_hardness=False)
        return d

    @daskified(_DASKIFIED_VERBOSE)
    def compute(self):
        """A numpy view the data.

        In-place changes to the returned numpy array *might* affect
        the underlying dask array, depending on how the dask array has
        been defined, including any delayed operations.

        The returned numpy array has the same mask hardness and fill
        values as the data.

        Compare with `array`.

        **Performance**

        `array` causes all delayed operations to be computed.

        .. versionadded:: TODODASK

        .. seealso:: `persist`, `array`, `datetime_array`

        :Returns:

            `numpy.ndarray`
                The numpy view of the data.

        **Examples**

        >>> d = cf.Data([1, 2, 3.0], 'km')
        >>> d.compute()
        array([1., 2., 3.])

        """
        a = self._get_dask().compute()

        if np.ma.isMA(a):
            if self.hardmask:
                a.harden_mask()
            else:
                a.soften_mask()

            a.set_fill_value(self.fill_value)

        return a

    @daskified(_DASKIFIED_VERBOSE)
    @_inplace_enabled(default=False)
    def convolution_filter(
        self,
        window=None,
        axis=None,
        mode=None,
        cval=None,
        origin=0,
        inplace=False,
    ):
        """Return the data convolved along the given axis with the
        specified filter.

        The magnitude of the integral of the filter (i.e. the sum of the
        weights defined by the *weights* parameter) affects the convolved
        values. For example, filter weights of ``[0.2, 0.2 0.2, 0.2,
        0.2]`` will produce a non-weighted 5-point running mean; and
        weights of ``[1, 1, 1, 1, 1]`` will produce a 5-point running
        sum. Note that the weights returned by functions of the
        `scipy.signal.windows` package do not necessarily sum to 1 (see
        the examples for details).

        .. versionadded:: 3.3.0

        :Parameters:

            window: sequence of numbers
                Specify the window of weights to use for the filter.

                *Parameter example:*
                  An unweighted 5-point moving average can be computed
                  with ``weights=[0.2, 0.2, 0.2, 0.2, 0.2]``

                Note that the `scipy.signal.windows` package has suite of
                window functions for creating weights for filtering (see
                the examples for details).

            axis: `int`
                Select the axis over which the filter is to be applied.
                removed. The *axis* parameter is an integer that selects
                the axis corresponding to the given position in the list
                of axes of the data.

                *Parameter example:*
                  Convolve the second axis: ``axis=1``.

                *Parameter example:*
                  Convolve the last axis: ``axis=-1``.

            mode: `str`, optional
                The *mode* parameter determines how the input array is
                extended when the filter overlaps an array border. The
                default value is ``'constant'`` or, if the dimension being
                convolved is cyclic (as ascertained by the `iscyclic`
                method), ``'wrap'``. The valid values and their behaviours
                are as follows:

                ==============  ==========================  ============================
                *mode*          Description                 Behaviour
                ==============  ==========================  ============================
                ``'reflect'``   The input is extended by    ``(c b a | a b c | c b a)``
                                reflecting about the edge

                ``'constant'``  The input is extended by    ``(k k k | a b c | k k k)``
                                filling all values beyond
                                the edge with the same
                                constant value (``k``),
                                defined by the *cval*
                                parameter.

                ``'nearest'``   The input is extended by    ``(a a a | a b c | c c c )``
                                replicating the last point

                ``'mirror'``    The input is extended by    ``(c b | a b c | b a)``
                                reflecting about the
                                centre of the last point.

                ``'wrap'``      The input is extended by    ``(a b c | a b c | a b c)``
                                wrapping around to the
                                opposite edge.

                ``'periodic'``  This is a synonym for
                                ``'wrap'``.
                ==============  ==========================  ============================

                The position of the window relative to each value can be
                changed by using the *origin* parameter.

            cval: scalar, optional
                Value to fill past the edges of the array if *mode* is
                ``'constant'``. Defaults to `None`, in which case the
                edges of the array will be filled with missing data.

                *Parameter example:*
                   To extend the input by filling all values beyond the
                   edge with zero: ``cval=0``

            origin: `int`, optional
                Controls the placement of the filter. Defaults to 0, which
                is the centre of the window. If the window has an even
                number of weights then then a value of 0 defines the index
                defined by ``width/2 -1``.

                *Parameter example:*
                  For a weighted moving average computed with a weights
                  window of ``[0.1, 0.15, 0.5, 0.15, 0.1]``, if
                  ``origin=0`` then the average is centred on each
                  point. If ``origin=-2`` then the average is shifted to
                  include the previous four points. If ``origin=1`` then
                  the average is shifted to include the previous point and
                  the and the next three points.

            {{inplace: `bool`, optional}}

        :Returns:

            `Data` or `None`
                The convolved data, or `None` if the operation was
                in-place.

        """
        from .dask_utils import cf_convolve1d

        d = _inplace_enabled_define_and_cleanup(self)

        iaxis = d._parse_axes(axis)
        if len(iaxis) != 1:
            raise ValueError(
                "Must specify a unique domain axis with the 'axis' "
                f"parameter. {axis!r} specifies axes {iaxis!r}"
            )

        iaxis = iaxis[0]

        if mode is None:
            # Default mode is 'wrap' if the axis is cyclic, or else
            # 'constant'.
            if iaxis in d.cyclic():
                boundary = "periodic"
            else:
                boundary = cval
        elif mode == "wrap":
            boundary = "periodic"
        elif mode == "constant":
            boundary = cval
        elif mode == "mirror":
            raise ValueError(
                "'mirror' mode is no longer available. Please raise an "
                "issue at https://github.com/NCAS-CMS/cf-python/issues "
                "if you would like it to be re-implemented."
            )
            # This re-implementation would involve getting a 'mirror'
            # function added to dask.array.overlap, along similar
            # lines to the existing 'reflect' function in that module.
        else:
            boundary = mode

        # Set the overlap depth large enough to accommodate the
        # filter.
        #
        # For instance, for a 5-point window, the calculated value at
        # each point requires 2 points either side if the filter is
        # centred (i.e. origin is 0) and (up to) 3 points either side
        # if origin is 1 or -1.
        #
        # It is a restriction of dask.array.map_overlap that we can't
        # use asymmetric halos for general 'boundary' types.
        size = len(window)
        depth = int(size / 2)
        if not origin and not size % 2:
            depth += 1

        depth += abs(origin)

        dx = d._get_dask()

        # Cast to float to ensure that NaNs can be stored (as required
        # by cf_convolve1d)
        if dx.dtype != float:
            dx = dx.astype(float, copy=False)

        # Convolve each chunk
        convolve1d = partial(
            cf_convolve1d, window=window, axis=iaxis, origin=origin
        )

        dx = dx.map_overlap(
            convolve1d,
            depth={iaxis: depth},
            boundary=boundary,
            trim=True,
            meta=np.array((), dtype=float),
        )

        d._set_dask(dx, reset_mask_hardness=True)

        return d

    @daskified(_DASKIFIED_VERBOSE)
    @_inplace_enabled(default=False)
    def cumsum(
        self,
        axis=None,
        masked_as_zero=False,
        method="sequential",
        inplace=False,
    ):
        """Return the data cumulatively summed along the given axis.

        .. versionadded:: 3.0.0

        .. seealso:: `diff`, `sum`

        :Parameters:

            axis: `int`, optional
                Select the axis over which the cumulative sums are to
                be calculated. By default the cumulative sum is
                computed over the flattened array.

            method: `str`, optional
                Choose which method to use to perform the cumulative
                sum. See `dask.array.cumsum` for details.

                .. versionadded:: TODODASK

            {{inplace: `bool`, optional}}

                .. versionadded:: 3.3.0

            masked_as_zero: deprecated at version TODODASK
                See the examples for the new behaviour when there are
                masked values.

        :Returns:

             `Data` or `None`
                The data with the cumulatively summed axis, or `None`
                if the operation was in-place.

        **Examples**

        >>> d = cf.Data(numpy.arange(12).reshape(3, 4))
        >>> print(d.array)
        [[ 0  1  2  3]
         [ 4  5  6  7]
         [ 8  9 10 11]]
        >>> print(d.cumsum().array)
        [ 0  1  3  6 10 15 21 28 36 45 55 66]
        >>> print(d.cumsum(axis=0).array)
        [[ 0  1  2  3]
         [ 4  6  8 10]
         [12 15 18 21]]
        >>> print(d.cumsum(axis=1).array)
        [[ 0  1  3  6]
         [ 4  9 15 22]
         [ 8 17 27 38]]

        >>> d[0, 0] = cf.masked
        >>> d[1, [1, 3]] = cf.masked
        >>> d[2, 0:2] = cf.masked
        >>> print(d.array)
        [[-- 1 2 3]
         [4 -- 6 --]
         [-- -- 10 11]]
        >>> print(d.cumsum(axis=0).array)
        [[-- 1 2 3]
         [4 -- 8 --]
         [-- -- 18 14]]
        >>> print(d.cumsum(axis=1).array)
        [[-- 1 3 6]
         [4 -- 10 --]
         [-- -- 10 21]]

        """
        if masked_as_zero:
            _DEPRECATION_ERROR_KWARGS(
                self,
                "cumsum",
                {"masked_as_zero": None},
                message="",
                version="TODODASK",
                removed_at="5.0.0",
            )  # pragma: no cover

        d = _inplace_enabled_define_and_cleanup(self)

        dx = d._get_dask()
        dx = dx.cumsum(axis=axis, method=method)

        # Note: The dask cumsum method resets the mask hardness to the
        #       numpy default, so we need to reset the mask hardness
        #       during _set_dask.
        d._set_dask(dx, reset_mask_hardness=True)

        return d

    @daskified(_DASKIFIED_VERBOSE)
    @_inplace_enabled(default=False)
    def rechunk(
        self,
        chunks=_DEFAULT_CHUNKS,
        threshold=None,
        block_size_limit=None,
        balance=False,
        inplace=False,
    ):
        """Change the chunk structure of the data.

        .. versionadded:: TODODASK

        .. seealso:: `chunks`, `dask.array.rechunk`

        :Parameters:

            {{chunks: `int`, `tuple`, `dict` or `str`, optional}}

            threshold: `int`, optional
                The graph growth factor under which we don't bother
                introducing an intermediate step. See
                `dask.array.rechunk` for details.

            block_size_limit: `int`, optional
                The maximum block size (in bytes) we want to produce,
                as defined by the `cf.chunksize` function.

            balance: `bool`, optional
                If True, try to make each chunk the same size. By
                default this is not attempted.

                This means ``balance=True`` will remove any small
                leftover chunks, so using ``d.rechunk(chunks=len(d) //
                N, balance=True)`` will almost certainly result in
                ``N`` chunks.

        :Returns:

            `Data` or `None`
                The rechunked data, or `None` if the operation was
                in-place.

        **Examples**

        >>> x = cf.Data.ones((1000, 1000), chunks=(100, 100))

        Specify uniform chunk sizes with a tuple

        >>> y = x.rechunk((1000, 10))

        Or chunk only specific dimensions with a dictionary

        >>> y = x.rechunk({0: 1000})

        Use the value ``-1`` to specify that you want a single chunk
        along a dimension or the value ``"auto"`` to specify that dask
        can freely rechunk a dimension to attain blocks of a uniform
        block size.

        >>> y = x.rechunk({0: -1, 1: 'auto'}, block_size_limit=1e8)

        If a chunk size does not divide the dimension then rechunk
        will leave any unevenness to the last chunk.

        >>> x.rechunk(chunks=(400, -1)).chunks
        ((400, 400, 200), (1000,))

        However if you want more balanced chunks, and don't mind
        `dask` choosing a different chunksize for you then you can use
        the ``balance=True`` option.

        >>> x.rechunk(chunks=(400, -1), balance=True).chunks
        ((500, 500), (1000,))

        """
        d = _inplace_enabled_define_and_cleanup(self)

        dx = d._get_dask()
        dx = dx.rechunk(chunks, threshold, block_size_limit, balance)
        d._set_dask(dx, delete_source=False, reset_mask_hardness=False)

        return d

    @daskified(_DASKIFIED_VERBOSE)
    @_inplace_enabled(default=False)
    def _asdatetime(self, inplace=False):
        """Change the internal representation of data array elements
        from numeric reference times to datetime-like objects.

        If the calendar has not been set then the default CF calendar will
        be used and the units' and the `calendar` attribute will be
        updated accordingly.

        If the internal representations are already datetime-like objects
        then no change occurs.

        .. versionadded:: 1.3

        .. seealso:: `_asreftime`, `_isdatetime`

        :Parameters:

            {{inplace: `bool`, optional}}

            {{i: deprecated at version 3.0.0}}

        :Returns:

            `Data` or `None`

        **Examples**

        >>> d = cf.Data([[1.93, 5.17]], "days since 2000-12-29")
        >>> e = d._asdatetime()
        >>> print(e.array)
        [[cftime.DatetimeGregorian(2000, 12, 30, 22, 19, 12, 0, has_year_zero=False)
          cftime.DatetimeGregorian(2001, 1, 3, 4, 4, 48, 0, has_year_zero=False)]]
        >>> f = e._asreftime()
        >>> print(f.array)
        [[1.93 5.17]]

        """
        d = _inplace_enabled_define_and_cleanup(self)

        units = d.Units
        if not units.isreftime:
            raise ValueError(
                f"Can't convert {units!r} values to date-time objects"
            )

        if not d._isdatetime():
            dx = d.to_dask_array()
            dx = dx.map_blocks(cf_rt2dt, units=units, dtype=object)
            d._set_dask(dx, reset_mask_hardness=False)

        return d

    @daskified(_DASKIFIED_VERBOSE)
    def _isdatetime(self):
        """True if the internal representation is a datetime object."""
        return self.dtype.kind == "O" and self.Units.isreftime

    @daskified(_DASKIFIED_VERBOSE)
    @_inplace_enabled(default=False)
    def _asreftime(self, inplace=False):
        """Change the internal representation of data array elements
        from datetime-like objects to numeric reference times.

        If the calendar has not been set then the default CF calendar will
        be used and the units' and the `calendar` attribute will be
        updated accordingly.

        If the internal representations are already numeric reference
        times then no change occurs.

        .. versionadded:: 1.3

        .. seealso:: `_asdatetime`, `_isdatetime`

        :Parameters:

            {{inplace: `bool`, optional}}

        :Returns:

            `Data` or `None`

        **Examples**

        >>> d = cf.Data([[1.93, 5.17]], "days since 2000-12-29")
        >>> e = d._asdatetime()
        >>> print(e.array)
        [[cftime.DatetimeGregorian(2000, 12, 30, 22, 19, 12, 0, has_year_zero=False)
          cftime.DatetimeGregorian(2001, 1, 3, 4, 4, 48, 0, has_year_zero=False)]]
        >>> f = e._asreftime()
        >>> print(f.array)
        [[1.93 5.17]]

        """
        d = _inplace_enabled_define_and_cleanup(self)

        units = d.Units
        if not units.isreftime:
            raise ValueError(
                f"Can't convert {units!r} values to numeric reference times"
            )

        if d._isdatetime():
            dx = d.to_dask_array()
            dx = dx.map_blocks(cf_dt2rt, units=units, dtype=float)
            d._set_dask(dx, reset_mask_hardness=False)

        return d

    def _combined_units(self, data1, method, inplace):
        """Combines by given method the data's units with other units.

        :Parameters:

            data1: `Data`

            method: `str`

            {{inplace: `bool`, optional}}

        :Returns:

            `Data` or `None`, `Data` or `None`, `Units`

        **Examples:**

        >>> d._combined_units(e, '__sub__')
        >>> d._combined_units(e, '__imul__')
        >>> d._combined_units(e, '__irdiv__')
        >>> d._combined_units(e, '__lt__')
        >>> d._combined_units(e, '__rlshift__')
        >>> d._combined_units(e, '__iand__')

        """
        method_type = method[-5:-2]

        data0 = self

        units0 = data0.Units
        units1 = data1.Units

        if not units0 and not units1:
            return data0, data1, units0
        if (
            units0.isreftime
            and units1.isreftime
            and not units0.equivalent(units1)
        ):
            # Both are reference_time, but have non-equivalent
            # calendars
            if units0._canonical_calendar and not units1._canonical_calendar:
                data1 = data1._asdatetime()
                data1.override_units(units0, inplace=True)
                data1._asreftime(inplace=True)
                units1 = units0
            elif units1._canonical_calendar and not units0._canonical_calendar:
                if not inplace:
                    inplace = True
                    data0 = data0.copy()
                data0._asdatetime(inplace=True)
                data0.override_units(units1, inplace=True)
                data0._asreftime(inplace=True)
                units0 = units1
        # --- End: if

        if method_type in ("_eq", "_ne", "_lt", "_le", "_gt", "_ge"):
            # ---------------------------------------------------------
            # Operator is one of ==, !=, >=, >, <=, <
            # ---------------------------------------------------------
            if units0.equivalent(units1):
                # Units are equivalent
                if not units0.equals(units1):
                    data1 = data1.copy()
                    data1.Units = units0
                return data0, data1, _units_None
            elif not units1 or not units0:
                # At least one of the units is undefined
                return data0, data1, _units_None
            else:
                raise ValueError(
                    "Can't compare {0!r} to {1!r}".format(units0, units1)
                )
        # --- End: if

        # still here?
        if method_type in ("and", "_or", "ior", "ror", "xor", "ift"):
            # ---------------------------------------------------------
            # Operation is one of &, |, ^, >>, <<
            # ---------------------------------------------------------
            if units0.equivalent(units1):
                # Units are equivalent
                if not units0.equals(units1):
                    data1 = data1.copy()
                    data1.Units = units0
                return data0, data1, units0
            elif not units1:
                # units1 is undefined
                return data0, data1, units0
            elif not units0:
                # units0 is undefined
                return data0, data1, units1
            else:
                # Both units are defined and not equivalent
                raise ValueError(
                    "Can't operate with {} on data with {!r} to {!r}".format(
                        method, units0, units1
                    )
                )
        # --- End: if

        # Still here?
        if units0.isreftime:
            # ---------------------------------------------------------
            # units0 is reference time
            # ---------------------------------------------------------
            if method_type == "sub":
                if units1.isreftime:
                    if units0.equivalent(units1):
                        # Equivalent reference_times: the output units
                        # are time
                        if not units0.equals(units1):
                            data1 = data1.copy()
                            data1.Units = units0
                        return data0, data1, Units(_ut_unit=units0._ut_unit)
                    else:
                        # Non-equivalent reference_times: raise an
                        # exception
                        getattr(units0, method)(units1)
                elif units1.istime:
                    # reference_time minus time: the output units are
                    # reference_time
                    time0 = Units(_ut_unit=units0._ut_unit)
                    if not units1.equals(time0):
                        data1 = data1.copy()
                        data1.Units = time0
                    return data0, data1, units0
                elif not units1:
                    # reference_time minus no_units: the output units
                    # are reference_time
                    return data0, data1, units0
                else:
                    # reference_time minus something not yet accounted
                    # for: raise an exception
                    getattr(units0, method)(units1)

            elif method_type in ("add", "mul", "div", "mod"):
                if units1.istime:
                    # reference_time plus regular_time: the output
                    # units are reference_time
                    time0 = Units(_ut_unit=units0._ut_unit)
                    if not units1.equals(time0):
                        data1 = data1.copy()
                        data1.Units = time0
                    return data0, data1, units0
                elif not units1:
                    # reference_time plus no_units: the output units
                    # are reference_time
                    return data0, data1, units0
                else:
                    # reference_time plus something not yet accounted
                    # for: raise an exception
                    getattr(units0, method)(units1)

            else:
                # Raise an exception
                getattr(units0, method)(units1)

        elif units1.isreftime:
            # ---------------------------------------------------------
            # units1 is reference time
            # ---------------------------------------------------------
            if method_type == "add":
                if units0.istime:
                    # Time plus reference_time: the output units are
                    # reference_time
                    time1 = Units(_ut_unit=units1._ut_unit)
                    if not units0.equals(time1):
                        if not inplace:
                            data0 = data0.copy()
                        data0.Units = time1
                    return data0, data1, units1
                elif not units0:
                    # No_units plus reference_time: the output units
                    # are reference_time
                    return data0, data1, units1
                else:
                    # Raise an exception
                    getattr(units0, method)(units1)
        # --- End: if

        # Still here?
        if method_type in ("mul", "div"):
            # ---------------------------------------------------------
            # Method is one of *, /, //
            # ---------------------------------------------------------
            if not units1:
                # units1 is undefined
                return data0, data1, getattr(units0, method)(_units_1)
            elif not units0:
                # units0 is undefined
                return data0, data1, getattr(_units_1, method)(units1)
                #  !!!!!!! units0*units0 YOWSER
            else:
                # Both units are defined (note: if the units are
                # noncombinable then this will raise an exception)
                return data0, data1, getattr(units0, method)(units1)
        # --- End: if

        # Still here?
        if method_type in ("sub", "add", "mod"):
            # ---------------------------------------------------------
            # Operator is one of +, -
            # ---------------------------------------------------------
            if units0.equivalent(units1):
                # Units are equivalent
                if not units0.equals(units1):
                    data1 = data1.copy()
                    data1.Units = units0
                return data0, data1, units0
            elif not units1:
                # units1 is undefined
                return data0, data1, units0
            elif not units0:
                # units0 is undefined
                return data0, data1, units1
            else:
                # Both units are defined and not equivalent (note: if
                # the units are noncombinable then this will raise an
                # exception)
                return data0, data1, getattr(units0, method)(units1)
        # --- End: if

        # Still here?
        if method_type == "pow":
            if method == "__rpow__":
                # -----------------------------------------------------
                # Operator is __rpow__
                # -----------------------------------------------------
                if not units1:
                    # units1 is undefined
                    if not units0:
                        # units0 is undefined
                        return data0, data1, _units_None
                    elif units0.isdimensionless:
                        # units0 is dimensionless
                        if not units0.equals(_units_1):
                            if not inplace:
                                data0 = data0.copy()
                            data0.Units = _units_1

                        return data0, data1, _units_None
                elif units1.isdimensionless:
                    # units1 is dimensionless
                    if not units1.equals(_units_1):
                        data1 = data1.copy()
                        data1.Units = _units_1

                    if not units0:
                        # units0 is undefined
                        return data0, data1, _units_1
                    elif units0.isdimensionless:
                        # units0 is dimensionless
                        if not units0.equals(_units_1):
                            if not inplace:
                                data0 = data0.copy()
                            data0.Units = _units_1

                        return data0, data1, _units_1
                else:
                    # units1 is defined and is not dimensionless
                    if data0._size > 1:
                        raise ValueError(
                            "Can only raise units to the power of a single "
                            "value at a time. Asking to raise to the power of "
                            "{}".format(data0)
                        )

                    if not units0:
                        # Check that the units are not shifted, as
                        # raising this to a power is a nonlinear
                        # operation
                        p = data0.datum(0)
                        if units0 != (units0 ** p) ** (1.0 / p):
                            raise ValueError(
                                "Can't raise shifted units {!r} to the "
                                "power {}".format(units0, p)
                            )

                        return data0, data1, units1 ** p
                    elif units0.isdimensionless:
                        # units0 is dimensionless
                        if not units0.equals(_units_1):
                            if not inplace:
                                data0 = data0.copy()
                            data0.Units = _units_1

                        # Check that the units are not shifted, as
                        # raising this to a power is a nonlinear
                        # operation
                        p = data0.datum(0)
                        if units0 != (units0 ** p) ** (1.0 / p):
                            raise ValueError(
                                "Can't raise shifted units {!r} to the "
                                "power {}".format(units0, p)
                            )

                        return data0, data1, units1 ** p
                # --- End: if

                # This will deliberately raise an exception
                units1 ** units0
            else:
                # -----------------------------------------------------
                # Operator is __pow__
                # -----------------------------------------------------
                if not units0:
                    # units0 is undefined
                    if not units1:
                        # units0 is undefined
                        return data0, data1, _units_None
                    elif units1.isdimensionless:
                        # units0 is dimensionless
                        if not units1.equals(_units_1):
                            data1 = data1.copy()
                            data1.Units = _units_1

                        return data0, data1, _units_None
                elif units0.isdimensionless:
                    # units0 is dimensionless
                    if not units0.equals(_units_1):
                        if not inplace:
                            data0 = data0.copy()
                        data0.Units = _units_1

                    if not units1:
                        # units1 is undefined
                        return data0, data1, _units_1
                    elif units1.isdimensionless:
                        # units1 is dimensionless
                        if not units1.equals(_units_1):
                            data1 = data1.copy()
                            data1.Units = _units_1

                        return data0, data1, _units_1
                else:
                    # units0 is defined and is not dimensionless
                    if data1._size > 1:
                        raise ValueError(
                            "Can only raise units to the power of a single "
                            "value at a time. Asking to raise to the power of "
                            "{}".format(data1)
                        )

                    if not units1:
                        # Check that the units are not shifted, as
                        # raising this to a power is a nonlinear
                        # operation
                        p = data1.datum(0)
                        if units0 != (units0 ** p) ** (1.0 / p):
                            raise ValueError(
                                "Can't raise shifted units {!r} to the "
                                "power {}".format(units0, p)
                            )

                        return data0, data1, units0 ** p
                    elif units1.isdimensionless:
                        # units1 is dimensionless
                        if not units1.equals(_units_1):
                            data1 = data1.copy()
                            data1.Units = _units_1

                        # Check that the units are not shifted, as
                        # raising this to a power is a nonlinear
                        # operation
                        p = data1.datum(0)
                        if units0 != (units0 ** p) ** (1.0 / p):
                            raise ValueError(
                                "Can't raise shifted units {!r} to the "
                                "power {}".format(units0, p)
                            )

                        return data0, data1, units0 ** p
                # --- End: if

                # This will deliberately raise an exception
                units0 ** units1
            # --- End: if
        # --- End: if

        # Still here?
        raise ValueError(
            "Can't operate with {} on data with {!r} to {!r}".format(
                method, units0, units1
            )
        )

    def _binary_operation(self, other, method):
        """Implement binary arithmetic and comparison operations with
        the numpy broadcasting rules.

        It is called by the binary arithmetic and comparison
        methods, such as `__sub__`, `__imul__`, `__rdiv__`, `__lt__`, etc.

        .. seealso:: `_unary_operation`

        :Parameters:

            other:
                The object on the right hand side of the operator.

            method: `str`
                The binary arithmetic or comparison method name (such as
                ``'__imul__'`` or ``'__ge__'``).

        :Returns:

            `Data`
                A new data object, or if the operation was in place, the
                same data object.

        **Examples:**

        >>> d = cf.Data([0, 1, 2, 3])
        >>> e = cf.Data([1, 1, 3, 4])

        >>> f = d._binary_operation(e, '__add__')
        >>> print(f.array)
        [1 2 5 7]

        >>> e = d._binary_operation(e, '__lt__')
        >>> print(e.array)
        [ True False  True  True]

        >>> d._binary_operation(2, '__imul__')
        >>> print(d.array)
        [0 2 4 6]

        """
        inplace = method[2] == "i"
        method_type = method[-5:-2]

        # ------------------------------------------------------------
        # Ensure that other is an independent Data object
        # ------------------------------------------------------------
        if getattr(other, "_NotImplemented_RHS_Data_op", False):
            # Make sure that
            return NotImplemented

        elif not isinstance(other, self.__class__):
            if (
                isinstance(other, cftime.datetime)
                and other.calendar == ""
                and self.Units.isreftime
            ):
                other = cf_dt(
                    other,
                    # .timetuple()[0:6], microsecond=other.microsecond,
                    calendar=getattr(self.Units, "calendar", "standard"),
                )
            elif other is None:
                # Can't sensibly initialize a Data object from a bare
                # `None` (issue #281)
                other = np.array(None, dtype=object)

            other = type(self).asdata(other)

        data0 = self.copy()

        data0, other, new_Units = data0._combined_units(other, method, True)

        # ------------------------------------------------------------
        # Bring other into memory, if appropriate.
        # ------------------------------------------------------------
        other.to_memory()

        # ------------------------------------------------------------
        # Find which dimensions need to be broadcast in one or other
        # of the arrays.
        #
        # Method:
        #
        #   For each common dimension, the 'broadcast_indices' list
        #   will have a value of None if there is no broadcasting
        #   required (i.e. the two arrays have the same size along
        #   that dimension) or a value of slice(None) if broadcasting
        #   is required (i.e. the two arrays have the different sizes
        #   along that dimension and one of the sizes is 1).
        #
        #   Example:
        #
        #     If c.shape is (7,1,6,1,5) and d.shape is (6,4,1) then
        #     broadcast_indices will be
        #     [None,slice(None),slice(None)].
        #
        #     The indices to d which correspond to a partition of c,
        #     are the relevant subset of partition.indices updated
        #     with the non None elements of the broadcast_indices
        #     list.
        #
        #     In this example, if a partition of c were to have a
        #     partition.indices value of (slice(0,3), slice(0,1),
        #     slice(2,4), slice(0,1), slice(0,5)), then the relevant
        #     subset of these is partition.indices[2:] and the
        #     corresponding indices to d are (slice(2,4), slice(None),
        #     slice(None))
        #
        # ------------------------------------------------------------
        data0_shape = data0._shape
        data1_shape = other._shape

        if data0_shape == data1_shape:
            # self and other have the same shapes
            broadcasting = False

            align_offset = 0

            new_shape = data0_shape
            new_ndim = data0._ndim
            new_axes = data0._axes
            new_size = data0._size

        else:
            # self and other have different shapes
            broadcasting = True

            data0_ndim = data0._ndim
            data1_ndim = other._ndim

            align_offset = data0_ndim - data1_ndim
            if align_offset >= 0:
                # self has at least as many axes as other
                shape0 = data0_shape[align_offset:]
                shape1 = data1_shape

                new_shape = data0_shape[:align_offset]
                new_ndim = data0_ndim
                new_axes = data0._axes
            else:
                # other has more axes than self
                align_offset = -align_offset
                shape0 = data0_shape
                shape1 = data1_shape[align_offset:]

                new_shape = data1_shape[:align_offset]
                new_ndim = data1_ndim
                if not data0_ndim:
                    new_axes = other._axes
                else:
                    new_axes = []
                    existing_axes = self._all_axis_names()
                    for n in new_shape:
                        axis = new_axis_identifier(existing_axes)
                        existing_axes.append(axis)
                        new_axes.append(axis)
                    # --- End: for
                    new_axes += data0._axes
                # --- End: for

                align_offset = 0
            # --- End: if

            broadcast_indices = []
            for a, b in zip(shape0, shape1):
                if a == b:
                    new_shape += (a,)
                    broadcast_indices.append(None)
                    continue

                # Still here?
                if a > 1 and b == 1:
                    new_shape += (a,)
                elif b > 1 and a == 1:
                    new_shape += (b,)
                else:
                    raise ValueError(
                        "Can't broadcast shape {} against shape {}".format(
                            data1_shape, data0_shape
                        )
                    )

                broadcast_indices.append(slice(None))

            new_size = reduce(mul, new_shape, 1)

            dummy_location = [None] * new_ndim
        # ---End: if

        new_flip = []

        # ------------------------------------------------------------
        # Create a Data object which just contains the metadata for
        # the result. If we're doing a binary arithmetic operation
        # then result will get filled with data and returned. If we're
        # an augmented arithmetic assignment then we'll update self
        # with this new metadata.
        # ------------------------------------------------------------

        result = data0.copy()
        result._shape = new_shape
        result._ndim = new_ndim
        result._size = new_size
        result._axes = new_axes

        # ------------------------------------------------------------
        # Set the data-type of the result
        # ------------------------------------------------------------
        if method_type in ("_eq", "_ne", "_lt", "_le", "_gt", "_ge"):
            new_dtype = np.dtype(bool)
            rtol = self._rtol
            atol = self._atol
        else:
            if "true" in method:
                new_dtype = np.dtype(float)
            elif not inplace:
                new_dtype = np.result_type(data0.dtype, other.dtype)
            else:
                new_dtype = data0.dtype
        # --- End: if

        # ------------------------------------------------------------
        # Set flags to control whether or not the data of result and
        # self should be kept in memory
        # ------------------------------------------------------------
        config = data0.partition_configuration(readonly=not inplace)

        original_numpy_seterr = np.seterr(**_seterr)

        # Think about dtype, here.

        for partition_r, partition_s in zip(
            result.partitions.matrix.flat, data0.partitions.matrix.flat
        ):

            partition_s.open(config)

            indices = partition_s.indices

            array0 = partition_s.array

            if broadcasting:
                indices = tuple(
                    [
                        (index if not broadcast_index else broadcast_index)
                        for index, broadcast_index in zip(
                            indices[align_offset:], broadcast_indices
                        )
                    ]
                )
                indices = (Ellipsis,) + indices

            array1 = other[indices].array

            # UNRESOLVED ISSUE: array1 could be much larger than the
            # chunk size.

            if not inplace:
                partition = partition_r
                partition.update_inplace_from(partition_s)
            else:
                partition = partition_s

            # --------------------------------------------------------
            # Do the binary operation on this partition's data
            # --------------------------------------------------------
            try:
                if method == "__eq__":  # and data0.Units.isreftime:
                    array0 = _numpy_isclose(
                        array0, array1, rtol=rtol, atol=atol
                    )
                elif method == "__ne__":
                    array0 = ~_numpy_isclose(
                        array0, array1, rtol=rtol, atol=atol
                    )
                else:
                    array0 = getattr(array0, method)(array1)

            except FloatingPointError as error:
                # Floating point point errors have been trapped
                if _mask_fpe[0]:
                    # Redo the calculation ignoring the errors and
                    # then set invalid numbers to missing data
                    np.seterr(**_seterr_raise_to_ignore)
                    array0 = getattr(array0, method)(array1)
                    array0 = np.ma.masked_invalid(array0, copy=False)
                    np.seterr(**_seterr)
                else:
                    # Raise the floating point error exception
                    raise FloatingPointError(error)
            except TypeError as error:
                if inplace:
                    raise TypeError(
                        "Incompatible result data-type ({0!r}) for "
                        "in-place {1!r} arithmetic".format(
                            np.result_type(array0.dtype, array1.dtype).name,
                            array0.dtype.name,
                        )
                    )
                else:
                    raise TypeError(error)
            # --- End: try

            if array0 is NotImplemented:
                array0 = np.zeros(partition.shape, dtype=bool)
            elif not array0.ndim and not isinstance(array0, np.ndarray):
                array0 = np.asanyarray(array0)

            if not inplace:
                p_datatype = array0.dtype
                if new_dtype != p_datatype:
                    new_dtype = np.result_type(p_datatype, new_dtype)

            partition.subarray = array0
            partition.Units = new_Units
            partition.axes = new_axes
            partition.flip = new_flip
            partition.part = []

            if broadcasting:
                partition.location = dummy_location
                partition.shape = list(array0.shape)

            partition._original = None
            partition._write_to_disk = False
            partition.close(units=new_Units)

            if not inplace:
                partition_s.close()
        # --- End: for

        # Reset numpy.seterr
        np.seterr(**original_numpy_seterr)

        source = result.source(None)
        if source is not None and source.get_compression_type():
            result._del_Array(None)

        if not inplace:
            result._Units = new_Units
            result.dtype = new_dtype
            result._flip(new_flip)

            if broadcasting:
                result.partitions.set_location_map(result._axes)

            if method_type in ("_eq", "_ne", "_lt", "_le", "_gt", "_ge"):
                result.override_units(Units(), inplace=True)

            return result
        else:
            # Update the metadata for the new master array in place
            data0._shape = new_shape
            data0._ndim = new_ndim
            data0._size = new_size
            data0._axes = new_axes
            data0._flip(new_flip)
            data0._Units = new_Units
            data0.dtype = new_dtype

            if broadcasting:
                data0.partitions.set_location_map(new_axes)

            self.__dict__ = data0.__dict__

            return self

    def _parse_indices(self, *args, **kwargs):
        """'cf.Data._parse_indices' is not available.

        Use function `cf.parse_indices` instead.

        """
        raise NotImplementedError(
            "'cf.Data._parse_indices' is not available. "
            "Use function 'cf.parse_indices' instead."
        )

    def _set_subspace(self, *args, **kwargs):
        """'cf.Data._set_subspace' is unavailable."""
        raise NotImplementedError("'cf.Data._set_subspace' is unavailable.")

    @classmethod
    def concatenate(cls, data, axis=0, _preserve=True):
        """Join a sequence of data arrays together.

        :Parameters:

            data: sequence of `Data`
                The data arrays to be concatenated. Concatenation is
                carried out in the order given. Each data array must have
                equivalent units and the same shape, except in the
                concatenation axis. Note that scalar arrays are treated as
                if they were one dimensional.

            axis: `int`, optional
                The axis along which the arrays will be joined. The
                default is 0. Note that scalar arrays are treated as if
                they were one dimensional.

            _preserve: `bool`, optional
                If False then the time taken to do the concatenation is
                reduced at the expense of changing the input data arrays
                given by the *data* parameter in place and **these in
                place changes will render the input data arrays
                unusable**. Therefore, only set to False if it is 100%
                certain that the input data arrays will not be accessed
                again. By default the input data arrays are preserved.

        :Returns:

            `Data`
                The concatenated data.

        **Examples:**

        >>> d = cf.Data([[1, 2], [3, 4]], 'km')
        >>> e = cf.Data([[5.0, 6.0]], 'metre')
        >>> f = cf.Data.concatenate((d, e))
        >>> print(f.array)
        [[ 1.     2.   ]
         [ 3.     4.   ]
         [ 0.005  0.006]]
        >>> f.equals(cf.Data.concatenate((d, e), axis=-2))
        True

        >>> e = cf.Data([[5.0], [6.0]], 'metre')
        >>> f = cf.Data.concatenate((d, e), axis=1)
        >>> print(f.array)
        [[ 1.     2.     0.005]
         [ 3.     4.     0.006]]

        >>> d = cf.Data(1, 'km')
        >>> e = cf.Data(50.0, 'metre')
        >>> f = cf.Data.concatenate((d, e))
        >>> print(f.array)
        [ 1.    0.05]

        >>> e = cf.Data([50.0, 75.0], 'metre')
        >>> f = cf.Data.concatenate((d, e))
        >>> print(f.array)
        [ 1.     0.05   0.075]

        """
        data = tuple(data)
        if len(data) < 2:
            raise ValueError(
                "Can't concatenate: Must provide at least two data arrays"
            )

        data0 = data[0]
        data = data[1:]

        if _preserve:
            data0 = data0.copy()
        else:
            # If data0 appears more than once in the input data arrays
            # then we need to copy it
            for d in data:
                if d is data0:
                    data0 = data0.copy()
                    break
        # --- End: if

        # Turn a scalar array into a 1-d array
        ndim = data0._ndim
        if not ndim:
            data0.insert_dimension(inplace=True)
            ndim = 1

        # ------------------------------------------------------------
        # Check that the axis, shapes and units of all of the input
        # data arrays are consistent
        # ------------------------------------------------------------
        if axis < 0:
            axis += ndim
        if not 0 <= axis < ndim:
            raise ValueError(
                "Can't concatenate: Invalid axis specification: Expected "
                "-{0}<=axis<{0}, got axis={1}".format(ndim, axis)
            )

        shape0 = data0._shape
        units0 = data0.Units
        axis_p1 = axis + 1
        for data1 in data:
            shape1 = data1._shape
            if (
                shape0[axis_p1:] != shape1[axis_p1:]
                or shape0[:axis] != shape1[:axis]
            ):
                raise ValueError(
                    "Can't concatenate: All the input array axes except "
                    "for the concatenation axis must have the same size"
                )

            if not units0.equivalent(data1.Units):
                raise ValueError(
                    "Can't concatenate: All the input arrays must have "
                    "equivalent units"
                )
        # --- End: for

        for i, data1 in enumerate(data):
            if _preserve:
                data1 = data1.copy()
            else:
                # If data1 appears more than once in the input data
                # arrays then we need to copy it
                for d in data[i + 1 :]:
                    if d is data1:
                        data1 = data1.copy()
                        break
            # --- End: if

            # Turn a scalar array into a 1-d array
            if not data1._ndim:
                data1.insert_dimension(inplace=True)

            shape1 = data1._shape

            # ------------------------------------------------------------
            # 1. Make sure that the internal names of the axes match
            # ------------------------------------------------------------
            axis_map = {}
            if data1._pmsize < data0._pmsize:
                for axis1, axis0 in zip(data1._axes, data0._axes):
                    axis_map[axis1] = axis0

                data1._change_axis_names(axis_map)
            else:
                for axis1, axis0 in zip(data1._axes, data0._axes):
                    axis_map[axis0] = axis1

                data0._change_axis_names(axis_map)
            # --- End: if

            # ------------------------------------------------------------
            # Find the internal name of the concatenation axis
            # ------------------------------------------------------------
            Paxis = data0._axes[axis]

            # ------------------------------------------------------------
            # 2. Make sure that the aggregating axis is an axis of the
            #    partition matrix of both arrays and that the partition
            #    matrix axes are the same in both arrays (although, for
            #    now, they may have different orders)
            #
            # Note:
            #
            # a) This may involve adding new partition matrix axes to
            #    either or both of data0 and data1.
            #
            # b) If the aggregating axis needs to be added it is inserted
            #    as the outer (slowest varying) axis to reduce the
            #    likelihood of having to (expensively) transpose the
            #    partition matrix.
            # ------------------------------------------------------------
            for f, g in zip((data0, data1), (data1, data0)):

                g_pmaxes = g.partitions.axes
                if Paxis in g_pmaxes:
                    g_pmaxes = g_pmaxes[:]
                    g_pmaxes.remove(Paxis)

                f_partitions = f.partitions
                f_pmaxes = f_partitions.axes
                for pmaxis in g_pmaxes[::-1] + [Paxis]:
                    if pmaxis not in f_pmaxes:
                        f_partitions.insert_dimension(pmaxis, inplace=True)

            #                if Paxis not in f_partitions.axes:
            #                    f_partitions.insert_dimension(Paxis, inplace=True)
            # --- End: for

            # ------------------------------------------------------------
            # 3. Make sure that aggregating axis is the outermost (slowest
            #    varying) axis of the partition matrix of data0
            # ------------------------------------------------------------
            ipmaxis = data0.partitions.axes.index(Paxis)
            if ipmaxis:
                data0.partitions.swapaxes(ipmaxis, 0, inplace=True)

            # ------------------------------------------------------------
            # 4. Make sure that the partition matrix axes of data1 are in
            #    the same order as those in data0
            # ------------------------------------------------------------
            pmaxes1 = data1.partitions.axes
            ipmaxes = [
                pmaxes1.index(pmaxis) for pmaxis in data0.partitions.axes
            ]
            data1.partitions.transpose(ipmaxes, inplace=True)

            # --------------------------------------------------------
            # 5. Create new partition boundaries in the partition
            #    matrices of data0 and data1 so that their partition
            #    arrays may be considered as different slices of a
            #    common, larger hyperrectangular partition array.
            #
            # Note:
            #
            # * There is no need to add any boundaries across the
            #   concatenation axis.
            # --------------------------------------------------------
            boundaries0 = data0.partition_boundaries()
            boundaries1 = data1.partition_boundaries()

            for dim in data0.partitions.axes[1:]:

                # Still here? Then see if there are any partition matrix
                # boundaries to be created for this partition dimension
                bounds0 = boundaries0[dim]
                bounds1 = boundaries1[dim]

                symmetric_diff = set(bounds0).symmetric_difference(bounds1)
                if not symmetric_diff:
                    # The partition boundaries for this partition
                    # dimension are already the same in data0 and data1
                    continue

                # Still here? Then there are some partition boundaries to
                # be created for this partition dimension in data0 and/or
                # data1.
                for f, g, bf, bg in (
                    (data0, data1, bounds0, bounds1),
                    (data1, data0, bounds1, bounds0),
                ):
                    extra_bounds = [i for i in bg if i in symmetric_diff]
                    f.add_partitions(extra_bounds, dim)
                # --- End: for
            # --- End: for

            # ------------------------------------------------------------
            # 6. Concatenate data0 and data1 partition matrices
            # ------------------------------------------------------------
            #            if data0._flip != data1._flip:
            if data0._flip() != data1._flip():
                data0._move_flip_to_partitions()
                data1._move_flip_to_partitions()

            matrix0 = data0.partitions.matrix
            matrix1 = data1.partitions.matrix

            new_pmshape = list(matrix0.shape)
            new_pmshape[0] += matrix1.shape[0]

            # Initialise an empty partition matrix with the new shape
            new_matrix = np.empty(new_pmshape, dtype=object)

            # Insert the data0 partition matrix
            new_matrix[: matrix0.shape[0]] = matrix0

            # Insert the data1 partition matrix
            new_matrix[matrix0.shape[0] :] = matrix1

            data0.partitions.matrix = new_matrix

            # Update the location map of the partition matrix of data0
            data0.partitions.set_location_map((Paxis,), (axis,))

            # ------------------------------------------------------------
            # 7. Update the size, shape and dtype of data0
            # ------------------------------------------------------------
            #    original_shape0 = data0._shape

            data0._size += data1._size

            shape0 = list(shape0)
            shape0[axis] += shape1[axis]
            data0._shape = tuple(shape0)

            dtype0 = data0.dtype
            dtype1 = data1.dtype
            if dtype0 != dtype1:
                data0.dtype = np.result_type(dtype0, dtype1)

        # ------------------------------------------------------------
        # Done
        # ------------------------------------------------------------
        return data0

    def _move_flip_to_partitions(self):
        """Reverses an axis in the sub-array of each partition.

        .. note:: This does not change the master array.

        """
        #        flip = self._flip
        flip = self._flip()
        if not flip:
            return

        for partition in self.partitions.matrix.flat:
            p_axes = partition.axes
            p_flip = partition.flip[:]
            for axis in flip:
                if axis in p_flip:
                    p_flip.remove(axis)
                elif axis in p_axes:
                    p_flip.append(axis)
            # --- End: for
            partition.flip = p_flip
        # --- End: for

        self._flip([])

    def _unary_operation(self, operation):
        """Implement unary arithmetic operations.

        It is called by the unary arithmetic methods, such as
        __abs__().

        .. seealso:: `_binary_operation`

        :Parameters:

            operation: `str`
                The unary arithmetic method name (such as "__invert__").

        :Returns:

            `Data`
                A new Data array.

        **Examples:**

        >>> d = cf.Data([[1, 2, -3, -4, -5]])

        >>> e = d._unary_operation('__abs__')
        >>> print(e.array)
        [[1 2 3 4 5]]

        >>> e = d.__abs__()
        >>> print(e.array)
        [[1 2 3 4 5]]

        >>> e = abs(d)
        >>> print(e.array)
        [[1 2 3 4 5]]

        """
        out = self.copy(array=False)

        dx = self._get_dask()
        dx = getattr(operator, operation)(dx)

        out._set_dask(dx, reset_mask_hardness=False)

        return out

    def __add__(self, other):
        """The binary arithmetic operation ``+``

        x.__add__(y) <==> x+y

        """
        return self._binary_operation(other, "__add__")

    def __iadd__(self, other):
        """The augmented arithmetic assignment ``+=``

        x.__iadd__(y) <==> x+=y

        """
        return self._binary_operation(other, "__iadd__")

    def __radd__(self, other):
        """The binary arithmetic operation ``+`` with reflected
        operands.

        x.__radd__(y) <==> y+x

        """
        return self._binary_operation(other, "__radd__")

    def __sub__(self, other):
        """The binary arithmetic operation ``-``

        x.__sub__(y) <==> x-y

        """
        return self._binary_operation(other, "__sub__")

    def __isub__(self, other):
        """The augmented arithmetic assignment ``-=``

        x.__isub__(y) <==> x-=y

        """
        return self._binary_operation(other, "__isub__")

    def __rsub__(self, other):
        """The binary arithmetic operation ``-`` with reflected
        operands.

        x.__rsub__(y) <==> y-x

        """
        return self._binary_operation(other, "__rsub__")

    def __mul__(self, other):
        """The binary arithmetic operation ``*``

        x.__mul__(y) <==> x*y

        """
        return self._binary_operation(other, "__mul__")

    def __imul__(self, other):
        """The augmented arithmetic assignment ``*=``

        x.__imul__(y) <==> x*=y

        """
        return self._binary_operation(other, "__imul__")

    def __rmul__(self, other):
        """The binary arithmetic operation ``*`` with reflected
        operands.

        x.__rmul__(y) <==> y*x

        """
        return self._binary_operation(other, "__rmul__")

    def __div__(self, other):
        """The binary arithmetic operation ``/``

        x.__div__(y) <==> x/y

        """
        return self._binary_operation(other, "__div__")

    def __idiv__(self, other):
        """The augmented arithmetic assignment ``/=``

        x.__idiv__(y) <==> x/=y

        """
        return self._binary_operation(other, "__idiv__")

    def __rdiv__(self, other):
        """The binary arithmetic operation ``/`` with reflected
        operands.

        x.__rdiv__(y) <==> y/x

        """
        return self._binary_operation(other, "__rdiv__")

    def __floordiv__(self, other):
        """The binary arithmetic operation ``//``

        x.__floordiv__(y) <==> x//y

        """
        return self._binary_operation(other, "__floordiv__")

    def __ifloordiv__(self, other):
        """The augmented arithmetic assignment ``//=``

        x.__ifloordiv__(y) <==> x//=y

        """
        return self._binary_operation(other, "__ifloordiv__")

    def __rfloordiv__(self, other):
        """The binary arithmetic operation ``//`` with reflected
        operands.

        x.__rfloordiv__(y) <==> y//x

        """
        return self._binary_operation(other, "__rfloordiv__")

    def __truediv__(self, other):
        """The binary arithmetic operation ``/`` (true division)

        x.__truediv__(y) <==> x/y

        """
        return self._binary_operation(other, "__truediv__")

    def __itruediv__(self, other):
        """The augmented arithmetic assignment ``/=`` (true division)

        x.__itruediv__(y) <==> x/=y

        """
        return self._binary_operation(other, "__itruediv__")

    def __rtruediv__(self, other):
        """The binary arithmetic operation ``/`` (true division) with
        reflected operands.

        x.__rtruediv__(y) <==> y/x

        """
        return self._binary_operation(other, "__rtruediv__")

    def __pow__(self, other, modulo=None):
        """The binary arithmetic operations ``**`` and ``pow``

        x.__pow__(y) <==> x**y

        """
        if modulo is not None:
            raise NotImplementedError(
                "3-argument power not supported for {!r}".format(
                    self.__class__.__name__
                )
            )

        return self._binary_operation(other, "__pow__")

    def __ipow__(self, other, modulo=None):
        """The augmented arithmetic assignment ``**=``

        x.__ipow__(y) <==> x**=y

        """
        if modulo is not None:
            raise NotImplementedError(
                "3-argument power not supported for {!r}".format(
                    self.__class__.__name__
                )
            )

        return self._binary_operation(other, "__ipow__")

    def __rpow__(self, other, modulo=None):
        """The binary arithmetic operations ``**`` and ``pow`` with
        reflected operands.

        x.__rpow__(y) <==> y**x

        """
        if modulo is not None:
            raise NotImplementedError(
                "3-argument power not supported for {!r}".format(
                    self.__class__.__name__
                )
            )

        return self._binary_operation(other, "__rpow__")

    def __mod__(self, other):
        """The binary arithmetic operation ``%``

        x.__mod__(y) <==> x % y

        """
        return self._binary_operation(other, "__mod__")

    def __imod__(self, other):
        """The binary arithmetic operation ``%=``

        x.__imod__(y) <==> x %= y

        """
        return self._binary_operation(other, "__imod__")

    def __rmod__(self, other):
        """The binary arithmetic operation ``%`` with reflected
        operands.

        x.__rmod__(y) <==> y % x

        """
        return self._binary_operation(other, "__rmod__")

    def __eq__(self, other):
        """The rich comparison operator ``==``

        x.__eq__(y) <==> x==y

        """
        return self._binary_operation(other, "__eq__")

    def __ne__(self, other):
        """The rich comparison operator ``!=``

        x.__ne__(y) <==> x!=y

        """
        return self._binary_operation(other, "__ne__")

    def __ge__(self, other):
        """The rich comparison operator ``>=``

        x.__ge__(y) <==> x>=y

        """
        return self._binary_operation(other, "__ge__")

    def __gt__(self, other):
        """The rich comparison operator ``>``

        x.__gt__(y) <==> x>y

        """
        return self._binary_operation(other, "__gt__")

    def __le__(self, other):
        """The rich comparison operator ``<=``

        x.__le__(y) <==> x<=y

        """
        return self._binary_operation(other, "__le__")

    def __lt__(self, other):
        """The rich comparison operator ``<``

        x.__lt__(y) <==> x<y

        """
        return self._binary_operation(other, "__lt__")

    def __and__(self, other):
        """The binary bitwise operation ``&``

        x.__and__(y) <==> x&y

        """
        return self._binary_operation(other, "__and__")

    def __iand__(self, other):
        """The augmented bitwise assignment ``&=``

        x.__iand__(y) <==> x&=y

        """
        return self._binary_operation(other, "__iand__")

    def __rand__(self, other):
        """The binary bitwise operation ``&`` with reflected operands.

        x.__rand__(y) <==> y&x

        """
        return self._binary_operation(other, "__rand__")

    def __or__(self, other):
        """The binary bitwise operation ``|``

        x.__or__(y) <==> x|y

        """
        return self._binary_operation(other, "__or__")

    def __ior__(self, other):
        """The augmented bitwise assignment ``|=``

        x.__ior__(y) <==> x|=y

        """
        return self._binary_operation(other, "__ior__")

    def __ror__(self, other):
        """The binary bitwise operation ``|`` with reflected operands.

        x.__ror__(y) <==> y|x

        """
        return self._binary_operation(other, "__ror__")

    def __xor__(self, other):
        """The binary bitwise operation ``^``

        x.__xor__(y) <==> x^y

        """
        return self._binary_operation(other, "__xor__")

    def __ixor__(self, other):
        """The augmented bitwise assignment ``^=``

        x.__ixor__(y) <==> x^=y

        """
        return self._binary_operation(other, "__ixor__")

    def __rxor__(self, other):
        """The binary bitwise operation ``^`` with reflected operands.

        x.__rxor__(y) <==> y^x

        """
        return self._binary_operation(other, "__rxor__")

    def __lshift__(self, y):
        """The binary bitwise operation ``<<``

        x.__lshift__(y) <==> x<<y

        """
        return self._binary_operation(y, "__lshift__")

    def __ilshift__(self, y):
        """The augmented bitwise assignment ``<<=``

        x.__ilshift__(y) <==> x<<=y

        """
        return self._binary_operation(y, "__ilshift__")

    def __rlshift__(self, y):
        """The binary bitwise operation ``<<`` with reflected operands.

        x.__rlshift__(y) <==> y<<x

        """
        return self._binary_operation(y, "__rlshift__")

    def __rshift__(self, y):
        """The binary bitwise operation ``>>``

        x.__lshift__(y) <==> x>>y

        """
        return self._binary_operation(y, "__rshift__")

    def __irshift__(self, y):
        """The augmented bitwise assignment ``>>=``

        x.__irshift__(y) <==> x>>=y

        """
        return self._binary_operation(y, "__irshift__")

    def __rrshift__(self, y):
        """The binary bitwise operation ``>>`` with reflected operands.

        x.__rrshift__(y) <==> y>>x

        """
        return self._binary_operation(y, "__rrshift__")

    def __abs__(self):
        """The unary arithmetic operation ``abs``

        x.__abs__() <==> abs(x)

        """
        return self._unary_operation("__abs__")

    def __neg__(self):
        """The unary arithmetic operation ``-``

        x.__neg__() <==> -x

        """
        return self._unary_operation("__neg__")

    def __invert__(self):
        """The unary bitwise operation ``~``

        x.__invert__() <==> ~x

        """
        return self._unary_operation("__invert__")

    def __pos__(self):
        """The unary arithmetic operation ``+``

        x.__pos__() <==> +x

        """
        return self._unary_operation("__pos__")

    # ----------------------------------------------------------------
    # Private attributes
    # ----------------------------------------------------------------
    @property
    def _Units(self):
        """Storage for the units.

        The units are stored in a `Units` object, and reflect the
        units of the (yet to be computed) elements of the underlying
        data.

        .. warning:: Assigning to `_Units` does *not* trigger a units
                     conversion of the underlying data
                     values. Therefore assigning to `_Units` should
                     only be done in cases when it is known that the
                     intrinsic units represented by the data values
                     are inconsistent with the existing value of
                     `_Units`. Before assigning to `_Units`, first
                     consider if assigning to `Units`, or calling the
                     `override_units` or `override_calendar` method is
                     a more appropriate course of action, and use one
                     of those if possible.

        """
        return self._custom["_Units"]

    @_Units.setter
    def _Units(self, value):
        self._custom["_Units"] = value

    @_Units.deleter
    def _Units(self):
        self._custom["_Units"] = _units_None

    @property
    def _cyclic(self):
        """Storage for axis cyclicity.

        Contains a `set` that identifies which axes are cyclic (and
        therefore allow cyclic slicing). The set contains a subset of
        the axis identifiers defined by the `_axes` attribute.

        .. warning:: Never change the value of the `_cyclic` attribute
                     in-place.

        .. note:: When an axis identifier is removed from the `_axes`
                  attribute then it is automatically also removed from
                  the `_cyclic` attribute.

        """
        return self._custom["_cyclic"]

    @_cyclic.setter
    def _cyclic(self, value):
        self._custom["_cyclic"] = value

    @_cyclic.deleter
    def _cyclic(self):
        self._custom["_cyclic"] = _empty_set

    @property
    def _HDF_chunks(self):
        """The HDF chunksizes.

        DO NOT CHANGE IN PLACE.

        """
        return self._custom["_HDF_chunks"]

    @_HDF_chunks.setter
    def _HDF_chunks(self, value):
        self._custom["_HDF_chunks"] = value

    @_HDF_chunks.deleter
    def _HDF_chunks(self):
        del self._custom["_HDF_chunks"]

    @property
    @daskified(_DASKIFIED_VERBOSE)
    def _hardmask(self):
        """Storage for the mask hardness.

        Contains a `bool`, where `True` denotes a hard mask and
        `False` denotes a soft mask.

        .. warning:: Assigning to `_hardmask` does *not* trigger a
                     hardening or softening of the mask of the
                     underlying data values. Therefore assigning to
                     `_hardmask` should only be done in cases when it
                     is known that the intrinsic mask hardness of the
                     data values is inconsistent with the
                     existing value of `_hardmask`. Before assigning
                     to `_hardmask`, first consider if assigning to
                     `hardmask`, or calling the `harden_mask` or
                     `soften_mask` method is a more appropriate course
                     of action, and use one of those if possible.

        See `hardmask` for details.

        """
        return self._custom["_hardmask"]

    @_hardmask.setter
    def _hardmask(self, value):
        self._custom["_hardmask"] = value

    @property
    @daskified(_DASKIFIED_VERBOSE)
    def _axes(self):
        """Storage for the axis identifiers.

        Contains a `tuple` of identifiers, one for each array axis.

        .. note:: When the axis identifiers are reset, then any axis
                  identifier named by the `_cyclic` attribute which is
                  not in the new `_axes` set is automatically removed
                  from the `_cyclic` attribute.

        """
        return self._custom["_axes"]

    @_axes.setter
    def _axes(self, value):
        self._custom["_axes"] = tuple(value)

        # Remove cyclic axes that are not in the new axes
        cyclic = self._cyclic
        if cyclic:
            # Never change the value of the _cyclic attribute in-place
            self._cyclic = cyclic.intersection(value)

    # ----------------------------------------------------------------
    # Dask attributes
    # ----------------------------------------------------------------
    @property
    def chunks(self):
        """TODODASK."""
        return self._get_dask().chunks

    @property
    def force_compute(self):
        """TODODASK See also confg settings."""
        return self._custom.get("force_compute", False)

    @force_compute.setter
    def force_compute(self, value):
        self._custom["force_compute"] = bool(value)

    # ----------------------------------------------------------------
    # Attributes
    # ----------------------------------------------------------------
    @property
    @daskified(_DASKIFIED_VERBOSE)
    def Units(self):
        """The `cf.Units` object containing the units of the data array.

        Can be set to any units equivalent to the existing units.

        .. seealso `override_units`, `override_calendar`

        **Examples:**

        >>> d = cf.Data([1, 2, 3], units='m')
        >>> d.Units
        <Units: m>
        >>> d.Units = cf.Units('kilmetres')
        >>> d.Units
        <Units: kilmetres>
        >>> d.Units = cf.Units('km')
        >>> d.Units
        <Units: km>

        """
        return self._Units

    @Units.setter
    def Units(self, value):
        old_units = self._Units
        if not old_units.equivalent(value):
            raise ValueError(
                f"Can't set to Units to {value!r} that are not equivalent "
                f"to the current units {old_units!r}. "
                "Consider using the override_units method instead."
            )

        if not old_units:
            self.override_units(value, inplace=True)
            return

        if self.Units.equals(value):
            return

        dtype = self.dtype
        if dtype.kind in "iu":
            if dtype.char in "iI":
                dtype = _dtype_float32
            else:
                dtype = _dtype_float

        def cf_Units(x):
            return Units.conform(
                x=x, from_units=old_units, to_units=value, inplace=False
            )

        dx = self.to_dask_array()
        dx = dx.map_blocks(cf_Units, dtype=dtype)
        self._set_dask(dx, reset_mask_hardness=False)

        self._Units = value

    @Units.deleter
    def Units(self):
        raise ValueError(
            "Can't delete the Units attribute. "
            "Consider using the override_units method instead."
        )

    @property
    def data(self):
        """The data as an object identity.

        **Examples:**

        >>> d.data is d
        True

        """
        return self

    @property
    @daskified(_DASKIFIED_VERBOSE)
    def dtype(self):
        """The `numpy` data-type of the data.

        **Examples:**

        TODODASK
        >>> d = cf.Data([0.5, 1.5, 2.5])
        >>> d.dtype
        dtype(float64')
        >>> type(d.dtype)
        <type 'numpy.dtype'>

        >>> d = cf.Data([0.5, 1.5, 2.5])
        >>> import numpy
        >>> d.dtype = numpy.dtype(int)
        >>> print(d.array)
        [0 1 2]
        >>> d.dtype = bool
        >>> print(d.array)
        [False  True  True]
        >>> d.dtype = 'float64'
        >>> print(d.array)
        [ 0.  1.  1.]

        >>> d = cf.Data([0.5, 1.5, 2.5])
        >>> d.dtype = int
        >>> d.dtype = bool
        >>> d.dtype = float
        >>> print(d.array)
        [ 0.5  1.5  2.5]

        """
        dx = self._get_dask()
        return dx.dtype

    @dtype.setter
    def dtype(self, value):
        dx = self._get_dask()

        # Only change the datatype if it's different to that of the
        # dask array
        if dx.dtype != value:
            dx = dx.astype(value)
            self._set_dask(dx, reset_mask_hardness=False)

    @property
    def fill_value(self):
        """The data array missing data value.

        If set to `None` then the default `numpy` fill value appropriate to
        the data array's data-type will be used.

        Deleting this attribute is equivalent to setting it to None, so
        this attribute is guaranteed to always exist.

        **Examples:**

        >>> d.fill_value = 9999.0
        >>> d.fill_value
        9999.0
        >>> del d.fill_value
        >>> d.fill_value
        None

        """
        return self.get_fill_value(None)

    @fill_value.setter
    def fill_value(self, value):
        self.set_fill_value(value)

    @fill_value.deleter
    def fill_value(self):
        self.del_fill_value(None)

    @property
    @daskified(_DASKIFIED_VERBOSE)
    def hardmask(self):
        """Hardness of the mask.

        If the `hardmask` attribute is `True`, i.e. there is a hard
        mask, then unmasking an entry will silently not occur. This is
        the default, and prevents overwriting the mask.

        If the `hardmask` attribute is `False`, i.e. there is a soft
        mask, then masked entries may be overwritten with non-missing
        values.

        To allow the unmasking of masked values, the mask must be
        softened by setting the `hardmask` attribute to False, or
        equivalently with the `soften_mask` method.

        The mask can be hardened by setting the `hardmask` attribute
        to True, or equivalently with the `harden_mask` method.

        .. seealso:: `harden_mask`, `soften_mask`, `where`,
                     `__setitem__`

        **Examples:**

        >>> d = cf.Data([1, 2, 3])
        >>> d.hardmask
        True
        >>> d[0] = cf.masked
        >>> print(d.array)
        [-- 2 3]
        >>> d[...]= 999
        >>> print(d.array)
        [-- 999 999]
        >>> d.hardmask = False
        >>> d.hardmask
        False
        >>> d[...] = -1
        >>> print(d.array)
        [-1 -1 -1]

        """
        return self._hardmask

    @hardmask.setter
    def hardmask(self, value):
        if value:
            self.harden_mask()
        else:
            self.soften_mask()

    @property
    @daskified(_DASKIFIED_VERBOSE)
    def is_masked(self):
        """True if the data array has any masked values.

        **Performance**

        `is_masked` causes all delayed operations to be executed.

        **Examples:**

        >>> d = cf.Data([[1, 2, 3], [4, 5, 6]])
        >>> print(d.is_masked)
        False
        >>> d[0, ...] = cf.masked
        >>> d.is_masked
        True

        """

        def is_masked(a):
            out = np.ma.is_masked(a)
            return np.array(out).reshape((1,) * a.ndim)

        dx = self._get_dask()

        out_ind = tuple(range(dx.ndim))
        dx_ind = out_ind

        dx = da.blockwise(
            is_masked,
            out_ind,
            dx,
            dx_ind,
            adjust_chunks={i: 1 for i in out_ind},
            dtype=bool,
        )

        return bool(dx.any())

    @property
    def isscalar(self):
        """True if the data array is a 0-d scalar array.

        **Examples:**

        >>> d.ndim
        0
        >>> d.isscalar
        True

        >>> d.ndim >= 1
        True
        >>> d.isscalar
        False

        """
        return not self.ndim

    @property
    @daskified(_DASKIFIED_VERBOSE)
    def nbytes(self):
        """Total number of bytes consumed by the elements of the array.

        Does not include bytes consumed by the array mask

        **Performance**

        If the number of bytes is unknown then it is calculated
        immediately by executing all delayed operations.

        **Examples:**

        >>> d = cf.Data([[1, 1.5, 2]])
        >>> d.dtype
        dtype('float64')
        >>> d.size, d.dtype.itemsize
        (3, 8)
        >>> d.nbytes
        24
        >>> d[0] = cf.masked
        >>> print(d.array)
        [[-- 1.5 2.0]]
        >>> d.nbytes
        24

        """
        dx = self._get_dask()
        if math.isnan(dx.size):
            logger.warning(
                "Computing data nbytes: Performance may be degraded"
            )
            dx.compute_chunk_sizes()

        return dx.nbytes

    @property
    @daskified(_DASKIFIED_VERBOSE)
    def ndim(self):
        """Number of dimensions in the data array.

        **Examples:**

        >>> d = cf.Data([[1, 2, 3], [4, 5, 6]])
        >>> d.ndim
        2

        >>> d = cf.Data([[1, 2, 3]])
        >>> d.ndim
        2

        >>> d = cf.Data([[3]])
        >>> d.ndim
        2

        >>> d = cf.Data([3])
        >>> d.ndim
        1

        >>> d = cf.Data(3)
        >>> d.ndim
        0

        """
        dx = self._get_dask()
        return dx.ndim

    @property
    @daskified(_DASKIFIED_VERBOSE)
    def shape(self):
        """Tuple of the data array's dimension sizes.

        **Performance**

        If the shape of the data is unknown then it is calculated
        immediately by executing all delayed operations.

        **Examples:**

        >>> d = cf.Data([[1, 2, 3], [4, 5, 6]])
        >>> d.shape
        (2, 3)

        >>> d = cf.Data([[1, 2, 3]])
        >>> d.shape
        (1, 3)

        >>> d = cf.Data([[3]])
        >>> d.shape
        (1, 1)

        >>> d = cf.Data(3)
        >>> d.shape
        ()

        """
        dx = self._get_dask()
        if math.isnan(dx.size):
            logger.warning("Computing data shape: Performance may be degraded")
            dx.compute_chunk_sizes()

        return dx.shape

    @property
    @daskified(_DASKIFIED_VERBOSE)
    def size(self):
        """Number of elements in the data array.

        **Performance**

        If the size of the data is unknown then it is calculated
        immediately by executing all delayed operations.

        **Examples:**

        >>> d = cf.Data([[1, 2, 3], [4, 5, 6]])
        >>> d.size
        6

        >>> d = cf.Data([[1, 2, 3]])
        >>> d.size
        3

        >>> d = cf.Data([[3]])
        >>> d.size
        1

        >>> d = cf.Data([3])
        >>> d.size
        1

        >>> d = cf.Data(3)
        >>> d.size
        1

        """
        dx = self._get_dask()
        size = dx.size
        if math.isnan(size):
            logger.warning("Computing data size: Performance may be degraded")
            dx.compute_chunk_sizes()
            size = dx.size

        return size

    @property
    @daskified(_DASKIFIED_VERBOSE)
    def array(self):
        """A numpy array copy of the data.

        In-place changes to the returned numpy array do not affect the
        underlying dask array.

        The returned numpy array has the same mask hardness and fill
        values as the data.

        Compare with `compute`.

        **Performance**

        `array` causes all delayed operations to be computed.

        .. seealso:: `datetime_array`, `compute`, `persist`

        **Examples**

        >>> d = cf.Data([1, 2, 3.0], 'km')
        >>> a = d.array
        >>> isinstance(a, numpy.ndarray)
        True
        >>> print(a)
        [ 1.  2.  3.]
        >>> d[0] = -99
        >>> print(a[0])
        1.0
        >>> a[0] = 88
        >>> print(d[0])
        -99.0 km

        >>> d = cf.Data('2000-12-1', units='days since 1999-12-1')
        >>> print(d.array)
        366
        >>> print(d.datetime_array)
        2000-12-01 00:00:00

        """
        return self.compute().copy()

    @property
    @daskified(_DASKIFIED_VERBOSE)
    def datetime_array(self):
        """An independent numpy array of date-time objects.

        Only applicable to data arrays with reference time units.

        If the calendar has not been set then the CF default calendar will
        be used and the units will be updated accordingly.

        The data-type of the data array is unchanged.

        .. seealso:: `array`, `compute`, `persist`

        **Performance**

        `datetime_array` causes all delayed operations to be computed.

        **Examples**

        """
        units = self.Units

        if not units.isreftime:
            raise ValueError(
                f"Can't create date-time array from units {self.Units!r}"
            )

        if getattr(units, "calendar", None) == "none":
            raise ValueError(
                f"Can't create date-time array from units {self.Units!r} "
                "because calendar is 'none'"
            )

        units, reftime = units.units.split(" since ")

        # Convert months and years to days, because cftime won't work
        # otherwise.
        if units in ("months", "month"):
            d = self * _month_length
            d.override_units(
                Units(
                    f"days since {reftime}",
                    calendar=getattr(units, "calendar", None),
                ),
                inplace=True,
            )
        elif units in ("years", "year", "yr"):
            d = self * _year_length
            d.override_units(
                Units(
                    f"days since {reftime}",
                    calendar=getattr(units, "calendar", None),
                ),
                inplace=True,
            )
        else:
            d = self

        dx = d._get_dask()
        dx = convert_to_datetime(dx, d.Units)

        a = dx.compute()

        if np.ma.isMA(a):
            if self.hardmask:
                a.harden_mask()
            else:
                a.soften_mask()

            a.set_fill_value(self.fill_value)

        return a

    @property
    @daskified(_DASKIFIED_VERBOSE)
    def varray(self):
        """A numpy array view of the data array.

        Deprecated at version TODODASK.

        .. seealso:: `array`, `datetime_array`, `compute`, `persist`

        """
        raise NotImplementedError(
            "The varray method was deprecated at version TODODASK"
        )

    @property
    @daskified(_DASKIFIED_VERBOSE)
    def mask(self):
        """The Boolean missing data mask of the data array.

        The Boolean mask has True where the data array has missing data
        and False otherwise.

        :Returns:

            `Data`

        **Examples:**

        >>> d.shape
        (12, 73, 96)
        >>> m = d.mask
        >>> m.dtype
        dtype('bool')
        >>> m.shape
        (12, 73, 96)

        """
        mask_data_obj = self.copy()

        dx = self._get_dask()
        mask = da.ma.getmaskarray(dx)

        mask_data_obj._set_dask(mask, reset_mask_hardness=False)
        mask_data_obj.override_units(_units_None, inplace=True)
        mask_data_obj.hardmask = True

        return mask_data_obj

    @staticmethod
    def mask_fpe(*arg):
        """Masking of floating-point errors in the results of arithmetic
        operations.

        If masking is allowed then only floating-point errors which would
        otherwise be raised as `FloatingPointError` exceptions are
        masked. Whether `FloatingPointError` exceptions may be raised is
        determined by `cf.Data.seterr`.

        If called without an argument then the current behaviour is
        returned.

        Note that if the raising of `FloatingPointError` exceptions has
        suppressed then invalid values in the results of arithmetic
        operations may be subsequently converted to masked values with the
        `mask_invalid` method.

        .. seealso:: `cf.Data.seterr`, `mask_invalid`

        :Parameters:

            arg: `bool`, optional
                The new behaviour. True means that `FloatingPointError`
                exceptions are suppressed and replaced with masked
                values. False means that `FloatingPointError` exceptions
                are raised. The default is not to change the current
                behaviour.

        :Returns:

            `bool`
                The behaviour prior to the change, or the current
                behaviour if no new value was specified.

        **Examples:**

        >>> d = cf.Data([0., 1])
        >>> e = cf.Data([1., 2])

        >>> old = cf.Data.mask_fpe(False)
        >>> old = cf.Data.seterr('raise')
        >>> e/d
        FloatingPointError: divide by zero encountered in divide
        >>> e**123456
        FloatingPointError: overflow encountered in power

        >>> old = cf.Data.mask_fpe(True)
        >>> old = cf.Data.seterr('raise')
        >>> e/d
        <CF Data: [--, 2.0] >
        >>> e**123456
        <CF Data: [1.0, --] >

        >>> old = cf.Data.mask_fpe(True)
        >>> old = cf.Data.seterr('ignore')
        >>> e/d
        <CF Data: [inf, 2.0] >
        >>> e**123456
        <CF Data: [1.0, inf] >

        """
        old = _mask_fpe[0]

        if arg:
            _mask_fpe[0] = bool(arg[0])

        return old

    @staticmethod
    def seterr(all=None, divide=None, over=None, under=None, invalid=None):
        """Set how floating-point errors in the results of arithmetic
        operations are handled.

        The options for handling floating-point errors are:

        ============  ========================================================
        Treatment     Action
        ============  ========================================================
        ``'ignore'``  Take no action. Allows invalid values to occur in the
                      result data array.

        ``'warn'``    Print a `RuntimeWarning` (via the Python `warnings`
                      module). Allows invalid values to occur in the result
                      data array.

        ``'raise'``   Raise a `FloatingPointError` exception.
        ============  ========================================================

        The different types of floating-point errors are:

        =================  =================================  =================
        Error              Description                        Default treatment
        =================  =================================  =================
        Division by zero   Infinite result obtained from      ``'warn'``
                           finite numbers.

        Overflow           Result too large to be expressed.  ``'warn'``

        Invalid operation  Result is not an expressible       ``'warn'``
                           number, typically indicates that
                           a NaN was produced.

        Underflow          Result so close to zero that some  ``'ignore'``
                           precision was lost.
        =================  =================================  =================

        Note that operations on integer scalar types (such as int16) are
        handled like floating point, and are affected by these settings.

        If called without any arguments then the current behaviour is
        returned.

        .. seealso:: `cf.Data.mask_fpe`, `mask_invalid`

        :Parameters:

            all: `str`, optional
                Set the treatment for all types of floating-point errors
                at once. The default is not to change the current
                behaviour.

            divide: `str`, optional
                Set the treatment for division by zero. The default is not
                to change the current behaviour.

            over: `str`, optional
                Set the treatment for floating-point overflow. The default
                is not to change the current behaviour.

            under: `str`, optional
                Set the treatment for floating-point underflow. The
                default is not to change the current behaviour.

            invalid: `str`, optional
                Set the treatment for invalid floating-point
                operation. The default is not to change the current
                behaviour.

        :Returns:

            `dict`
                The behaviour prior to the change, or the current
                behaviour if no new values are specified.

        **Examples:**

        Set treatment for all types of floating-point errors to
        ``'raise'`` and then reset to the previous behaviours:

        >>> cf.Data.seterr()
        {'divide': 'warn', 'invalid': 'warn', 'over': 'warn', 'under': 'ignore'}
        >>> old = cf.Data.seterr('raise')
        >>> cf.Data.seterr(**old)
        {'divide': 'raise', 'invalid': 'raise', 'over': 'raise', 'under': 'raise'}
        >>> cf.Data.seterr()
        {'divide': 'warn', 'invalid': 'warn', 'over': 'warn', 'under': 'ignore'}

        Set the treatment of division by zero to ``'ignore'`` and overflow
        to ``'warn'`` without changing the treatment of underflow and
        invalid operation:

        >>> cf.Data.seterr(divide='ignore', over='warn')
        {'divide': 'warn', 'invalid': 'warn', 'over': 'warn', 'under': 'ignore'}
        >>> cf.Data.seterr()
        {'divide': 'ignore', 'invalid': 'warn', 'over': 'ignore', 'under': 'ignore'}

        Some examples with data arrays:

        >>> d = cf.Data([0., 1])
        >>> e = cf.Data([1., 2])

        >>> old = cf.Data.seterr('ignore')
        >>> e/d
        <CF Data: [inf, 2.0] >
        >>> e**12345
        <CF Data: [1.0, inf] >

        >>> cf.Data.seterr(divide='warn')
        {'divide': 'ignore', 'invalid': 'ignore', 'over': 'ignore', 'under': 'ignore'}
        >>> e/d
        RuntimeWarning: divide by zero encountered in divide
        <CF Data: [inf, 2.0] >
        >>> e**12345
        <CF Data: [1.0, inf] >

        >>> old = cf.Data.mask_fpe(False)
        >>> cf.Data.seterr(over='raise')
        {'divide': 'warn', 'invalid': 'ignore', 'over': 'ignore', 'under': 'ignore'}
        >>> e/d
        RuntimeWarning: divide by zero encountered in divide
        <CF Data: [inf, 2.0] >
        >>> e**12345
        FloatingPointError: overflow encountered in power

        >>> cf.Data.mask_fpe(True)
        False
        >>> cf.Data.seterr(divide='ignore')
        {'divide': 'warn', 'invalid': 'ignore', 'over': 'raise', 'under': 'ignore'}
        >>> e/d
        <CF Data: [inf, 2.0] >
        >>> e**12345
        <CF Data: [1.0, --] >

        """
        old = _seterr.copy()

        if all:
            _seterr.update(
                {"divide": all, "invalid": all, "under": all, "over": all}
            )
            if all == "raise":
                _seterr_raise_to_ignore.update(
                    {
                        "divide": "ignore",
                        "invalid": "ignore",
                        "under": "ignore",
                        "over": "ignore",
                    }
                )

        else:
            if divide:
                _seterr["divide"] = divide
                if divide == "raise":
                    _seterr_raise_to_ignore["divide"] = "ignore"

            if over:
                _seterr["over"] = over
                if over == "raise":
                    _seterr_raise_to_ignore["over"] = "ignore"

            if under:
                _seterr["under"] = under
                if under == "raise":
                    _seterr_raise_to_ignore["under"] = "ignore"

            if invalid:
                _seterr["invalid"] = invalid
                if invalid == "raise":
                    _seterr_raise_to_ignore["invalid"] = "ignore"
        # --- End: if

        return old

    # `arctan2`, AT2 seealso
    @daskified(_DASKIFIED_VERBOSE)
    @_inplace_enabled(default=False)
    def arctan(self, inplace=False):
        """Take the trigonometric inverse tangent of the data element-
        wise.

        Units are ignored in the calculation. The result has units of radians.

        .. versionadded:: 3.0.7

        .. seealso:: `tan`, `arcsin`, `arccos`, `arctanh`

        :Parameters:

            {{inplace: `bool`, optional}}

        :Returns:

            `Data` or `None`

        **Examples:**

        >>> print(d.array)
        [[0.5 0.7]
         [0.9 1.1]]
        >>> e = d.arctan()
        >>> e.Units
        <Units: radians>
        >>> print(e.array)
        [[0.46364761 0.61072596]
         [0.7328151  0.83298127]]

        >>> print(d.array)
        [1.2 1.0 0.8 0.6 --]
        >>> d.arctan(inplace=True)
        >>> print(d.array)
        [0.8760580505981934 0.7853981633974483 0.6747409422235527
         0.5404195002705842 --]

        """
        d = _inplace_enabled_define_and_cleanup(self)

        dx = d._get_dask()
        d._set_dask(da.arctan(dx), reset_mask_hardness=False)

        d.override_units(_units_radians, inplace=True)

        return d

    # AT2
    #
    #    @classmethod
    #    def arctan2(cls, y, x):
    #        '''Take the "two-argument" trigonometric inverse tangent
    #    element-wise for `y`/`x`.
    #
    #    Explicitly this returns, for all corresponding elements, the angle
    #    between the positive `x` axis and the line to the point (`x`, `y`),
    #    where the signs of both `x` and `y` are taken into account to
    #    determine the quadrant. Such knowledge of the signs of `x` and `y`
    #    are lost when the quotient is input to the standard "one-argument"
    #    `arctan` function, such that use of `arctan` leaves the quadrant
    #    ambiguous. `arctan2` may therefore be preferred.
    #
    #    Units are ignored in the calculation. The result has units of radians.
    #
    #    .. versionadded:: 3.2.0
    #
    #    .. seealso:: `arctan`, `tan`
    #
    #    :Parameters:
    #
    #        y: `Data`
    #            The data array to provide the numerator elements, corresponding
    #            to the `y` coordinates in the `arctan2` definition.
    #
    #        x: `Data`
    #            The data array to provide the denominator elements,
    #            corresponding to the `x` coordinates in the `arctan2`
    #            definition.
    #
    #    :Returns:
    #
    #        `Data`
    #
    #    **Examples:**
    #
    #        '''
    #        return cls(numpy_arctan2(y, x), units=_units_radians)

    @daskified(_DASKIFIED_VERBOSE)
    @_inplace_enabled(default=False)
    def arctanh(self, inplace=False):
        """Take the inverse hyperbolic tangent of the data element-wise.

        Units are ignored in the calculation. The result has units of radians.

        .. versionadded:: 3.2.0

        .. seealso::  `tanh`, `arcsinh`, `arccosh`, `arctan`

        :Parameters:

            {{inplace: `bool`, optional}}

        :Returns:

            `Data` or `None`

        **Examples:**

        >>> print(d.array)
        [[0.5 0.7]
         [0.9 1.1]]
        >>> e = d.arctanh()
        >>> e.Units
        <Units: radians>
        >>> print(e.array)
        [[0.54930614 0.86730053]
         [1.47221949        nan]]

        >>> print(d.array)
        [1.2 1.0 0.8 0.6 --]
        >>> d.arctanh(inplace=True)
        >>> print(d.array)
        [nan inf 1.0986122886681098 0.6931471805599453 --]
        >>> d.mask_invalid(inplace=True)
        >>> print(d.array)
        [-- -- 1.0986122886681098 0.6931471805599453 --]

        """
        d = _inplace_enabled_define_and_cleanup(self)

        # Data.func is used instead of the Dask built-in in this case because
        # arctanh has a restricted domain therefore it is necessary to use our
        # custom logic implemented via the `preserve_invalid` keyword to func.
        d.func(
            np.arctanh,
            units=_units_radians,
            inplace=True,
            preserve_invalid=True,
        )

        return d

    @daskified(_DASKIFIED_VERBOSE)
    @_inplace_enabled(default=False)
    def arcsin(self, inplace=False):
        """Take the trigonometric inverse sine of the data element-wise.

        Units are ignored in the calculation. The result has units of radians.

        .. versionadded:: 3.2.0

        .. seealso::  `sin`, `arccos`, `arctan`, `arcsinh`

        :Parameters:

            {{inplace: `bool`, optional}}

        :Returns:

            `Data` or `None`

        **Examples:**

        >>> print(d.array)
        [[0.5 0.7]
         [0.9 1.1]]
        >>> e = d.arcsin()
        >>> e.Units
        <Units: radians>
        >>> print(e.array)
        [[0.52359878 0.7753975 ]
         [1.11976951        nan]]

        >>> print(d.array)
        [1.2 1.0 0.8 0.6 --]
        >>> d.arcsin(inplace=True)
        >>> print(d.array)
        [nan 1.5707963267948966 0.9272952180016123 0.6435011087932844 --]
        >>> d.mask_invalid(inplace=True)
        >>> print(d.array)
        [-- 1.5707963267948966 0.9272952180016123 0.6435011087932844 --]

        """
        d = _inplace_enabled_define_and_cleanup(self)

        # Data.func is used instead of the Dask built-in in this case because
        # arcsin has a restricted domain therefore it is necessary to use our
        # custom logic implemented via the `preserve_invalid` keyword to func.
        d.func(
            np.arcsin,
            units=_units_radians,
            inplace=True,
            preserve_invalid=True,
        )

        return d

    @daskified(_DASKIFIED_VERBOSE)
    @_inplace_enabled(default=False)
    def arcsinh(self, inplace=False):
        """Take the inverse hyperbolic sine of the data element-wise.

        Units are ignored in the calculation. The result has units of radians.

        .. versionadded:: 3.1.0

        .. seealso:: `sinh`, `arccosh`, `arctanh`, `arcsin`

        :Parameters:

            {{inplace: `bool`, optional}}

        :Returns:

            `Data` or `None`

        **Examples:**

        >>> print(d.array)
        [[0.5 0.7]
         [0.9 1.1]]
        >>> e = d.arcsinh()
        >>> e.Units
        <Units: radians>
        >>> print(e.array)
        [[0.48121183 0.65266657]
         [0.80886694 0.95034693]]

        >>> print(d.array)
        [1.2 1.0 0.8 0.6 --]
        >>> d.arcsinh(inplace=True)
        >>> print(d.array)
        [1.015973134179692 0.881373587019543 0.732668256045411 0.5688248987322475
         --]

        """
        d = _inplace_enabled_define_and_cleanup(self)

        dx = d._get_dask()
        d._set_dask(da.arcsinh(dx), reset_mask_hardness=False)

        d.override_units(_units_radians, inplace=True)

        return d

    @daskified(_DASKIFIED_VERBOSE)
    @_inplace_enabled(default=False)
    def arccos(self, inplace=False):
        """Take the trigonometric inverse cosine of the data element-
        wise.

        Units are ignored in the calculation. The result has units of radians.

        .. versionadded:: 3.2.0

        .. seealso:: `cos`, `arcsin`, `arctan`, `arccosh`

        :Parameters:

            {{inplace: `bool`, optional}}

        :Returns:

            `Data` or `None`

        **Examples:**

        >>> print(d.array)
        [[0.5 0.7]
         [0.9 1.1]]
        >>> e = d.arccos()
        >>> e.Units
        <Units: radians>
        >>> print(e.array)
        [[1.04719755 0.79539883]
         [0.45102681        nan]]

        >>> print(d.array)
        [1.2 1.0 0.8 0.6 --]
        >>> d.arccos(inplace=True)
        >>> print(d.array)
        [nan 0.0 0.6435011087932843 0.9272952180016123 --]
        >>> d.mask_invalid(inplace=True)
        >>> print(d.array)
        [-- 0.0 0.6435011087932843 0.9272952180016123 --]

        """
        d = _inplace_enabled_define_and_cleanup(self)

        # Data.func is used instead of the Dask built-in in this case because
        # arccos has a restricted domain therefore it is necessary to use our
        # custom logic implemented via the `preserve_invalid` keyword to func.
        d.func(
            np.arccos,
            units=_units_radians,
            inplace=True,
            preserve_invalid=True,
        )

        return d

    @daskified(_DASKIFIED_VERBOSE)
    @_inplace_enabled(default=False)
    def arccosh(self, inplace=False):
        """Take the inverse hyperbolic cosine of the data element-wise.

        Units are ignored in the calculation. The result has units of radians.

        .. versionadded:: 3.2.0

        .. seealso::  `cosh`, `arcsinh`, `arctanh`, `arccos`

        :Parameters:

            {{inplace: `bool`, optional}}

        :Returns:

            `Data` or `None`

        **Examples:**

        >>> print(d.array)
        [[0.5 0.7]
         [0.9 1.1]]
        >>> e = d.arccosh()
        >>> e.Units
        <Units: radians>
        >>> print(e.array)
        [[       nan        nan]
         [       nan 0.44356825]]

        >>> print(d.array)
        [1.2 1.0 0.8 0.6 --]
        >>> d.arccosh(inplace=True)
        >>> print(d.array)
        [0.6223625037147786 0.0 nan nan --]
        >>> d.mask_invalid(inplace=True)
        >>> print(d.array)
        [0.6223625037147786 0.0 -- -- --]

        """
        d = _inplace_enabled_define_and_cleanup(self)

        # Data.func is used instead of the Dask built-in in this case because
        # arccosh has a restricted domain therefore it is necessary to use our
        # custom logic implemented via the `preserve_invalid` keyword to func.
        d.func(
            np.arccosh,
            units=_units_radians,
            inplace=True,
            preserve_invalid=True,
        )

        return d

    def all(self):
        """Test whether all data array elements evaluate to True.

        Performs a logical ``and`` over the data array and returns the
        result. Masked values are considered as True during computation.

        .. seealso:: `allclose`, `any`, `isclose`

        :Returns:

            `bool`
                Whether or not all data array elements evaluate to True.

        **Examples:**

        >>> d = cf.Data([[1, 3, 2]])
        >>> print(d.array)
        [[1 3 2]]
        >>> d.all()
        True
        >>> d[0, 2] = cf.masked
        >>> print(d.array)
        [[1 3 --]]
        >>> d.all()
        True
        >>> d[0, 0] = 0
        >>> print(d.array)
        [[0 3 --]]
        >>> d.all()
        False
        >>> d[...] = cf.masked
        >>> print(d.array)
        [[-- -- --]]
        >>> d.all()
        True

        """
        config = self.partition_configuration(readonly=True)

        for partition in self.partitions.matrix.flat:
            partition.open(config)
            array = partition.array
            a = array.all()
            if not a and a is not np.ma.masked:
                partition.close()
                return False

            partition.close()

        return True

    def allclose(self, y, rtol=None, atol=None):
        """Returns True if two broadcastable arrays have equal values,
        False otherwise.

        Two real numbers ``x`` and ``y`` are considered equal if
        ``|x-y|<=atol+rtol|y|``, where ``atol`` (the tolerance on absolute
        differences) and ``rtol`` (the tolerance on relative differences)
        are positive, typically very small numbers. See the *atol* and
        *rtol* parameters.

        .. seealso:: `all`, `any`, `isclose`

        :Parameters:

            y: data_like

            atol: `float`, optional
                The absolute tolerance for all numerical comparisons. By
                default the value returned by the `atol` function is used.

            rtol: `float`, optional
                The relative tolerance for all numerical comparisons. By
                default the value returned by the `rtol` function is used.

        :Returns:

            `bool`

        **Examples:**

        >>> d = cf.Data([1000, 2500], 'metre')
        >>> e = cf.Data([1, 2.5], 'km')
        >>> d.allclose(e)
        True

        >>> d = cf.Data(['ab', 'cdef'])
        >>> d.allclose([[['ab', 'cdef']]])
        True

        >>> d.allclose(e)
        True

        >>> d = cf.Data([[1000, 2500], [1000, 2500]], 'metre')
        >>> e = cf.Data([1, 2.5], 'km')
        >>> d.allclose(e)
        True

        >>> d = cf.Data([1, 1, 1], 's')
        >>> d.allclose(1)
        True

        """
        return self.isclose(y, rtol=rtol, atol=atol).all()

    def any(self):
        """Test whether any data array elements evaluate to True.

        Performs a logical or over the data array and returns the
        result. Masked values are considered as False during computation.

        .. seealso:: `all`, `allclose`, `isclose`

        **Examples:**

        >>> d = cf.Data([[0, 0, 0]])
        >>> d.any()
        False
        >>> d[0, 0] = cf.masked
        >>> print(d.array)
        [[-- 0 0]]
        >>> d.any()
        False
        >>> d[0, 1] = 3
        >>> print(d.array)
        [[0 3 0]]
        >>> d.any()
        True

        >>> print(d.array)
        [[-- -- --]]
        >>> d.any()
        False

        """
        config = self.partition_configuration(readonly=True)

        for partition in self.partitions.matrix.flat:
            partition.open(config)
            array = partition.array
            if array.any():
                partition.close()
                return True

            partition.close()

        return False

    @_inplace_enabled(default=False)
    def apply_masking(
        self,
        fill_values=None,
        valid_min=None,
        valid_max=None,
        valid_range=None,
        inplace=False,
    ):
        """Apply masking.

        Masking is applied according to the values of the keyword
        parameters.

        Elements that are already masked remain so.

        .. versionadded:: 3.4.0

        .. seealso:: `get_fill_value`, `hardmask`, `mask`, `where`

        :Parameters:

            fill_values: `bool` or sequence of scalars, optional
                Specify values that will be set to missing data. Data
                elements exactly equal to any of the values are set to
                missing data.

                If True then the value returned by the `get_fill_value`
                method, if such a value exists, is used.

                Zero or more values may be provided in a sequence of
                scalars.

                *Parameter example:*
                  Specify a fill value of 999: ``fill_values=[999]``

                *Parameter example:*
                  Specify fill values of 999 and -1.0e30:
                  ``fill_values=[999, -1.0e30]``

                *Parameter example:*
                  Use the fill value already set for the data:
                  ``fill_values=True``

                *Parameter example:*
                  Use no fill values: ``fill_values=False`` or
                  ``fill_value=[]``

            valid_min: number, optional
                A scalar specifying the minimum valid value. Data elements
                strictly less than this number will be set to missing
                data.

            valid_max: number, optional
                A scalar specifying the maximum valid value. Data elements
                strictly greater than this number will be set to missing
                data.

            valid_range: (number, number), optional
                A vector of two numbers specifying the minimum and maximum
                valid values, equivalent to specifying values for both
                *valid_min* and *valid_max* parameters. The *valid_range*
                parameter must not be set if either *valid_min* or
                *valid_max* is defined.

                *Parameter example:*
                  ``valid_range=[-999, 10000]`` is equivalent to setting
                  ``valid_min=-999, valid_max=10000``

            {{inplace: `bool`, optional}}

        :Returns:

            `Data` or `None`
                The data with masked values. If the operation was in-place
                then `None` is returned.

        **Examples:**

        >>> import numpy
        >>> d = Data(numpy.arange(12).reshape(3, 4), 'm')
        >>> d[1, 1] = masked
        >>> print(d.array)
        [[0  1  2  3]
         [4 --  6  7]
         [8  9 10 11]]

        >>> print(d.apply_masking().array)
        [[0  1  2  3]
         [4 --  6  7]
         [8  9 10 11]]
        >>> print(d.apply_masking(fill_values=[0]).array)
        [[--  1  2  3]
         [ 4 --  6  7]
         [ 8  9 10 11]]
        >>> print(d.apply_masking(fill_values=[0, 11]).array)
        [[--  1  2  3]
         [ 4 --  6  7]
         [ 8  9 10 --]]

        >>> print(d.apply_masking(valid_min=3).array)
        [[-- -- --  3]
         [ 4 --  6  7]
         [ 8  9 10 11]]
        >>> print(d.apply_masking(valid_max=6).array)
        [[ 0  1  2  3]
         [ 4 --  6 --]
         [-- -- -- --]]
        >>> print(d.apply_masking(valid_range=[2, 8]).array)
        [[-- --  2  3]
         [ 4 --  6  7]
         [ 8 -- -- --]]

        >>> d.set_fill_value(7)
        >>> print(d.apply_masking(fill_values=True).array)
        [[0  1  2  3]
         [4 --  6 --]
         [8  9 10 11]]
        >>> print(d.apply_masking(fill_values=True,
        ...                       valid_range=[2, 8]).array)
        [[-- --  2  3]
         [ 4 --  6 --]
         [ 8 -- -- --]]

        """
        if valid_range is not None:
            if valid_min is not None or valid_max is not None:
                raise ValueError(
                    "Can't set 'valid_range' parameter with either the "
                    "'valid_min' nor 'valid_max' parameters"
                )

            try:
                if len(valid_range) != 2:
                    raise ValueError(
                        "'valid_range' parameter must be a vector of "
                        "two elements"
                    )
            except TypeError:
                raise ValueError(
                    "'valid_range' parameter must be a vector of "
                    "two elements"
                )

            valid_min, valid_max = valid_range

        d = _inplace_enabled_define_and_cleanup(self)

        if fill_values is None:
            fill_values = False

        if isinstance(fill_values, bool):
            if fill_values:
                fill_value = self.get_fill_value(None)
                if fill_value is not None:
                    fill_values = (fill_value,)
                else:
                    fill_values = ()
            else:
                fill_values = ()
        else:
            try:
                _ = iter(fill_values)
            except TypeError:
                raise TypeError(
                    "'fill_values' parameter must be a sequence or "
                    "of type bool. Got type {}".format(type(fill_values))
                )
            else:
                if isinstance(fill_values, str):
                    raise TypeError(
                        "'fill_values' parameter must be a sequence or "
                        "of type bool. Got type {}".format(type(fill_values))
                    )
        # --- End: if

        mask = None

        if fill_values:
            mask = d == fill_values[0]

            for fill_value in fill_values[1:]:
                mask |= d == fill_value
        # --- End: for

        if valid_min is not None:
            if mask is None:
                mask = d < valid_min
            else:
                mask |= d < valid_min
        # --- End: if

        if valid_max is not None:
            if mask is None:
                mask = d > valid_max
            else:
                mask |= d > valid_max
        # --- End: if

        if mask is not None:
            d.where(mask, cf_masked, inplace=True)

        return d

    @classmethod
    def concatenate_data(cls, data_list, axis):
        """Concatenates a list of Data objects into a single Data object
        along the specified access (see cf.Data.concatenate for
        details). In the case that the list contains only one element,
        that element is simply returned.

        :Parameters:

            data_list: `list`
                The list of data objects to concatenate.

            axis: `int`
                The axis along which to perform the concatenation.

        :Returns:

            `Data`
                The resulting single `Data` object.

        """
        if len(data_list) > 1:
            data = cls.concatenate(data_list, axis=axis)
            if data.fits_in_one_chunk_in_memory(data.dtype.itemsize):
                data.varray

            return data
        else:
            assert len(data_list) == 1
            return data_list[0]

    @classmethod
    def reconstruct_sectioned_data(cls, sections, cyclic=(), hardmask=None):
        """Expects a dictionary of Data objects with ordering
        information as keys, as output by the section method when called
        with a Data object. Returns a reconstructed cf.Data object with
        the sections in the original order.

        :Parameters:

            sections: `dict`
                The dictionary of `Data` objects with ordering information
                as keys.

        :Returns:

            `Data`
                The resulting reconstructed Data object.

        **Examples:**

        >>> d = cf.Data(numpy.arange(120).reshape(2, 3, 4, 5))
        >>> x = d.section([1, 3])
        >>> len(x)
        8
        >>> e = cf.Data.reconstruct_sectioned_data(x)
        >>> e.equals(d)
        True

        """
        ndims = len(list(sections.keys())[0])

        for i in range(ndims - 1, -1, -1):
            keys = sorted(sections.keys())
            if i == 0:
                if keys[0][i] is None:
                    assert len(keys) == 1
                    return tuple(sections.values())[0]
                else:
                    data_list = []
                    for k in keys:
                        data_list.append(sections[k])

                    out = cls.concatenate_data(data_list, i)

                    out.cyclic(cyclic)
                    if hardmask is not None:
                        out.hardmask = hardmask

                    return out

            if keys[0][i] is not None:
                new_sections = {}
                new_key = keys[0][:i]
                data_list = []
                for k in keys:
                    if k[:i] == new_key:
                        data_list.append(sections[k])
                    else:
                        new_sections[new_key] = cls.concatenate_data(
                            data_list, axis=i
                        )
                        new_key = k[:i]
                        data_list = [sections[k]]

                new_sections[new_key] = cls.concatenate_data(data_list, i)
                sections = new_sections

    def argmax(self, axis=None, unravel=False):
        """Return the indices of the maximum values along an axis.

        If no axis is specified then the returned index locates the
        maximum of the whole data.

        In case of multiple occurrences of the maximum values, the
        indices corresponding to the first occurrence are returned.

        **Performance**

        If the data index is returned as a `tuple` (see the *unravel*
        parameter) then all delayed operations are computed.

        :Parameters:

            axis: `int`, optional
                The specified axis over which to locate the maximum
                values. By default the maximum over the flattened data
                is located.

            unravel: `bool`, optional
                If True then when locating the maximum over the whole
                data, return the location as an index for each axis as
                a `tuple`. By default an index to the flattened array
                is returned in this case. Ignored if locating the
                maxima over a subset of the axes.

        :Returns:

            `Data` or `tuple`
                The location of the maximum, or maxima.

        **Examples**

        >>> d = cf.Data(np.arange(6).reshape(2, 3))
        >>> print(d.array)
        [[0 1 2]
         [3 4 5]]
        >>> a = d.argmax()
        >>> a
        <CF Data(): 5>
        >>> a.array
        5

        >>> index = d.argmax(unravel=True)
        >>> index
        (1, 2)
        >>> d[index]
        <CF Data(1, 1): [[5]]>

        >>> d.argmax(axis=0)
        <CF Data(3): [1, 1, 1]>
        >>> d.argmax(axis=1)
        <CF Data(2): [2, 2]>

        Only the location of the first occurrence is returned:

        >>> d = cf.Data([0, 4, 2, 3, 4])
        >>> d.argmax()
        <CF Data(): 1>

        >>> d = cf.Data(np.arange(6).reshape(2, 3))
        >>> d[1, 1] = 5
        >>> print(d.array)
        [[0 1 2]
         [3 5 5]]
        >>> d.argmax(1)
        <CF Data(2): [2, 1]>

        """
        dx = self._get_dask()
        a = dx.argmax(axis=axis)

        if unravel and (axis is None or self.ndim <= 1):
            # Return a multidimensional index tuple
            return tuple(np.array(da.unravel_index(a, self.shape)))

        return type(self)(a)

    def get_data(self, default=ValueError(), _units=None, _fill_value=None):
        """Returns the data.

        .. versionadded:: 3.0.0

        :Returns:

                `Data`

        """
        return self

    def get_units(self, default=ValueError()):
        """Return the units.

        .. seealso:: `del_units`, `set_units`

        :Parameters:

            default: optional
                Return the value of the *default* parameter if the units
                have not been set. If set to an `Exception` instance then
                it will be raised instead.

        :Returns:

                The units.

        **Examples**

        >>> d.set_units('metres')
        >>> d.get_units()
        'metres'
        >>> d.del_units()
        >>> d.get_units()
        ValueError: Can't get non-existent units
        >>> print(d.get_units(None))
        None

        """
        try:
            return self.Units.units
        except AttributeError:
            return super().get_units(default=default)

    def get_calendar(self, default=ValueError()):
        """Return the calendar.

        .. seealso:: `del_calendar`, `set_calendar`

        :Parameters:

            default: optional
                Return the value of the *default* parameter if the
                calendar has not been set. If set to an `Exception`
                instance then it will be raised instead.

        :Returns:

                The calendar.

        **Examples:**

        >>> d.set_calendar('julian')
        >>> d.get_calendar
        'metres'
        >>> d.del_calendar()
        >>> d.get_calendar()
        ValueError: Can't get non-existent calendar
        >>> print(d.get_calendar(None))
        None

        """
        try:
            return self.Units.calendar
        except AttributeError:
            return super().get_calendar(default=default)

    def set_calendar(self, calendar):
        """Set the calendar.

        .. seealso:: `override_calendar`, `override_units`,
                     `del_calendar`, `get_calendar`

        :Parameters:

            value: `str`
                The new calendar.

        :Returns:

            `None`

        **Examples**

        >>> d.set_calendar('none')
        >>> d.get_calendar
        'none'
        >>> d.del_calendar()
        >>> d.get_calendar()
        ValueError: Can't get non-existent calendar
        >>> print(d.get_calendar(None))
        None

        """
        self.Units = Units(self.get_units(default=None), calendar)

    def set_units(self, value):
        """Set the units.

        .. seealso:: `override_units`, `del_units`, `get_units`,
                     `has_units`, `Units`

        :Parameters:

            value: `str`
                The new units.

        :Returns:

            `None`

        **Examples**

        >>> d.set_units('watt')
        >>> d.get_units()
        'watt'
        >>> d.del_units()
        >>> d.get_units()
        ValueError: Can't get non-existent units
        >>> print(d.get_units(None))
        None

        """
        self.Units = Units(value, self.get_calendar(default=None))

    @daskified(_DASKIFIED_VERBOSE)
    @_inplace_enabled(default=False)
    @_deprecated_kwarg_check("i")
    def max(
        self,
        axes=None,
        squeeze=False,
        mtol=1,
        split_every=None,
        inplace=False,
        i=False,
    ):
        """Calculate maximum values.

        Calculates the maximum value or the maximum values along axes.

        See
        https://ncas-cms.github.io/cf-python/analysis.html#collapse-methods
        for mathematical definitions.

         ..seealso:: `sample_size`, `maximum_absolute_value`, `min`

        :Parameters:

            {{collapse axes: (sequence of) `int`, optional}}

            {{collapse squeeze: `bool`, optional}}

            {{mtol: number, optional}

            {{split_every: `int` or `dict`, optional}}

                .. versionadded:: TODODASK

            {{inplace: `bool`, optional}}

            {{i: deprecated at version 3.0.0}}

        :Returns:

            `Data` or `None`
                The collapsed data, or `None` if the operation was
                in-place.

        **Examples**

        >>> a = np.ma.arange(12).reshape(4, 3)
        >>> d = cf.Data(a, 'K')
        >>> d[1, 1] = np.ma.masked
        >>> print(d.array)
        [[0 1 2]
         [3 -- 5]
         [6 7 8]
         [9 10 11]]
        >>> d.max()
        <CF Data(1, 1): [[11]] K>

        """
        d = _inplace_enabled_define_and_cleanup(self)
        d, _ = _collapse(
            Collapse.max,
            d,
            axis=axes,
            keepdims=not squeeze,
            split_every=split_every,
            mtol=mtol,
        )

        return d

    @daskified(_DASKIFIED_VERBOSE)
    @_inplace_enabled(default=False)
    def maximum_absolute_value(
        self,
        axes=None,
        squeeze=False,
        mtol=1,
        split_every=None,
        inplace=False,
    ):
        """Calculate maximum absolute values.

        Calculates the maximum absolute value or the maximum absolute
        values along axes.

        See
        https://ncas-cms.github.io/cf-python/analysis.html#collapse-methods
        for mathematical definitions.

         ..seealso:: `sample_size`, `max`, `minimum_absolute_value`

        :Parameters:

            {{collapse axes: (sequence of) `int`, optional}}

            {{collapse squeeze: `bool`, optional}}

            {{mtol: number, optional}

            {{split_every: `int` or `dict`, optional}}

                .. versionadded:: TODODASK

            {{inplace: `bool`, optional}}

            {{i: deprecated at version 3.0.0}}

        :Returns:

            `Data` or `None`
                The collapsed data, or `None` if the operation was
                in-place.

        **Examples**

        >>> a = np.ma.arange(12).reshape(4, 3)
        >>> d = cf.Data(a, 'K')
        >>> d[1, 1] = np.ma.masked
        >>> print(d.array)
        [[-99 1 2]
         [3 -- 5]
         [6 7 8]
         [9 10 11]]
        >>> d.maximum_absolute_value()
        <CF Data(1, 1): [[99]] K>

        """
        d = _inplace_enabled_define_and_cleanup(self)
        d, _ = _collapse(
            Collapse.max_abs,
            d,
            axis=axes,
            keepdims=not squeeze,
            split_every=split_every,
            mtol=mtol,
        )
        return d

    @daskified(_DASKIFIED_VERBOSE)
    @_inplace_enabled(default=False)
    @_deprecated_kwarg_check("i")
    def min(
        self,
        axes=None,
        squeeze=False,
        mtol=1,
        split_every=None,
        inplace=False,
        i=False,
        _preserve_partitions=False,
    ):
        """Calculate minimum values.

        Calculates the minimum value or the minimum values along axes.

        See
        https://ncas-cms.github.io/cf-python/analysis.html#collapse-methods
        for mathematical definitions.

         ..seealso:: `sample_size`, `max`, `minimum_absolute_value`

        :Parameters:

            {{collapse axes: (sequence of) `int`, optional}}

            {{collapse squeeze: `bool`, optional}}

            {{mtol: number, optional}

            {{split_every: `int` or `dict`, optional}}

                .. versionadded:: TODODASK

            {{inplace: `bool`, optional}}

            {{i: deprecated at version 3.0.0}}

        :Returns:

            `Data` or `None`
                The collapsed data, or `None` if the operation was
                in-place.

        **Examples**

        >>> a = np.ma.arange(12).reshape(4, 3)
        >>> d = cf.Data(a, 'K')
        >>> d[1, 1] = np.ma.masked
        >>> print(d.array)
        [[0 1 2]
         [3 -- 5]
         [6 7 8]
         [9 10 11]]
        >>> d.min()
        <CF Data(1, 1): [[0]] K>

        """
        d = _inplace_enabled_define_and_cleanup(self)
        d, _ = _collapse(
            Collapse.min,
            d,
            axis=axes,
            keepdims=not squeeze,
            split_every=split_every,
            mtol=mtol,
        )
        return d

    @daskified(_DASKIFIED_VERBOSE)
    @_inplace_enabled(default=False)
    def minimum_absolute_value(
        self,
        axes=None,
        squeeze=False,
        mtol=1,
        split_every=None,
        inplace=False,
    ):
        """Calculate minimum absolute values.

        Calculates the minimum absolute value or the minimum absolute
        values along axes.

        See
        https://ncas-cms.github.io/cf-python/analysis.html#collapse-methods
        for mathematical definitions.

         ..seealso:: `sample_size`, `maximum_absolute_value`, `min`

        :Parameters:

            {{collapse axes: (sequence of) `int`, optional}}

            {{collapse squeeze: `bool`, optional}}

            {{mtol: number, optional}

            {{split_every: `int` or `dict`, optional}}

                .. versionadded:: TODODASK

            {{inplace: `bool`, optional}}

            {{i: deprecated at version 3.0.0}}

        :Returns:

            `Data` or `None`
                The collapsed data, or `None` if the operation was
                in-place.

        **Examples**

        >>> a = np.ma.arange(12).reshape(4, 3)
        >>> d = cf.Data(a, 'K')
        >>> d[0, 0] = -99
        >>> d[1, 1] = np.ma.masked
        >>> print(d.array)
        [[-99 1 2]
         [3 -- 5]
         [6 7 8]
         [9 10 11]]
        >>> d.minimum_absolute_value()
        <CF Data(1, 1): [[1]] K>

        """
        d = _inplace_enabled_define_and_cleanup(self)
        d, _ = _collapse(
            Collapse.min_abs,
            d,
            axis=axes,
            keepdims=not squeeze,
            split_every=split_every,
            mtol=mtol,
        )
        return d

    @daskified(_DASKIFIED_VERBOSE)
    @_inplace_enabled(default=False)
    @_deprecated_kwarg_check("i")
    def mean(
        self,
        axes=None,
        weights=None,
        squeeze=False,
        mtol=1,
        split_every=None,
        inplace=False,
        i=False,
    ):
        """Calculate mean values.

        Calculates the mean value or the mean values along axes.

        See
        https://ncas-cms.github.io/cf-python/analysis.html#collapse-methods
        for mathematical definitions.

         ..seealso:: `sample_size`, `mean_abslute_value`, `sd`, `sum`

        :Parameters:

            {{collapse axes: (sequence of) `int`, optional}}

            {{weights: data_like, `dict`, or `None`, optional}}

            {{collapse squeeze: `bool`, optional}}

            {{mtol: number, optional}

            {{split_every: `int` or `dict`, optional}}

                .. versionadded:: TODODASK

            {{inplace: `bool`, optional}}

            {{i: deprecated at version 3.0.0}}

        :Returns:

            `Data` or `None`
                The collapsed data, or `None` if the operation was
                in-place.

        **Examples**

        >>> a = np.ma.arange(12).reshape(4, 3)
        >>> d = cf.Data(a, 'K')
        >>> d[1, 1] = np.ma.masked
        >>> print(d.array)
        [[0 1 2]
         [3 -- 5]
         [6 7 8]
         [9 10 11]]
        >>> d.mean()
        <CF Data(1, 1): [[5.636363636363637]] K>

        >>> w = np.linspace(1, 2, 3)
        >>> print(w)
        [1.  1.5 2. ]
        >>> d.mean(weights=w)
        <CF Data(1, 1): [[5.878787878787879]] K>

        """
        d = _inplace_enabled_define_and_cleanup(self)
        d, _ = _collapse(
            Collapse.mean,
            d,
            axis=axes,
            weights=weights,
            keepdims=not squeeze,
            split_every=split_every,
            mtol=mtol,
        )
        return d

    @daskified(_DASKIFIED_VERBOSE)
    @_inplace_enabled(default=False)
    def mean_absolute_value(
        self,
        axes=None,
        squeeze=False,
        mtol=1,
        weights=None,
        split_every=None,
        inplace=False,
    ):
        """Calculate mean absolute values.

        Calculates the mean absolute value or the mean absolute values
        along axes.

        See
        https://ncas-cms.github.io/cf-python/analysis.html#collapse-methods
        for mathematical definitions.

         ..seealso:: `sample_size`, `mean`, `sd`, `sum`

        :Parameters:

            {{collapse axes: (sequence of) `int`, optional}}

            {{weights: data_like, `dict`, or `None`, optional}}

            {{collapse squeeze: `bool`, optional}}

            {{mtol: number, optional}

            {{split_every: `int` or `dict`, optional}}

                .. versionadded:: TODODASK

            {{inplace: `bool`, optional}}

        :Returns:

            `Data` or `None`
                The collapsed data, or `None` if the operation was
                in-place.

        **Examples**

        >>> a = np.ma.arange(12).reshape(4, 3)
        >>> d = cf.Data(a, 'K')
        >>> d[0, 0] = -99
        >>> d[1, 1] = np.ma.masked
        >>> print(d.array)
        [[-99 1 2]
         [3 -- 5]
         [6 7 8]
         [9 10 11]]
        >>> d.mean_absolute_value()
        <CF Data(1, 1): [[14.636363636363637]] K>

        >>> w = np.linspace(1, 2, 3)
        >>> print(w)
        [1.  1.5 2. ]
        >>> d.mean_absolute_value(weights=w)
        <CF Data(1, 1): [[11.878787878787879]] K>

        """
        d = _inplace_enabled_define_and_cleanup(self)
        d, _ = _collapse(
            Collapse.mean_abs,
            d,
            axis=axes,
            weights=weights,
            keepdims=not squeeze,
            split_every=split_every,
            mtol=mtol,
        )
        return d

    @daskified(_DASKIFIED_VERBOSE)
    @_inplace_enabled(default=False)
    def integral(
        self,
        axes=None,
        squeeze=False,
        mtol=1,
        weights=None,
        split_every=None,
        inplace=False,
        _preserve_partitions=False,
    ):
        """Calculate summed values.

        Calculates the sum value or the sum values along axes.

        See
        https://ncas-cms.github.io/cf-python/analysis.html#collapse-methods
        for mathematical definitions.

         ..seealso:: `sample_size`, `mean`, `sd`, `sum`

        :Parameters:

            {{collapse axes: (sequence of) `int`, optional}}

            {{weights: data_like, `dict`, or `None`, optional}}

            {{collapse squeeze: `bool`, optional}}

            {{mtol: number, optional}

            {{split_every: `int` or `dict`, optional}}

                .. versionadded:: TODODASK

            {{inplace: `bool`, optional}}

            {{i: deprecated at version 3.0.0}}

        :Returns:

            `Data` or `None`
                The collapsed data, or `None` if the operation was
                in-place.

        **Examples**

        >>> a = np.ma.arange(12).reshape(4, 3)
        >>> d = cf.Data(a, 'K')
        >>> d[1, 1] = np.ma.masked
        >>> print(d.array)
        [[0 1 2]
         [3 -- 5]
         [6 7 8]
         [9 10 11]]
        >>> d.integral()
        <CF Data(1, 1): [[62]] K>

        >>> w = np.linspace(1, 2, 3)
        >>> print(w)
        [1.  1.5 2. ]
        >>> d.integral(weights=w)
        <CF Data(1, 1): [[97.0]] K>

        >>> d.integral(weights=cf.Data(w, 'm'))
        <CF Data(1, 1): [[97.0]] m.K>

        """
        d = _inplace_enabled_define_and_cleanup(self)
        d, weights = _collapse(
            Collapse.sum,
            d,
            axis=axes,
            weights=weights,
            keepdims=not squeeze,
            split_every=split_every,
            mtol=mtol,
        )

        new_units = None
        if weights is not None:
            weights_units = getattr(weights, "Units", None)
            if weights_units:
                units = self.Units
                if units:
                    new_units = units * weights_units
                else:
                    new_units = weights_units

        if new_units is not None:
            d.override_units(new_units, inplace=True)

        return d

    @daskified(_DASKIFIED_VERBOSE)
    @_inplace_enabled(default=False)
    @_deprecated_kwarg_check("i")
    def sample_size(
        self,
        axes=None,
        squeeze=False,
        mtol=1,
        split_every=None,
        inplace=False,
        i=False,
    ):
        """Calculate sample size values.

        The sample size is the number of non-missing values.

        Calculates the sample size value or the sample size values
        along axes.

        .. seealso:: `sum_of_weights`

        :Parameters:

            {{collapse axes: (sequence of) `int`, optional}}

            {{collapse squeeze: `bool`, optional}}

            {{mtol: number, optional}

            {{split_every: `int` or `dict`, optional}}

                .. versionadded:: TODODASK

            {{inplace: `bool`, optional}}

            {{i: deprecated at version 3.0.0}}

        :Returns:

            `Data` or `None`
                The collapsed data, or `None` if the operation was
                in-place.

        **Examples**

        >>> a = np.ma.arange(12).reshape(4, 3)
        >>> d = cf.Data(a, 'K')
        >>> d[1, 1] = np.ma.masked
        >>> print(d.array)
        [[0 1 2]
         [3 -- 5]
         [6 7 8]
         [9 10 11]]
        >>> d.sample_size()
        <CF Data(1, 1): [[11]]>

        """
        d = _inplace_enabled_define_and_cleanup(self)
        d, _ = _collapse(
            Collapse.sample_size,
            d,
            axis=axes,
            keepdims=not squeeze,
            split_every=split_every,
            mtol=mtol,
        )
        d.override_units(_units_None, inplace=True)

        return d

    @property
    def binary_mask(self):
        """A binary (0 and 1) mask of the data array.

        The binary mask's data array comprises dimensionless 8-bit
        integers and has 0 where the data array has missing data and 1
        otherwise.

        .. seealso:: `mask`

        :Returns:

            `Data`
                The binary mask.

        **Examples:**

        >>> print(d.mask.array)
        [[ True False  True False]]
        >>> b = d.binary_mask.array
        >>> print(b)
        [[0 1 0 1]]

        """
        self.to_memory()

        binary_mask = self.copy()

        config = binary_mask.partition_configuration(readonly=False)

        for partition in binary_mask.partitions.matrix.flat:
            partition.open(config)
            array = partition.array

            array = array.astype(bool)
            if partition.masked:
                # data is masked
                partition.subarray = np.ma.array(array, "int32")
            else:
                # data is not masked
                partition.subarray = np.array(array, "int32")

            partition.Units = _units_1

            partition.close()
        # --- End: for

        binary_mask.Units = _units_1
        binary_mask.dtype = "int32"

        return binary_mask

    @_deprecated_kwarg_check("i")
    @_inplace_enabled(default=False)
    def clip(self, a_min, a_max, units=None, inplace=False, i=False):
        """Clip (limit) the values in the data array in place.

        Given an interval, values outside the interval are clipped to the
        interval edges. For example, if an interval of [0, 1] is specified
        then values smaller than 0 become 0 and values larger than 1
        become 1.

        :Parameters:

            a_min:
                Minimum value. If `None`, clipping is not performed on
                lower interval edge. Not more than one of `a_min` and
                `a_max` may be `None`.

            a_max:
                Maximum value. If `None`, clipping is not performed on
                upper interval edge. Not more than one of `a_min` and
                `a_max` may be `None`.

            units: `str` or `Units`
                Specify the units of *a_min* and *a_max*. By default the
                same units as the data are assumed.

            {{inplace: `bool`, optional}}

            {{i: deprecated at version 3.0.0}}

        :Returns:

            `Data` or `None`
                The clipped data. If the operation was in-place then
                `None` is returned.


        **Examples:**

        >>> g = f.clip(-90, 90)
        >>> g = f.clip(-90, 90, 'degrees_north')

        """
        d = _inplace_enabled_define_and_cleanup(self)

        if units is not None:
            # Convert the limits to the same units as the data array
            units = Units(units)
            self_units = d.Units
            if self_units != units:
                a_min = Units.conform(a_min, units, self_units)
                a_max = Units.conform(a_max, units, self_units)
        # --- End: if

        config = d.partition_configuration(readonly=False)

        for partition in d.partitions.matrix.flat:
            partition.open(config)
            array = partition.array
            array.clip(a_min, a_max, out=array)
            partition.close()

        return d

    @classmethod
    @daskified(_DASKIFIED_VERBOSE)
    def asdata(cls, d, dtype=None, copy=False):
        """Convert the input to a `Data` object.

        If the input *d* has the Data interface (i.e. it has a
        `__data__` method), then the output of this method is used as
        the returned `Data` object. Otherwise, `Data(d)` is returned.

        :Parameters:

            d: data-like
                Input data in any form that can be converted to a
                `Data` object. This includes `Data` and `Field`
                objects, and objects with the Data interface, numpy
                arrays and any object which may be converted to a
                numpy array.

           dtype: data-type, optional
                By default, the data-type is inferred from the input data.

           copy: `bool`, optional
                If True and *d* has the Data interface, then a copy of
                `d.__data__()` is returned.

        :Returns:

            `Data`
                `Data` interpretation of *d*. No copy is performed on the
                input if it is already a `Data` object with matching dtype
                and *copy* is False.

        **Examples**

        >>> d = cf.Data([1, 2])
        >>> cf.Data.asdata(d) is d
        True
        >>> d.asdata(d) is d
        True

        >>> cf.Data.asdata([1, 2])
        <CF Data: [1, 2]>

        >>> cf.Data.asdata(numpy.array([1, 2]))
        <CF Data: [1, 2]>

        """
        data = getattr(d, "__data__", None)
        if data is None:
            # d does not have a Data interface
            data = cls(d)
            if dtype is not None:
                data.dtype = dtype

            return data

        data = data()
        if copy:
            data = data.copy()
            if dtype is not None and np.dtype(dtype) != data.dtype:
                data.dtype = dtype
        elif dtype is not None and np.dtype(dtype) != data.dtype:
            data = data.copy()
            data.dtype = dtype

        return data

    def close(self):
        """Close all files referenced by the data array.

        Note that a closed file will be automatically reopened if its
        contents are subsequently required.

        :Returns:

            `None`

        **Examples:**

        >>> d.close()

        """
        print("TODODASK - is this still needed/valid? Not needed")
        for partition in self.partitions.matrix.flat:
            partition.file_close()

    @_inplace_enabled(default=False)
    def compressed(self, inplace=False):
        """Return all non-masked values in a one dimensional data array.

        Not to be confused with compression by convention (see the
        `uncompress` method).

        .. versionadded:: 3.2.0

        .. seealso:: `flatten`

        :Parameters:

            {{inplace: `bool`, optional}}

        :Returns:

            `Data` or `None`
                The non-masked values, or `None` if the operation was
                in-place.

        **Examples**

        >>> d = cf.Data(numpy.arange(12).reshape(3, 4))
        >>> print(d.array)
        [[ 0  1  2  3]
         [ 4  5  6  7]
         [ 8  9 10 11]]
        >>> print(d.compressed().array)
        [ 0  1  2  3  4  5  6  7  8  9 10 11]
        >>> d[1, 1] = cf.masked
        >>> d[2, 3] = cf.masked
        >>> print(d.array)
        [[0  1  2  3]
         [4 --  6  7]
         [8  9 10 --]]
        >>> print(d.compressed().array)
        [ 0  1  2  3  4  6  7  8  9 10]

        >>> d = cf.Data(9)
        >>> print(d.array)
        9
        >>> print(d.compressed().array)
        9

        """
        d = _inplace_enabled_define_and_cleanup(self)

        ndim = d.ndim

        if ndim != 1:
            d.flatten(inplace=True)

        n_non_missing = d.count()
        if n_non_missing == d.size:
            return d

        comp = self.empty(
            shape=(n_non_missing,), dtype=self.dtype, units=self.Units
        )

        # Find the number of array elements that fit in one chunk
        n = int(cf_chunksize() // (self.dtype.itemsize + 1.0))

        # Loop around each chunk's worth of elements and assign the
        # non-missing values to the compressed data
        i = 0
        start = 0
        for _ in range(1 + d.size // n):
            if i >= d.size:
                break

            array = d[i : i + n].array
            if np.ma.isMA(array):
                array = array.compressed()

            size = array.size
            if size >= 1:
                end = start + size
                comp[start:end] = array
                start = end

            i += n

        if not d.ndim:
            comp.squeeze(inplace=True)

        if inplace:
            d.__dict__ = comp.__dict__
        else:
            d = comp

        return d

    @daskified(_DASKIFIED_VERBOSE)
    @_deprecated_kwarg_check("i")
    @_inplace_enabled(default=False)
    def cos(self, inplace=False, i=False):
        """Take the trigonometric cosine of the data element-wise.

        Units are accounted for in the calculation. If the units are not
        equivalent to radians (such as Kelvin) then they are treated as if
        they were radians. For example, the cosine of 90 degrees_east
        is 0.0, as is the cosine of 1.57079632 kg m-2.

        The output units are changed to '1' (nondimensional).

        .. seealso:: `arccos`, `sin`, `tan`, `cosh`

        :Parameters:

            {{inplace: `bool`, optional}}

            {{i: deprecated at version 3.0.0}}

        :Returns:

            `Data` or `None`

        **Examples:**

        >>> d.Units
        <Units: degrees_east>
        >>> print(d.array)
        [[-90 0 90 --]]
        >>> e = d.cos()
        >>> e.Units
        <Units: 1>
        >>> print(e.array)
        [[0.0 1.0 0.0 --]]

        >>> d.Units
        <Units: m s-1>
        >>> print(d.array)
        [[1 2 3 --]]
        >>> d.cos(inplace=True)
        >>> d.Units
        <Units: 1>
        >>> print(d.array)
        [[0.540302305868 -0.416146836547 -0.9899924966 --]]

        """
        d = _inplace_enabled_define_and_cleanup(self)

        if d.Units.equivalent(_units_radians):
            d.Units = _units_radians

        dx = d._get_dask()
        d._set_dask(da.cos(dx), reset_mask_hardness=False)

        d.override_units(_units_1, inplace=True)

        return d

    def count(self):
        """Count the non-masked elements of the data.

        .. seealso:: `count_masked`

        :Returns:

            ``int``

        **Examples:**

        >>> d = cf.Data(numpy.arange(24).reshape(3, 4))
        >>> print(d.array)
        [[ 0  1  2  3]
         [ 4  5  6  7]
         [ 8  9 10 11]]
        >>> d.count()
        12
        >>> d[0, :] = cf.masked
        >>> print(d.array)
        [[-- -- -- --]
         [ 4  5  6  7]
         [ 8  9 10 11]]
        >>> d.count()
        8

        >>> print(d.count(0).array)
        [2 2 2 2]
        >>> print(d.count(1).array)
        [0 4 4]
        >>> print(d.count((0, 1)))
        8

        """
        # TODODASK - simply use da.ma.count (dask>=2022.3.1)

        config = self.partition_configuration(readonly=True)

        n = 0

        #        self._flag_partitions_for_processing(parallelise=mpi_on)

        processed_partitions = []
        for pmindex, partition in self.partitions.ndenumerate():
            if partition._process_partition:
                partition.open(config)
                partition._pmindex = pmindex
                array = partition.array
                n += np.ma.count(array)
                partition.close()
                processed_partitions.append(partition)
            # --- End: if
        # --- End: for

        # processed_partitions contains a list of all the partitions
        # that have been processed on this rank. In the serial case
        # this is all of them and this line of code has no
        # effect. Otherwise the processed partitions from each rank
        # are distributed to every rank and processed_partitions now
        # contains all the processed partitions from every rank.
        processed_partitions = self._share_partitions(
            processed_partitions, parallelise=False
        )

        # Put the processed partitions back in the partition matrix
        # according to each partitions _pmindex attribute set above.
        pm = self.partitions.matrix
        for partition in processed_partitions:
            pm[partition._pmindex] = partition
        # --- End: for

        # Share the lock files created by each rank for each partition
        # now in a temporary file so that __del__ knows which lock
        # files to check if present
        self._share_lock_files(parallelise=False)

        # Aggregate the results on each process and return on all
        # processes
        # if mpi_on:
        #     n = mpi_comm.allreduce(n, op=mpi_sum)
        # --- End: if

        return n

    def count_masked(self):
        """Count the masked elements of the data.

        .. seealso:: `count`

        """
        return self._size - self.count()

    @daskified(_DASKIFIED_VERBOSE)
    def cyclic(self, axes=None, iscyclic=True):
        """Get or set the cyclic axes.

        Some methods treat the first and last elements of a cyclic
        axis as adjacent and physically connected, such as
        `convolution_filter`, `__getitem__` and `__setitem__`. Some
        methods may make a cyclic axis non-cyclic, such as `halo`.

        :Parameters:

            axes: (sequence of) `int`, optional
                Select the axes to have their cyclicity set. By
                default, or if *axes* is `None` or an empty sequence,
                no axes are modified.

            iscyclic: `bool`
                Specify whether to make the axes cyclic or
                non-cyclic. By default (True), the axes are set as
                cyclic.

        :Returns:

            `set`
                The cyclic axes prior to the change, or the current
                cylcic axes if no axes are specified.

        **Examples**

        >>> d = cf.Data(np.arange(12).reshape(3, 4))
        >>> d.cyclic()
        set()
        >>> d.cyclic(0)
        set()
        >>> d.cyclic()
        {0}
        >>> d.cyclic(0, iscyclic=False)
        {0}
        >>> d.cyclic()
        set()
        >>> d.cyclic([0, 1])
        set()
        >>> d.cyclic()
        {0, 1}
        >>> d.cyclic([0, 1], iscyclic=False)
        {0, 1}
        >>> d.cyclic()
        set()

        >>> print(d.array)
        [[ 0  1  2  3]
         [ 4  5  6  7]
         [ 8  9 10 11]]
        >>> d[0, -1:2]
        Traceback (most recent call last):
            ...
        IndexError: Can't take a cyclic slice of a non-cyclic axis
        >>> d.cyclic(1)
        set()
        >>> d[0, -1:2]
        <CF Data(1, 2): [[3, 0, 1]]>

        """
        cyclic_axes = self._cyclic
        data_axes = self._axes

        old = set([data_axes.index(axis) for axis in cyclic_axes])

        if axes is None:
            return old

        axes = [data_axes[i] for i in self._parse_axes(axes)]

        # Never change the value of the _cyclic attribute in-place
        if iscyclic:
            self._cyclic = cyclic_axes.union(axes)
        else:
            self._cyclic = cyclic_axes.difference(axes)

        return old

    @property
    @daskified(_DASKIFIED_VERBOSE)
    def year(self):
        """The year of each date-time value.

        Only applicable for data with reference time units. The
        returned `Data` will have the same mask hardness as the
        original array.

        .. seealso:: `~cf.Data.month`, `~cf.Data.day`, `~cf.Data.hour`,
                     `~cf.Data.minute`, `~cf.Data.second`

        **Examples**

        >>> d = cf.Data([[1.93, 5.17]], 'days since 2000-12-29')
        >>> d
        <CF Data(1, 2): [[2000-12-30 22:19:12, 2001-01-03 04:04:48]] >
        >>> d.year
        <CF Data(1, 2): [[2000, 2001]] >

        """
        return YMDhms(self, "year")

    @property
    @daskified(_DASKIFIED_VERBOSE)
    def month(self):
        """The month of each date-time value.

        Only applicable for data with reference time units. The
        returned `Data` will have the same mask hardness as the
        original array.

        .. seealso:: `~cf.Data.year`, `~cf.Data.day`, `~cf.Data.hour`,
                     `~cf.Data.minute`, `~cf.Data.second`

        **Examples**

        >>> d = cf.Data([[1.93, 5.17]], 'days since 2000-12-29')
        >>> d
        <CF Data(1, 2): [[2000-12-30 22:19:12, 2001-01-03 04:04:48]] >
        >>> d.month
        <CF Data(1, 2): [[12, 1]] >

        """
        return YMDhms(self, "month")

    @property
    @daskified(_DASKIFIED_VERBOSE)
    def day(self):
        """The day of each date-time value.

        Only applicable for data with reference time units. The
        returned `Data` will have the same mask hardness as the
        original array.

        .. seealso:: `~cf.Data.year`, `~cf.Data.month`, `~cf.Data.hour`,
                     `~cf.Data.minute`, `~cf.Data.second`

        **Examples**

        >>> d = cf.Data([[1.93, 5.17]], 'days since 2000-12-29')
        >>> d
        <CF Data(1, 2): [[2000-12-30 22:19:12, 2001-01-03 04:04:48]] >
        >>> d.day
        <CF Data(1, 2): [[30, 3]] >

        """
        return YMDhms(self, "day")

    @property
    @daskified(_DASKIFIED_VERBOSE)
    def hour(self):
        """The hour of each date-time value.

        Only applicable for data with reference time units. The
        returned `Data` will have the same mask hardness as the
        original array.

        .. seealso:: `~cf.Data.year`, `~cf.Data.month`, `~cf.Data.day`,
                     `~cf.Data.minute`, `~cf.Data.second`

        **Examples**

        >>> d = cf.Data([[1.93, 5.17]], 'days since 2000-12-29')
        >>> d
        <CF Data(1, 2): [[2000-12-30 22:19:12, 2001-01-03 04:04:48]] >
        >>> d.hour
        <CF Data(1, 2): [[22, 4]] >

        """
        return YMDhms(self, "hour")

    @property
    @daskified(_DASKIFIED_VERBOSE)
    def minute(self):
        """The minute of each date-time value.

        Only applicable for data with reference time units. The
        returned `Data` will have the same mask hardness as the
        original array.

        .. seealso:: `~cf.Data.year`, `~cf.Data.month`, `~cf.Data.day`,
                     `~cf.Data.hour`, `~cf.Data.second`

        **Examples**

        >>> d = cf.Data([[1.93, 5.17]], 'days since 2000-12-29')
        >>> d
        <CF Data(1, 2): [[2000-12-30 22:19:12, 2001-01-03 04:04:48]] >
        >>> d.minute
        <CF Data(1, 2): [[19, 4]] >

        """
        return YMDhms(self, "minute")

    @property
    @daskified(_DASKIFIED_VERBOSE)
    def second(self):
        """The second of each date-time value.

        Only applicable for data with reference time units. The
        returned `Data` will have the same mask hardness as the
        original array.

        .. seealso:: `~cf.Data.year`, `~cf.Data.month`, `~cf.Data.day`,
                     `~cf.Data.hour`, `~cf.Data.minute`

        **Examples**

        >>> d = cf.Data([[1.93, 5.17]], 'days since 2000-12-29')
        >>> d
        <CF Data(1, 2): [[2000-12-30 22:19:12, 2001-01-03 04:04:48]] >
        >>> d.second
        <CF Data(1, 2): [[12, 48]] >

        """
        return YMDhms(self, "second")

    @_inplace_enabled(default=False)
    def uncompress(self, inplace=False):
        """Uncompress the underlying data.

        Compression saves space by identifying and removing unwanted
        missing data. Such compression techniques store the data more
        efficiently and result in no precision loss.

        Whether or not the data is compressed does not alter its
        functionality nor external appearance.

        Data that is already uncompressed will be returned uncompressed.

        The following type of compression are available:

            * Ragged arrays for discrete sampling geometries (DSG). Three
              different types of ragged array representation are
              supported.

            ..

            * Compression by gathering.

        .. versionadded:: 3.0.6

        .. seealso:: `array`, `compressed_array`, `source`

        :Parameters:

            {{inplace: `bool`, optional}}

        :Returns:

            `Data` or `None`
                The uncompressed data, or `None` of the operation was
                in-place.

        **Examples:**

        >>> d.get_compression_type()
        'ragged contiguous'
        >>> d.uncompress()
        >>> d.get_compression_type()
        ''

        """
        d = _inplace_enabled_define_and_cleanup(self)

        if not d.get_compression_type():
            if inplace:
                d = None
            return d

        config = d.partition_configuration(readonly=False)

        for partition in d.partitions.matrix.flat:
            partition.open(config)
            _ = partition.array
            partition.close()

        d._del_Array(None)

        return d

    def unique(self):
        """The unique elements of the array.

        Returns a new object with the sorted unique elements in a one
        dimensional array.

        **Examples:**

        >>> d = cf.Data([[4, 2, 1], [1, 2, 3]], 'metre')
        >>> d.unique()
        <CF Data: [1, 2, 3, 4] metre>
        >>> d[1, -1] = cf.masked
        >>> d.unique()
        <CF Data: [1, 2, 4] metre>

        """
        config = self.partition_configuration(readonly=True)

        u = []
        for partition in self.partitions.matrix.flat:
            partition.open(config)
            array = partition.array
            array = np.unique(array)

            if partition.masked:
                # Note that compressing a masked array may result in
                # an array with zero size
                array = array.compressed()

            size = array.size
            if size > 1:
                u.extend(array)
            elif size == 1:
                u.append(array.item())

            partition.close()

        u = np.unique(np.array(u, dtype=self.dtype))

        return type(self)(u, units=self.Units)

    @_display_or_return
    def dump(self, display=True, prefix=None):
        """Return a string containing a full description of the
        instance.

        :Parameters:

            display: `bool`, optional
                If False then return the description as a string. By
                default the description is printed, i.e. ``d.dump()`` is
                equivalent to ``print(d.dump(display=False))``.

            prefix: `str`, optional
               Set the common prefix of component names. By default the
               instance's class name is used.

        :Returns:

            `None` or `str`
                A string containing the description.

        """
        if prefix is None:
            prefix = self.__class__.__name__

        string = ["{0}.shape = {1}".format(prefix, self._shape)]

        if self._size == 1:
            string.append(
                "{0}.first_datum = {1}".format(prefix, self.datum(0))
            )
        else:
            string.append(
                "{0}.first_datum = {1}".format(prefix, self.datum(0))
            )
            string.append(
                "{0}.last_datum  = {1}".format(prefix, self.datum(-1))
            )

        for attr in ("fill_value", "Units"):
            string.append(
                "{0}.{1} = {2!r}".format(prefix, attr, getattr(self, attr))
            )
        # --- End: for

        return "\n".join(string)

    def ndindex(self):
        """Return an iterator over the N-dimensional indices of the data
        array.

        At each iteration a tuple of indices is returned, the last
        dimension is iterated over first.

        :Returns:

            `itertools.product`
                An iterator over tuples of indices of the data array.

        **Examples**

        >>> d = cf.Data(np.arange(6).reshape(2, 3))
        >>> print(d.array)
        [[0 1 2]
         [3 4 5]]
        >>> for i in d.ndindex():
        ...     print(i, d[i])
        ...
        (0, 0) [[0]]
        (0, 1) [[1]]
        (0, 2) [[2]]
        (1, 0) [[3]]
        (1, 1) [[4]]
        (1, 2) [[5]]

        >>> d = cf.Data(9)
        >>> for i in d.ndindex():
        ...     print(i, d[i])
        ...
        () 9

        """
        return product(*[range(0, r) for r in self.shape])

    @daskified(_DASKIFIED_VERBOSE)
    @_deprecated_kwarg_check("traceback")
    @_manage_log_level_via_verbosity
    def equals(
        self,
        other,
        rtol=None,
        atol=None,
        ignore_fill_value=False,
        ignore_data_type=False,
        ignore_type=False,
        verbose=None,
        traceback=False,
        ignore_compression=False,
    ):
        """True if two data arrays are logically equal, False otherwise.

        {{equals tolerance}}

        :Parameters:

            other:
                The object to compare for equality.

            {{rtol: number, optional}}

            {{atol: number, optional}}

            ignore_fill_value: `bool`, optional
                If True then data arrays with different fill values are
                considered equal. By default they are considered unequal.

            {{ignore_data_type: `bool`, optional}}

            {{ignore_type: `bool`, optional}}

            {{verbose: `int` or `str` or `None`, optional}}

            traceback: deprecated at version 3.0.0
                Use the *verbose* parameter instead.

            {{ignore_compression: `bool`, optional}}

        :Returns:

            `bool`
                Whether or not the two instances are equal.

        **Examples:**

        >>> d.equals(d)
        True
        >>> d.equals(d + 1)
        False

        """
        # Set default tolerances
        if rtol is None:
            rtol = self._rtol

        if atol is None:
            atol = self._atol

        if not super().equals(
            other,
            rtol=rtol,
            atol=atol,
            verbose=verbose,
            ignore_data_type=ignore_data_type,
            ignore_fill_value=ignore_fill_value,
            ignore_type=ignore_type,
            _check_values=False,
        ):
            # TODODASK: consistency with cfdm Data.equals needs to be verified
            # possibly via a follow-up PR to cfdm to implement any changes.
            return False

        # ------------------------------------------------------------
        # Check that each instance has equal array values
        # ------------------------------------------------------------
        # Check that each instance has the same units
        self_Units = self.Units
        other_Units = other.Units
        if self_Units != other_Units:
            logger.info(
                f"{self.__class__.__name__}: Different Units "
                f"({self.Units!r}, {other.Units!r})"
            )
            return False

        self_dx = self._get_dask()
        other_dx = other._get_dask()

        # Now check that corresponding elements are equal within a tolerance.
        # We assume that all inputs are masked arrays. Note we compare the
        # data first as this may return False due to different dtype without
        # having to wait until the compute call.
        self_is_numeric = _is_numeric_dtype(self_dx)
        other_is_numeric = _is_numeric_dtype(other_dx)
        if self_is_numeric and other_is_numeric:
            data_comparison = _da_ma_allclose(
                self_dx,
                other_dx,
                masked_equal=True,
                rtol=float(rtol),
                atol=float(atol),
            )
        elif not self_is_numeric and not other_is_numeric:
            data_comparison = da.all(self_dx == other_dx)
        else:  # one is numeric and other isn't => not equal (incompat. dtype)
            logger.info(
                f"{self.__class__.__name__}: Different data types:"
                f"{self_dx.dtype} != {other_dx.dtype}"
            )
            return False

        mask_comparison = da.all(
            da.equal(da.ma.getmaskarray(self_dx), da.ma.getmaskarray(other_dx))
        )

        # Apply a (dask) logical 'and' to confirm if both the mask and the
        # data are equal for the pair of masked arrays:
        result = da.logical_and(data_comparison, mask_comparison)

        if not result.compute():
            logger.info(
                f"{self.__class__.__name__}: Different array values ("
                f"atol={atol}, rtol={rtol})"
            )
            return False
        else:
            return True

    @daskified(_DASKIFIED_VERBOSE)
    @_deprecated_kwarg_check("i")
    @_inplace_enabled(default=False)
    def exp(self, inplace=False, i=False):
        """Take the exponential of the data array.

        :Parameters:

            {{inplace: `bool`, optional}}

            {{i: deprecated at version 3.0.0}}

        :Returns:

            `Data` or `None`

        **Examples:**

        """
        d = _inplace_enabled_define_and_cleanup(self)

        units = self.Units
        if units and not units.isdimensionless:
            raise ValueError(
                "Can't take exponential of dimensional "
                f"quantities: {units!r}"
            )

        if d.Units:
            d.Units = _units_1

        dx = d._get_dask()
        d._set_dask(da.exp(dx), reset_mask_hardness=False)

        return d

    @daskified(_DASKIFIED_VERBOSE)
    @_inplace_enabled(default=False)
    def insert_dimension(self, position=0, inplace=False):
        """Expand the shape of the data array in place.

        # TODODASK bring back expand_dime alias (or rather alias this to that)

        .. seealso:: `flip`, `squeeze`, `swapaxes`, `transpose`

        :Parameters:

            position: `int`, optional
                Specify the position that the new axis will have in the data
                array axes. By default the new axis has position 0, the
                slowest varying position.

            {{inplace: `bool`, optional}}

        :Returns:

            `Data` or `None`

        **Examples:**

        """
        d = _inplace_enabled_define_and_cleanup(self)

        # Parse position
        if not isinstance(position, int):
            raise ValueError("Position parameter must be an integer")

        ndim = d.ndim
        if -ndim - 1 <= position < 0:
            position += ndim + 1
        elif not 0 <= position <= ndim:
            raise ValueError(
                f"Can't insert dimension: Invalid position {position!r}"
            )

        shape = list(d.shape)
        shape.insert(position, 1)

        dx = d._get_dask()
        dx = dx.reshape(shape)
        d._set_dask(dx, reset_mask_hardness=False)

        # Expand _axes
        axis = new_axis_identifier(d._axes)
        data_axes = list(d._axes)
        data_axes.insert(position, axis)
        d._axes = data_axes

        return d

    @daskified(_DASKIFIED_VERBOSE)
    def get_filenames(self):
        """Return the names of files containing parts of the data array.

        :Returns:

            `set`
                The file names in normalized, absolute form. If the
                data is in memory then an empty `set` is returned.

        **Examples**

        >>> f = cf.NetCDFArray(TODODASK)
        >>> d = cf.Data(f)
        >>> d.get_filenames()
        {TODODASK}

        >>> d = cf.Data([1, 2, 3])
        >>> d.get_filenames()
        set()

        """
        out = set()

        dx = self._get_dask()
        hlg = dx.dask
        dsk = hlg.to_dict()
        for key, value in hlg.get_all_dependencies().items():
            if value:
                continue

            # This key has no dependencies, and so is raw data.
            a = dsk[key]
            if isinstance(a, FileArray):
                out.add(abspath(a.get_filename()))

        out.discard(None)
        return out

    @daskified(_DASKIFIED_VERBOSE)
    @_deprecated_kwarg_check("size")
    @_inplace_enabled(default=False)
    @_manage_log_level_via_verbosity
    def halo(
        self,
        depth,
        axes=None,
        tripolar=None,
        fold_index=-1,
        inplace=False,
        verbose=None,
        size=None,
    ):
        """Expand the data by adding a halo.

        The halo contains the adjacent values up to the given
        depth(s). See the example for details.

        The halo may be applied over a subset of the data dimensions
        and each dimension may have a different halo size (including
        zero). The halo region is populated with a copy of the
        proximate values from the original data.

        **Cyclic axes**

        A cyclic axis that is expanded with a halo of at least size 1
        is no longer considered to be cyclic.

        **Tripolar domains**

        Data for global tripolar domains are a special case in that a
        halo added to the northern end of the "Y" axis must be filled
        with values that are flipped in "X" direction. Such domains
        need to be explicitly indicated with the *tripolar* parameter.

        .. versionadded:: 3.5.0

        :Parameters:

            depth: `int` or `dict`
                Specify the size of the halo for each axis.

                If *depth* is a non-negative `int` then this is the
                halo size that is applied to all of the axes defined
                by the *axes* parameter.

                Alternatively, halo sizes may be assigned to axes
                individually by providing a `dict` for which a key
                specifies an axis (defined by its integer position in
                the data) with a corresponding value of the halo size
                for that axis. Axes not specified by the dictionary
                are not expanded, and the *axes* parameter must not
                also be set.

                *Parameter example:*
                  Specify a halo size of 1 for all otherwise selected
                  axes: ``depth=1``.

                *Parameter example:*
                  Specify a halo size of zero ``depth=0``. This
                  results in no change to the data shape.

                *Parameter example:*
                  For data with three dimensions, specify a halo size
                  of 3 for the first dimension and 1 for the second
                  dimension: ``depth={0: 3, 1: 1}``. This is
                  equivalent to ``depth={0: 3, 1: 1, 2: 0}``.

                *Parameter example:*
                  Specify a halo size of 2 for the first and last
                  dimensions `depth=2, axes=[0, -1]`` or equivalently
                  ``depth={0: 2, -1: 2}``.

            axes: (sequence of) `int`
                Select the domain axes to be expanded, defined by
                their integer positions in the data. By default, or if
                *axes* is `None`, all axes are selected. No axes are
                expanded if *axes* is an empty sequence.

            tripolar: `dict`, optional
                A dictionary defining the "X" and "Y" axes of a global
                tripolar domain. This is necessary because in the
                global tripolar case the "X" and "Y" axes need special
                treatment, as described above. It must have keys
                ``'X'`` and ``'Y'``, whose values identify the
                corresponding domain axis construct by their integer
                positions in the data.

                The "X" and "Y" axes must be a subset of those
                identified by the *depth* or *axes* parameter.

                See the *fold_index* parameter.

                *Parameter example:*
                  Define the "X" and Y" axes by positions 2 and 1
                  respectively of the data: ``tripolar={'X': 2, 'Y':
                  1}``

            fold_index: `int`, optional
                Identify which index of the "Y" axis corresponds to
                the fold in "X" axis of a tripolar grid. The only
                valid values are ``-1`` for the last index, and ``0``
                for the first index. By default it is assumed to be
                the last index. Ignored if *tripolar* is `None`.

            {{inplace: `bool`, optional}}

            {{verbose: `int` or `str` or `None`, optional}}

            size: deprecated at version TODODASK
                Use the *depth* parameter instead.

        :Returns:

            `Data` or `None`
                The expanded data, or `None` if the operation was
                in-place.

        **Examples:**

        >>> d = cf.Data(numpy.arange(12).reshape(3, 4), 'm')
        >>> d[-1, -1] = cf.masked
        >>> d[1, 1] = cf.masked
        >>> print(d.array)
        [[0 1 2 3]
         [4 -- 6 7]
         [8 9 10 --]]

        >>> e = d.halo(1)
        >>> print(e.array)
        [[0 0 1 2 3 3]
         [0 0 1 2 3 3]
         [4 4 -- 6 7 7]
         [8 8 9 10 -- --]
         [8 8 9 10 -- --]]

        >>> d.equals(e[1:-1, 1:-1])
        True

        >>> e = d.halo(2)
        >>> print(e.array)
        [[0 1 0 1 2 3 2 3]
         [4 -- 4 -- 6 7 6 7]
         [0 1 0 1 2 3 2 3]
         [4 -- 4 -- 6 7 6 7]
         [8 9 8 9 10 -- 10 --]
         [4 -- 4 -- 6 7 6 7]
         [8 9 8 9 10 -- 10 --]]
        >>> d.equals(e[2:-2, 2:-2])
        True

        >>> e = d.halo(0)
        >>> d.equals(e)
        True

        >>> e = d.halo(1, axes=0)
        >>> print(e.array)
        [[0 1 2 3]
         [0 1 2 3]
         [4 -- 6 7]
         [8 9 10 --]
         [8 9 10 --]]

        >>> d.equals(e[1:-1, :])
        True
        >>> f = d.halo({0: 1})
        >>> f.equals(e)
        True

        >>> e = d.halo(1, tripolar={'X': 1, 'Y': 0})
        >>> print(e.array)
        [[0 0 1 2 3 3]
         [0 0 1 2 3 3]
         [4 4 -- 6 7 7]
         [8 8 9 10 -- --]
         [-- -- 10 9 8 8]]

        >>> e = d.halo(1, tripolar={'X': 1, 'Y': 0}, fold_index=0)
        >>> print(e.array)
        [[3 3 2 1 0 0]
         [0 0 1 2 3 3]
         [4 4 -- 6 7 7]
         [8 8 9 10 -- --]
         [8 8 9 10 -- --]]

        """
        from dask.array.core import concatenate

        d = _inplace_enabled_define_and_cleanup(self)

        ndim = d.ndim
        shape = d.shape

        # Parse the depth and axes parameters
        if isinstance(depth, dict):
            if axes is not None:
                raise ValueError(
                    "Can't set the axes parameter when the "
                    "depth parameter is a dictionary"
                )

            # Check that the dictionary keys are OK and remove size
            # zero depths
            axes = self._parse_axes(tuple(depth))
            depth = {i: size for i, size in depth.items() if size}
        else:
            if axes is None:
                axes = list(range(ndim))
            else:
                axes = d._parse_axes(axes)

            depth = {i: depth for i in axes}

        # Return if all axis depths are zero
        if not any(depth.values()):
            return d

        # Parse the tripolar parameter
        if tripolar:
            if fold_index not in (0, -1):
                raise ValueError(
                    "fold_index parameter must be -1 or 0. "
                    f"Got {fold_index!r}"
                )

            # Find the X and Y axes of a tripolar grid
            tripolar = tripolar.copy()
            X_axis = tripolar.pop("X", None)
            Y_axis = tripolar.pop("Y", None)

            if tripolar:
                raise ValueError(
                    f"Can not set key {tripolar.popitem()[0]!r} in the "
                    "tripolar dictionary."
                )

            if X_axis is None:
                raise ValueError("Must provide a tripolar 'X' axis.")

            if Y_axis is None:
                raise ValueError("Must provide a tripolar 'Y' axis.")

            X = d._parse_axes(X_axis)
            Y = d._parse_axes(Y_axis)

            if len(X) != 1:
                raise ValueError(
                    "Must provide exactly one tripolar 'X' axis. "
                    f"Got {X_axis!r}"
                )

            if len(Y) != 1:
                raise ValueError(
                    "Must provide exactly one tripolar 'Y' axis. "
                    f"Got {Y_axis!r}"
                )

            X_axis = X[0]
            Y_axis = Y[0]

            if X_axis == Y_axis:
                raise ValueError(
                    "Tripolar 'X' and 'Y' axes must be different. "
                    f"Got {X_axis!r}, {Y_axis!r}"
                )

            for A, axis in zip(("X", "Y"), (X_axis, Y_axis)):
                if axis not in axes:
                    raise ValueError(
                        "If dimensions have been identified with the "
                        "axes or depth parameters then they must include "
                        f"the tripolar {A!r} axis: {axis!r}"
                    )

            tripolar = Y_axis in depth

        # Create the halo
        dx = d._get_dask()

        indices = [slice(None)] * ndim
        for axis, size in sorted(depth.items()):
            if not size:
                continue

            if size > shape[axis]:
                raise ValueError(
                    f"Halo depth {size} is too large for axis of size "
                    f"{shape[axis]}"
                )

            left_indices = indices[:]
            right_indices = indices[:]

            left_indices[axis] = slice(0, size)
            right_indices[axis] = slice(-size, None)

            left = dx[tuple(left_indices)]
            right = dx[tuple(right_indices)]

            dx = concatenate([left, dx, right], axis=axis)

        d._set_dask(dx, reset_mask_hardness=False)

        # Special case for tripolar: The northern Y axis halo contains
        # the values that have been flipped in the X direction.
        if tripolar:
            hardmask = d.hardmask
            if hardmask:
                d.hardmask = False

            indices1 = indices[:]
            if fold_index == -1:
                # The last index of the Y axis corresponds to the fold
                # in X axis of a tripolar grid
                indices1[Y_axis] = slice(-depth[Y_axis], None)
            else:
                # The first index of the Y axis corresponds to the
                # fold in X axis of a tripolar grid
                indices1[Y_axis] = slice(0, depth[Y_axis])

            indices2 = indices1[:]
            indices2[X_axis] = slice(None, None, -1)

            dx = d._get_dask()
            dx[tuple(indices1)] = dx[tuple(indices2)]

            d._set_dask(dx, reset_mask_hardness=False)

            if hardmask:
                d.hardmask = True

        # Set expanded axes to be non-cyclic
        d.cyclic(axes=tuple(depth), iscyclic=False)

        return d

    def harden_mask(self):
        """Force the mask to hard.

        Whether the mask of a masked array is hard or soft is
        determined by its `hardmask` property. `harden_mask` sets
        `hardmask` to `True`.

        .. versionadded:: TODODASK

        .. seealso:: `hardmask`, `soften_mask`

        **Examples:**

        >>> d = cf.Data([1, 2, 3], hardmask=False)
        >>> d.hardmask
        False
        >>> d.harden_mask()
        >>> d.hardmask
        True

        >>> d = cf.Data([1, 2, 3], mask=[False, True, False])
        >>> d.hardmask
        True
        >>> d[1] = 999
        >>> print(d.array)
        [1 -- 3]

        """
        dx = self.to_dask_array()
        dx = dx.map_blocks(cf_harden_mask, dtype=self.dtype)
        self._set_dask(dx, reset_mask_hardness=False)
        self._hardmask = True

    def has_calendar(self):
        """Whether a calendar has been set.

        .. seealso:: `del_calendar`, `get_calendar`, `set_calendar`,
                     `has_units`, `Units`

        :Returns:

            `bool`
                True if the calendar has been set, otherwise False.

        **Examples**

        >>> d = cf.Data(1, "days since 2000-1-1", calendar="noleap")
        >>> d.has_calendar()
        True

        >>> d = cf.Data(1, calendar="noleap")
        >>> d.has_calendar()
        True

        >>> d = cf.Data(1, "days since 2000-1-1")
        >>> d.has_calendar()
        False

        >>> d = cf.Data(1, "m")
        >>> d.has_calendar()
        False

        """
        return hasattr(self.Units, "calendar")

    def has_units(self):
        """Whether units have been set.

        .. seealso:: `del_units`, `get_units`, `set_units`,
                     `has_calendar`, `Units`

        :Returns:

            `bool`
                True if units have been set, otherwise False.

        **Examples**

        >>> d = cf.Data(1, "")
        >>> d.has_units()
        True

        >>> d = cf.Data(1, "m")
        >>> d.has_units()
        True

        >>> d = cf.Data(1)
        >>> d.has_units()
        False

        >>> d = cf.Data(1, calendar='noleap')
        >>> d.has_units()
        False

        """
        return hasattr(self.Units, "units")

    def soften_mask(self):
        """Force the mask to soft.

        Whether the mask of a masked array is hard or soft is
        determined by its `hardmask` property. `soften_mask` sets
        `hardmask` to `False`.

        .. versionadded:: TODODASK

        .. seealso:: `hardmask`, `harden_mask`

        **Examples:**

        >>> d = cf.Data([1, 2, 3])
        >>> d.hardmask
        True
        >>> d.soften_mask()
        >>> d.hardmask
        False

        >>> d = cf.Data([1, 2, 3], mask=[False, True, False], hardmask=False)
        >>> d.hardmask
        False
        >>> d[1] = 999
        >>> print(d.array)
        [  1 999   3]

        """
        dx = self.to_dask_array()
        dx = dx.map_blocks(cf_soften_mask, dtype=self.dtype)
        self._set_dask(dx, reset_mask_hardness=False)
        self._hardmask = False

    @daskified(_DASKIFIED_VERBOSE)
    @_inplace_enabled(default=False)
    def filled(self, fill_value=None, inplace=False):
        """Replace masked elements with a fill value.

        .. versionadded:: 3.4.0

        :Parameters:

            fill_value: scalar, optional
                The fill value. By default the fill returned by
                `get_fill_value` is used, or if this is not set then the
                netCDF default fill value for the data type is used (as
                defined by `netCDF.fillvals`).

            {{inplace: `bool`, optional}}

        :Returns:

            `Data` or `None`
                The filled data, or `None` if the operation was in-place.

        **Examples:**

        >>> d = {{package}}.Data([[1, 2, 3]])
        >>> print(d.filled().array)
        [[1 2 3]]
        >>> d[0, 0] = cfdm.masked
        >>> print(d.filled().array)
        [-9223372036854775806                    2                    3]
        >>> d.set_fill_value(-99)
        >>> print(d.filled().array)
        [[-99   2   3]]

        """
        d = _inplace_enabled_define_and_cleanup(self)

        if fill_value is None:
            fill_value = d.get_fill_value(None)
            if fill_value is None:  # still...
                fill_value = default_netCDF_fillvals().get(d.dtype.str[1:])
                if fill_value is None and d.dtype.kind in ("SU"):
                    fill_value = default_netCDF_fillvals().get("S1", None)

                if fill_value is None:
                    raise ValueError(
                        "Can't determine fill value for "
                        f"data type {d.dtype.str!r}"
                    )

        dx = d.to_dask_array()
        dx = dx.map_blocks(np.ma.filled, fill_value=fill_value, dtype=d.dtype)
        d._set_dask(dx, reset_mask_hardness=False)

        return d

    def first_element(self, verbose=None):
        """Return the first element of the data as a scalar.

        If the value is deemed too expensive to compute then a
        `ValueError` is raised instead. It is considered acceptable to
        compute the value in the following circumstances:

        * The `force_compute` attribute is True.

        * The current log level is ``'DEBUG'``.

        * The stored computations consist only of initialisation,
          subspace or copy functions.

        .. versionadded:: 4.0.0

        .. seealso:: `last_element`, `second_element`

        :Returns:

                The first element of the data

        **Examples:**

        >>> d = cf.Data([[1, 2], [3, 4]])
        >>> d.first_element()
        1
        >>> d[0, 0] = cf.masked
        >>> d.first_element()
        masked

        """
        if self.can_compute():
            return super().first_element()

        raise ValueError(
            "First element of the data is considered too expensive "
            "to compute. Consider setting the 'force_compute' attribute, or "
            "setting the log level to 'DEBUG'."
        )

    def second_element(self, verbose=None):
        """Return the second element of the data as a scalar.

        If the value is deemed too expensive to compute then a
        `ValueError` is raised instead. It is considered acceptable to
        compute the value in the following circumstances:

        * The `force_compute` attribute is True.

        * The current log level is ``'DEBUG'``.

        * The stored computations consist only of initialisation,
          subspace or copy functions.

        .. versionadded:: 4.0.0

        .. seealso:: `last_element`, `first_element`

        :Returns:

                The second element of the data

        **Examples:**

        >>> d = cf.Data([[1, 2], [3, 4]])
        >>> d.second_element()
        2
        >>> d[0, 1] = cf.masked
        >>> d.second_element()
        masked

        """
        if self.can_compute():
            return super().second_element()

        raise ValueError(
            "Second element of the data is considered too expensive "
            "to compute. Consider setting the 'force_compute' atribute, or "
            "setting the log level to 'DEBUG'."
        )

    def last_element(self):
        """Return the last element of the data as a scalar.

        If the value is deemed too expensive to compute then a
        `ValueError` is raised instead. It is considered acceptable to
        compute the value in the following circumstances:

        * The `force_compute` attribute is True.

        * The current log level is ``'DEBUG'``.

        * The stored computations consist only of initialisation,
          subspace or copy functions.

        .. versionadded:: 4.0.0

        .. seealso:: `first_element`, `second_element`

        :Returns:

                The last element of the data

        **Examples:**

        >>> d = cf.Data([[1, 2], [3, 4]])
        >>> d.last_element()
        4
        >>> d[1, 1] = cf.masked
        >>> d.last_element()
        masked

        """
        if self.can_compute():
            return super().last_element()

        raise ValueError(
            "First element of the data is considered too expensive "
            "to compute. Consider setting the 'force_compute' attribute, or "
            "setting the log level to 'DEBUG'."
        )

    def flat(self, ignore_masked=True):
        """Return a flat iterator over elements of the data array.

        :Parameters:

            ignore_masked: `bool`, optional
                If False then masked and unmasked elements will be
                returned. By default only unmasked elements are returned

        :Returns:

            generator
                An iterator over elements of the data array.

        **Examples:**

        >>> print(d.array)
        [[1 -- 3]]
        >>> for x in d.flat():
        ...     print(x)
        ...
        1
        3

        >>> for x in d.flat(ignore_masked=False):
        ...     print(x)
        ...
        1
        --
        3

        """
        self.to_memory()

        mask = self.mask

        if ignore_masked:
            for index in self.ndindex():
                if not mask[index]:
                    yield self[index].array.item()
        else:
            for index in self.ndindex():
                if not mask[index]:
                    yield self[index].array.item()
                else:
                    yield cf_masked

    @daskified(_DASKIFIED_VERBOSE)
    @_inplace_enabled(default=False)
    def flatten(self, axes=None, inplace=False):
        """Flatten specified axes of the data.

        Any subset of the axes may be flattened.

        The shape of the data may change, but the size will not.

        The flattening is executed in row-major (C-style) order. For
        example, the array ``[[1, 2], [3, 4]]`` would be flattened across
        both dimensions to ``[1 2 3 4]``.

        .. versionadded:: 3.0.2

        .. seealso:: `compressed`, `flat`, `insert_dimension`, `flip`,
                     `swapaxes`, `transpose`

        :Parameters:

            axes: (sequence of) `int`
                Select the axes to be flattened. By default all axes
                are flattened. Each axis is identified by its integer
                position. No axes are flattened if *axes* is an empty
                sequence.

            {{inplace: `bool`, optional}}

        :Returns:

            `Data` or `None`
                The flattened data, or `None` if the operation was
                in-place.

        **Examples**

        >>> import numpy as np
        >>> d = cf.Data(np.arange(24).reshape(1, 2, 3, 4))
        >>> d
        <CF Data(1, 2, 3, 4): [[[[0, ..., 23]]]]>
        >>> print(d.array)
        [[[[ 0  1  2  3]
           [ 4  5  6  7]
           [ 8  9 10 11]]
          [[12 13 14 15]
           [16 17 18 19]
           [20 21 22 23]]]]

        >>> e = d.flatten()
        >>> e
        <CF Data(24): [0, ..., 23]>
        >>> print(e.array)
        [ 0  1  2  3  4  5  6  7  8  9 10 11 12 13 14 15 16 17 18 19 20 21 22 23]

        >>> e = d.flatten([])
        >>> e
        <CF Data(1, 2, 3, 4): [[[[0, ..., 23]]]]>

        >>> e = d.flatten([1, 3])
        >>> e
        <CF Data(1, 8, 3): [[[0, ..., 23]]]>
        >>> print(e.array)
        [[[ 0  4  8]
          [ 1  5  9]
          [ 2  6 10]
          [ 3  7 11]
          [12 16 20]
          [13 17 21]
          [14 18 22]
          [15 19 23]]]

        >>> d.flatten([0, -1], inplace=True)
        >>> d
        <CF Data(4, 2, 3): [[[0, ..., 23]]]>
        >>> print(d.array)
        [[[ 0  4  8]
          [12 16 20]]
         [[ 1  5  9]
          [13 17 21]]
         [[ 2  6 10]
          [14 18 22]]
         [[ 3  7 11]
          [15 19 23]]]

        """
        d = _inplace_enabled_define_and_cleanup(self)

        ndim = d.ndim
        if not ndim:
            if axes or axes == 0:
                raise ValueError(
                    "Can't flatten: Can't remove axes from "
                    f"scalar {self.__class__.__name__}"
                )

            return d

        if axes is None:
            axes = list(range(ndim))
        else:
            axes = sorted(d._parse_axes(axes))

        n_axes = len(axes)
        if n_axes <= 1:
            return d

        dx = d._get_dask()

        # It is important that the first axis in the list is the
        # left-most flattened axis.
        #
        # E.g. if the shape is (10, 20, 30, 40, 50, 60) and the axes
        #      to be flattened are [2, 4], then the data must be
        #      transposed with order [0, 1, 2, 4, 3, 5]
        order = [i for i in range(ndim) if i not in axes]
        order[axes[0] : axes[0]] = axes
        dx = dx.transpose(order)

        # Find the flattened shape.
        #
        # E.g. if the *transposed* shape is (10, 20, 30, 50, 40, 60)
        #      and *transposed* axes [2, 3] are to be flattened then
        #      the new shape will be (10, 20, 1500, 40, 60)
        shape = d.shape
        new_shape = [n for i, n in enumerate(shape) if i not in axes]
        new_shape.insert(axes[0], reduce(mul, [shape[i] for i in axes], 1))

        dx = dx.reshape(new_shape)
        d._set_dask(dx, reset_mask_hardness=False)

        return d

    @daskified(_DASKIFIED_VERBOSE)
    @_deprecated_kwarg_check("i")
    @_inplace_enabled(default=False)
    def floor(self, inplace=False, i=False):
        """Return the floor of the data array.

        .. versionadded:: 1.0

        .. seealso:: `ceil`, `rint`, `trunc`

        :Parameters:

            {{inplace: `bool`, optional}}

            {{i: deprecated at version 3.0.0}}

        :Returns:

            `Data` or `None`

        **Examples:**

        >>> d = cf.Data([-1.9, -1.5, -1.1, -1, 0, 1, 1.1, 1.5 , 1.9])
        >>> print(d.array)
        [-1.9 -1.5 -1.1 -1.   0.   1.   1.1  1.5  1.9]
        >>> print(d.floor().array)
        [-2. -2. -2. -1.  0.  1.  1.  1.  1.]

        """
        d = _inplace_enabled_define_and_cleanup(self)
        dx = d._get_dask()
        d._set_dask(da.floor(dx), reset_mask_hardness=False)
        return d

    @_deprecated_kwarg_check("i")
    def outerproduct(self, e, inplace=False, i=False):
        """Compute the outer product with another data array.

        The axes of result will be the combined axes of the two input
        arrays:

          >>> d.outerproduct(e).ndim == d.ndim + e.ndim
          True
          >>> d.outerproduct(e).shape == d.shape + e.shape
          True

        :Parameters:

            e: data-like
                The data array with which to form the outer product.

            {{inplace: `bool`, optional}}

            {{i: deprecated at version 3.0.0}}

        :Returns:

            `Data` or `None`

        **Examples:**

        >>> d = cf.Data([1, 2, 3], 'metre')
        >>> o = d.outerproduct([4, 5, 6, 7])
        >>> o
        <CF Data: [[4, ..., 21]] m>
        >>> print(o.array)
        [[ 4  5  6  7]
         [ 8 10 12 14]
         [12 15 18 21]]

        >>> e = cf.Data([[4, 5, 6, 7], [6, 7, 8, 9]], 's-1')
        >>> o = d.outerproduct(e)
        >>> o
        <CF Data: [[[4, ..., 27]]] m.s-1>
        >>> print(d.shape, e.shape, o.shape)
        (3,) (2, 4) (3, 2, 4)
        >>> print(o.array)
        [[[ 4  5  6  7]
          [ 6  7  8  9]]
         [[ 8 10 12 14]
          [12 14 16 18]]
         [[12 15 18 21]
          [18 21 24 27]]]

        """
        e_ndim = np.ndim(e)
        if e_ndim:
            if inplace:
                d = self
            else:
                d = self.copy()

            for j in range(np.ndim(e)):
                d.insert_dimension(-1, inplace=True)
        else:
            d = self

        d = d * e

        if inplace:
            self.__dict__ = d.__dict__
            d = None

        return d

    @daskified(_DASKIFIED_VERBOSE)
    @_deprecated_kwarg_check("i")
    @_inplace_enabled(default=False)
    def change_calendar(self, calendar, inplace=False, i=False):
        """Change the calendar of date-time array elements.

        Reinterprets the existing date-times for the new calendar by
        adjusting the underlying numerical values relative to the
        reference date-time defined by the units.

        If a date-time value is not allowed in the new calendar then
        an exception is raised when the data array is accessed.

        .. seealso:: `override_calendar`, `Units`

        :Parameters:

            calendar: `str`
                The new calendar, as recognised by the CF conventions.

                *Parameter example:*
                  ``'proleptic_gregorian'``

            {{inplace: `bool`, optional}}

            {{i: deprecated at version 3.0.0}}

        :Returns:

            `Data` or `None`
                The new data with updated calendar, or `None` if the
                operation was in-place.

        **Examples**

        >>> d = cf.Data([0, 1, 2, 3, 4], 'days since 2004-02-27')
        >>> print(d.array)
        [0 1 2 3 4]
        >>> print(d.datetime_as_string)
        ['2004-02-27 00:00:00' '2004-02-28 00:00:00' '2004-02-29 00:00:00'
         '2004-03-01 00:00:00' '2004-03-02 00:00:00']
        >>> e = d.change_calendar('360_day')
        >>> print(e.array)
        [0 1 2 4 5]
        >>> print(e.datetime_as_string)
        ['2004-02-27 00:00:00' '2004-02-28 00:00:00' '2004-02-29 00:00:00'
        '2004-03-01 00:00:00' '2004-03-02 00:00:00']

        >>> d.change_calendar('noleap').array
        Traceback (most recent call last):
            ...
        ValueError: invalid day number provided in cftime.DatetimeNoLeap(2004, 2, 29, 0, 0, 0, 0, has_year_zero=True)

        """
        d = _inplace_enabled_define_and_cleanup(self)

        units = self.Units
        if not units.isreftime:
            raise ValueError(
                "Can't change calendar of non-reference time "
                f"units: {units!r}"
            )

        d._asdatetime(inplace=True)
        d.override_calendar(calendar, inplace=True)
        d._asreftime(inplace=True)

        return d

    @_deprecated_kwarg_check("i")
    @_inplace_enabled(default=False)
    def override_units(self, units, inplace=False, i=False):
        """Override the data array units.

        Not to be confused with setting the `Units` attribute to units
        which are equivalent to the original units. This is different
        because in this case the new units need not be equivalent to the
        original ones and the data array elements will not be changed to
        reflect the new units.

        :Parameters:

            units: `str` or `Units`
                The new units for the data array.

            {{inplace: `bool`, optional}}

            {{i: deprecated at version 3.0.0}}

        :Returns:

            `Data` or `None`

        **Examples:**

        >>> d = cf.Data(1012.0, 'hPa')
        >>> d.override_units('km')
        >>> d.Units
        <Units: km>
        >>> d.datum(0)
        1012.0
        >>> d.override_units(Units('watts'))
        >>> d.Units
        <Units: watts>
        >>> d.datum(0)
        1012.0

        """
        d = _inplace_enabled_define_and_cleanup(self)
        d._Units = Units(units)

        return d

    @_deprecated_kwarg_check("i")
    @_inplace_enabled(default=False)
    def override_calendar(self, calendar, inplace=False, i=False):
        """Override the calendar of the data array elements.

        Not to be confused with using the `change_calendar` method or
        setting the `d.Units.calendar`. `override_calendar` is different
        because the new calendar need not be equivalent to the original
        ones and the data array elements will not be changed to reflect
        the new units.

        :Parameters:

            calendar: `str`
                The new calendar.

            {{inplace: `bool`, optional}}

            {{i: deprecated at version 3.0.0}}

        :Returns:

            `Data` or `None`

        **Examples:**

        """
        d = _inplace_enabled_define_and_cleanup(self)
        d._Units = Units(d.Units._units, calendar)

        return d

    def to_dask_array(self):
        """Store the data array on disk.

        There is no change to partition's whose sub-arrays are already on
        disk.

        :Returns:

            `None`

        **Examples:**

        >>> d.to_disk()

        """
        return self._get_dask()

    def to_disk(self):
        """Store the data array on disk.

        There is no change to partition's whose sub-arrays are already on
        disk.

        :Returns:

            `None`

        **Examples:**

        >>> d.to_disk()

        """
        print("TODODASK - ???")
        config = self.partition_configuration(readonly=True, to_disk=True)

        for partition in self.partitions.matrix.flat:
            if partition.in_memory:
                partition.open(config)
                partition.array
                partition.close()

    def to_memory(self, regardless=False, parallelise=False):
        """Store each partition's data in memory in place if the master
        array is smaller than the chunk size.

        There is no change to partitions with data that are already in memory.

        :Parameters:

            regardless: `bool`, optional
                If True then store all partitions' data in memory
                regardless of the size of the master array. By default
                only store all partitions' data in memory if the master
                array is smaller than the chunk size.

            parallelise: `bool`, optional
                If True than only move those partitions to memory that are
                flagged for processing on this rank.

        :Returns:

            `None`

        **Examples:**

        >>> d.to_memory()
        >>> d.to_memory(regardless=True)

        """
        print("TODODASK - ???")
        config = self.partition_configuration(readonly=True)
        fm_threshold = cf_fm_threshold()

        # If parallelise is False then all partitions are flagged for
        # processing on this rank, otherwise only a subset are
        self._flag_partitions_for_processing(parallelise)

        for partition in self.partitions.matrix.flat:
            if partition._process_partition:
                # Only move the partition to memory if it is flagged
                # for processing
                partition.open(config)
                if (
                    partition.on_disk
                    and partition.nbytes <= free_memory() - fm_threshold
                ):
                    partition.array

                partition.close()
        # --- End: for

    @property
    def in_memory(self):
        """True if the array is retained in memory.

        :Returns:

        **Examples:**

        >>> d.in_memory

        """
        print("TODODASK - ???")
        for partition in self.partitions.matrix.flat:
            if not partition.in_memory:
                return False
        # --- End: for

        return True

    @daskified(_DASKIFIED_VERBOSE)
    def datum(self, *index):
        """Return an element of the data array as a standard Python
        scalar.

        TODODASK: consider renameing/aliasing to 'item'. Might depend
                  on whether or not the APIs are the same.

        The first and last elements are always returned with
        ``d.datum(0)`` and ``d.datum(-1)`` respectively, even if the data
        array is a scalar array or has two or more dimensions.

        The returned object is of the same type as is stored internally.

        .. seealso:: `array`, `datetime_array`

        :Parameters:

            index: *optional*
                Specify which element to return. When no positional
                arguments are provided, the method only works for data
                arrays with one element (but any number of dimensions),
                and the single element is returned. If positional
                arguments are given then they must be one of the
                fdlowing:

                * An integer. This argument is interpreted as a flat index
                  into the array, specifying which element to copy and
                  return.

                  *Parameter example:*
                    If the data array shape is ``(2, 3, 6)`` then:
                    * ``d.datum(0)`` is equivalent to ``d.datum(0, 0, 0)``.
                    * ``d.datum(-1)`` is equivalent to ``d.datum(1, 2, 5)``.
                    * ``d.datum(16)`` is equivalent to ``d.datum(0, 2, 4)``.

                  If *index* is ``0`` or ``-1`` then the first or last data
                  array element respectively will be returned, even if the
                  data array is a scalar array.

                * Two or more integers. These arguments are interpreted as a
                  multidimensional index to the array. There must be the
                  same number of integers as data array dimensions.

                * A tuple of integers. This argument is interpreted as a
                  multidimensional index to the array. There must be the
                  same number of integers as data array dimensions.

                  *Parameter example:*
                    ``d.datum((0, 2, 4))`` is equivalent to ``d.datum(0,
                    2, 4)``; and ``d.datum(())`` is equivalent to
                    ``d.datum()``.

        :Returns:

                A copy of the specified element of the array as a suitable
                Python scalar.

        **Examples:**

        >>> d = cf.Data(2)
        >>> d.datum()
        2
        >>> 2 == d.datum(0) == d.datum(-1) == d.datum(())
        True

        >>> d = cf.Data([[2]])
        >>> 2 == d.datum() == d.datum(0) == d.datum(-1)
        True
        >>> 2 == d.datum(0, 0) == d.datum((-1, -1)) == d.datum(-1, 0)
        True

        >>> d = cf.Data([[4, 5, 6], [1, 2, 3]], 'metre')
        >>> d[0, 1] = cf.masked
        >>> print(d)
        [[4 -- 6]
         [1  2 3]]
        >>> d.datum(0)
        4
        >>> d.datum(-1)
        3
        >>> d.datum(1)
        masked
        >>> d.datum(4)
        2
        >>> d.datum(-2)
        2
        >>> d.datum(0, 0)
        4
        >>> d.datum(-2, -1)
        6
        >>> d.datum(1, 2)
        3
        >>> d.datum((0, 2))
        6

        """
        if index:
            n_index = len(index)
            if n_index == 1:
                index = index[0]
                if index == 0:
                    # This also works for scalar arrays
                    index = (slice(0, 1),) * self.ndim
                elif index == -1:
                    # This also works for scalar arrays
                    index = (slice(-1, None),) * self.ndim
                elif isinstance(index, int):
                    if index < 0:
                        index += self._size

                    index = np.unravel_index(index, self.shape)
                elif len(index) == self.ndim:
                    index = tuple(index)
                else:
                    raise ValueError(
                        f"Incorrect number of indices ({n_index}) for "
                        f"{self.ndim}-d {self.__class__.__name__} data"
                    )
            elif n_index != self.ndim:
                raise ValueError(
                    f"Incorrect number of indices ({n_index}) for "
                    f"{self.ndim}-d {self.__class__.__name__} data"
                )

            array = self[index].array

        elif self.size == 1:
            array = self.array

        else:
            raise ValueError(
                f"For size {self.size} data, must provide an index of "
                "the element to be converted to a Python scalar"
            )

        if not np.ma.isMA(array):
            return array.item()

        mask = array.mask
        if mask is np.ma.nomask or not mask.item():
            return array.item()

        return cf_masked

    @_deprecated_kwarg_check("i")
    @_inplace_enabled(default=False)
    def mask_invalid(self, inplace=False, i=False):
        """Mask the array where invalid values occur (NaN or inf).

        Note that:

        * Invalid values in the results of arithmetic operations may only
          occur if the raising of `FloatingPointError` exceptions has been
          suppressed by `cf.Data.seterr`.

        * If the raising of `FloatingPointError` exceptions has been
          allowed then invalid values in the results of arithmetic
          operations it is possible for them to be automatically converted
          to masked values, depending on the setting of
          `cf.Data.mask_fpe`. In this case, such automatic conversion
          might be faster than calling `mask_invalid`.

        .. seealso:: `cf.Data.mask_fpe`, `cf.Data.seterr`

        :Parameters:

            {{inplace: `bool`, optional}}

            {{i: deprecated at version 3.0.0}}

        :Returns:

            `Data` or `None`

        **Examples:**

        >>> d = cf.Data([0., 1])
        >>> e = cf.Data([1., 2])
        >>> old = cf.Data.seterr('ignore')

        >>> f = e/d
        >>> f
        <CF Data: [inf, 2.0] >
        >>> f.mask_invalid()
        <CF Data: [--, 2.0] >

        >>> f=e**12345
        >>> f
        <CF Data: [1.0, inf] >
        >>> f.mask_invalid()
        <CF Data: [1.0, --] >

        >>> old = cf.Data.seterr('raise')
        >>> old = cf.Data.mask_fpe(True)
        >>> e/d
        <CF Data: [--, 2.0] >
        >>> e**12345
        <CF Data: [1.0, --] >

        """
        d = _inplace_enabled_define_and_cleanup(self)

        config = d.partition_configuration(readonly=False)

        for partition in d.partitions.matrix.flat:
            partition.open(config)
            array = partition.array

            array = np.ma.masked_invalid(array, copy=False)
            array.shrink_mask()
            if array.mask is np.ma.nomask:
                array = array.data

            partition.subarray = array

            partition.close()

        return d

    def del_calendar(self, default=ValueError()):
        """Delete the calendar.

        .. seealso:: `get_calendar`, `has_calendar`, `set_calendar`,
                     `del_units`, `Units`

        :Parameters:

            default: optional
                Return the value of the *default* parameter if the
                calendar has not been set.

                {{default Exception}}

        :Returns:

            `str`
                The value of the deleted calendar.

        **Examples**

        >>> d = cf.Data(1, "days since 2000-1-1", calendar="noleap")
        >>> d.del_calendar()
        'noleap'
        >>> print(d.del_calendar())
        None

        >>> d = cf.Data(1, "days since 2000-1-1")
        >>> print(d.del_calendar())
        None

        >>> d = cf.Data(1, "m")
        Traceback (most recent call last):
            ...
        ValueError: Units <Units: m> have no calendar

        """
        units = self.Units
        if not units.isreftime:
            return self._default(default, f"Units {units!r} have no calendar")

        calendar = getattr(units, "calendar", None)
        if calendar is None:
            return self._default(
                default, f"{self.__class__.__name__} has no calendar"
            )

        self.override_calendar(None, inplace=True)
        return calendar

    def del_units(self, default=ValueError()):
        """Delete the units.

        .. seealso:: `get_units`, `has_units`, `set_units`,
                     `del_calendar`, `Units`

        :Parameters:

            default: optional
                Return the value of the *default* parameter if the units
                has not been set.

                {{default Exception}}

        :Returns:

            `str`
                The value of the deleted units.

        **Examples**

        >>> d = cf.Data(1, "m")
        >>> d.del_units()
        'm'
        >>> d.Units
        <Units: >
        >>> d.del_units()
        Traceback (most recent call last):
            ...
        ValueError: Data has no units

        >>> d = cf.Data(1, "days since 2000-1-1", calendar="noleap")
        >>> d.del_units()
        'days since 2000-1-1'
        >>> d.Units
        <Units: noleap>

        """
        u = self.Units
        units = getattr(u, "units", None)
        calendar = getattr(u, "calendar", None)
        self.override_units(Units(None, calendar), inplace=True)

        if units is not None:
            return units

        return self._default(
            default, f"{self.__class__.__name__} has no units"
        )

    @classmethod
    def masked_all(cls, shape, dtype=None, units=None, chunk=True):
        """Return a new data array of given shape and type with all
        elements masked.

        .. seealso:: `empty`, `ones`, `zeros`

        :Parameters:

            shape: `int` or `tuple` of `int`
                The shape of the new array.

            dtype: data-type
                The data-type of the new array. By default the data-type
                is ``float``.

            units: `str` or `Units`
                The units for the new data array.

        :Returns:

            `Data`
                The new data array having all elements masked.

        **Examples:**

        >>> d = cf.Data.masked_all((96, 73))

        """
        array = FilledArray(
            shape=tuple(shape),
            size=reduce(mul, shape, 1),
            ndim=len(shape),
            dtype=np.dtype(dtype),
            fill_value=cf_masked,
        )

        return cls(array, units=units, chunk=chunk)

    @daskified(_DASKIFIED_VERBOSE)
    @_inplace_enabled(default=False)
    @_deprecated_kwarg_check("i")
    def mid_range(
        self,
        axes=None,
        squeeze=False,
        mtol=1,
        split_every=None,
        inplace=False,
        i=False,
    ):
        """Calculate mid-range values.

        The mid-range is half of the maximum plus the minimum.

        Calculates the mid-range value or the mid-range values along
        axes.

        See
        https://ncas-cms.github.io/cf-python/analysis.html#collapse-methods
        for mathematical definitions.

         ..seealso:: `sample_size`, `max`, `min`, `range`

        :Parameters:

            {{collapse axes: (sequence of) `int`, optional}}

            {{collapse squeeze: `bool`, optional}}

            {{mtol: number, optional}

            {{split_every: `int` or `dict`, optional}}

                .. versionadded:: TODODASK

            {{inplace: `bool`, optional}}

            {{i: deprecated at version 3.0.0}}

        :Returns:

            `Data` or `None`
                The collapsed array.

        **Examples**

        >>> a = np.ma.arange(12).reshape(4, 3)
        >>> d = cf.Data(a, 'K')
        >>> d[1, 1] = np.ma.masked
        >>> print(d.array)
        [[0 1 2]
         [3 -- 5]
         [6 7 8]
         [9 10 11]]
        >>> d.mid_range()
        <CF Data(1, 1): [[5.5]] K>

        """
        d = _inplace_enabled_define_and_cleanup(self)
        d, _ = _collapse(
            Collapse.mid_range,
            d,
            axis=axes,
            keepdims=not squeeze,
            split_every=split_every,
            mtol=mtol,
        )
        return d

    @daskified(_DASKIFIED_VERBOSE)
    @_deprecated_kwarg_check("i")
    @_inplace_enabled(default=False)
    def flip(self, axes=None, inplace=False, i=False):
        """Reverse the direction of axes of the data array.

        .. seealso:: `flatten', `insert_dimension`, `squeeze`, `swapaxes`,
                     `transpose`

        :Parameters:

            axes: (sequence of) `int`
                Select the axes. By default all axes are flipped. Each
                axis is identified by its integer position. No axes
                are flipped if *axes* is an empty sequence.

            {{inplace: `bool`, optional}}

            {{i: deprecated at version 3.0.0}}

        :Returns:

            `Data` or `None`

        **Examples:**

        >>> d.flip()
        >>> d.flip(1)
        >>> d.flip([0, 1])
        >>> d.flip([])

        >>> e = d[::-1, :, ::-1]
        >>> d.flip((2, 0)).equals(e)
        True

        """
        d = _inplace_enabled_define_and_cleanup(self)

        if axes is not None and not axes and axes != 0:  # i.e. empty sequence
            return d

        if axes is None:
            iaxes = range(d.ndim)
        else:
            iaxes = d._parse_axes(axes)

        if not iaxes:
            return d

        index = [
            slice(None, None, -1) if i in iaxes else slice(None)
            for i in range(d.ndim)
        ]

        dx = d._get_dask()
        dx = dx[tuple(index)]
        d._set_dask(dx, reset_mask_hardness=False)

        return d

    def inspect(self):
        """Inspect the object for debugging.

        .. seealso:: `cf.inspect`

        :Returns:

            `None`

        """
        print(cf_inspect(self))  # pragma: no cover

    def isclose(self, y, rtol=None, atol=None):
        """Return where data are element-wise equal to other,
        broadcastable data.

        {{equals tolerance}}

        For numeric data arrays, ``d.isclose(y, rtol, atol)`` is
        equivalent to ``abs(d - y) <= ``atol + rtol*abs(y)``, otherwise it
        is equivalent to ``d == y``.

        :Parameters:

            y: data_like

            atol: `float`, optional
                The absolute tolerance for all numerical comparisons. By
                default the value returned by the `atol` function is used.

            rtol: `float`, optional
                The relative tolerance for all numerical comparisons. By
                default the value returned by the `rtol` function is used.

        :Returns:

             `bool`

        **Examples:**

        >>> d = cf.Data([1000, 2500], 'metre')
        >>> e = cf.Data([1, 2.5], 'km')
        >>> print(d.isclose(e).array)
        [ True  True]

        >>> d = cf.Data(['ab', 'cdef'])
        >>> print(d.isclose([[['ab', 'cdef']]]).array)
        [[[ True  True]]]

        >>> d = cf.Data([[1000, 2500], [1000, 2500]], 'metre')
        >>> e = cf.Data([1, 2.5], 'km')
        >>> print(d.isclose(e).array)
        [[ True  True]
         [ True  True]]

        >>> d = cf.Data([1, 1, 1], 's')
        >>> print(d.isclose(1).array)
        [ True  True  True]

        """
        if atol is None:
            atol = self._atol

        if rtol is None:
            rtol = self._rtol

        units0 = self.Units
        units1 = getattr(y, "Units", _units_None)
        if units0.isreftime and units1.isreftime:
            if not units0.equals(units1):
                if not units0.equivalent(units1):
                    pass

            x = self.override_units(_units_1)
            y = y.copy()
            y.Units = units0
            y.override_units(_units_1, inplace=True)
        else:
            x = self

        try:
            return abs(x - y) <= float(atol) + float(rtol) * abs(y)
        except (TypeError, NotImplementedError, IndexError):
            return self == y

    @daskified(_DASKIFIED_VERBOSE)
    @_inplace_enabled(default=False)
    def reshape(self, *shape, merge_chunks=True, limit=None, inplace=False):
        """Change the shape of the data without changing its values.

        :Parameters:

            shape: `tuple` of `int`, or any number of `int`
                The new shape for the data, which should be compatible
                with the original shape. If an integer, then the
                result will be a 1-d array of that length. One shape
                dimension can be -1, in which case the value is
                inferred from the length of the array and remaining
                dimensions.

            merge_chunks: `bool`
                When True (the default) merge chunks using the logic
                in `dask.array.rechunk` when communication is
                necessary given the input array chunking and the
                output shape. When False, the input array will be
                rechunked to a chunksize of 1, which can create very
                many tasks. See `dask.array.reshape` for details.

            limit: int, optional
                The maximum block size to target in bytes. If no limit
                is provided, it defaults to the configuration value
                ``dask.config.get('array.chunk-size')``. See
                `dask.array.reshape` for details.

        :Returns:

            `Data` or `None`
                 The reshaped data, or `None` if the operation was
                 in-place.

        **Examples**

        >>> d = cf.Data(np.arange(12))
        >>> print(d.array)
        [ 0  1  2  3  4  5  6  7  8  9 10 11]
        >>> print(d.reshape(3, 4).array)
        [[ 0  1  2  3]
         [ 4  5  6  7]
         [ 8  9 10 11]]
        >>> print(d.reshape((4, 3)).array)
        [[ 0  1  2]
         [ 3  4  5]
         [ 6  7  8]
         [ 9 10 11]]
        >>> print(d.reshape(-1, 6).array)
        [[ 0  1  2  3  4  5]
         [ 6  7  8  9 10 11]]
        >>>  print(d.reshape(1, 1, 2, 6).array)
        [[[[ 0  1  2  3  4  5]
           [ 6  7  8  9 10 11]]]]
        >>> print(d.reshape(1, 1, -1).array)
        [[[[ 0  1  2  3  4  5  6  7  8  9 10 11]]]]

        """
        d = _inplace_enabled_define_and_cleanup(self)
        dx = d._get_dask()
        dx = dx.reshape(*shape, merge_chunks=merge_chunks, limit=limit)
        d._set_dask(dx, reset_mask_hardness=True)
        return d

    @daskified(_DASKIFIED_VERBOSE)
    @_deprecated_kwarg_check("i")
    @_inplace_enabled(default=False)
    def rint(self, inplace=False, i=False):
        """Round the data to the nearest integer, element-wise.

        .. versionadded:: 1.0

        .. seealso:: `ceil`, `floor`, `trunc`

        :Parameters:

            {{inplace: `bool`, optional}}

            {{i: deprecated at version 3.0.0}}

        :Returns:

            `Data` or `None`
                The rounded data. If the operation was in-place then
                `None` is returned.

        **Examples:**

        >>> d = cf.Data([-1.9, -1.5, -1.1, -1, 0, 1, 1.1, 1.5 , 1.9])
        >>> print(d.array)
        [-1.9 -1.5 -1.1 -1.   0.   1.   1.1  1.5  1.9]
        >>> print(d.rint().array)
        [-2. -2. -1. -1.  0.  1.  1.  2.  2.]

        """
        d = _inplace_enabled_define_and_cleanup(self)
        dx = d._get_dask()
        d._set_dask(da.rint(dx), reset_mask_hardness=False)
        return d

    @daskified(_DASKIFIED_VERBOSE)
    @_inplace_enabled(default=False)
    def root_mean_square(
        self,
        axes=None,
        squeeze=False,
        mtol=1,
        weights=None,
        split_every=None,
        inplace=False,
    ):
        """Calculate root mean square (RMS) values.

        Calculates the RMS value or the RMS values along axes.

        See
        https://ncas-cms.github.io/cf-python/analysis.html#collapse-methods
        for mathematical definitions.

         ..seealso:: `sample_size`, `mean`, `sum`,

        :Parameters:

            {{collapse axes: (sequence of) `int`, optional}}

            {{weights: data_like, `dict`, or `None`, optional}}

            {{collapse squeeze: `bool`, optional}}

            {{mtol: number, optional}

            {{split_every: `int` or `dict`, optional}}

                .. versionadded:: TODODASK

            {{inplace: `bool`, optional}}

        :Returns:

            `Data` or `None`
                The collapsed array.

        **Examples**

        >>> a = np.ma.arange(12).reshape(4, 3)
        >>> d = cf.Data(a, 'K')
        >>> d[1, 1] = np.ma.masked
        >>> print(d.array)
        [[0 1 2]
         [3 -- 5]
         [6 7 8]
         [9 10 11]]
        >>> d.root_mean_square()
        <CF Data(1, 1): [[6.674238124719146]] K>

        >>> w = np.linspace(1, 2, 3)
        >>> print(w)
        [1.  1.5 2. ]
        >>> d.root_mean_square(weights=w)
        <CF Data(1, 1): [[6.871107713616576]] K>

        """
        d = _inplace_enabled_define_and_cleanup(self)
        d, _ = _collapse(
            Collapse.rms,
            d,
            axis=axes,
            weights=weights,
            keepdims=not squeeze,
            split_every=split_every,
            mtol=mtol,
        )
        return d

    @daskified(_DASKIFIED_VERBOSE)
    @_deprecated_kwarg_check("i")
    @_inplace_enabled(default=False)
    def round(self, decimals=0, inplace=False, i=False):
        """Evenly round elements of the data array to the given number
        of decimals.

        Values exactly halfway between rounded decimal values are rounded
        to the nearest even value. Thus 1.5 and 2.5 round to 2.0, -0.5 and
        0.5 round to 0.0, etc. Results may also be surprising due to the
        inexact representation of decimal fractions in the IEEE floating
        point standard and errors introduced when scaling by powers of
        ten.

        .. versionadded:: 1.1.4

        .. seealso:: `ceil`, `floor`, `rint`, `trunc`

        :Parameters:

            decimals : `int`, optional
                Number of decimal places to round to (default: 0). If
                decimals is negative, it specifies the number of positions
                to the left of the decimal point.

            {{inplace: `bool`, optional}}

            {{i: deprecated at version 3.0.0}}

        :Returns:

            `Data` or `None`

        **Examples:**

        >>> d = cf.Data([-1.81, -1.41, -1.01, -0.91, 0.09, 1.09, 1.19, 1.59, 1.99])
        >>> print(d.array)
        [-1.81 -1.41 -1.01 -0.91  0.09  1.09  1.19  1.59  1.99]
        >>> print(d.round().array)
        [-2., -1., -1., -1.,  0.,  1.,  1.,  2.,  2.]
        >>> print(d.round(1).array)
        [-1.8, -1.4, -1. , -0.9,  0.1,  1.1,  1.2,  1.6,  2. ]
        >>> print(d.round(-1).array)
        [-0., -0., -0., -0.,  0.,  0.,  0.,  0.,  0.]

        """
        d = _inplace_enabled_define_and_cleanup(self)
        dx = d._get_dask()
        d._set_dask(da.round(dx, decimals=decimals), reset_mask_hardness=False)
        return d

    def stats(
        self,
        all=False,
        minimum=True,
        mean=True,
        median=True,
        maximum=True,
        range=True,
        mid_range=True,
        standard_deviation=True,
        root_mean_square=True,
        sample_size=True,
        minimum_absolute_value=False,
        maximum_absolute_value=False,
        mean_absolute_value=False,
        mean_of_upper_decile=False,
        sum=False,
        sum_of_squares=False,
        variance=False,
        weights=None,
    ):
        """Calculate statistics of the data.

        By default the minimum, mean, median, maximum, range, mid-range,
        standard deviation, root mean square, and sample size are
        calculated. But this selection may be edited, and other metrics
        are available.

        .. seealso:: `minimum`, `mean`, `median`, `maximum`, `range`,
                     `mid_range`, `standard_deviation`,
                     `root_mean_square`, `sample_size`,
                     `minimum_absolute_value`, `maximum_absolute_value`,
                     `mean_absolute_value`, `mean_of_upper_decile`, `sum`,
                     `sum_of_squares`, `variance`

        :Parameters:

            all: `bool`, optional
                Calculate all possible statistics, regardless of the value
                of individual metric parameters.

            minimum: `bool`, optional
                Calculate the minimum of the values.

            maximum: `bool`, optional
                Calculate the maximum of the values.

            maximum_absolute_value: `bool`, optional
                Calculate the maximum of the absolute values.

            minimum_absolute_value: `bool`, optional
                Calculate the minimum of the absolute values.

            mid_range: `bool`, optional
                Calculate the average of the maximum and the minimum of
                the values.

            median: `bool`, optional
                Calculate the median of the values.

            range: `bool`, optional
                Calculate the absolute difference between the maximum and
                the minimum of the values.

            sum: `bool`, optional
                Calculate the sum of the values.

            sum_of_squares: `bool`, optional
                Calculate the sum of the squares of values.

            sample_size: `bool`, optional
                Calculate the sample size, i.e. the number of non-missing
                values.

            mean: `bool`, optional
                Calculate the weighted or unweighted mean of the values.

            mean_absolute_value: `bool`, optional
                Calculate the mean of the absolute values.

            mean_of_upper_decile: `bool`, optional
                Calculate the mean of the upper group of data values
                defined by the upper tenth of their distribution.

            variance: `bool`, optional
                Calculate the weighted or unweighted variance of the
                values, with a given number of degrees of freedom.

            standard_deviation: `bool`, optional
                Calculate the square root of the weighted or unweighted
                variance.

            root_mean_square: `bool`, optional
                Calculate the square root of the weighted or unweighted
                mean of the squares of the values.

            {{weights: data_like, `dict`, or `None`, optional}}

        :Returns:

            `dict`
                The statistics.

        **Examples:**

        >>> d = cf.Data([[0, 1, 2], [3, -99, 5]], mask=[[0, 0, 0], [0, 1, 0]])
        >>> print(d.array)
        [[0  1  2]
         [3 --  5]]
        >>> d.stats()
        {'minimum': <CF Data(): 0>,
         'mean': <CF Data(): 2.2>,
         'median': <CF Data(): 2.0>,
         'maximum': <CF Data(): 5>,
         'range': <CF Data(): 5>,
         'mid_range': <CF Data(): 2.5>,
         'standard_deviation': <CF Data(): 1.7204650534085253>,
         'root_mean_square': <CF Data(): 2.792848008753788>,
         'sample_size': 5}
        >>> d.stats(all=True)
        {'minimum': <CF Data(): 0>,
         'mean': <CF Data(): 2.2>,
         'median': <CF Data(): 2.0>,
         'maximum': <CF Data(): 5>,
         'range': <CF Data(): 5>,
         'mid_range': <CF Data(): 2.5>,
         'standard_deviation': <CF Data(): 1.7204650534085253>,
         'root_mean_square': <CF Data(): 2.792848008753788>,
         'minimum_absolute_value': <CF Data(): 0>,
         'maximum_absolute_value': <CF Data(): 5>,
         'mean_absolute_value': <CF Data(): 2.2>,
         'mean_of_upper_decile': <CF Data(): 5.0>,
         'sum': <CF Data(): 11>,
         'sum_of_squares': <CF Data(): 39>,
         'variance': <CF Data(): 2.96>,
         'sample_size': 5}
        >>> d.stats(mean_of_upper_decile=True, range=False)
        {'minimum': <CF Data(): 0>,
         'mean': <CF Data(): 2.2>,
         'median': <CF Data(): 2.0>,
         'maximum': <CF Data(): 5>,
         'mid_range': <CF Data(): 2.5>,
         'standard_deviation': <CF Data(): 1.7204650534085253>,
         'root_mean_square': <CF Data(): 2.792848008753788>,
         'mean_of_upper_decile': <CF Data(): 5.0>,
         'sample_size': 5}

        """
        no_weights = (
            "minimum",
            "median",
            "maximum",
            "range",
            "mid_range",
            "minimum_absolute_value",
            "maximum_absolute_value",
            "sum",
            "sum_of_squares",
        )

        out = {}
        for stat in (
            "minimum",
            "mean",
            "median",
            "maximum",
            "range",
            "mid_range",
            "standard_deviation",
            "root_mean_square",
            "minimum_absolute_value",
            "maximum_absolute_value",
            "mean_absolute_value",
            "mean_of_upper_decile",
            "sum",
            "sum_of_squares",
            "variance",
        ):
            if all or locals()[stat]:
                func = getattr(self, stat)
                if stat in no_weights:
                    value = func(squeeze=True)
                else:
                    value = func(squeeze=True, weights=weights)

                out[stat] = value

        if all or sample_size:
            out["sample_size"] = int(self.sample_size())

        return out

    @daskified(_DASKIFIED_VERBOSE)
    @_deprecated_kwarg_check("i")
    @_inplace_enabled(default=False)
    def swapaxes(self, axis0, axis1, inplace=False, i=False):
        """Interchange two axes of an array.

        .. seealso:: `flatten', `flip`, 'insert_dimension`, `squeeze`,
                     `transpose`

        :Parameters:

            axis0, axis1 : `int`, `int`
                Select the axes to swap. Each axis is identified by its
                original integer position.

            {{inplace: `bool`, optional}}

            {{i: deprecated at version 3.0.0}}

        :Returns:

            `Data` or `None`
                The data with swapped axis positions.

        **Examples**

        >>> d = cf.Data([[[1, 2, 3], [4, 5, 6]]])
        >>> d
        <CF Data(1, 2, 3): [[[1, ..., 6]]]>
        >>> d.swapaxes(1, 0)
        <CF Data(2, 1, 3): [[[1, ..., 6]]]>
        >>> d.swapaxes(0, -1)
        <CF Data(3, 2, 1): [[[1, ..., 6]]]>
        >>> d.swapaxes(1, 1)
        <CF Data(1, 2, 3): [[[1, ..., 6]]]>
        >>> d.swapaxes(-1, -1)
        <CF Data(1, 2, 3): [[[1, ..., 6]]]>

        """
        d = _inplace_enabled_define_and_cleanup(self)
        dx = self._get_dask()
        dx = da.swapaxes(dx, axis0, axis1)
        d._set_dask(dx, reset_mask_hardness=False)
        return d

    def save_to_disk(self, itemsize=None):
        """cf.Data.save_to_disk is dead.

        Use not cf.Data.fits_in_memory instead.

        """
        raise NotImplementedError(
            "cf.Data.save_to_disk is dead. Use not "
            "cf.Data.fits_in_memory instead."
        )

    def fits_in_memory(self, itemsize):
        """Return True if the master array is small enough to be
        retained in memory.

        :Parameters:

            itemsize: `int`
                The number of bytes per word of the master data array.

        :Returns:

            `bool`

        **Examples:**

        >>> print(d.fits_in_memory(8))
        False

        """
        # ------------------------------------------------------------
        # Note that self._size*(itemsize+1) is the array size in bytes
        # including space for a full boolean mask
        # ------------------------------------------------------------
        return self.size * (itemsize + 1) <= free_memory() - cf_fm_threshold()

    @_deprecated_kwarg_check("i")
    @_inplace_enabled(default=False)
    @_manage_log_level_via_verbosity
    @daskified(_DASKIFIED_VERBOSE)
    def where(
        self, condition, x=None, y=None, inplace=False, i=False, verbose=None
    ):
        """Assign array elements depending on a condition.

        The elements to be changed are identified by a
        condition. Different values can be assigned according to where
        the condition is True (assignment from the *x* parameter) or
        False (assignment from the *y* parameter).

        **Missing data**

        Array elements may be set to missing values if either *x* or
        *y* are the `cf.masked` constant, or by assignment from any
        missing data elements in *x* or *y*.

        If the data mask is hard (see the `hardmask` attribute) then
        missing data values in the array will not be overwritten,
        regardless of the content of *x* and *y*.

        If the *condition* contains missing data then the
        corresponding elements in the array will not be assigned to,
        regardless of the contents of *x* and *y*.

        **Broadcasting**

        The array and the *condition*, *x* and *y* parameters must all
        be broadcastable to each other, such that the shape of the
        result is identical to the orginal shape of the array.

        If *condition* is a `Query` object then for the purposes of
        broadcasting, the condition is considered to be that which is
        produced by applying the query to the array.

        **Performance**

        If any of the shapes of the *condition*, *x*, or *y*
        parameters, or the array, is unknown, then there is a
        possibility that an unknown shape will need to be calculated
        immediately by executing all delayed operations on that
        object.

        .. seealso:: `cf.masked`, `hardmask`, `__setitem__`

        :Parameters:

            condition: array-like or `Query`
                The condition which determines how to assign values to
                the data.

                Assignment from the *x* and *y* parameters will be
                done where elements of the condition evaluate to
                `True` and `False` respectively.

                If *condition* is a `Query` object then this implies a
                condition defined by applying the query to the data.

                *Parameter example:*
                  ``d.where(d < 0, x=-999)`` will set all data
                  values that are less than zero to -999.

                *Parameter example:*
                  ``d.where(True, x=-999)`` will set all data values
                  to -999. This is equivalent to ``d[...] = -999``.

                *Parameter example:*
                  ``d.where(False, y=-999)`` will set all data values
                  to -999. This is equivalent to ``d[...] = -999``.

                *Parameter example:*
                  If ``d`` has shape ``(5, 3)`` then ``d.where([True,
                  False, True], x=-999, y=cf.masked)`` will set data
                  values in columns 0 and 2 to -999, and data values
                  in column 1 to missing data. This works because the
                  condition has shape ``(3,)`` which broadcasts to the
                  data shape.

                *Parameter example:*
                  ``d.where(cf.lt(0), x=-999)`` will set all data
                  values that are less than zero to -999. This is
                  equivalent to ``d.where(d < 0, x=-999)``.

            x, y: array-like or `None`
                Specify the assignment values. Where the condition is
                True assign to the data from *x*, and where the
                condition is False assign to the data from *y*.

                If *x* is `None` (the default) then no assignment is
                carried out where the condition is True.

                If *y* is `None` (the default) then no assignment is
                carried out where the condition is False.

                *Parameter example:*
                  ``d.where(condition)``, for any ``condition``, returns
                  data with identical data values.

                *Parameter example:*
                  ``d.where(cf.lt(0), x=-d, y=cf.masked)`` will change the
                  sign of all negative data values, and set all other data
                  values to missing data.

                *Parameter example:*
                  ``d.where(cf.lt(0), x=-d)`` will change the sign of
                  all negative data values, and leave all other data
                  values unchanged. This is equivalent to, but faster
                  than, ``d.where(cf.lt(0), x=-d, y=d)``

            {{inplace: `bool`, optional}}

            {{verbose: `int` or `str` or `None`, optional}}

            {{i: deprecated at version 3.0.0}}

        :Returns:

            `Data` or `None`
                The new data with updated values, or `None` if the
                operation was in-place.

        **Examples**

        >>> d = cf.Data([0, 1, 2, 3, 4, 5, 6, 7, 8, 9])
        >>> e = d.where(d < 5, d, 10 * d)
        >>> print(e.array)
        [ 0  1  2  3  4 50 60 70 80 90]

        >>> d = cf.Data([0, 1, 2, 3, 4, 5, 6, 7, 8, 9], 'km')
        >>> e = d.where(d < 5, cf.Data(10000 * d, 'metre'))
        >>> print(e.array)
        [ 0. 10. 20. 30. 40.  5.  6.  7.  8.  9.]

        >>> e = d.where(d < 5, cf.masked)
        >>> print(e.array)
        [-- -- -- -- -- 5 6 7 8 9]

        >>> d = cf.Data([[1, 2,],
        ...              [3, 4]])
        >>> e = d.where([[True, False], [True, True]], d, [[9, 8], [7, 6]])
        >>> print(e.array)
        [[1 8]
         [3 4]]
        >>> e = d.where([[True, False], [True, True]], [[9, 8], [7, 6]])
        >>> print(e.array)
        [[9 2]
         [7 6]]

        The shape of the result must have the same shape as the
        original data:

        >>> e = d.where([True, False], [9, 8])
        >>> print(e.array)
        [[9 2]
         [9 4]]

        >>> d = cf.Data(np.array([[0, 1, 2],
        ...                       [0, 2, 4],
        ...                       [0, 3, 6]]))
        >>> d.where(d < 4, None, -1)
        >>> print(e.array)
        [[ 0  1  2]
         [ 0  2 -1]
         [ 0  3 -1]]

        >>> x, y = np.ogrid[:3, :4]
        >>> print(x)
        [[0]
         [1]
         [2]]
        >>> print(y)
        [[0 1 2 3]]
        >>> condition = x < y
        >>> print(condition)
        [[False  True  True  True]
         [False False  True  True]
         [False False False  True]]
        >>> d = cf.Data(x)
        >>> e = d.where(condition, d, 10 + y)
            ...
        ValueError: where: Broadcasting the 'condition' parameter with shape (3, 4) would change the shape of the data with shape (3, 1)

        >>> d = cf.Data(np.arange(9).reshape(3, 3))
        >>> e = d.copy()
        >>> e[1, 0] = cf.masked
        >>> f = e.where(d > 5, None, -3.1416)
        >>> print(f.array)
        [[-3.1416 -3.1416 -3.1416]
         [-- -3.1416 -3.1416]
         [6.0 7.0 8.0]]
        >>> e.soften_mask()
        >>> f = e.where(d > 5, None, -3.1416)
        >>> print(f.array)
        [[-3.1416 -3.1416 -3.1416]
         [-3.1416 -3.1416 -3.1416]
         [ 6.      7.      8.    ]]

        """
        d = _inplace_enabled_define_and_cleanup(self)

        units = d.Units
        dx = d._get_dask()

        # Parse condition
        if getattr(condition, "isquery", False):
            # Condition is a cf.Query object: Make sure that the
            # condition units are OK, and convert the condition to a
            # boolean dask array with the same shape as the data.
            condition = condition.copy()
            condition = condition.set_condition_units(units)
            condition = condition.evaluate(d)

        condition = type(self).asdata(condition)
        _where_broadcastable(d, condition, "condition")

        # If x or y is self then change it to None. This prevents an
        # unnecessary copy; and, at compute time, an unncessary numpy
        # where.
        if x is self:
            x = None

        if y is self:
            y = None

        if x is None and y is None:
            # The data is unchanged regardless of the condition
            return d

        # Parse x and y
        xy = []
        for arg, name in zip((x, y), ("x", "y")):
            if arg is None:
                xy.append(arg)
                continue

            if arg is cf_masked:
                # Replace masked constant with array
                xy.append(scalar_masked_array(self.dtype))
                continue

            arg = type(self).asdata(arg)
            _where_broadcastable(d, arg, name)

            if arg.Units:
                # Make sure that units are OK.
                arg = arg.copy()
                try:
                    arg.Units = units
                except ValueError:
                    raise ValueError(
                        f"where: {name!r} parameter units {arg.Units!r} "
                        f"are not equivalent to data units {units!r}"
                    )

            xy.append(arg._get_dask())

        x, y = xy

        # Apply the where operation
        dx = da.core.elemwise(
            cf_where, dx, dask_compatible(condition), x, y, d.hardmask
        )
        d._set_dask(dx)

        # Note: No need to run `_reset_mask_hardness` at this point
        #       because the mask hardness has already been correctly
        #       set in `cf_where`.

        return d

    @daskified(_DASKIFIED_VERBOSE)
    @_deprecated_kwarg_check("i")
    @_inplace_enabled(default=False)
    def sin(self, inplace=False, i=False):
        """Take the trigonometric sine of the data element-wise.

        Units are accounted for in the calculation. If the units are not
        equivalent to radians (such as Kelvin) then they are treated as if
        they were radians. For example, the sine of 90 degrees_east
        is 1.0, as is the sine of 1.57079632 radians.

        The output units are changed to '1' (nondimensional).

        .. seealso:: `arcsin`, `cos`, `tan`, `sinh`

        :Parameters:

            {{inplace: `bool`, optional}}

            {{i: deprecated at version 3.0.0}}

        :Returns:

            `Data` or `None`

        **Examples:**

        >>> d.Units
        <Units: degrees_north>
        >>> print(d.array)
        [[-90 0 90 --]]
        >>> e = d.sin()
        >>> e.Units
        <Units: 1>
        >>> print(e.array)
        [[-1.0 0.0 1.0 --]]

        >>> d.Units
        <Units: m s-1>
        >>> print(d.array)
        [[1 2 3 --]]
        >>> d.sin(inplace=True)
        >>> d.Units
        <Units: 1>
        >>> print(d.array)
        [[0.841470984808 0.909297426826 0.14112000806 --]]

        """
        d = _inplace_enabled_define_and_cleanup(self)

        if d.Units.equivalent(_units_radians):
            d.Units = _units_radians

        dx = d._get_dask()
        d._set_dask(da.sin(dx), reset_mask_hardness=False)

        d.override_units(_units_1, inplace=True)

        return d

    @daskified(_DASKIFIED_VERBOSE)
    @_deprecated_kwarg_check("i")
    @_inplace_enabled(default=False)
    def sinh(self, inplace=False):
        """Take the hyperbolic sine of the data element-wise.

        Units are accounted for in the calculation. If the units are not
        equivalent to radians (such as Kelvin) then they are treated as if
        they were radians. For example, the the hyperbolic sine of 90
        degrees_north is 2.30129890, as is the hyperbolic sine of
        1.57079632 radians.

        The output units are changed to '1' (nondimensional).

        .. versionadded:: 3.1.0

        .. seealso:: `arcsinh`, `cosh`, `tanh`, `sin`

        :Parameters:

            {{inplace: `bool`, optional}}

        :Returns:

            `Data` or `None`

        **Examples:**

        >>> d.Units
        <Units: degrees_north>
        >>> print(d.array)
        [[-90 0 90 --]]
        >>> e = d.sinh()
        >>> e.Units
        <Units: 1>
        >>> print(e.array)
        [[-2.3012989023072947 0.0 2.3012989023072947 --]]

        >>> d.Units
        <Units: m s-1>
        >>> print(d.array)
        [[1 2 3 --]]
        >>> d.sinh(inplace=True)
        >>> d.Units
        <Units: 1>
        >>> print(d.array)
        [[1.1752011936438014 3.626860407847019 10.017874927409903 --]]

        """
        d = _inplace_enabled_define_and_cleanup(self)

        if d.Units.equivalent(_units_radians):
            d.Units = _units_radians

        dx = d._get_dask()
        d._set_dask(da.sinh(dx), reset_mask_hardness=False)

        d.override_units(_units_1, inplace=True)

        return d

    @daskified(_DASKIFIED_VERBOSE)
    @_inplace_enabled(default=False)
    def cosh(self, inplace=False):
        """Take the hyperbolic cosine of the data element-wise.

        Units are accounted for in the calculation. If the units are not
        equivalent to radians (such as Kelvin) then they are treated as if
        they were radians. For example, the the hyperbolic cosine of 0
        degrees_east is 1.0, as is the hyperbolic cosine of 1.57079632 radians.

        The output units are changed to '1' (nondimensional).

        .. versionadded:: 3.1.0

        .. seealso:: `arccosh`, `sinh`, `tanh`, `cos`

        :Parameters:

            {{inplace: `bool`, optional}}

        :Returns:

            `Data` or `None`

        **Examples:**

        >>> d.Units
        <Units: degrees_north>
        >>> print(d.array)
        [[-90 0 90 --]]
        >>> e = d.cosh()
        >>> e.Units
        <Units: 1>
        >>> print(e.array)
        [[2.5091784786580567 1.0 2.5091784786580567 --]]

        >>> d.Units
        <Units: m s-1>
        >>> print(d.array)
        [[1 2 3 --]]
        >>> d.cosh(inplace=True)
        >>> d.Units
        <Units: 1>
        >>> print(d.array)
        [[1.5430806348152437 3.7621956910836314 10.067661995777765 --]]

        """
        d = _inplace_enabled_define_and_cleanup(self)

        if d.Units.equivalent(_units_radians):
            d.Units = _units_radians

        dx = d._get_dask()
        d._set_dask(da.cosh(dx), reset_mask_hardness=False)

        d.override_units(_units_1, inplace=True)

        return d

    @daskified(_DASKIFIED_VERBOSE)
    @_deprecated_kwarg_check("i")
    @_inplace_enabled(default=False)
    def tanh(self, inplace=False):
        """Take the hyperbolic tangent of the data element-wise.

        Units are accounted for in the calculation. If the units are not
        equivalent to radians (such as Kelvin) then they are treated as if
        they were radians. For example, the the hyperbolic tangent of 90
        degrees_east is 0.91715234, as is the hyperbolic tangent of
        1.57079632 radians.

        The output units are changed to '1' (nondimensional).

        .. versionadded:: 3.1.0

        .. seealso:: `arctanh`, `sinh`, `cosh`, `tan`


        :Parameters:

            {{inplace: `bool`, optional}}

        :Returns:

            `Data` or `None`

        **Examples:**

        >>> d.Units
        <Units: degrees_north>
        >>> print(d.array)
        [[-90 0 90 --]]
        >>> e = d.tanh()
        >>> e.Units
        <Units: 1>
        >>> print(e.array)
        [[-0.9171523356672744 0.0 0.9171523356672744 --]]

        >>> d.Units
        <Units: m s-1>
        >>> print(d.array)
        [[1 2 3 --]]
        >>> d.tanh(inplace=True)
        >>> d.Units
        <Units: 1>
        >>> print(d.array)
        [[0.7615941559557649 0.9640275800758169 0.9950547536867305 --]]

        """
        d = _inplace_enabled_define_and_cleanup(self)

        if d.Units.equivalent(_units_radians):
            d.Units = _units_radians

        dx = d._get_dask()
        d._set_dask(da.tanh(dx), reset_mask_hardness=False)

        d.override_units(_units_1, inplace=True)

        return d

    @daskified(_DASKIFIED_VERBOSE)
    @_deprecated_kwarg_check("i")
    @_inplace_enabled(default=False)
    def log(self, base=None, inplace=False, i=False):
        """Takes the logarithm of the data array.

        :Parameters:

            base:

            {{inplace: `bool`, optional}}

            {{i: deprecated at version 3.0.0}}

        :Returns:

            `Data` or `None`

        """
        d = _inplace_enabled_define_and_cleanup(self)
        dx = d._get_dask()

        if base is None:
            dx = da.log(dx)
        elif base == 10:
            dx = da.log10(dx)
        elif base == 2:
            dx = da.log2(dx)
        else:
            dx = da.log(dx)
            dx /= da.log(base)

        d._set_dask(dx, reset_mask_hardness=False)

        d.override_units(
            _units_1, inplace=True
        )  # all logarithm outputs are unitless

        return d

    @daskified(_DASKIFIED_VERBOSE)
    @_deprecated_kwarg_check("i")
    @_inplace_enabled(default=False)
    def squeeze(self, axes=None, inplace=False, i=False):
        """Remove size 1 axes from the data array.

        By default all size 1 axes are removed, but particular axes
        may be selected with the keyword arguments.

        .. seealso:: `flatten`, `insert_dimension`, `flip`,
                     `swapaxes`, `transpose`

        :Parameters:

            axes: (sequence of) int, optional
                Select the axes. By default all size 1 axes are
                removed. The *axes* argument may be one, or a
                sequence, of integers that select the axis
                corresponding to the given position in the list of
                axes of the data array.

                No axes are removed if *axes* is an empty sequence.

            {{inplace: `bool`, optional}}

            {{i: deprecated at version 3.0.0}}

        :Returns:

            `Data` or `None`
                The squeezed data array.

        **Examples:**

        >>> v.shape
        (1,)
        >>> v.squeeze()
        >>> v.shape
        ()

        >>> v.shape
        (1, 2, 1, 3, 1, 4, 1, 5, 1, 6, 1)
        >>> v.squeeze((0,))
        >>> v.shape
        (2, 1, 3, 1, 4, 1, 5, 1, 6, 1)
        >>> v.squeeze(1)
        >>> v.shape
        (2, 3, 1, 4, 1, 5, 1, 6, 1)
        >>> v.squeeze([2, 4])
        >>> v.shape
        (2, 3, 4, 5, 1, 6, 1)
        >>> v.squeeze([])
        >>> v.shape
        (2, 3, 4, 5, 1, 6, 1)
        >>> v.squeeze()
        >>> v.shape
        (2, 3, 4, 5, 6)

        """
        d = _inplace_enabled_define_and_cleanup(self)

        # TODODASK - check if axis parsing is done in dask

        if not d.ndim:
            if axes or axes == 0:
                raise ValueError(
                    "Can't squeeze: Can't remove an axis from "
                    f"scalar {d.__class__.__name__}"
                )

            if inplace:
                d = None

            return d

        shape = d.shape

        if axes is None:
            axes = [i for i, n in enumerate(shape) if n == 1]
        else:
            axes = d._parse_axes(axes)

            # Check the squeeze axes
            for i in axes:
                if shape[i] > 1:
                    raise ValueError(
                        f"Can't squeeze {d.__class__.__name__}: "
                        f"Can't remove axis of size {shape[i]}"
                    )
        # --- End: if

        if not axes:
            return d

        # Still here? Then the data array is not scalar and at least
        # one size 1 axis needs squeezing.
        dx = d._get_dask()
        dx = dx.squeeze(axis=tuple(axes))
        d._set_dask(dx, reset_mask_hardness=False)

        # Remove the squeezed axes names
        d._axes = [axis for i, axis in enumerate(d._axes) if i not in axes]

        return d

    # `arctan2`, AT2 seealso
    @daskified(_DASKIFIED_VERBOSE)
    @_deprecated_kwarg_check("i")
    @_inplace_enabled(default=False)
    def tan(self, inplace=False, i=False):
        """Take the trigonometric tangent of the data element-wise.

        Units are accounted for in the calculation. If the units are not
        equivalent to radians (such as Kelvin) then they are treated as if
        they were radians. For example, the tangents of 45
        degrees_east, 0.78539816 radians and 0.78539816 Kelvin are all
        1.0.

        The output units are changed to '1' (nondimensional).

        .. seealso:: `arctan`, `cos`, `sin`, `tanh`

        :Parameters:

            {{inplace: `bool`, optional}}

            {{i: deprecated at version 3.0.0}}

        :Returns:

            `Data` or `None`

        **Examples:**

        >>> d.Units
        <Units: degrees_north>
        >>> print(d.array)
        [[-45 0 45 --]]
        >>> e = d.tan()
        >>> e.Units
        <Units: 1>
        >>> print(e.array)
        [[-1.0 0.0 1.0 --]]

        >>> d.Units
        <Units: m s-1>
        >>> print(d.array)
        [[1 2 3 --]]
        >>> d.tan(inplace=True)
        >>> d.Units
        <Units: 1>
        >>> print(d.array)
        [[1.55740772465 -2.18503986326 -0.142546543074 --]]

        """
        d = _inplace_enabled_define_and_cleanup(self)

        if d.Units.equivalent(_units_radians):
            d.Units = _units_radians

        dx = d._get_dask()
        d._set_dask(da.tan(dx), reset_mask_hardness=False)

        d.override_units(_units_1, inplace=True)

        return d

    @daskified(_DASKIFIED_VERBOSE)
    def tolist(self):
        """Return the data as a scalar or (nested) list.

        Returns the data as an ``N``-levels deep nested list of Python
        scalars, where ``N`` is the number of data dimensions.

        If ``N`` is 0 then, since the depth of the nested list is 0,
        it will not be a list at all, but a simple Python scalar.

        :Returns:

            `list` or scalar
                The (nested) list of array elements, or a scalar if
                the data has 0 dimensions.

        **Examples:**

        >>> d = cf.Data(9)
        >>> d.tolist()
        9

        >>> d = cf.Data([1, 2])
        >>> d.tolist()
        [1, 2]

        >>> d = cf.Data(([[1, 2], [3, 4]]))
        >>> d.tolist()
        [[1, 2], [3, 4]]

        >>> d.equals(cf.Data(d.tolist()))
        True

        """
        return self.array.tolist()

    @daskified(_DASKIFIED_VERBOSE)
    @_deprecated_kwarg_check("i")
    @_inplace_enabled(default=False)
    def transpose(self, axes=None, inplace=False, i=False):
        """Permute the axes of the data array.

        .. seealso:: `flatten', `insert_dimension`, `flip`, `squeeze`,
                     `swapaxes`

        :Parameters:

            axes: (sequence of) `int`
                The new axis order of the data array. By default the order
                is reversed. Each axis of the new order is identified by
                its original integer position.

            {{inplace: `bool`, optional}}

            {{i: deprecated at version 3.0.0}}

        :Returns:

            `Data` or `None`

        **Examples:**

        >>> d.shape
        (19, 73, 96)
        >>> d.transpose()
        >>> d.shape
        (96, 73, 19)
        >>> d.transpose([1, 0, 2])
        >>> d.shape
        (73, 96, 19)
        >>> d.transpose((-1, 0, 1))
        >>> d.shape
        (19, 73, 96)

        """
        d = _inplace_enabled_define_and_cleanup(self)

        ndim = d.ndim
        if axes is None:
            if ndim <= 1:
                return d
            iaxes = tuple(range(ndim - 1, -1, -1))
        else:
            iaxes = d._parse_axes(axes)

        # Note: _axes attribute is still important/utilised post-Daskification
        # because e.g. axes labelled as cyclic by the _cyclic attribute use it
        # to determine their position (see #discussion_r694096462 on PR #247).
        data_axes = d._axes
        d._axes = [data_axes[i] for i in iaxes]

        dx = d._get_dask()
        try:
            dx = da.transpose(dx, axes=axes)
        except ValueError:
            raise ValueError(
                f"Can't transpose: Axes don't match array: {axes}"
            )
        d._set_dask(dx, reset_mask_hardness=False)

        return d

    @daskified(_DASKIFIED_VERBOSE)
    @_deprecated_kwarg_check("i")
    @_inplace_enabled(default=False)
    def trunc(self, inplace=False, i=False):
        """Return the truncated values of the data array.

        The truncated value of the number, ``x``, is the nearest integer
        which is closer to zero than ``x`` is. In short, the fractional
        part of the signed number ``x`` is discarded.

        .. versionadded:: 1.0

        .. seealso:: `ceil`, `floor`, `rint`

        :Parameters:

            {{inplace: `bool`, optional}}

            {{i: deprecated at version 3.0.0}}

        :Returns:

            `Data` or `None`

        **Examples:**

        >>> d = cf.Data([-1.9, -1.5, -1.1, -1, 0, 1, 1.1, 1.5 , 1.9])
        >>> print(d.array)
        [-1.9 -1.5 -1.1 -1.   0.   1.   1.1  1.5  1.9]
        >>> print(d.trunc().array)
        [-1. -1. -1. -1.  0.  1.  1.  1.  1.]

        """
        d = _inplace_enabled_define_and_cleanup(self)
        dx = d._get_dask()
        d._set_dask(da.trunc(dx), reset_mask_hardness=False)
        return d

    @classmethod
    def empty(
        cls,
        shape,
        dtype=None,
        units=None,
        calendar=None,
        fill_value=None,
        chunks=_DEFAULT_CHUNKS,
    ):
        """Return a new array of given shape and type, without
        initializing entries.

        .. seealso:: `full`, `ones`, `zeros`

        :Parameters:

            shape: `int` or `tuple` of `int`
                The shape of the new array. e.g. ``(2, 3)`` or ``2``.

            dtype: data-type
                The desired output data-type for the array, e.g.
                `numpy.int8`. The default is `numpy.float64`.

            units: `str` or `Units`
                The units for the new data array.

            calendar: `str`, optional
                The calendar for reference time units.

            {{chunks: `int`, `tuple`, `dict` or `str`, optional}}

                .. versionadded:: 4.0.0

            fill_value: deprecated at version 4.0.0
                Use `set_fill_value` instead.

        :Returns:

            `Data`
                Array of uninitialized (arbitrary) data of the given
                shape and dtype.

        **Examples**

        >>> d = cf.Data.empty((2, 2))
        >>> print(d.array)
        [[ -9.74499359e+001  6.69583040e-309],
         [  2.13182611e-314  3.06959433e-309]]         #uninitialized

        >>> d = cf.Data.empty((2,), dtype=bool)
        >>> print(d.array)
        [ False  True]                                 #uninitialized

        """
        dx = da.empty(shape, dtype=dtype, chunks=chunks)
        return cls(dx, units=units, calendar=calendar)

    @classmethod
    def full(
        cls,
        shape,
        fill_value,
        dtype=None,
        units=None,
        calendar=None,
        chunks=_DEFAULT_CHUNKS,
    ):
        """Return a new array of given shape and type, filled with a
        fill value.

        .. seealso:: `empty`, `ones`, `zeros`

        :Parameters:

            shape: `int` or `tuple` of `int`
                The shape of the new array. e.g. ``(2, 3)`` or ``2``.

            fill_value: scalar
                The fill value.

            dtype: data-type
                The desired data-type for the array. The default, `None`,
                means ``np.array(fill_value).dtype``.

            units: `str` or `Units`
                The units for the new data array.

            calendar: `str`, optional
                The calendar for reference time units.

            {{chunks: `int`, `tuple`, `dict` or `str`, optional}}

                .. versionadded:: 4.0.0

        :Returns:

            `Data`
                Array of *fill_value* with the given shape and data
                type.

        **Examples**

        >>> d = cf.Data.full((2, 3), -99)
        >>> print(d.array)
        [[-99 -99 -99]
         [-99 -99 -99]]

        >>> d = cf.Data.full(2, 0.0)
        >>> print(d.array)
        [0. 0.]

        >>> d = cf.Data.full((2,), 0, dtype=bool)
        >>> print(d.array)
        [False False]

        """
        if dtype is None:
            # Need to explicitly set the default because dtype is not
            # a named keyword of da.full
            dtype = getattr(fill_value, "dtype", None)
            if dtype is None:
                dtype = np.array(fill_value).dtype

        dx = da.full(shape, fill_value, dtype=dtype, chunks=chunks)
        return cls(dx, units=units, calendar=calendar)

    @classmethod
    def ones(
        cls,
        shape,
        dtype=None,
        units=None,
        calendar=None,
        chunks=_DEFAULT_CHUNKS,
    ):
        """Returns a new array filled with ones of set shape and type.

        .. seealso:: `empty`, `full`, `zeros`

        :Parameters:

            shape: `int` or `tuple` of `int`
                The shape of the new array. e.g. ``(2, 3)`` or ``2``.

            dtype: data-type
                The desired data-type for the array, e.g.
                `numpy.int8`. The default is `numpy.float64`.

            units: `str` or `Units`
                The units for the new data array.

            calendar: `str`, optional
                The calendar for reference time units.

            {{chunks: `int`, `tuple`, `dict` or `str`, optional}}

                .. versionadded:: 4.0.0

        :Returns:

            `Data`
                Array of ones with the given shape and data type.

        **Examples**

        >>> d = cf.Data.ones((2, 3))
        >>> print(d.array)
        [[1. 1. 1.]
         [1. 1. 1.]]

        >>> d = cf.Data.ones((2,), dtype=bool)
        >>> print(d.array)
        [ True  True]

        """
        dx = da.ones(shape, dtype=dtype, chunks=chunks)
        return cls(dx, units=units, calendar=calendar)

    @classmethod
    def zeros(
        cls,
        shape,
        dtype=None,
        units=None,
        calendar=None,
        chunks=_DEFAULT_CHUNKS,
    ):
        """Returns a new array filled with zeros of set shape and type.

        .. seealso:: `empty`, `full`, `ones`

        :Parameters:

            shape: `int` or `tuple` of `int`
                The shape of the new array.

            dtype: data-type
                The data-type of the new array. By default the
                data-type is ``float``.

            units: `str` or `Units`
                The units for the new data array.

            calendar: `str`, optional
                The calendar for reference time units.

            {{chunks: `int`, `tuple`, `dict` or `str`, optional}}

                .. versionadded:: 4.0.0

        :Returns:

            `Data`
                Array of zeros with the given shape and data type.

        **Examples**

        >>> d = cf.Data.zeros((2, 3))
        >>> print(d.array)
        [[0. 0. 0.]
         [0. 0. 0.]]

        >>> d = cf.Data.zeros((2,), dtype=bool)
        >>> print(d.array)
        [False False]

        """
        dx = da.zeros(shape, dtype=dtype, chunks=chunks)
        return cls(dx, units=units, calendar=calendar)

    @daskified(_DASKIFIED_VERBOSE)
    @_deprecated_kwarg_check("out")
    @_deprecated_kwarg_check("i")
    @_inplace_enabled(default=False)
    def func(
        self,
        f,
        units=None,
        out=False,
        inplace=False,
        preserve_invalid=False,
        i=False,
        **kwargs,
    ):
        """Apply an element-wise array operation to the data array.

        :Parameters:

            f: `function`
                The function to be applied.

            units: `Units`, optional

            out: deprecated at version 4.0.0

            {{inplace: `bool`, optional}}

            preserve_invalid: `bool`, optional
                For MaskedArray arrays only, if True any invalid values produced
                by the operation will be preserved, otherwise they are masked.

            {{i: deprecated at version 3.0.0}}

        :Returns:

            `Data` or `None`

        **Examples:**

        >>> d.Units
        <Units: radians>
        >>> print(d.array)
        [[ 0.          1.57079633]
         [ 3.14159265  4.71238898]]
        >>> import numpy
        >>> e = d.func(numpy.cos)
        >>> e.Units
        <Units: 1>
        >>> print(e.array)
        [[ 1.0  0.0]
         [-1.0  0.0]]
        >>> d.func(numpy.sin, inplace=True)
        >>> print(d.array)
        [[0.0   1.0]
         [0.0  -1.0]]

        >>> d = cf.Data([-2, -1, 1, 2], mask=[0, 0, 0, 1])
        >>> f = d.func(numpy.arctanh, preserve_invalid=True)
        >>> f.array
        masked_array(data=[nan, -inf, inf, --],
                     mask=[False, False, False,  True],
               fill_value=1e+20)
        >>> e = d.func(numpy.arctanh)  # default preserve_invalid is False
        >>> e.array
        masked_array(data=[--, --, --, --],
                     mask=[ True,  True,  True,  True],
               fill_value=1e+20,
                    dtype=float64)

        """
        d = _inplace_enabled_define_and_cleanup(self)
        dx = d._get_dask()

        # TODODASK: Steps to preserve invalid values shown, taking same
        # approach as pre-daskification, but maybe we can now change approach
        # to avoid finding mask and data, which requires early compute...
        # Step 1. extract the non-masked data and the mask separately
        if preserve_invalid:
            # Assume all inputs are masked, as checking for a mask to confirm
            # is expensive. If unmasked, effective mask will be all False.
            dx_mask = da.ma.getmaskarray(dx)  # store original mask
            dx = da.ma.getdata(dx)

        # Step 2: apply operation to data alone
        axes = tuple(range(dx.ndim))
        dx = da.blockwise(f, axes, dx, axes, **kwargs)

        if preserve_invalid:
            # Step 3: reattach original mask onto the output data
            dx = da.ma.masked_array(dx, mask=dx_mask)

        d._set_dask(dx, reset_mask_hardness=True)

        if units is not None:
            d.override_units(units, inplace=True)

        return d

    @daskified(_DASKIFIED_VERBOSE)
    @_inplace_enabled(default=False)
    @_deprecated_kwarg_check("i")
    def range(
        self,
        axes=None,
        squeeze=False,
        mtol=1,
        split_every=None,
        inplace=False,
        i=False,
    ):
        """Calculate range values.

        The range is the maximum minus the minimum.

        Calculates the range value or the range values along axes.

        See
        https://ncas-cms.github.io/cf-python/analysis.html#collapse-methods
        for mathematical definitions.

         ..seealso:: `sample_size`, `max`, `min`, `mid_range`

        :Parameters:

            {{collapse axes: (sequence of) `int`, optional}}

            {{collapse squeeze: `bool`, optional}}

            {{mtol: number, optional}

            {{split_every: `int` or `dict`, optional}}

                .. versionadded:: TODODASK

            {{inplace: `bool`, optional}}

            {{i: deprecated at version 3.0.0}}

        :Returns:

            `Data` or `None`
                The collapsed array.

        **Examples**

        >>> a = np.ma.arange(12).reshape(4, 3)
        >>> d = cf.Data(a, 'K')
        >>> d[1, 1] = np.ma.masked
        >>> print(d.array)
        [[0 1 2]
         [3 -- 5]
         [6 7 8]
         [9 10 11]]
        >>> d.range()
        <CF Data(1, 1): [[11]] K>

        """
        d = _inplace_enabled_define_and_cleanup(self)
        d, _ = _collapse(
            Collapse.range,
            d,
            axis=axes,
            keepdims=not squeeze,
            split_every=split_every,
            mtol=mtol,
        )
        return d

    @daskified(_DASKIFIED_VERBOSE)
    @_inplace_enabled(default=False)
    @_deprecated_kwarg_check("i")
    def roll(self, axis, shift, inplace=False, i=False):
        """Roll array elements along a given axis.

        Equivalent in function to `numpy.roll`.

        TODODASK  - note that it works for multiple axes

        :Parameters:

            axis: `int`
                Select the axis over which the elements are to be rolled.
                removed. The *axis* parameter is an integer that selects
                the axis corresponding to the given position in the list
                of axes of the data.

                *Parameter example:*
                  Convolve the second axis: ``axis=1``.

                *Parameter example:*
                  Convolve the last axis: ``axis=-1``.

            shift: `int`, or `tuple` of `int`
                The number of places by which elements are shifted.
                If a `tuple`, then *axis* must be a tuple of the same
                size, and each of the given axes is shifted by the
                corresponding number. If an `int` while *axis* is a
                tuple of `int`, then the same value is used for all
                given axes.

            {{inplace: `bool`, optional}}

            {{i: deprecated at version 3.0.0}}

        :Returns:

            `Data` or `None`

        """
        # TODODASK - consider matching the numpy/dask api: "shift, axis="

        d = _inplace_enabled_define_and_cleanup(self)

        dx = d._get_dask()
        dx = da.roll(dx, shift, axis=axis)
        d._set_dask(dx, reset_mask_hardness=False)

        return d

    @daskified(_DASKIFIED_VERBOSE)
    @_inplace_enabled(default=False)
    @_deprecated_kwarg_check("i")
    def sum(
        self,
        axes=None,
        weights=None,
        squeeze=False,
        mtol=1,
        split_every=None,
        inplace=False,
        i=False,
    ):
        """Calculate sum values.

        Calculates the sum value or the sum values along axes.

        See
        https://ncas-cms.github.io/cf-python/analysis.html#collapse-methods
        for mathematical definitions.

         ..seealso:: `sample_size`, `integral`, `mean`, `sd`,
                     `sum_of_squares`, `sum_of_weights`

        :Parameters:

            {{collapse axes: (sequence of) `int`, optional}}

            {{weights: data_like, `dict`, or `None`, optional}}

            {{collapse squeeze: `bool`, optional}}

            {{mtol: number, optional}

            {{split_every: `int` or `dict`, optional}}

                .. versionadded:: TODODASK

            {{inplace: `bool`, optional}}

            {{i: deprecated at version 3.0.0}}

        :Returns:

            `Data` or `None`
                The collapsed data, or `None` if the operation was
                in-place.

        **Examples**

        >>> a = np.ma.arange(12).reshape(4, 3)
        >>> d = cf.Data(a, 'K')
        >>> d[1, 1] = np.ma.masked
        >>> print(d.array)
        [[0 1 2]
         [3 -- 5]
         [6 7 8]
         [9 10 11]]
        >>> d.sum()
        <CF Data(1, 1): [[62]] K>

        >>> w = np.linspace(1, 2, 3)
        >>> print(w)
        [1.  1.5 2. ]
        >>> d.sum(weights=cf.Data(w, 'm'))
        <CF Data(1, 1): [[97.0]] K>

        """
        d = _inplace_enabled_define_and_cleanup(self)
        d, _ = _collapse(
            Collapse.sum,
            d,
            axis=axes,
            weights=weights,
            keepdims=not squeeze,
            split_every=split_every,
            mtol=mtol,
        )
        return d

    @daskified(_DASKIFIED_VERBOSE)
    @_inplace_enabled(default=False)
    def sum_of_squares(
        self,
        axes=None,
        weights=None,
        squeeze=False,
        mtol=1,
        split_every=None,
        inplace=False,
    ):
        """Calculate sums of squares.

        Calculates the sum of squares or the sum of squares values
        along axes.

        See
        https://ncas-cms.github.io/cf-python/analysis.html#collapse-methods
        for mathematical definitions.

         ..seealso:: `sample_size`, `sum`, `sum_of_squares`,
                     `sum_of_weights2`

        :Parameters:

            {{collapse axes: (sequence of) `int`, optional}}

            {{weights: data_like, `dict`, or `None`, optional}}

            {{collapse squeeze: `bool`, optional}}

            {{mtol: number, optional}

            {{split_every: `int` or `dict`, optional}}

                .. versionadded:: TODODASK

            {{inplace: `bool`, optional}}

        :Returns:

            `Data` or `None`
                The collapsed data, or `None` if the operation was
                in-place.

        **Examples**

        >>> a = np.ma.arange(12).reshape(4, 3)
        >>> d = cf.Data(a, 'K')
        >>> d[1, 1] = np.ma.masked
        >>> print(d.array)
        [[0 1 2]
         [3 -- 5]
         [6 7 8]
         [9 10 11]]
        >>> d.sum_of_squares()
        <CF Data(1, 1): [[490]] K2>

        >>> w = np.linspace(1, 2, 3)
        >>> print(w)
        [1.  1.5 2. ]
        >>> d.sum_of_squares(weights=w)
        <CF Data(1, 1): [[779.0]] K2>

        """
        d = _inplace_enabled_define_and_cleanup(self)
        d.square(inplace=True)
        d.sum(
            axes=axes,
            weights=weights,
            squeeze=squeeze,
            mtol=mtol,
            split_every=split_every,
            inplace=True,
        )
        return d

    @daskified(_DASKIFIED_VERBOSE)
    @_deprecated_kwarg_check("i")
    @_inplace_enabled(default=False)
    def sum_of_weights(
        self,
        axes=None,
        weights=None,
        squeeze=False,
        mtol=1,
        split_every=None,
        inplace=False,
        i=False,
    ):
        """Calculate sums of weights.

        Calculates the sum of weights or the sum of weights values
        along axes.

        The weights given by the *weights* parameter are internally
        broadcast to the shape of the data, and those weights that are
        missing data, or that correspond to the missing elements of
        the data, are assigned a weight of 0. It is these processed
        weights that are summed.

        See
        https://ncas-cms.github.io/cf-python/analysis.html#collapse-methods
        for mathematical definitions.

         ..seealso:: `sample_size`, `sum`, `sum_of_squares`,
                     `sum_of_weights2`

        :Parameters:

            {{collapse axes: (sequence of) `int`, optional}}

            {{weights: data_like, `dict`, or `None`, optional}}

            {{collapse squeeze: `bool`, optional}}

            {{mtol: number, optional}

            {{split_every: `int` or `dict`, optional}}

                .. versionadded:: TODODASK

            {[inplace: `bool`, optional}}

            {{i: deprecated at version 3.0.0}}

        :Returns:

            `Data` or `None`
                The collapsed data, or `None` if the operation was
                in-place.

        **Examples**

        >>> a = np.ma.arange(12).reshape(4, 3)
        >>> d = cf.Data(a, 'K')
        >>> d[1, 1] = np.ma.masked
        >>> print(d.array)
        [[0 1 2]
         [3 -- 5]
         [6 7 8]
         [9 10 11]]
        >>> d.sum_of_weights()
        <CF Data(1, 1): [[11]]>

        >>> w = np.linspace(1, 2, 3)
        >>> print(w)
        [1.  1.5 2. ]
        >>> d.sum_of_weights(weights=w)
        <CF Data(1, 1): [[16.5]]>

        >>> d.sum_of_weights(weights=cf.Data(w, 'm'))
        <CF Data(1, 1): [[16.5]] m>

        """
        d = _inplace_enabled_define_and_cleanup(self)
        d, weights = _collapse(
            Collapse.sum_of_weights,
            d,
            axis=axes,
            weights=weights,
            keepdims=not squeeze,
            split_every=split_every,
            mtol=mtol,
        )

        units = _units_None
        if weights is not None:
            units = getattr(weights, "Units", None)
            if units is None:
                units = _units_None

        d.override_units(units, inplace=True)

        return d

    @daskified(_DASKIFIED_VERBOSE)
    @_deprecated_kwarg_check("i")
    @_inplace_enabled(default=False)
    def sum_of_weights2(
        self,
        axes=None,
        weights=None,
        squeeze=False,
        mtol=1,
        split_every=None,
        inplace=False,
        i=False,
    ):
        """Calculate sums of squares of weights.

        Calculates the sum of squares of weights or the sum of squares
        of weights values along axes.

        The weights given by the *weights* parameter are internally
        broadcast to the shape of the data, and those weights that
        are missing data, or that correspond to the missing elements
        of the data, are assigned a weight of 0. It is these processed
        weights that are squared and summed.

        See
        https://ncas-cms.github.io/cf-python/analysis.html#collapse-methods
        for mathematical definitions.

         ..seealso:: `sample_size`, `sum`, `sum_of_squares`,
                     `sum_of_weights`

        :Parameters:

            {{collapse axes: (sequence of) `int`, optional}}

            {{weights: data_like, `dict`, or `None`, optional}}

            {{collapse squeeze: `bool`, optional}}

            {{mtol: number, optional}

            {{split_every: `int` or `dict`, optional}}

                .. versionadded:: TODODASK

            {[inplace: `bool`, optional}}

            {{i: deprecated at version 3.0.0}}

        :Returns:

            `Data` or `None`
                The collapsed data, or `None` if the operation was
                in-place.

        **Examples**

        >>> a = np.ma.arange(12).reshape(4, 3)
        >>> d = cf.Data(a, 'K')
        >>> d[1, 1] = np.ma.masked
        >>> print(d.array)
        [[0 1 2]
         [3 -- 5]
         [6 7 8]
         [9 10 11]]
        >>> d.sum_of_weights2()
        <CF Data(1, 1): [[11]]>

        >>> w = np.linspace(1, 2, 3)
        >>> print(w)
        [1.  1.5 2. ]
        >>> d.sum_of_weights2(weights=w)
        <CF Data(1, 1): [[26.75]]>

        >>> d.sum_of_weights2(weights=cf.Data(w, 'm'))
        <CF Data(1, 1): [[26.75]] m2>

        """
        d = _inplace_enabled_define_and_cleanup(self)
        d, weights = _collapse(
            Collapse.sum_of_weights2,
            d,
            axis=axes,
            weights=weights,
            keepdims=not squeeze,
            split_every=split_every,
            mtol=mtol,
        )

        units = _units_None
        if weights is not None:
            units = getattr(weights, "Units", None)
            if not units:
                units = _units_None
            else:
                units = units ** 2

        d.override_units(units, inplace=True)

        return d

    @daskified(_DASKIFIED_VERBOSE)
    @_deprecated_kwarg_check("i")
    @_inplace_enabled(default=False)
    def std(
        self,
        axes=None,
        squeeze=False,
        mtol=1,
        weights=None,
        ddof=0,
        split_every=None,
        inplace=False,
        i=False,
    ):
        r"""Calculate standard deviations.

        Calculates the standard deviation of an array or the standard
        deviations along axes.

        See
        https://ncas-cms.github.io/cf-python/analysis.html#collapse-methods
        for mathematical definitions.

         ..seealso:: `sample_size`, `mean`, `sum`, `var`

        :Parameters:

            {{collapse axes: (sequence of) `int`, optional}}

            {{weights: data_like, `dict`, or `None`, optional}}

            {{collapse squeeze: `bool`, optional}}

            {{mtol: number, optional}

            {{ddof: number}}

                 By default *ddof* is 0.

            {{split_every: `int` or `dict`, optional}}

                .. versionadded:: TODODASK

            {{inplace: `bool`, optional}}

            {{i: deprecated at version 3.0.0}}

        :Returns:

            `Data` or `None`
                The collapsed data, or `None` if the operation was
                in-place.

        **Examples**

        >>> a = np.ma.arange(12).reshape(4, 3)
        >>> d = cf.Data(a, 'K')
        >>> d[1, 1] = np.ma.masked
        >>> print(d.array)
        [[0 1 2]
         [3 -- 5]
         [6 7 8]
         [9 10 11]]
        >>> d.std()
        <CF Data(1, 1): [[3.5744733184250004]] K>
        >>> d.std(ddof=1)
        <CF Data(1, 1): [[3.7489392439122637]] K>

        >>> w = np.linspace(1, 2, 3)
        >>> print(w)
        [1.  1.5 2. ]
        >>> d.std(ddof=1, weights=w)
        <CF Data(1, 1): [[3.7457375639741506]] K>

        """
        d = _inplace_enabled_define_and_cleanup(self)
        d.var(
            axes=axes,
            weights=weights,
            squeeze=squeeze,
            mtol=mtol,
            ddof=ddof,
            split_every=split_every,
            inplace=True,
        )
        d.sqrt(inplace=True)
        return d

    @daskified(_DASKIFIED_VERBOSE)
    @_inplace_enabled(default=False)
    @_deprecated_kwarg_check("i")
    def var(
        self,
        axes=None,
        weights=None,
        squeeze=False,
        mtol=1,
        ddof=0,
        split_every=None,
        inplace=False,
        i=False,
    ):
        """Calculate variances.

        Calculates the variance of an array or the variance values
        along axes.

        See
        https://ncas-cms.github.io/cf-python/analysis.html#collapse-methods
        for mathematical definitions.

         ..seealso:: `sample_size`, `mean`, `sd`, `sum`

        :Parameters:

            {{collapse axes: (sequence of) `int`, optional}}

            {{weights: data_like, `dict`, or `None`, optional}}

            {{collapse squeeze: `bool`, optional}}

            {{mtol: number, optional}

            {{ddof: number}}

                 By default *ddof* is 0.

            {{split_every: `int` or `dict`, optional}}

                .. versionadded:: TODODASK

            {{inplace: `bool`, optional}}

            {{i: deprecated at version 3.0.0}}

        :Returns:

            `Data` or `None`
                The collapsed data, or `None` if the operation was
                in-place.

        **Examples**

        >>> a = np.ma.arange(12).reshape(4, 3)
        >>> d = cf.Data(a, 'K')
        >>> d[1, 1] = np.ma.masked
        >>> print(d.array)
        [[0 1 2]
         [3 -- 5]
         [6 7 8]
         [9 10 11]]
        >>> d.var()
        <CF Data(1, 1): [[12.776859504132233]] K2>
        >>> d.var(ddof=1)
        <CF Data(1, 1): [[14.054545454545456]] K2>

        >>> w = np.linspace(1, 2, 3)
        >>> print(w)
        [1.  1.5 2. ]
        >>> d.var(ddof=1, weights=w)
        <CF Data(1, 1): [[14.030549898167004]] K2>

        """
        d = _inplace_enabled_define_and_cleanup(self)
        d, _ = _collapse(
            Collapse.var,
            d,
            axis=axes,
            weights=weights,
            keepdims=not squeeze,
            mtol=mtol,
            ddof=ddof,
            split_every=split_every,
        )

<<<<<<< HEAD
        units = d.Units
        if units:
            d.override_units(units ** 2, inplace=True)

        return d

=======
    @daskified(_DASKIFIED_VERBOSE)
>>>>>>> e11f7395
    def section(
        self, axes, stop=None, chunks=False, min_step=1, mode="dictionary"
    ):
        """Returns a dictionary of sections of the `Data` object.

        Specifically, returns a dictionary of Data objects which are the
        m-dimensional sections of this n-dimensional Data object, where
        m <= n. The dictionary keys are the indices of the sections
        in the original Data object. The m dimensions that are not
        sliced are marked with None as a placeholder making it possible
        to reconstruct the original data object. The corresponding
        values are the resulting sections of type `Data`.

        :Parameters:

            axes: (sequence of) `int`
                This is should be one or more integers of the m indices of
                the m axes that define the sections of the `Data`
                object. If axes is `None` (the default) or an empty
                sequence then all axes are selected.

                Note that the axes specified by the *axes* parameter are
                the one which are to be kept whole. All other axes are
                sectioned.

            stop: `int`, optional
                Deprecated at version TODODASK.

                Stop after this number of sections and return. If stop is
                None all sections are taken.

            chunks: `bool`, optional
                Depreated at version TODODASK. Consider using
                `cf.Data.rechunk` instead.

                If True return sections that are of the maximum possible
                size that will fit in one chunk of memory instead of
                sectioning into slices of size 1 along the dimensions that
                are being sectioned.


            min_step: `int`, optional
                The minimum step size when making chunks. By default this
                is 1. Can be set higher to avoid size 1 dimensions, which
                are problematic for linear regridding.

        :Returns:

            `dict`
                The dictionary of m dimensional sections of the Data
                object.

        **Examples:**

        >>> d = cf.Data(np.arange(120).reshape(2, 6, 10))
        >>> d
        <CF Data(2, 6, 10): [[[0, ..., 119]]]>
        >>> d.section([1, 2])
        {(0, None, None): <CF Data(1, 6, 10): [[[0, ..., 59]]]>,
         (1, None, None): <CF Data(1, 6, 10): [[[60, ..., 119]]]>}
        >>> d.section([0, 1], min_step=2)
        {(None, None, 0): <CF Data(2, 6, 2): [[[0, ..., 111]]]>,
         (None, None, 2): <CF Data(2, 6, 2): [[[2, ..., 113]]]>,
         (None, None, 4): <CF Data(2, 6, 2): [[[4, ..., 115]]]>,
         (None, None, 6): <CF Data(2, 6, 2): [[[6, ..., 117]]]>,
         (None, None, 8): <CF Data(2, 6, 2): [[[8, ..., 119]]]>}

        """
        if chunks:
            _DEPRECATION_ERROR_KWARGS(
                self,
                "section",
                {"chunks": chunks},
                message="Consider using Data.rechunk() instead.",
                version="TODODASK",
                removed_at="5.0.0",
            )  # pragma: no cover

        if stop is not None:
            _DEPRECATION_ERROR_KWARGS(
                self,
                "section",
                {"stop": stop},
                version="TODODASK",
                removed_at="5.0.0",
            )  # pragma: no cover

        return _section(self, axes, min_step=min_step)

    @daskified(_DASKIFIED_VERBOSE)
    @_inplace_enabled(default=False)
    def square(self, dtype=None, inplace=False):
        """Calculate the non-negative square root.

        .. versionadded:: TODODASK

        .. seealso:: `sqrt`, `sum_of_squares`

        :Parameters:

            dtype: data-type, optional
                Overrides the data type of the output arrays. A
                matching precision of the calculation should be
                chosen. For example, a *dtype* of ``'int32'`` is only
                allowed when the input values are integers.

             {{inplace: `bool`, optional}}

        :Returns:

            `Data` or `None`
                The element-wise square of the data, or `None` if the
                operation was in-place.

        **Examples**

        >>> d = cf.Data([[0, 1, 2.5, 3, 4]], 'K', mask=[[0, 0, 0, 1, 0]])
        >>> print(d.array)
        [[0.0 1.0 2.5 -- 4.0]]
        >>> e = d.square()
        >>> e
        <CF Data(1, 5): [[0.0, ..., 16.0]] K2>
        >>> print(e.array)
        [[0.0 1.0 6.25 -- 16.0]]

        """
        d = _inplace_enabled_define_and_cleanup(self)
        dx = d.to_dask_array()
        dx = da.square(dx, dtype=dtype)
        d._set_dask(dx, reset_mask_hardness=False)

        units = d.Units
        if units:
            d.override_units(units ** 2, inplace=True)

        return d

    @daskified(_DASKIFIED_VERBOSE)
    @_inplace_enabled(default=False)
    def sqrt(self, dtype=None, inplace=False):
        """Calculate the non-negative square root.

        .. versionadded:: TODODASK

        .. seealso:: `square`

        :Parameters:

            dtype: data-type, optional
                Overrides the data type of the output arrays. A
                matching precision of the calculation should be
                chosen. For example, a *dtype* of ``'int32'` is not
                allowed, even if the input values are perfect squares.

             {{inplace: `bool`, optional}}

        :Returns:

            `Data` or `None`
                The element-wise positive square root of the data, or
                `None` if the operation was in-place.

        **Examples**

        >>> d = cf.Data([[0, 1, 2, 3, 4]], 'K2', mask=[[0, 0, 0, 1, 0]])
        >>>print(d.array)
        [[0 1 2 -- 4]]
        >>> e = d.sqrt()
        >>> e
        <CF Data(1, 5): [[0.0, ..., 2.0]] K>
        >>> print(e.array)
        [[0.0 1.0 1.4142135623730951 -- 2.0]]

        Negative values raise a warning but nonetheless result in NaN
        or, if the there are already missing values, missing data:

        >>> import warnings
        >>> d = cf.Data([0, 1, -4])
        >>> print(d.array)
        [ 0  1 -4]
        >>> with warnings.catch_warnings():
        ...     warnings.simplefilter("ignore")
        ...     print(d.sqrt().array)
        ...
        [ 0.  1. nan]

        >>> d = cf.Data([0, 1, -4], mask=[1, 0, 0])
        >>> print(d.array)
        [-- 1 -4]
        >>> with warnings.catch_warnings():
        ...     warnings.simplefilter("ignore")
        ...     print(d.sqrt().array)
        ...
        [-- 1.0 --]

        """
        d = _inplace_enabled_define_and_cleanup(self)
        dx = d.to_dask_array()
        dx = da.sqrt(dx, dtype=dtype)
        d._set_dask(dx, reset_mask_hardness=False)

        units = d.Units
        if units:
            d.override_units(units ** 0.5, inplace=True)

        return d

    # ----------------------------------------------------------------
    # Aliases
    # ----------------------------------------------------------------
    @property
    def dtarray(self):
        """Alias for `datetime_array`"""
        return self.datetime_array

    @daskified(_DASKIFIED_VERBOSE)
    @_inplace_enabled(default=False)
    @_deprecated_kwarg_check("i")
    def maximum(
        self,
        axes=None,
        squeeze=False,
        mtol=1,
        split_every=None,
        inplace=False,
        i=False,
    ):
        """Alias for `max`"""
        return self.max(
            axes=axes,
            squeeze=squeeze,
            mtol=mtol,
            split_every=split_every,
            inplace=inplace,
            i=i,
        )

    @daskified(_DASKIFIED_VERBOSE)
    @_inplace_enabled(default=False)
    @_deprecated_kwarg_check("i")
    def minimum(
        self,
        axes=None,
        squeeze=False,
        mtol=1,
        split_every=None,
        inplace=False,
        i=False,
    ):
        """Alias for `min`"""
        return self.min(
            axes=axes,
            squeeze=squeeze,
            mtol=mtol,
            split_every=split_every,
            inplace=inplace,
            i=i,
        )

    @daskified(_DASKIFIED_VERBOSE)
    @_inplace_enabled(default=False)
    @_deprecated_kwarg_check("i")
    def sd(
        self,
        axes=None,
        squeeze=False,
        mtol=1,
        weights=None,
        ddof=0,
        split_every=None,
        inplace=False,
        i=False,
    ):
        """Alias for `std`"""
        return self.sdt(
            axes=axes,
            squeeze=squeeze,
            weights=weights,
            mtol=mtol,
            ddof=ddof,
            split_every=split_every,
            inplace=inplace,
            i=i,
        )

    @daskified(_DASKIFIED_VERBOSE)
    @_inplace_enabled(default=False)
    @_deprecated_kwarg_check("i")
    def standard_deviation(
        self,
        axes=None,
        squeeze=False,
        mtol=1,
        weights=None,
        ddof=0,
        split_every=None,
        inplace=False,
        i=False,
    ):
        """Alias for `std`"""
        return self.std(
            axes=axes,
            squeeze=squeeze,
            weights=weights,
            mtol=mtol,
            ddof=ddof,
            split_every=split_every,
            inplace=inplace,
            i=i,
        )

    @daskified(_DASKIFIED_VERBOSE)
    @_inplace_enabled(default=False)
    @_deprecated_kwarg_check("i")
    def variance(
        self,
        axes=None,
        squeeze=False,
        weights=None,
        mtol=1,
        ddof=0,
        split_every=None,
        inplace=False,
        i=False,
    ):
        """Alias for `var`"""
        return self.var(
            axes=axes,
            squeeze=squeeze,
            weights=weights,
            mtol=mtol,
            ddof=ddof,
            split_every=split_every,
            inplace=inplace,
            i=i,
        )


def _size_of_index(index, size=None):
    """Return the number of elements resulting in applying an index to a
    sequence.

    :Parameters:

        index: `slice` or `list` of `int`
            The index being applied to the sequence.

        size: `int`, optional
            The number of elements in the sequence being indexed. Only
            required if *index* is a slice object.

    :Returns:

        `int`
            The length of the sequence resulting from applying the index.

    **Examples:**

    >>> _size_of_index(slice(None, None, -2), 10)
    5
    >>> _size_of_index([1, 4, 9])
    3

    """
    if isinstance(index, slice):
        # Index is a slice object
        start, stop, step = index.indices(size)
        div, mod = divmod(stop - start, step)
        if mod != 0:
            div += 1
        return div
    else:
        # Index is a list of integers
        return len(index)


def _broadcast(a, shape):
    """Broadcast an array to a given shape.

    It is assumed that ``len(array.shape) <= len(shape)`` and that the
    array is broadcastable to the shape by the normal numpy
    boradcasting rules, but neither of these things are checked.

    For example, ``d[...] = d._broadcast(e, d.shape)`` gives the same
    result as ``d[...] = e``

    :Parameters:

        a: numpy array-like

        shape: `tuple`

    :Returns:

        `numpy.ndarray`

    """
    # Replace with numpy.broadcast_to v1.10 ??/ TODO

    a_shape = np.shape(a)
    if a_shape == shape:
        return a

    tile = [(m if n == 1 else 1) for n, m in zip(a_shape[::-1], shape[::-1])]
    tile = shape[0 : len(shape) - len(a_shape)] + tuple(tile[::-1])

    return np.tile(a, tile)


def _where_broadcastable(data, x, name):
    """Check broadcastability for `where` assignments.

    Raises an exception if the result of broadcasting *data* and *x*
    together does not have the same shape as *data*.

    .. versionadded:: TODODASK

    .. seealso:: `where`

    :Parameters:

        data, x: `Data`
            The arrays to compare.

        name: `str`
            A name for *x* that is used in any exception error
            message.

    :Returns:

        `bool`
             If *x* is acceptably broadcastable to *data* then `True`
             is returned, otherwise a `ValueError` is raised.

    """
    ndim_x = x.ndim
    if not ndim_x:
        return True

    ndim_data = data.ndim
    if ndim_x > ndim_data:
        raise ValueError(
            f"where: Broadcasting the {name!r} parameter with {ndim_x} "
            f"dimensions would change the shape of the data with "
            f"{ndim_data} dimensions"
        )

    shape_x = x.shape
    shape_data = data.shape
    for n, m in zip(shape_x[::-1], shape_data[::-1]):
        if n != m and n != 1:
            raise ValueError(
                f"where: Broadcasting the {name!r} parameter with shape "
                f"{shape_x} would change the shape of the data with shape "
                f"{shape_data}"
            )

    return True


def _collapse(
    func,
    d,
    axis=None,
    weights=None,
    keepdims=True,
    mtol=1,
    ddof=None,
    split_every=None,
):
    """Collapse data in-place using a given funcion.

     .. versionadded:: TODODASK

     .. seealso:: `_parse_weights`

    :Parameters:

        func: callable
            The function that collapses the underlying `dask` array of
            *d*. Must have the minimum signature (parameters and
            default values) ``func(dx, axis=None, keepdims=False,
            mtol=None, split_every=None)`` (optionally including
            ``weights=None`` or ``ddof=None``), where ``dx`` is a the
            dask array contained in *d*.

        d: `Data`
            The data to be collapsed.

        axis: (sequence of) int, optional
            The axes to be collapsed. By default all axes are
            collapsed, resulting in output with size 1. Each axis is
            identified by its integer position. If *axes* is an empty
            sequence then the collapse is applied to each scalar
            element and the reuslt has the same shape as the input
            data.

        weights: data_like, `dict`, or `None`, optional
            Weights associated with values of the data. By default
            *weights* is `None`, meaning that all non-missing elements
            of the data have a weight of 1 and all missing elements
            have a weight of 0.

            If *weights* is a data_like object then it must be
            broadcastable to the array.

            If *weights* is a dictionary then each key specifies axes
            of the data (an `int` or `tuple` of `int`), with a
            corresponding value of data_like weights for those
            axes. The dimensions of a weights value must correspond to
            its key axes in the same order. Not all of the axes need
            weights assigned to them. The weights that will be used
            will be an outer product of the dictionary's values.

            However they are specified, the weights are internally
            broadcast to the shape of the data, and those weights that
            are missing data, or that correspond to the missing
            elements of the data, are assigned a weight of 0.

            For collapse functions that do not have a ``weights``
            parameter, *weights* must be `None`.

        keepdims: `bool`, optional
            By default, the axes which are collapsed are left in the
            result as dimensions with size one, so that the result
            will broadcast correctly against the input array. If set
            to False then collapsed axes are removed from the data.

        mtol: number, optional
            The sample size threshold below which collapsed values are
            set to missing data. It is defined as a fraction (between
            0 and 1 inclusive) of the contributing input data values.

            The default of *mtol* is 1, meaning that a missing datum
            in the output array occurs whenever all of its
            contributing input array elements are missing data.

            For other values, a missing datum in the output array
            occurs whenever more than ``100*mtol%`` of its
            contributing input array elements are missing data.

        ddof: number, optional
            The delta degrees of freedom. The number of degrees of
            freedom used in the calculation is (N-*ddof*) where N
            represents the number of non-missing elements.

            For collapse functions that do not have a ``ddof``
            parameter, *ddof* must be `None`.

        split_every: `int` or `dict`, optional
            Determines the depth of the recursive aggregation. See
            `dask.array.reduction` for details.

    :Returns:

        (`Data`, formatted weights)
            The collapsed data and the output of ``_parse_weights(d,
            weights, axis)``.

    """
    kwargs = {
        "axis": axis,
        "keepdims": keepdims,
        "split_every": split_every,
        "mtol": mtol,
    }

    weights = _parse_weights(d, weights, axis)
    if weights is not None:
        kwargs["weights"] = weights

    if ddof is not None:
        kwargs["ddof"] = ddof

    dx = d.to_dask_array()
    dx = func(dx, **kwargs)
    d._set_dask(dx, reset_mask_hardness=True)

    return d, weights


def _parse_weights(d, weights, axis=None):
    """Parse the weights input to `_collapse`.

     .. versionadded:: TODODASK

     .. seealso:: `_collapse`

    :Parameters:

        d: `Data`
            The data to be collapsed.

        weights: data_like or `dict`
            See `_collapse` for details.

        axis: (sequence of) `int`, optional
            See `_collapse` for details.

    :Returns:

        `Data` or `None`
            * If *weights* is a data_like object then they are
              returned unchanged as a `Data` object. It is up to the
              downstream functions to check if the weights can be
              broadcast to the data.

            * If *weights* is a dictionary then the dictionary
              values', i.e. the weights components, outer product is
              returned in `Data` object that is broadcastable to the
              data.

              If the dictionary is empty, or none of the axes defined
              by the keys correspond to collapse axes defined by
              *axis*, then then the collapse is unweighted and `None`
              is returned.

            Note that, in all cases, the returned weights are *not*
            modified to account for missing values in the data.

    **Examples**

    >>> d = cf.Data(np.arange(12)).reshape(4, 3)

    >>> _parse_weights(d, [1, 2, 1], (0, 1))
    <CF Data(3): [1, 2, 1]>

    >>> _parse_weights(d, [[1, 2, 1]], (0, 1))
    <CF Data(1, 3): [[1, 2, 1]]>

    >>> _parse_weights(d, {1: [1, 2, 1]}, (0, 1))
    <CF Data(1, 3): [[1, 2, 1]]>

    >>> print(_parse_weights(d, {0: [1, 2, 3, 4], 1: [1, 2, 1]}, (0, 1)))
    [[1 2 1]
     [2 4 2]
     [3 6 3]
     [4 8 4]]

    >>> print(cf.data.data._parse_weights(d, {}, (0, 1)))
    None

    >>> print(cf.data.data._parse_weights(d, {1: [1, 2, 1]}, 0))
    None

    """
    if weights is None:
        # No weights
        return

    if not isinstance(weights, dict):
        # Weights is data_like. Don't check broadcastability to d,
        # leave that to whatever uses the weights.
        return Data.asdata(weights)

    if not weights:
        # No weights (empty dictionary)
        return

    if axis is None:
        axis = tuple(range(d.ndim))
    else:
        axis = d._parse_axes(axis)

    weights = weights.copy()
    weights_axes = set()
    for key, value in tuple(weights.items()):
        del weights[key]
        key = d._parse_axes(key)
        if weights_axes.intersection(key):
            raise ValueError("Duplicate weights axis")

        weights[tuple(key)] = value
        weights_axes.update(key)

    if not weights_axes.intersection(axis):
        # No weights span collapse axes
        return

    # For each component, add missing dimensions as size 1.
    w = []
    shape = d.shape
    for key, value in weights.items():
        value = Data.asdata(value)

        # Make sure axes are in ascending order
        skey = tuple(sorted(key))
        if key != skey:
            value = value.transpose(skey)
            key = skey

        if not all(
            True if i in (j, 1) else False
            for i, j in zip(value.shape, [shape[i] for i in key])
        ):
            raise ValueError(
                f"Weights component for axes {tuple(key)} with shape "
                f"{value.shape} is not broadcastable to data with "
                f"shape {shape}"
            )

        new_shape = [n if i in key else 1 for i, n in enumerate(shape)]
        w.append(value.reshape(new_shape))

    # Return the product of the weights components, which will be
    # broadcastable to d
    return reduce(mul, w)<|MERGE_RESOLUTION|>--- conflicted
+++ resolved
@@ -12827,16 +12827,13 @@
             split_every=split_every,
         )
 
-<<<<<<< HEAD
         units = d.Units
         if units:
             d.override_units(units ** 2, inplace=True)
 
         return d
 
-=======
     @daskified(_DASKIFIED_VERBOSE)
->>>>>>> e11f7395
     def section(
         self, axes, stop=None, chunks=False, min_step=1, mode="dictionary"
     ):
