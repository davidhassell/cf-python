--- conflicted
+++ resolved
@@ -5212,699 +5212,6 @@
         """TODODASK See also confg settings."""
         return self._custom.get("force_compute", False)
 
-<<<<<<< HEAD
-=======
-        #        new._auxiliary_mask = None
-        for partition in new.partitions.matrix.flat:
-            # Do this so as not to upset the ref count on the
-            # parittion's of d
-            del partition.subarray
-
-        # d.to_memory()
-
-        #        save = not new.fits_in_memory(new.dtype.itemsize)
-        keep_in_memory = new.fits_in_memory(new.dtype.itemsize)
-
-        datatype = d.dtype
-
-        if units is None:
-            new_units = new.Units
-        else:
-            new_units = units
-
-        p_axes = new._axes[:n_non_collapse_axes]
-        p_units = new_units
-
-        c_slice = (slice(None),) * n_collapse_axes
-
-        config = new.partition_configuration(
-            readonly=False, auxiliary_mask=None, extra_memory=False  # DCH ??x
-        )
-
-        processed_partitions = []
-        for pmindex, partition in np.ndenumerate(new.partitions.matrix):
-            if partition._process_partition:
-                # Only process the partition if it is flagged
-                partition.open(config)
-
-                # Save the position of the partition in the partition
-                # matrix
-                partition._pmindex = pmindex
-
-                partition.axes = p_axes
-                partition.flip = []
-                partition.part = []
-                partition.Units = p_units
-
-                if squeeze:
-                    # Note: parentheses for line continuation (not a tuple):
-                    partition.location = partition.location[
-                        :n_non_collapse_axes
-                    ]
-                    partition.shape = partition.shape[:n_non_collapse_axes]
-
-                indices = partition.indices[:n_non_collapse_axes] + c_slice
-
-                partition.subarray = d._collapse_subspace(
-                    func,
-                    fpartial,
-                    ffinalise,
-                    indices,
-                    n_non_collapse_axes,
-                    n_collapse_axes,
-                    Nmax,
-                    mtol,
-                    _preserve_partitions=_preserve_partitions,
-                    _parallelise_collapse_subspace=False,
-                    **kwargs,
-                )
-
-                partition.close(keep_in_memory=keep_in_memory)
-
-                # Add each partition to a list of processed partitions
-                processed_partitions.append(partition)
-            # --- End: if
-        # --- End: for
-
-        # processed_partitions contains a list of all the partitions
-        # that have been processed on this rank. In the serial case
-        # this is all of them and this line of code has no
-        # effect. Otherwise the processed partitions from each rank
-        # are distributed to every rank and processed_partitions now
-        # contains all the processed partitions from every rank.
-        processed_partitions = self._share_partitions(
-            processed_partitions, False
-        )
-
-        # Put the processed partitions back in the partition matrix
-        # according to each partitions _pmindex attribute set above.
-        pm = new.partitions.matrix
-        for partition in processed_partitions:
-            pm[partition._pmindex] = partition
-
-            p_datatype = partition.subarray.dtype
-            if datatype != p_datatype:
-                datatype = np.result_type(p_datatype, datatype)
-        # --- End: for
-
-        new._Units = new_units
-        new.dtype = datatype
-
-        if squeeze:
-            new._axes = p_axes
-            new._ndim = ndim - n_collapse_axes
-            new._shape = new._shape[: new._ndim]
-        else:
-            new_axes = new._axes
-            if new_axes != original_self_axes:
-                iaxes = [new_axes.index(axis) for axis in original_self_axes]
-                new.transpose(iaxes, inplace=True)
-        # --- End: if
-
-        # ------------------------------------------------------------
-        # Update d in place and return
-        # ------------------------------------------------------------
-        d.__dict__ = new.__dict__
-
-        return d
-
-    def _collapse_subspace(
-        self,
-        func,
-        fpartial,
-        ffinalise,
-        indices,
-        n_non_collapse_axes,
-        n_collapse_axes,
-        Nmax,
-        mtol,
-        weights=None,
-        _preserve_partitions=False,
-        _parallelise_collapse_subspace=True,
-        **kwargs,
-    ):
-        """Collapse a subspace of a data array.
-
-        If set, *weights* and *kwargs* are passed to the function call. If
-        there is a *weights* keyword argument then this should either evaluate
-        to False or be a dictionary of weights for at least one of the data
-        dimensions.
-
-        :Parameters:
-
-            func : function
-
-            fpartial : function
-
-            ffinalise : function
-
-            indices: tuple
-                The indices of the master array which would create the
-                subspace.
-
-            n_non_collapse_axes : int
-                The number of data array axes which are not being
-                collapsed. It is assumed that they are in the slowest moving
-                positions.
-
-            n_collapse_axes : int
-                The number of data array axes which are being collapsed. It is
-                assumed that they are in the fastest moving positions.
-
-            weights : dict, optional
-
-            kwargs : *optional*
-
-        :Returns:
-
-            `list`
-
-        **Examples:**
-
-        """
-
-        ndim = self._ndim
-
-        master_shape = self.shape
-
-        data = self[indices]
-
-        # If the input data array 'fits' in one chunk of memory, then
-        # make sure that it has only one partition
-        if (
-            not _preserve_partitions
-            and data._pmndim
-            and data.fits_in_memory(data.dtype.itemsize)
-        ):
-            data.varray
-
-        # True iff at least two, but not all, axes are to be
-        # collapsed.
-        reshape = 1 < n_collapse_axes < ndim
-
-        out = None
-
-        if n_collapse_axes == ndim:
-            # All axes are to be collapsed
-            kwargs.pop("axis", None)
-        else:
-            # At least one axis, but not all axes, are to be
-            # collapsed. It is assumed that the collapse axes are in
-            # the last (fastest varying) positions (-1, -2, ...). We
-            # set kwargs['axis']=-1 (actually we use the +ve integer
-            # equivalent of -1) if there is more then one collapse
-            # axis because, in this case (i.e. reshape is True), we
-            # will reshape everything.
-            kwargs["axis"] = ndim - n_collapse_axes
-
-        masked = False
-
-        sub_samples = 0
-
-        #        pda_args = data.pda_args(revert_to_file=True) #, readonly=True)
-        config = data.partition_configuration(readonly=True)
-
-        # Flag which partitions will be processed on this rank. If
-        # _parallelise_collapse_subspace is False then all partitions
-        # will be flagged for processing.
-        data._flag_partitions_for_processing(_parallelise_collapse_subspace)
-
-        for i, partition in enumerate(data.partitions.matrix.flat):
-            if partition._process_partition:
-                # Only process a partition if flagged
-                partition.open(config)
-                array = partition.array
-
-                p_masked = partition.masked
-
-                if p_masked:
-                    masked = True
-                    if array.mask.all():
-                        # The array is all missing data
-                        partition.close()
-                        continue
-
-                # Still here? Then there are some non-missing sub-array
-                # elements.
-                if weights is not None:
-                    w = self._collapse_create_weights(
-                        array,
-                        partition.indices,
-                        indices,
-                        master_shape,
-                        weights,
-                        n_non_collapse_axes,
-                        n_collapse_axes,
-                    )
-                    wmin = w.min()
-                    if wmin < 0:
-                        raise ValueError(
-                            "Can't collapse with negative weights"
-                        )
-
-                    if wmin == 0:
-                        # Mask the array where the weights are zero
-                        array = np.ma.masked_where(w == 0, array, copy=True)
-                        if array.mask.all():
-                            # The array is all missing data
-                            partition.close()
-                            continue
-                    # --- End: if
-
-                    kwargs["weights"] = w
-                # --- End: if
-
-                partition.close()
-
-                if reshape:
-                    # At least two, but not all, axes are to be collapsed
-                    # => we need to reshape the array and the weights.
-                    shape = array.shape
-                    ndim = array.ndim
-                    new_shape = shape[:n_non_collapse_axes]
-                    new_shape += (reduce(mul, shape[n_non_collapse_axes:]),)
-                    array = np.reshape(array.copy(), new_shape)
-
-                    if weights is not None:
-                        w = kwargs["weights"]
-                        if w.ndim < ndim:
-                            # The weights span only collapse axes (as
-                            # opposed to spanning all axes)
-                            new_shape = (w.size,)
-
-                        kwargs["weights"] = np.reshape(w, new_shape)
-                # --- End: if
-
-                p_out = func(array, masked=p_masked, **kwargs)
-
-                if out is None:
-                    if (
-                        not _parallelise_collapse_subspace
-                        and data.partitions.size == i + 1
-                    ):
-                        # There is exactly one partition so we are done
-                        out = p_out
-                        break
-                    # --- End: if
-                    out = fpartial(p_out)
-                else:
-                    out = fpartial(out, p_out)
-                # --- End: if
-
-                sub_samples += 1
-
-            # --- End: if
-        # --- End: for
-
-        # In the case that the inner loop is not parallelised,
-        # just finalise.
-        out = self._collapse_finalise(
-            ffinalise,
-            out,
-            sub_samples,
-            masked,
-            Nmax,
-            mtol,
-            data,
-            n_non_collapse_axes,
-        )
-        #        # --- End: if
-
-        return out
-
-    @classmethod
-    def _collapse_finalise(
-        cls,
-        ffinalise,
-        out,
-        sub_samples,
-        masked,
-        Nmax,
-        mtol,
-        data,
-        n_non_collapse_axes,
-    ):
-        """Finalise a collapse over a data array."""
-        if out is not None:
-            # Finalise
-            N, out = ffinalise(out, sub_samples)
-            out = cls._collapse_mask(out, masked, N, Nmax, mtol)
-        else:
-            # no data - return all masked
-            out = np.ma.masked_all(
-                data.shape[:n_non_collapse_axes], data.dtype
-            )
-
-        return out
-
-    @staticmethod
-    def _collapse_mask(array, masked, N, Nmax, mtol):
-        """Re-masks a masked array to reflect a collapse.
-
-        :Parameters:
-
-            array: numpy array
-
-            masked: bool
-
-            N: numpy array-like
-
-            Nmax: int
-
-            mtol: numpy array-like
-
-        :Returns:
-
-           numpy array
-
-        """
-        if masked and mtol < 1:
-            x = N < (1 - mtol) * Nmax
-            if x.any():
-                array = np.ma.masked_where(x, array, copy=False)
-        # --- End: if
-
-        return array
-
-    @staticmethod
-    def _collapse_create_weights(
-        array,
-        indices,
-        master_indices,
-        master_shape,
-        master_weights,
-        n_non_collapse_axes,
-        n_collapse_axes,
-    ):
-        """Collapse weights of an array.
-
-        :Parameters:
-
-            array : numpy array
-
-            indices : tuple
-
-            master_indices : tuple
-
-            master_shape : tuple
-
-            master_weights : dict
-
-            n_non_collapse_axes : int
-                The number of array axes which are not being collapsed. It
-                is assumed that they are in the slowest moving positions.
-
-            n_collapse_axes : int
-                The number of array axes which are being collapsed. It is
-                assumed that they are in the fastest moving positions.
-
-        :Returns:
-
-            `numpy array or `None`
-
-        **Examples:**
-
-        """
-        array_shape = array.shape
-        array_ndim = array.ndim
-
-        weights_indices = []
-        for master_index, index, size in zip(
-            master_indices, indices, master_shape
-        ):
-            start, stop, step = master_index.indices(size)
-
-            size1, mod = divmod(stop - start - 1, step)
-
-            start1, stop1, step1 = index.indices(size1 + 1)
-
-            size2, mod = divmod(stop1 - start1, step1)
-
-            if mod != 0:
-                size2 += 1
-
-            start += start1 * step
-            step *= step1
-            stop = start + (size2 - 1) * step + 1
-
-            weights_indices.append(slice(start, stop, step))
-
-        base_shape = (1,) * array_ndim
-
-        masked = False
-        zero_weights = False
-
-        weights = []
-        for key, weight in master_weights.items():
-            shape = list(base_shape)
-            index = []
-            for i in key:
-                shape[i] = array_shape[i]
-                index.append(weights_indices[i])
-
-            weight = weight[tuple(index)].array
-
-            zero_weights = zero_weights or (weight.min() <= 0)
-
-            masked = masked or np.ma.isMA(weight)
-
-            if weight.ndim != array_ndim:
-                # Make sure that the weight has the same number of
-                # dimensions as the array
-                weight = weight.reshape(shape)
-
-            weights.append(weight)
-
-        weights_out = weights[0]
-
-        if len(weights) > 1:
-            # There are two or more weights, so create their product
-            # (can't do this in-place because of broadcasting woe)
-            for w in weights[1:]:
-                weights_out = weights_out * w
-
-        weights_out_shape = weights_out.shape
-
-        if (
-            not masked
-            and weights_out_shape[:n_non_collapse_axes]
-            == base_shape[:n_non_collapse_axes]
-        ):
-            # The input weights are not masked and only span collapse axes
-            weights_out = weights_out.reshape(
-                weights_out_shape[n_non_collapse_axes:]
-            )
-
-            if (
-                weights_out_shape[n_non_collapse_axes:]
-                != array_shape[n_non_collapse_axes:]
-            ):
-                # The input weights span some, but not all, of the
-                # collapse axes, so broadcast the weights over all
-                # collapse axes
-                weights_out = broadcast_array(
-                    weights_out, array_shape[n_non_collapse_axes:]
-                )
-        else:
-            if weights_out_shape != array_shape:
-                # Either a) The input weights span at least one
-                # non-collapse axis, so broadcast the weights over all
-                # axes or b) The weights contain masked values
-                weights_out = broadcast_array(weights_out, array_shape)
-
-            if masked and np.ma.isMA(array):
-                if not (array.mask | weights_out.mask == array.mask).all():
-                    raise ValueError(
-                        "The output weights mask {} is not compatible with "
-                        "the array mask {}.".format(
-                            weights_out.mask, array.mask
-                        )
-                    )
-        # --- End: if
-
-        return weights_out
-
-    def _collapse_optimize_weights(self, weights):
-        """Optimise when weights span only non-partitioned axes.
-
-        weights: `dict`
-
-        """
-        non_partitioned_axes = set(self._axes).difference(self._pmaxes)
-
-        x = []
-        new_key = ()
-        for key in weights:
-            if non_partitioned_axes.issuperset(key):
-                x.append(key)
-                new_key += key
-        # --- End: for
-
-        if len(x) > 1:
-            reshaped_weights = []
-            for key in x:
-                w = weights.pop(key)
-                w = w.array
-                shape = [
-                    (w.shape[key.index(axis)] if axis in key else 1)
-                    for axis in new_key
-                ]
-                w = w.reshape(shape)
-
-                reshaped_weights.append(w)
-
-            # Create their product
-            new_weight = reshaped_weights[0]
-            for w in reshaped_weights[1:]:
-                new_weight = new_weight * w
-
-            weights[new_key] = type(self)(new_weight)
-
-        return weights
-
-    # ----------------------------------------------------------------
-    # Private attributes
-    # ----------------------------------------------------------------
-    @property
-    def _Units(self):
-        """Storage for the units.
-
-        The units are stored in a `Units` object, and reflect the
-        units of the (yet to be computed) elements of the underlying
-        data.
-
-        .. warning:: Assigning to `_Units` does *not* trigger a units
-                     conversion of the underlying data
-                     values. Therefore assigning to `_Units` should
-                     only be done in cases when it is known that the
-                     intrinsic units represented by the data values
-                     are inconsistent with the existing value of
-                     `_Units`. Before assigning to `_Units`, first
-                     consider if assigning to `Units`, or calling the
-                     `override_units` or `override_calendar` method is
-                     a more appropriate course of action, and use one
-                     of those if possible.
-
-        """
-        return self._custom["_Units"]
-
-    @_Units.setter
-    def _Units(self, value):
-        self._custom["_Units"] = value
-
-    @_Units.deleter
-    def _Units(self):
-        self._custom["_Units"] = _units_None
-
-    @property
-    def _cyclic(self):
-        """Storage for axis cyclicity.
-
-        Contains a `set` that identifies which axes are cyclic (and
-        therefore allow cyclic slicing). The set contains a subset of
-        the axis identifiers defined by the `_axes` attribute.
-
-        .. warning:: Never change the value of the `_cyclic` attribute
-                     in-place.
-
-        .. note:: When an axis identifier is removed from the `_axes`
-                  attribute then it is automatically also removed from
-                  the `_cyclic` attribute.
-
-        """
-        return self._custom["_cyclic"]
-
-    @_cyclic.setter
-    def _cyclic(self, value):
-        self._custom["_cyclic"] = value
-
-    @_cyclic.deleter
-    def _cyclic(self):
-        self._custom["_cyclic"] = _empty_set
-
-    @property
-    @daskified(_DASKIFIED_VERBOSE)
-    def _hardmask(self):
-        """Storage for the mask hardness.
-
-        Contains a `bool`, where `True` denotes a hard mask and
-        `False` denotes a soft mask.
-
-        .. warning:: Assigning to `_hardmask` does *not* trigger a
-                     hardening or softening of the mask of the
-                     underlying data values. Therefore assigning to
-                     `_hardmask` should only be done in cases when it
-                     is known that the intrinsic mask hardness of the
-                     data values is inconsistent with the
-                     existing value of `_hardmask`. Before assigning
-                     to `_hardmask`, first consider if assigning to
-                     `hardmask`, or calling the `harden_mask` or
-                     `soften_mask` method is a more appropriate course
-                     of action, and use one of those if possible.
-
-        See `hardmask` for details.
-
-        """
-        return self._custom["_hardmask"]
-
-    @_hardmask.setter
-    def _hardmask(self, value):
-        self._custom["_hardmask"] = value
-
-    @property
-    @daskified(_DASKIFIED_VERBOSE)
-    def _axes(self):
-        """Storage for the axis identifiers.
-
-        Contains a `tuple` of identifiers, one for each array axis.
-
-        .. note:: When the axis identifiers are reset, then any axis
-                  identifier named by the `_cyclic` attribute which is
-                  not in the new `_axes` set is automatically removed
-                  from the `_cyclic` attribute.
-
-        """
-        return self._custom["_axes"]
-
-    @_axes.setter
-    def _axes(self, value):
-        self._custom["_axes"] = tuple(value)
-
-        # Remove cyclic axes that are not in the new axes
-        cyclic = self._cyclic
-        if cyclic:
-            # Never change the value of the _cyclic attribute in-place
-            self._cyclic = cyclic.intersection(value)
-
-    # ----------------------------------------------------------------
-    # Dask attributes
-    # ----------------------------------------------------------------
-    @property
-    @daskified(_DASKIFIED_VERBOSE)
-    def chunks(self):
-        """The chunk sizes for each dimension.
-
-        **Examples**
-
-        >>> d = cf.Data.ones((4, 5), chunks=(2, 4))
-        >>> d.chunks
-        ((2, 2), (4, 1))
-
-        """
-        return self._get_dask().chunks
-
-    @chunks.setter
-    def chunks(self, chunks):
-        raise TypeError(
-            "Can't set chunks directly. Use the 'rechunk' method instead."
-        )
-
-    @property
-    def force_compute(self):
-        """TODODASK See also confg settings."""
-        return self._custom.get("force_compute", False)
-
->>>>>>> c684ca63
     @force_compute.setter
     def force_compute(self, value):
         self._custom["force_compute"] = bool(value)
