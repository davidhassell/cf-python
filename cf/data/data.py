import logging
import math
import operator
from functools import partial, reduce
from itertools import product
from numbers import Integral
from operator import mul
from os import sep

import cfdm
import cftime
import dask.array as da
import numpy as np
from cfdm import is_log_level_info
from dask import compute, delayed  # noqa: F401
from dask.array.core import normalize_chunks
from dask.base import collections_to_dsk, is_dask_collection, tokenize
from dask.highlevelgraph import HighLevelGraph
from dask.optimization import cull
from scipy.sparse import issparse

from ..cfdatetime import dt as cf_dt
from ..constants import masked as cf_masked
from ..decorators import (
    _deprecated_kwarg_check,
    _display_or_return,
    _inplace_enabled,
    _inplace_enabled_define_and_cleanup,
    _manage_log_level_via_verbosity,
)
from ..functions import (
    _DEPRECATION_ERROR_KWARGS,
    _numpy_allclose,
    _section,
    abspath,
    atol,
    default_netCDF_fillvals,
    free_memory,
    parse_indices,
    rtol,
)
from ..mixin2 import CFANetCDF, Container
from ..units import Units
from .collapse import Collapse
from .creation import generate_axis_identifiers, to_dask

# REVIEW: getitem: `data.py`: import cf_asanyarray, cf_filled, cf_is_masked
from .dask_utils import (
    _da_ma_allclose,
    cf_asanyarray,
    cf_contains,
    cf_dt2rt,
    cf_filled,
    cf_harden_mask,
    cf_is_masked,
    cf_percentile,
    cf_rt2dt,
    cf_soften_mask,
    cf_units,
    cf_where,
)
from .mixin import DataClassDeprecationsMixin
from .utils import (
    YMDhms,
    collapse,
    conform_units,
    convert_to_datetime,
    convert_to_reftime,
    first_non_missing_value,
    is_numeric_dtype,
    new_axis_identifier,
    scalar_masked_array,
)

logger = logging.getLogger(__name__)

# --------------------------------------------------------------------
# Constants
# --------------------------------------------------------------------
_year_length = 365.242198781
_month_length = _year_length / 12

_empty_set = set()

_units_None = Units()
_units_1 = Units("1")
_units_radians = Units("radians")

_month_units = ("month", "months")
_year_units = ("year", "years", "yr")

_dtype_float32 = np.dtype("float32")
_dtype_float = np.dtype(float)
_dtype_bool = np.dtype(bool)

_DEFAULT_CHUNKS = "auto"
_DEFAULT_HARDMASK = True

# Contstants used to specify which `Data` components should be cleared
# when a new dask array is set. See `Data._clear_after_dask_update`
# for details.
_NONE = 0  # =   0b0000
_ARRAY = 1  # =  0b0001
_CACHE = 2  # =  0b0010
_CFA = 4  # =    0b0100
# REVIEW: active: `data.py`: Set the active storage status bit mask
_ACTIVE = 8  # = 0b1000
_ALL = 15  # =   0b1111


class Data(DataClassDeprecationsMixin, CFANetCDF, Container, cfdm.Data):
    """An N-dimensional data array with units and masked values.

    * Contains an N-dimensional, indexable and broadcastable array with
      many similarities to a `numpy` array.

    * Contains the units of the array elements.

    * Supports masked arrays, regardless of whether or not it was
      initialised with a masked array.

    * Stores and operates on data arrays which are larger than the
      available memory.

    **Indexing**

    A data array is indexable in a similar way to numpy array:

    >>> d.shape
    (12, 19, 73, 96)
    >>> d[...].shape
    (12, 19, 73, 96)
    >>> d[slice(0, 9), 10:0:-2, :, :].shape
    (9, 5, 73, 96)

    There are three extensions to the numpy indexing functionality:

    * Size 1 dimensions are never removed by indexing.

      An integer index i takes the i-th element but does not reduce the
      rank of the output array by one:

      >>> d.shape
      (12, 19, 73, 96)
      >>> d[0, ...].shape
      (1, 19, 73, 96)
      >>> d[:, 3, slice(10, 0, -2), 95].shape
      (12, 1, 5, 1)

      Size 1 dimensions may be removed with the `squeeze` method.

    * The indices for each axis work independently.

      When more than one dimension's slice is a 1-d boolean sequence or
      1-d sequence of integers, then these indices work independently
      along each dimension (similar to the way vector subscripts work in
      Fortran), rather than by their elements:

      >>> d.shape
      (12, 19, 73, 96)
      >>> d[0, :, [0, 1], [0, 13, 27]].shape
      (1, 19, 2, 3)

    * Boolean indices may be any object which exposes the numpy array
      interface.

      >>> d.shape
      (12, 19, 73, 96)
      >>> d[..., d[0, 0, 0]>d[0, 0, 0].min()]

    **Cyclic axes**

    """

    def __init__(
        self,
        array=None,
        units=None,
        calendar=None,
        fill_value=None,
        hardmask=_DEFAULT_HARDMASK,
        chunks=_DEFAULT_CHUNKS,
        dt=False,
        source=None,
        copy=True,
        dtype=None,
        mask=None,
        mask_value=None,
        to_memory=False,
        init_options=None,
        _use_array=True,
    ):
        """**Initialisation**

        :Parameters:

            array: optional
                The array of values. May be a scalar or array-like
                object, including another `Data` instance, anything
                with a `!to_dask_array` method, `numpy` array, `dask`
                array, `xarray` array, `cf.Array` subclass, `list`,
                `tuple`, scalar.

                *Parameter example:*
                  ``array=34.6``

                *Parameter example:*
                  ``array=[[1, 2], [3, 4]]``

                *Parameter example:*
                  ``array=numpy.ma.arange(10).reshape(2, 1, 5)``

            units: `str` or `Units`, optional
                The physical units of the data. if a `Units` object is
                provided then this an also set the calendar.

                The units (without the calendar) may also be set after
                initialisation with the `set_units` method.

                *Parameter example:*
                  ``units='km hr-1'``

                *Parameter example:*
                  ``units='days since 2018-12-01'``

            calendar: `str`, optional
                The calendar for reference time units.

                The calendar may also be set after initialisation with the
                `set_calendar` method.

                *Parameter example:*
                  ``calendar='360_day'``

            fill_value: optional
                The fill value of the data. By default, or if set to
                `None`, the `numpy` fill value appropriate to the array's
                data-type will be used (see
                `numpy.ma.default_fill_value`).

                The fill value may also be set after initialisation with
                the `set_fill_value` method.

                *Parameter example:*
                  ``fill_value=-999.``

            dtype: data-type, optional
                The desired data-type for the data. By default the
                data-type will be inferred form the *array*
                parameter.

                The data-type may also be set after initialisation with
                the `dtype` attribute.

                *Parameter example:*
                    ``dtype=float``

                *Parameter example:*
                    ``dtype='float32'``

                *Parameter example:*
                    ``dtype=numpy.dtype('i2')``

                .. versionadded:: 3.0.4

            mask: optional
                Apply this mask to the data given by the *array*
                parameter. By default, or if *mask* is `None`, no mask
                is applied. May be any scalar or array-like object
                (such as a `list`, `numpy` array or `Data` instance)
                that is broadcastable to the shape of *array*. Masking
                will be carried out where the mask elements evaluate
                to `True`.

                This mask will applied in addition to any mask already
                defined by the *array* parameter.

                .. versionadded:: 3.0.5

            mask_value: scalar array_like
                Mask *array* where it is equal to *mask_value*, using
                numerically tolerant floating point equality.

                .. versionadded:: 3.16.0

            {{init source: optional}}

            hardmask: `bool`, optional
                If False then the mask is soft. By default the mask is
                hard.

            dt: `bool`, optional
                If True then strings (such as ``'1990-12-01 12:00'``)
                given by the *array* parameter are re-interpreted as
                date-time objects. By default they are not.

            {{init copy: `bool`, optional}}

            {{chunks: `int`, `tuple`, `dict` or `str`, optional}}

                .. versionadded:: 3.14.0

            to_memory: `bool`, optional
                If True then ensure that the original data are in
                memory, rather than on disk.

                If the original data are on disk, then reading data
                into memory during initialisation will slow down the
                initialisation process, but can considerably improve
                downstream performance by avoiding the need for
                independent reads for every dask chunk, each time the
                data are computed.

                In general, setting *to_memory* to True is not the same
                as calling the `persist` of the newly created `Data`
                object, which also decompresses data compressed by
                convention and computes any data type, mask and
                date-time modifications.

                If the input *array* is a `dask.array.Array` object
                then *to_memory* is ignored.

                .. versionadded:: 3.14.0

            init_options: `dict`, optional
                Provide optional keyword arguments to methods and
                functions called during the initialisation process. A
                dictionary key identifies a method or function. The
                corresponding value is another dictionary whose
                key/value pairs are the keyword parameter names and
                values to be applied.

                Supported keys are:

                * ``'from_array'``: Provide keyword arguments to
                  the `dask.array.from_array` function. This is used
                  when initialising data that is not already a dask
                  array and is not compressed by convention.

                * ``'first_non_missing_value'``: Provide keyword
                  arguments to the
                  `cf.data.utils.first_non_missing_value`
                  function. This is used when the input array contains
                  date-time strings or objects, and may affect
                  performance.

                 *Parameter example:*
                   ``{'from_array': {'inline_array': True}}``

            chunk: deprecated at version 3.14.0
                Use the *chunks* parameter instead.

        **Examples**

        >>> d = cf.Data(5)
        >>> d = cf.Data([1,2,3], units='K')
        >>> import numpy
        >>> d = cf.Data(numpy.arange(10).reshape(2,5),
        ...             units=Units('m/s'), fill_value=-999)
        >>> d = cf.Data('fly')
        >>> d = cf.Data(tuple('fly'))

        """
        if source is None and isinstance(array, self.__class__):
            source = array

        if init_options is None:
            init_options = {}

        if source is not None:
            try:
                array = source._get_Array(None)
            except AttributeError:
                array = None

            super().__init__(
                source=source, _use_array=_use_array and array is not None
            )
            if _use_array:
                # REVIEW: getitem: `__init__`: set 'asanyarray'
                try:
                    array = source.to_dask_array(asanyarray=False)
                except (AttributeError, TypeError):
                    try:
                        array = source.to_dask_array()
                    except (AttributeError, TypeError):
                        pass
                    else:
                        self._set_dask(array, copy=copy, clear=_NONE)
                else:
                    self._set_dask(
                        array, copy=copy, clear=_NONE, asanyarray=None
                    )
            else:
                self._del_dask(None, clear=_NONE)

            # Set the mask hardness
            self.hardmask = getattr(source, "hardmask", _DEFAULT_HARDMASK)

            return

        super().__init__(
            array=array,
            fill_value=fill_value,
            _use_array=False,
        )

        # Set the units
        units = Units(units, calendar=calendar)
        self._Units = units

        # Set the mask hardness
        self.hardmask = hardmask

        if array is None:
            # No data has been set
            return

        sparse_array = issparse(array)

        try:
            ndim = array.ndim
        except AttributeError:
            ndim = np.ndim(array)

        # Create the _cyclic attribute: identifies which axes are
        # cyclic (and therefore allow cyclic slicing). It must be a
        # subset of the axes given by the _axes attribute. If an axis
        # is removed from _axes then it must also be removed from
        # _cyclic.
        #
        # Never change the value of the _cyclic attribute in-place.
        self._cyclic = _empty_set

        # Create the _axes attribute: an ordered sequence of unique
        # (within this `Data` instance) names for each array axis.
        self._axes = generate_axis_identifiers(ndim)

        if not _use_array:
            return

        # Still here? Then create a dask array and store it.
        custom = self._custom

        # Find out if the input data is compressed by convention
        try:
            compressed = array.get_compression_type()
        except AttributeError:
            compressed = ""

        if compressed and init_options.get("from_array"):
            raise ValueError(
                "Can't define 'from_array' initialisation options "
                "for compressed input arrays"
            )

        # Bring the compressed data into memory without
        # decompressing it
        if to_memory:
            try:
                array = array.to_memory()
            except AttributeError:
                pass

        # REVIEW: active: `__init__`: set the active storage status to True for Array subclasses
        if self._is_abstract_Array_subclass(array):
            # Save the input array in case it's useful later. For
            # compressed input arrays this will contain extra
            # information, such as a count or index variable.
            self._set_Array(array)
            # Data files are candidates for active storage reductions
            self._set_active_storage(True)

        # Cast the input data as a dask array
        kwargs = init_options.get("from_array", {})
        if "chunks" in kwargs:
            raise TypeError(
                "Can't define 'chunks' in the 'from_array' initialisation "
                "options. Use the 'chunks' parameter instead."
            )

        # Set whether or not we're sure that the Data instance has a
        # deterministic name
        is_dask = is_dask_collection(array)
        custom["deterministic"] = not is_dask

        # REVIEW: getitem: `__init__`: Set whether or not to call `np.asanyarray` on chunks to convert them to numpy arrays.
        # Set whether or not to call `np.asanyarray` on chunks to
        # convert them to numpy arrays.
        if is_dask:
            # We don't know what's in the dask array, so we should
            # assume that it might need converting to a numpy array.
            custom["__asanyarray__"] = True
        else:
            # Use the array's __asanyarray__ value, if it has one.
            custom["__asanyarray__"] = bool(
                getattr(array, "__asanyarray__", False)
            )

        dx = to_dask(array, chunks, **kwargs)

        # Find out if we have an array of date-time objects
        if units.isreftime:
            dt = True

        first_value = None
        if not dt and dx.dtype.kind == "O":
            kwargs = init_options.get("first_non_missing_value", {})
            first_value = first_non_missing_value(dx, **kwargs)

            if first_value is not None:
                dt = hasattr(first_value, "timetuple")

        # Convert string or object date-times to floating point
        # reference times
        if dt and dx.dtype.kind in "USO":
            dx, units = convert_to_reftime(dx, units, first_value)
            # Reset the units
            self._Units = units

        # REVIEW: getitem: `__init__`: set 'asanyarray'
        # Store the dask array
        self._set_dask(dx, clear=_NONE, asanyarray=None)

        # Override the data type
        if dtype is not None:
            self.dtype = dtype

        # Apply a mask
        if mask is not None:
            if sparse_array:
                raise ValueError("Can't mask sparse array")

            self.where(mask, cf_masked, inplace=True)

        # Apply masked values
        if mask_value is not None:
            if sparse_array:
                raise ValueError("Can't mask sparse array")

            self.masked_values(mask_value, inplace=True)

    @property
    def dask_compressed_array(self):
        """Returns a dask array of the compressed data.

        .. versionadded:: 3.14.0

        :Returns:

            `dask.array.Array`
                The compressed data.

        **Examples**

        >>> a = d.dask_compressed_array

        """
        ca = self.source(None)

        if ca is None or not ca.get_compression_type():
            raise ValueError("not compressed: can't get compressed dask array")

        return ca.to_dask_array()

    def __contains__(self, value):
        """Membership test operator ``in``

        x.__contains__(y) <==> y in x

        Returns True if the scalar *value* is contained anywhere in
        the data. If *value* is not scalar then an exception is
        raised.

        **Performance**

        `__contains__` causes all delayed operations to be computed
        unless *value* is a `Data` object with incompatible units, in
        which case `False` is always returned.

        **Examples**

        >>> d = cf.Data([[0, 1, 2], [3, 4, 5]], 'm')
        >>> 4 in d
        True
        >>> 4.0 in d
        True
        >>> cf.Data(5) in d
        True
        >>> cf.Data(5, 'm') in d
        True
        >>> cf.Data(0.005, 'km') in d
        True

        >>> 99 in d
        False
        >>> cf.Data(2, 'seconds') in d
        False

        >>> [1] in d
        Traceback (most recent call last):
            ...
        TypeError: elementwise comparison failed; must test against a scalar, not [1]
        >>> [1, 2] in d
        Traceback (most recent call last):
            ...
        TypeError: elementwise comparison failed; must test against a scalar, not [1, 2]

        >>> d = cf.Data(["foo", "bar"])
        >>> 'foo' in d
        True
        >>> 'xyz' in d
        False

        """
        # Check that value is scalar by seeing if its shape is ()
        shape = getattr(value, "shape", None)
        if shape is None:
            if isinstance(value, str):
                # Strings are scalars, even though they have a len().
                shape = ()
            else:
                try:
                    len(value)
                except TypeError:
                    # value has no len() so assume that it is a scalar
                    shape = ()
                else:
                    # value has a len() so assume that it is not a scalar
                    shape = True
        elif is_dask_collection(value) and math.isnan(value.size):
            # value is a dask array with unknown size, so calculate
            # the size. This is acceptable, as we're going to compute
            # it anyway at the end of this method.
            value.compute_chunk_sizes()
            shape = value.shape

        if shape:
            raise TypeError(
                "elementwise comparison failed; must test against a scalar, "
                f"not {value!r}"
            )

        # REVIEW: getitem: `cf_contains`: set 'asanyarray'
        # If value is a scalar Data object then conform its units
        if isinstance(value, self.__class__):
            self_units = self.Units
            value_units = value.Units
            if value_units.equivalent(self_units):
                if not value_units.equals(self_units):
                    value = value.copy()
                    value.Units = self_units
            elif value_units:
                # No need to check the dask array if the value units
                # are incompatible
                return False

            # 'cf_contains' has its own calls to 'cf_asanyarray', so
            # we can set 'asanyarray=False'.
            value = value.to_dask_array(asanyarray=False)

        # 'cf_contains' has its own calls to 'cf_asanyarray', so we
        # can set 'asanyarray=False'.
        dx = self.to_dask_array(asanyarray=False)

        out_ind = tuple(range(dx.ndim))
        dx_ind = out_ind

        dx = da.blockwise(
            cf_contains,
            out_ind,
            dx,
            dx_ind,
            value,
            (),
            adjust_chunks={i: 1 for i in out_ind},
            dtype=bool,
        )

        return bool(dx.any())

    @property
    def _atol(self):
        """Return the current value of the `cf.atol` function."""
        return atol().value

    @property
    def _rtol(self):
        """Return the current value of the `cf.rtol` function."""
        return rtol().value

    def __data__(self):
        """Returns a new reference to self."""
        return self

    def __float__(self):
        """Called to implement the built-in function `float`

        x.__float__() <==> float(x)

        **Performance**

        `__float__` causes all delayed operations to be executed,
        unless the dask array size is already known to be greater than
        1.

        """
        return float(self.to_dask_array())

    def __int__(self):
        """Called to implement the built-in function `int`

        x.__int__() <==> int(x)

        **Performance**

        `__int__` causes all delayed operations to be executed, unless
        the dask array size is already known to be greater than 1.

        """
        return int(self.to_dask_array())

    def __iter__(self):
        """Called when an iterator is required.

        x.__iter__() <==> iter(x)

        **Performance**

        If the shape of the data is unknown then it is calculated
        immediately by executing all delayed operations.

        **Examples**

        >>> d = cf.Data([1, 2, 3], 'metres')
        >>> for e in d:
        ...     print(repr(e))
        ...
        <CF Data(1): [1] metres>
        <CF Data(1): [2] metres>
        <CF Data(1): [3] metres>

        >>> d = cf.Data([[1, 2], [3, 4]], 'metres')
        >>> for e in d:
        ...     print(repr(e))
        ...
        <CF Data: [1, 2] metres>
        <CF Data: [3, 4] metres>

        >>> d = cf.Data(99, 'metres')
        >>> for e in d:
        ...     print(repr(e))
        ...
        Traceback (most recent call last):
            ...
        TypeError: iteration over a 0-d Data

        """
        try:
            n = len(self)
        except TypeError:
            raise TypeError(f"iteration over a 0-d {self.__class__.__name__}")

        if self.__keepdims_indexing__:
            for i in range(n):
                out = self[i]
                out.reshape(out.shape[1:], inplace=True)
                yield out
        else:
            for i in range(n):
                yield self[i]

    def __len__(self):
        """Called to implement the built-in function `len`.

        x.__len__() <==> len(x)

        **Performance**

        If the shape of the data is unknown then it is calculated
        immediately by executing all delayed operations.

        **Examples**

        >>> len(cf.Data([1, 2, 3]))
        3
        >>> len(cf.Data([[1, 2, 3]]))
        1
        >>> len(cf.Data([[1, 2, 3], [4, 5, 6]]))
        2
        >>> len(cf.Data(1))
        Traceback (most recent call last):
            ...
        TypeError: len() of unsized object

        """
        # REVIEW: getitem: `__len__`: set 'asanyarray'
        # The dask graph is never going to be computed, so we can set
        # 'asanyarray=False'.
        dx = self.to_dask_array(asanyarray=False)
        if math.isnan(dx.size):
            logger.debug("Computing data len: Performance may be degraded")
            dx.compute_chunk_sizes()

        return len(dx)

    def __bool__(self):
        """Truth value testing and the built-in operation `bool`

        x.__bool__() <==> bool(x)

        **Performance**

        `__bool__` causes all delayed operations to be computed.

        **Examples**

        >>> bool(cf.Data(1.5))
        True
        >>> bool(cf.Data([[False]]))
        False

        """
        size = self.size
        if size != 1:
            raise ValueError(
                f"The truth value of a {self.__class__.__name__} with {size} "
                "elements is ambiguous. Use d.any() or d.all()"
            )

        return bool(self.to_dask_array())

    def __getitem__(self, indices):
        """Return a subspace of the data defined by indices.

        d.__getitem__(indices) <==> d[indices]

        Indexing follows rules that are very similar to the numpy indexing
        rules, the only differences being:

        * An integer index i takes the i-th element but does not reduce
          the rank by one.

        * When two or more dimensions' indices are sequences of integers
          then these indices work independently along each dimension
          (similar to the way vector subscripts work in Fortran). This is
          the same behaviour as indexing on a `netCDF4.Variable` object.

        **Performance**

        If the shape of the data is unknown then it is calculated
        immediately by executing all delayed operations.

        . seealso:: `__keepdims_indexing__`,
                    `__orthogonal_indexing__`, `__setitem__`

        :Returns:

            `Data`
                The subspace of the data.

        **Examples**

        >>> import numpy
        >>> d = Data(numpy.arange(100, 190).reshape(1, 10, 9))
        >>> d.shape
        (1, 10, 9)
        >>> d[:, :, 1].shape
        (1, 10, 1)
        >>> d[:, 0].shape
        (1, 1, 9)
        >>> d[..., 6:3:-1, 3:6].shape
        (1, 3, 3)
        >>> d[0, [2, 9], [4, 8]].shape
        (1, 2, 2)
        >>> d[0, :, -2].shape
        (1, 10, 1)

        """
        if indices is Ellipsis:
            return self.copy()

        ancillary_mask = ()
        try:
            arg = indices[0]
        except (IndexError, TypeError):
            pass
        else:
            if isinstance(arg, str) and arg == "mask":
                ancillary_mask = indices[1]
                indices = indices[2:]

        shape = self.shape
        keepdims = self.__keepdims_indexing__

        indices, roll = parse_indices(
            shape, indices, cyclic=True, keepdims=keepdims
        )

        axes = self._axes
        cyclic_axes = self._cyclic

        # ------------------------------------------------------------
        # Roll axes with cyclic slices
        # ------------------------------------------------------------
        # REVIEW: getitem: `__getitem__`: set 'asanyarray'
        if roll:
            # For example, if slice(-2, 3) has been requested on a
            # cyclic axis, then we roll that axis by two points and
            # apply the slice(0, 5) instead.
            if not cyclic_axes.issuperset([axes[i] for i in roll]):
                raise IndexError(
                    "Can't take a cyclic slice of a non-cyclic axis"
                )

            new = self.roll(
                axis=tuple(roll.keys()), shift=tuple(roll.values())
            )
            dx = new.to_dask_array(asanyarray=False)
        else:
            new = self.copy()
            dx = self.to_dask_array(asanyarray=False)

        # ------------------------------------------------------------
        # Subspace the dask array
        # ------------------------------------------------------------
        if self.__orthogonal_indexing__:
            # Apply 'orthogonal indexing': indices that are 1-d arrays
            # or lists subspace along each dimension
            # independently. This behaviour is similar to Fortran, but
            # different to dask.
            axes_with_list_indices = [
                i
                for i, x in enumerate(indices)
                if isinstance(x, list) or getattr(x, "shape", False)
            ]
            n_axes_with_list_indices = len(axes_with_list_indices)

            if n_axes_with_list_indices < 2:
                # At most one axis has a list/1-d array index so do a
                # normal dask subspace
                dx = dx[tuple(indices)]
            else:
                # At least two axes have list/1-d array indices so we
                # can't do a normal dask subspace

                # Subspace axes which have list/1-d array indices
                for axis in axes_with_list_indices:
                    dx = da.take(dx, indices[axis], axis=axis)

                if n_axes_with_list_indices < len(indices):
                    # Subspace axes which don't have list/1-d array
                    # indices. (Do this after subspacing axes which do
                    # have list/1-d array indices, in case
                    # __keepdims_indexing__ is False.)
                    slice_indices = [
                        slice(None) if i in axes_with_list_indices else x
                        for i, x in enumerate(indices)
                    ]
                    dx = dx[tuple(slice_indices)]
        else:
            raise NotImplementedError(
                "Non-orthogonal indexing has not yet been implemented"
            )

        # REVIEW: active `__getitem__`: subspacing does not affect active storage status
        # REVIEW: getitem: `__getitem__`: set 'asanyarray=True' because subspaced chunks might not be in memory
        # ------------------------------------------------------------
        # Set the subspaced dask array
        #
        # * A subpspaced chunk might not result in an array in memory,
        #   so we set asanyarray=True to ensure that, if required,
        #   they are converted at compute time.
        #
        # * Subspacing the data does not affect the active storage
        #   status
        # ------------------------------------------------------------
        new._set_dask(dx, clear=_ALL ^ _ACTIVE, asanyarray=True)

        # ------------------------------------------------------------
        # Get the axis identifiers for the subspace
        # ------------------------------------------------------------
        shape0 = shape
        if keepdims:
            new_axes = axes
        else:
            new_axes = [
                axis
                for axis, x in zip(axes, indices)
                if not isinstance(x, Integral) and getattr(x, "shape", True)
            ]
            if new_axes != axes:
                new._axes = new_axes
                cyclic_axes = new._cyclic
                if cyclic_axes:
                    shape0 = [
                        n for n, axis in zip(shape, axes) if axis in new_axes
                    ]

        # ------------------------------------------------------------
        # Cyclic axes that have been reduced in size are no longer
        # considered to be cyclic
        # ------------------------------------------------------------
        if cyclic_axes:
            x = [
                axis
                for axis, n0, n1 in zip(new_axes, shape0, new.shape)
                if axis in cyclic_axes and n0 != n1
            ]
            if x:
                # Never change the value of the _cyclic attribute
                # in-place
                new._cyclic = cyclic_axes.difference(x)

        # ------------------------------------------------------------
        # Apply ancillary masks
        # ------------------------------------------------------------
        for mask in ancillary_mask:
            new.where(mask, cf_masked, None, inplace=True)

        if new.shape != self.shape:
            # Delete hdf5 chunksizes when the shape has changed.
            new.nc_clear_hdf5_chunksizes()

        return new

    def __setitem__(self, indices, value):
        """Implement indexed assignment.

        x.__setitem__(indices, y) <==> x[indices]=y

        Assignment to data array elements defined by indices.

        Elements of a data array may be changed by assigning values to
        a subspace. See `__getitem__` for details on how to define
        subspace of the data array.

        .. note:: Currently at most one dimension's assignment index
                  may be a 1-d array of integers or booleans. This is
                  is different to `__getitem__`, which by default
                  applies 'orthogonal indexing' when multiple indices
                  of 1-d array of integers or booleans are present.

        **Missing data**

        The treatment of missing data elements during assignment to a
        subspace depends on the value of the `hardmask` attribute. If
        it is True then masked elements will not be unmasked,
        otherwise masked elements may be set to any value.

        In either case, unmasked elements may be set, (including
        missing data).

        Unmasked elements may be set to missing data by assignment to
        the `cf.masked` constant or by assignment to a value which
        contains masked elements.

        **Performance**

        If the shape of the data is unknown then it is calculated
        immediately by executing all delayed operations.

        If indices for two or more dimensions are lists or 1-d arrays
        of Booleans or integers, and any of these are dask
        collections, then these dask collections will be
        computed immediately.

        .. seealso:: `__getitem__`, `__keedims_indexing__`,
                     `__orthogonal_indexing__`, `cf.masked`,
                     `hardmask`, `where`

        """
        shape = self.shape

        ancillary_mask = ()
        try:
            arg = indices[0]
        except (IndexError, TypeError):
            pass
        else:
            if isinstance(arg, str) and arg == "mask":
                # The indices include an ancillary mask that defines
                # elements which are protected from assignment
                original_self = self.copy()
                ancillary_mask = indices[1]
                indices = indices[2:]

        indices, roll = parse_indices(
            shape,
            indices,
            cyclic=True,
            keepdims=self.__keepdims_indexing__,
        )

        axes_with_list_indices = [
            i
            for i, x in enumerate(indices)
            if isinstance(x, list) or getattr(x, "shape", False)
        ]

        # When there are two or more 1-d array indices of Booleans or
        # integers, convert them to slices, if possible.
        #
        # Note: If any of these 1-d arrays is a dask collection, then
        #       this will be computed.
        if len(axes_with_list_indices) > 1:
            for i, index in enumerate(indices):
                if not (
                    isinstance(index, list) or getattr(index, "shape", False)
                ):
                    # Not a 1-d array
                    continue

                index = np.array(index)

                size = shape[i]
                if index.dtype == bool:
                    # Convert True values to integers
                    index = np.arange(size)[index]
                else:
                    # Make sure all integer values are non-negative
                    index = np.where(index < 0, index + size, index)

                if size == 1:
                    start = index[0]
                    index = slice(start, start + 1)
                else:
                    steps = index[1:] - index[:-1]
                    step = steps[0]
                    if step and not (steps - step).any():
                        # Array has a regular step, and so can be
                        # converted to a slice.
                        if step > 0:
                            start, stop = index[0], index[-1] + 1
                        elif step < 0:
                            start, stop = index[0], index[-1] - 1

                        if stop < 0:
                            stop = None

                        index = slice(start, stop, step)

                indices[i] = index

        # Roll axes with cyclic slices
        if roll:
            # For example, if assigning to slice(-2, 3) has been
            # requested on a cyclic axis (and we're not using numpy
            # indexing), then we roll that axis by two points and
            # assign to slice(0, 5) instead. The axis is then unrolled
            # by two points afer the assignment has been made.
            axes = self._axes
            if not self._cyclic.issuperset([axes[i] for i in roll]):
                raise IndexError(
                    "Can't do a cyclic assignment to a non-cyclic axis"
                )

            roll_axes = tuple(roll.keys())
            shifts = tuple(roll.values())
            self.roll(shift=shifts, axis=roll_axes, inplace=True)

        # Make sure that the units of value are the same as self
        value = conform_units(value, self.Units)

        # Missing values could be affected, so make sure that the mask
        # hardness has been applied.
        dx = self.to_dask_array(apply_mask_hardness=True)

        # Do the assignment
        self._set_subspace(dx, indices, value)
        self._set_dask(dx)

        # Unroll any axes that were rolled to enable a cyclic
        # assignment
        if roll:
            shifts = [-shift for shift in shifts]
            self.roll(shift=shifts, axis=roll_axes, inplace=True)

        # Reset the original array values at locations that are
        # excluded from the assignment by True values in any ancillary
        # masks
        if ancillary_mask:
            indices = tuple(indices)
            original_self = original_self[indices]
            reset = self[indices]
            for mask in ancillary_mask:
                reset.where(mask, original_self, inplace=True)

            self[indices] = reset

        return

    # REVIEW: getitem: `__asanyarray__`: new property `__asanyarray__`
    @property
    def __asanyarray__(self):
        """Whether the chunks need conversion to a `numpy` array.

        .. versionadded:: NEXTVERSION

        :Returns:

            `bool`
                If True then at compute time add a final operation
                (not in-place) to the Dask graph that converts a
                chunk's array object to a `numpy` array if the array
                object has an `__asanyarray__` attribute that is
                `True`, or else does nothing. If False then do not add
                this operation.

        """
        return self._custom.get("__asanyarray__", True)

    @property
    def __orthogonal_indexing__(self):
        """Flag to indicate that orthogonal indexing is supported.

        Always True, indicating that 'orthogonal indexing' is
        applied. This means that when indices are 1-d arrays or lists
        then they subspace along each dimension independently. This
        behaviour is similar to Fortran, but different to `numpy`.

        .. versionadded:: 3.14.0

        .. seealso:: `__keepdims_indexing__`, `__getitem__`,
                     `__setitem__`,
                     `netCDF4.Variable.__orthogonal_indexing__`

        **Examples**

        >>> d = cf.Data([[1, 2, 3],
        ...              [4, 5, 6]])
        >>> e = d[[0], [0, 2]]
        >>> e.shape
        (1, 2)
        >>> print(e.array)
        [[1 3]]
        >>> e = d[[0, 1], [0, 2]]
        >>> e.shape
        (2, 2)
        >>> print(e.array)
        [[1 3]
         [4 6]]

        """
        return True

    @property
    def __keepdims_indexing__(self):
        """Flag to indicate whether dimensions indexed with integers are
        kept.

        If set to True (the default) then providing a single integer
        as a single-axis index does *not* reduce the number of array
        dimensions by 1. This behaviour is different to `numpy`.

        If set to False then providing a single integer as a
        single-axis index reduces the number of array dimensions by
        1. This behaviour is the same as `numpy`.

        .. versionadded:: 3.14.0

        .. seealso:: `__orthogonal_indexing__`, `__getitem__`,
                     `__setitem__`

        **Examples**

        >>> d = cf.Data([[1, 2, 3],
        ...              [4, 5, 6]])
        >>> d.__keepdims_indexing__
        True
        >>> e = d[0]
        >>> e.shape
        (1, 3)
        >>> print(e.array)
        [[1 2 3]]

        >>> d.__keepdims_indexing__
        True
        >>> e = d[:, 1]
        >>> e.shape
        (2, 1)
        >>> print(e.array)
        [[2]
         [5]]

        >>> d.__keepdims_indexing__
        True
        >>> e = d[0, 1]
        >>> e.shape
        (1, 1)
        >>> print(e.array)
        [[2]]

        >>> d.__keepdims_indexing__ = False
        >>> e = d[0]
        >>> e.shape
        (3,)
        >>> print(e.array)
        [1 2 3]

        >>> d.__keepdims_indexing__
        False
        >>> e = d[:, 1]
        >>> e.shape
        (2,)
        >>> print(e.array)
        [2 5]

        >>> d.__keepdims_indexing__
        False
        >>> e = d[0, 1]
        >>> e.shape
        ()
        >>> print(e.array)
        2

        """
        return self._custom.get("__keepdims_indexing__", True)

    @__keepdims_indexing__.setter
    def __keepdims_indexing__(self, value):
        self._custom["__keepdims_indexing__"] = bool(value)

    def _cfa_del_write(self):
        """Set the CFA write status of the data to `False`.

        .. versionadded:: 3.15.0

        .. seealso:: `cfa_get_write`, `_cfa_set_write`

        :Returns:

            `bool`
                The CFA status prior to deletion.

        """
        return self._custom.pop("cfa_write", False)

    def _cfa_set_term(self, value):
        """Set the CFA aggregation instruction term status.

        .. versionadded:: 3.15.0

        .. seealso:: `cfa_get_term`, `cfa_set_term`

        :Parameters:

            status: `bool`
                The new CFA aggregation instruction term status.

        :Returns:

            `None`

        """
        if not value:
            self._custom.pop("cfa_term", None)

        self._custom["cfa_term"] = bool(value)

    def _clear_after_dask_update(self, clear=_ALL):
        """Remove components invalidated by updating the `dask` array.

        Removes or modifies components that can't be guaranteed to be
        consistent with an updated `dask` array. See the *clear*
        parameter for details.

        .. versionadded:: 3.14.0

        .. seealso:: `_del_Array`, `_del_cached_elements`,
                     `_cfa_del_write`, `_set_dask`

        :Parameters:

            clear: `int`, optional
                Specify which components should be removed. Which
                components are removed is determined by sequentially
                combining *clear* with the ``_ARRAY``, ``_CACHE`` and
                ``_CFA`` integer-valued contants, using the bitwise
                AND operator:

                * If ``clear & _ARRAY`` is non-zero then a source
                  array is deleted.

                * If ``clear & _CACHE`` is non-zero then cached
                  element values are deleted.

                * If ``clear & _CFA`` is non-zero then the CFA write
                  status is set to `False`.

                * If ``clear & _ACTIVE`` is non-zero then set the
                  active storage status to `False`.

                By default *clear* is the ``_ALL`` integer-valued
                constant, which results in all components being
                removed.

                If *clear* is the ``_NONE`` integer-valued constant
                then no components are removed.

                To retain a component and remove all others, use
                ``_ALL`` with the bitwise OR operator. For instance,
                if *clear* is ``_ALL ^ _CACHE`` then the cached
                element values will be kept but all other components
                will be removed.

                .. versionadded:: 3.15.0

        :Returns:

            `None`

        """
        if not clear:
            return

        if clear & _ARRAY:
            # Delete a source array
            self._del_Array(None)

        if clear & _CACHE:
            # Delete cached element values
            self._del_cached_elements()

        if clear & _CFA:
            # Set the CFA write status to False
            self._cfa_del_write()

        # REVIEW: active: `_clear_after_dask_update`: update active storage status
        if clear & _ACTIVE:
            # Set active storage to False
            self._del_active_storage()

    # REVIEW: getitem: `_set_dask`: new keyword 'asanyarray'
    def _set_dask(self, dx, copy=False, clear=_ALL, asanyarray=False):
        """Set the dask array.

        .. versionadded:: 3.14.0

        .. seealso:: `to_dask_array`, `_clear_after_dask_update`,
                     `_del_dask`

        :Parameters:

            dx: `dask.array.Array`
                The array to be inserted.

            copy: `bool`, optional
                If True then copy *array* before setting it. By
                default it is not copied.

            clear: `int`, optional
                Specify which components should be removed. By default
                *clear* is the ``_ALL`` integer-valued constant, which
                results in all components being removed. See
                `_clear_after_dask_update` for details.

            asanyarray: `bool` or `None`, optional
                If `None` then do nothing. Otherwise set
                `__asanyarray__` to the Boolean value of *asanyarray*.

<<<<<<< HEAD
                .. versionadded:: NEXTRELEASE
=======
                .. versionadded:: NEXTVERSION
>>>>>>> 0149116f

        :Returns:

            `None`

        """
        if dx is NotImplemented:
            logger.warning(
                "WARNING: NotImplemented has been set in the place of a "
                "dask array."
                "\n\n"
                "This could occur if any sort of exception is raised "
                "by a function that is run on Dask chunks (via, for "
                "instance, da.map_blocks or "
                "dask.array.core.elemwise). Such a function could get "
                "run at definition time in order to ascertain "
                "suitability (such as data type casting, "
                "broadcasting, etc.). Note that the exception may be "
                "difficult to diagnose, as dask will have silently "
<<<<<<< HEAD
                "trapped it and returned NotImplemented (seeprint , for "
=======
                "trapped it and returned NotImplemented (see, for "
>>>>>>> 0149116f
                "instance, dask.array.core.elemwise). Print "
                "statements in a local copy of dask are possibly the "
                "way to go if the cause of the error is not obvious."
            )

        if copy:
            dx = dx.copy()

        custom = self._custom
        custom["dask"] = dx
        # REVIEW: getitem: `_set_dask`: set '__asanyarray__'
        if asanyarray is not None:
            custom["__asanyarray__"] = bool(asanyarray)

        self._clear_after_dask_update(clear)

    def _del_dask(self, default=ValueError(), clear=_ALL):
        """Remove the dask array.

        .. versionadded:: 3.14.0

        .. seealso:: `to_dask_array`, `_clear_after_dask_update`,
                     `_set_dask`

        :Parameters:

            default: optional
                Return the value of the *default* parameter if the
                dask array axes has not been set. If set to an
                `Exception` instance then it will be raised instead.

            clear: `int`, optional
                Specify which components should be removed. By default
                *clear* is the ``_ALL`` integer-valued constant, which
                results in all components being removed. See
                `_clear_after_dask_update` for details. If there is
                no dask array then no components are removed,
                regardless of the value of *clear*.

        :Returns:

            `dask.array.Array`
                The removed dask array.

        **Examples**

        >>> d = cf.Data([1, 2, 3])
        >>> dx = d._del_dask()
        >>> d._del_dask("No dask array")
        'No dask array'
        >>> d._del_dask()
        Traceback (most recent call last):
            ...
        ValueError: 'Data' has no dask array
        >>> d._del_dask(RuntimeError('No dask array'))
        Traceback (most recent call last):
            ...
        RuntimeError: No dask array

        """
        try:
            out = self._custom.pop("dask")
        except KeyError:
            return self._default(
                default, f"{self.__class__.__name__!r} has no dask array"
            )

        self._clear_after_dask_update(clear)
        return out

    # REVIEW: active: `_del_active_storage`: new method `_del_active_storage`
    def _del_active_storage(self):
        """Set the active storage reduction status to False.

        .. versionadded:: NEXTVERSION

        .. seealso:: `active_storage`, `_set_active_storage`

        :Returns:

            `None`

        **Examples**

        >>> d = cf.Data([9])
        >>> d.active_storage()
        False
        >>> d._set_active_storage(True)
        >>> d.active_storage()
        True
        >>> d._del_active_storage()
        >>> d.active_storage()
        False

        """
        self._custom.pop("active_storage", False)

    def _del_cached_elements(self):
        """Delete any cached element values.

        Updates *data* in-place to remove the cached element values.

        .. versionadded:: 3.14.0

        .. seealso:: `_get_cached_elements`, `_set_cached_elements`

        :Returns:

            `None`

        """
        self._custom.pop("cached_elements", None)

    def _get_cached_elements(self):
        """Return the cache of selected element values.

        .. versionadded:: 3.14.1

        .. seealso:: `_del_cached_elements`, `_set_cached_elements`

        :Returns:

            `dict`
                The cached element values, where the keys are the element
                positions within the dask array and the values are the cached
                values for each position.

        **Examples**

        >>> d._get_cached_elements()
        {}

        >>> d._get_cached_elements()
        {0: 273.15, 1: 274.56, -1: 269.95}

        """
        cache = self._custom.get("cached_elements")
        if not cache:
            return {}

        return cache.copy()

    def _is_abstract_Array_subclass(self, array):
        """Whether or not an array is a type of Array.

        :Parameters:

            array:

        :Returns:

            `bool`

        """
        return isinstance(array, cfdm.Array)

    # REVIEW: active: `_set_active_storage`: new method `_set_active_storage`
    def _set_active_storage(self, value):
        """Set the active storage reduction status.

        .. versionadded:: NEXTVERSION

        .. seealso:: `active_storage`, `_del_active_storage`

        :Returns:

            `None`

        **Examples**

        >>> d = cf.Data([9])
        >>> d.active_storage()
        False
        >>> d._set_active_storage(True)
        >>> d.active_storage()
        True
        >>> d._del_active_storage()
        >>> d.active_storage()
        False

        """
        self._custom["active_storage"] = bool(value)

    def _set_cached_elements(self, elements):
        """Cache selected element values.

        Updates *data* in-place to store the given element values
        within its ``custom`` dictionary.

        .. warning:: Never change ``_custom['cached_elements']``
                     in-place.

        .. versionadded:: 3.14.0

        .. seealso:: `_del_cached_elements`, `_get_cached_elements`

        :Parameters:

            elements: `dict`
               Zero or more element values to be cached, each keyed by
               a unique identifier to allow unambiguous retrieval.
               Existing cached elements not specified by *elements*
               will not be removed.

        :Returns:

            `None`

        **Examples**

        >>> d._set_cached_elements({0: 273.15})

        """
        if not elements:
            return

        cache = self._custom.get("cached_elements")
        if cache:
            cache = cache.copy()
            cache.update(elements)
        else:
            cache = elements.copy()

        self._custom["cached_elements"] = cache

    def _cfa_set_write(self, status):
        """Set the CFA write status of the data.

        If and only if the CFA write status is True then it may be
        possible to write the data as an aggregation variable to a
        CFA-netCDF file.

        .. versionadded:: 3.15.0

        .. seealso:: `cfa_get_write`, `cfa_set_write`,
                     `_cfa_del_write`, `cf.read`, `cf.write`,

        :Parameters:

            status: `bool`
                The new CFA write status.

        :Returns:

            `None`

        """
        self._custom["cfa_write"] = bool(status)

    def _update_deterministic(self, other):
        """Update the deterministic name status.

        .. versionadded:: 3.15.1

        .. seealso:: `get_deterministic_name`,
                     `has_deterministic_name`

        :Parameters:

            other: `bool` or `Data`
                If `False` then set the deterministic name status to
                `False`. If `True` then do not change the
                deterministic name status. If `Data` then set the
                deterministic name status to `False` if and only if
                *other* has a False deterministic name status.

        :Returns:

            `None`

        """
        if other is False:
            self._custom["deterministic"] = False
            return

        if other is True:
            return

        custom = self._custom
        deterministic = custom["deterministic"]
        if deterministic:
            custom["deterministic"] = (
                deterministic and other._custom["deterministic"]
            )

    @_inplace_enabled(default=False)
    def diff(self, axis=-1, n=1, inplace=False):
        """Calculate the n-th discrete difference along the given axis.

        The first difference is given by ``x[i+1] - x[i]`` along the
        given axis, higher differences are calculated by using `diff`
        recursively.

        The shape of the output is the same as the input except along
        the given axis, where the dimension is smaller by *n*. The
        data type of the output is the same as the type of the
        difference between any two elements of the input.

        .. versionadded:: 3.2.0

        .. seealso:: `cumsum`, `sum`

        :Parameters:

            axis: int, optional
                The axis along which the difference is taken. By
                default the last axis is used. The *axis* argument is
                an integer that selects the axis corresponding to the
                given position in the list of axes of the data array.

            n: int, optional
                The number of times values are differenced. If zero,
                the input is returned as-is. By default *n* is ``1``.

            {{inplace: `bool`, optional}}

        :Returns:

            `Data` or `None`
                The n-th differences, or `None` if the operation was
                in-place.

        **Examples**

        >>> d = cf.Data(numpy.arange(12.).reshape(3, 4))
        >>> d[1, 1] = 4.5
        >>> d[2, 2] = 10.5
        >>> print(d.array)
        [[ 0.   1.   2.   3. ]
         [ 4.   4.5  6.   7. ]
         [ 8.   9.  10.5 11. ]]
        >>> print(d.diff().array)
        [[1.  1.  1. ]
         [0.5 1.5 1. ]
         [1.  1.5 0.5]]
        >>> print(d.diff(n=2).array)
        [[ 0.   0. ]
         [ 1.  -0.5]
         [ 0.5 -1. ]]
        >>> print(d.diff(axis=0).array)
        [[4.  3.5 4.  4. ]
         [4.  4.5 4.5 4. ]]
        >>> print(d.diff(axis=0, n=2).array)
        [[0.  1.  0.5 0. ]]
        >>> d[1, 2] = cf.masked
        >>> print(d.array)
        [[0.0 1.0  2.0  3.0]
         [4.0 4.5   --  7.0]
         [8.0 9.0 10.5 11.0]]
        >>> print(d.diff().array)
        [[1.0 1.0 1.0]
         [0.5  --  --]
         [1.0 1.5 0.5]]
        >>> print(d.diff(n=2).array)
        [[0.0  0.0]
         [ --   --]
         [0.5 -1.0]]
        >>> print(d.diff(axis=0).array)
        [[4.0 3.5 -- 4.0]
         [4.0 4.5 -- 4.0]]
        >>> print(d.diff(axis=0, n=2).array)
        [[0.0 1.0 -- 0.0]]

        """
        d = _inplace_enabled_define_and_cleanup(self)

        dx = self.to_dask_array()
        dx = da.diff(dx, axis=axis, n=n)
        d._set_dask(dx)

        # Convert to "difference" units
        #
        # TODO: Think about temperature units in relation to
        #       https://github.com/cf-convention/discuss/issues/101,
        #       whenever that issue is resolved.
        units = self.Units
        if units.isreftime:
            units = Units(units._units_since_reftime)
            d.override_units(units, inplace=True)

        return d

    @_inplace_enabled(default=False)
    def digitize(
        self,
        bins,
        upper=False,
        open_ends=False,
        closed_ends=None,
        return_bins=False,
        inplace=False,
    ):
        """Return the indices of the bins to which each value belongs.

        Values (including masked values) that do not belong to any bin
        result in masked values in the output data.

        Bins defined by percentiles are easily created with the
        `percentiles` method

        *Example*:
          Find the indices for bins defined by the 10th, 50th and 90th
          percentiles:

          >>> bins = d.percentile([0, 10, 50, 90, 100], squeeze=True)
          >>> i = f.digitize(bins, closed_ends=True)

        .. versionadded:: 3.0.2

        .. seealso:: `percentile`

        :Parameters:

            bins: array_like
                The bin boundaries. One of:

                * An integer.

                  Create this many equally sized, contiguous bins spanning
                  the range of the data. I.e. the smallest bin boundary is
                  the minimum of the data and the largest bin boundary is
                  the maximum of the data. In order to guarantee that each
                  data value lies inside a bin, the *closed_ends*
                  parameter is assumed to be True.

                * A 1-d array of numbers.

                  When sorted into a monotonically increasing sequence,
                  each boundary, with the exception of the two end
                  boundaries, counts as the upper boundary of one bin and
                  the lower boundary of next. If the *open_ends* parameter
                  is True then the lowest lower bin boundary also defines
                  a left-open (i.e. not bounded below) bin, and the
                  largest upper bin boundary also defines a right-open
                  (i.e. not bounded above) bin.

                * A 2-d array of numbers.

                  The second dimension, that must have size 2, contains
                  the lower and upper bin boundaries. Different bins may
                  share a boundary, but may not overlap. If the
                  *open_ends* parameter is True then the lowest lower bin
                  boundary also defines a left-open (i.e. not bounded
                  below) bin, and the largest upper bin boundary also
                  defines a right-open (i.e. not bounded above) bin.

            upper: `bool`, optional
                If True then each bin includes its upper bound but not its
                lower bound. By default the opposite is applied, i.e. each
                bin includes its lower bound but not its upper bound.

            open_ends: `bool`, optional
                If True then create left-open (i.e. not bounded below) and
                right-open (i.e. not bounded above) bins from the lowest
                lower bin boundary and largest upper bin boundary
                respectively. By default these bins are not created

            closed_ends: `bool`, optional
                If True then extend the most extreme open boundary by a
                small amount so that its bin includes values that are
                equal to the unadjusted boundary value. This is done by
                multiplying it by ``1.0 - epsilon`` or ``1.0 + epsilon``,
                whichever extends the boundary in the appropriate
                direction, where ``epsilon`` is the smallest positive
                64-bit float such that ``1.0 + epsilson != 1.0``. I.e. if
                *upper* is False then the largest upper bin boundary is
                made slightly larger and if *upper* is True then the
                lowest lower bin boundary is made slightly lower.

                By default *closed_ends* is assumed to be True if *bins*
                is a scalar and False otherwise.

            return_bins: `bool`, optional
                If True then also return the bins in their 2-d form.

            {{inplace: `bool`, optional}}

        :Returns:

            `Data`, [`Data`]
                The indices of the bins to which each value belongs.

                If *return_bins* is True then also return the bins in
                their 2-d form.

        **Examples**

        >>> d = cf.Data(numpy.arange(12).reshape(3, 4))
        [[ 0  1  2  3]
         [ 4  5  6  7]
         [ 8  9 10 11]]

        Equivalent ways to create indices for the four bins ``[-inf, 2),
        [2, 6), [6, 10), [10, inf)``

        >>> e = d.digitize([2, 6, 10])
        >>> e = d.digitize([[2, 6], [6, 10]])
        >>> print(e.array)
        [[0 0 1 1]
         [1 1 2 2]
         [2 2 3 3]]

        Equivalent ways to create indices for the two bins ``(2, 6], (6, 10]``

        >>> e = d.digitize([2, 6, 10], upper=True, open_ends=False)
        >>> e = d.digitize([[2, 6], [6, 10]], upper=True, open_ends=False)
        >>> print(e.array)
        [[-- -- --  0]
         [ 0  0  0  1]
         [ 1  1  1 --]]

        Create indices for the two bins ``[2, 6), [8, 10)``, which are
        non-contiguous

        >>> e = d.digitize([[2, 6], [8, 10]])
        >>> print(e.array)
        [[ 0 0  1  1]
         [ 1 1 -- --]
         [ 2 2  3  3]]

        Masked values result in masked indices in the output array.

        >>> d[1, 1] = cf.masked
        >>> print(d.array)
        [[ 0  1  2  3]
         [ 4 --  6  7]
         [ 8  9 10 11]]
        >>> print(d.digitize([2, 6, 10], open_ends=True).array)
        [[ 0  0  1  1]
         [ 1 --  2  2]
         [ 2  2  3  3]]
        >>> print(d.digitize([2, 6, 10]).array)
        [[-- --  0  0]
         [ 0 --  1  1]
         [ 1  1 -- --]]
        >>> print(d.digitize([2, 6, 10], closed_ends=True).array)
        [[-- --  0  0]
         [ 0 --  1  1]
         [ 1  1  1 --]]

        """
        d = _inplace_enabled_define_and_cleanup(self)

        org_units = d.Units

        bin_units = getattr(bins, "Units", None)

        if bin_units:
            if not bin_units.equivalent(org_units):
                raise ValueError(
                    "Can't put data into bins that have units that are "
                    "not equivalent to the units of the data."
                )

            if not bin_units.equals(org_units):
                bins = bins.copy()
                bins.Units = org_units
        else:
            bin_units = org_units

        # Get bins as a numpy array
        if isinstance(bins, np.ndarray):
            bins = bins.copy()
        else:
            bins = np.asanyarray(bins)

        if bins.ndim > 2:
            raise ValueError(
                "The 'bins' parameter must be scalar, 1-d or 2-d. "
                f"Got: {bins!r}"
            )

        two_d_bins = None

        if bins.ndim == 2:
            # --------------------------------------------------------
            # 2-d bins: Make sure that each bin is increasing and sort
            #           the bins by lower bounds
            # --------------------------------------------------------
            if bins.shape[1] != 2:
                raise ValueError(
                    "The second dimension of the 'bins' parameter must "
                    f"have size 2. Got: {bins!r}"
                )

            bins.sort(axis=1)
            bins.sort(axis=0)

            # Check for overlaps
            for i, (u, l) in enumerate(zip(bins[:-1, 1], bins[1:, 0])):
                if u > l:
                    raise ValueError(
                        f"Overlapping bins: "
                        f"{tuple(bins[i])}, {tuple(bins[i + i])}"
                    )

            two_d_bins = bins
            bins = np.unique(bins)

            # Find the bins that were omitted from the original 2-d
            # bins array. Note that this includes the left-open and
            # right-open bins at the ends.
            delete_bins = [
                n + 1
                for n, (a, b) in enumerate(zip(bins[:-1], bins[1:]))
                if (a, b) not in two_d_bins
            ]
        elif bins.ndim == 1:
            # --------------------------------------------------------
            # 1-d bins:
            # --------------------------------------------------------
            bins.sort()
            delete_bins = []
        else:
            # --------------------------------------------------------
            # 0-d bins:
            # --------------------------------------------------------
            if closed_ends is None:
                closed_ends = True

            if not closed_ends:
                raise ValueError(
                    "Can't set closed_ends=False when specifying bins as "
                    "a scalar."
                )

            if open_ends:
                raise ValueError(
                    "Can't set open_ends=True when specifying bins as a "
                    "scalar."
                )

            mx = d.max().datum()
            mn = d.min().datum()
            bins = np.linspace(mn, mx, int(bins) + 1, dtype=float)

            delete_bins = []

        if closed_ends:
            # Adjust the lowest/largest bin boundary to be inclusive
            if open_ends:
                raise ValueError(
                    "Can't set open_ends=True when closed_ends is True."
                )

            if bins.dtype.kind != "f":
                bins = bins.astype(float, copy=False)

            epsilon = np.finfo(float).eps
            ndim = bins.ndim
            if upper:
                mn = bins[(0,) * ndim]
                bins[(0,) * ndim] -= abs(mn) * epsilon
            else:
                mx = bins[(-1,) * ndim]
                bins[(-1,) * ndim] += abs(mx) * epsilon

        if not open_ends:
            delete_bins.insert(0, 0)
            delete_bins.append(bins.size)

        # Digitise the array
        dx = d.to_dask_array()
        dx = da.digitize(dx, bins, right=upper)
        d._set_dask(dx)
        d.override_units(_units_None, inplace=True)

        # More elegant to handle 'delete_bins' in cf- rather than Dask- space
        # i.e. using cf.where with d in-place rather than da.where with dx
        # just after the digitize operation above (cf.where already applies
        # equivalent logic element-wise).
        if delete_bins:
            for n, db in enumerate(delete_bins):
                db -= n
                d.where(d == db, np.ma.masked, None, inplace=True)
                # x = d - 1 rather than = d here since there is one fewer bin
                # therefore we need to adjust to the new corresponding indices
                d.where(d > db, d - 1, None, inplace=True)

        if return_bins:
            if two_d_bins is None:
                two_d_bins = np.empty((bins.size - 1, 2), dtype=bins.dtype)
                two_d_bins[:, 0] = bins[:-1]
                two_d_bins[:, 1] = bins[1:]

            two_d_bins = type(self)(two_d_bins, units=bin_units)
            return d, two_d_bins

        return d

    def median(
        self,
        axes=None,
        squeeze=False,
        mtol=1,
        inplace=False,
    ):
        """Calculate median values.

        Calculates the median value or the median values along axes.

        See
        https://ncas-cms.github.io/cf-python/analysis.html#collapse-methods
        for mathematical definitions.

         ..seealso:: `mean_of_upper_decile`, `percentile`

        :Parameters:

            {{collapse axes: (sequence of) `int`, optional}}

            {{collapse squeeze: `bool`, optional}}

            {{mtol: number, optional}}

            {{inplace: `bool`, optional}}

        :Returns:

            `Data` or `None`
                The collapsed data, or `None` if the operation was
                in-place.

        **Examples**

        >>> a = np.ma.arange(12).reshape(4, 3)
        >>> d = cf.Data(a, 'K')
        >>> d[1, 1] = cf.masked
        >>> print(d.array)
        [[0 1 2])
         [3 -- 5]
         [6 7 8]
         [9 10 11]]
        >>> d.median()
        <CF Data(1, 1): [[6.0]] K>

        """
        return self.percentile(
            50, axes=axes, squeeze=squeeze, mtol=mtol, inplace=inplace
        )

    @_inplace_enabled(default=False)
    def mean_of_upper_decile(
        self,
        axes=None,
        weights=None,
        method="linear",
        squeeze=False,
        mtol=1,
        include_decile=True,
        split_every=None,
        inplace=False,
    ):
        """Mean of values defined by the upper tenth of their
        distribution.

        For the values defined by the upper tenth of their
        distribution, calculates their mean, or their mean along axes.

        See
        https://ncas-cms.github.io/cf-python/analysis.html#collapse-methods
        for mathematical definitions.

         ..seealso:: `mean`, `median`, `percentile`

        :Parameters:

            {{collapse axes: (sequence of) `int`, optional}}

            {{weights: data_like, `dict`, or `None`, optional}}

                .. note:: *weights* only applies to the calculation of
                          the mean defined by the upper tenth of their
                          distribution.

            {{percentile method: `str`, optional}}

                .. versionadded:: 3.14.0

            {{collapse squeeze: `bool`, optional}}

            {{mtol: number, optional}}

                .. note:: *mtol* only applies to the calculation of
                          the location of the 90th percentile.

            include_decile: `bool`, optional
                If True then include in the mean any values that are
                equal to the 90th percentile. By default these are
                excluded.

            {{split_every: `int` or `dict`, optional}}

                .. versionadded:: 3.14.0

            {{inplace: `bool`, optional}}

        :Returns:

            `Data` or `None`
                The collapsed data, or `None` if the operation was
                in-place.

        **Examples**

        >>> d = cf.Data(np.arange(20).reshape(4, 5), 'm')
        >>> print(d.array)
        [[ 0  1  2  3  4]
         [ 5  6  7  8  9]
         [10 11 12 13 14]
         [15 16 17 18 19]]
        >>> e = d.mean_of_upper_decile()
        >>> e
        <CF Data(1, 1): [[18.5]] m>

        """
        d = _inplace_enabled_define_and_cleanup(self)

        # Find the 90th percentile
        p90 = d.percentile(
            90, axes=axes, squeeze=False, mtol=mtol, inplace=False
        )

        # Mask all elements that are less than (or equal to) the 90th
        # percentile
        if include_decile:
            less_than_p90 = d < p90
        else:
            less_than_p90 = d <= p90

        if mtol < 1:
            # Set missing values to True to ensure that 'd' gets
            # masked at those locations
            less_than_p90.filled(True, inplace=True)

        d.where(less_than_p90, cf_masked, inplace=True)

        # Find the mean of elements greater than (or equal to) the
        # 90th percentile
        d.mean(
            axes=axes,
            weights=weights,
            squeeze=squeeze,
            mtol=1,
            split_every=split_every,
            inplace=True,
        )

        return d

    @_inplace_enabled(default=False)
    def pad_missing(self, axis, pad_width=None, to_size=None, inplace=False):
        """Pad an axis with missing data.

        :Parameters:

            axis: `int`
                Select the axis for which the padding is to be
                applied.

                *Parameter example:*
                  Pad second axis: ``axis=1``.

                *Parameter example:*
                  Pad the last axis: ``axis=-1``.

            {{pad_width: sequence of `int`, optional}}

            {{to_size: `int`, optional}}

            {{inplace: `bool`, optional}}

        :Returns:

            `Data` or `None`
                The padded data, or `None` if the operation was
                in-place.

        **Examples**

        >>> d = cf.Data(np.arange(6).reshape(2, 3))
        >>> print(d.array)
        [[0 1 2]
         [3 4 5]]
        >>> e = d.pad_missing(1, (1, 2))
        >>> print(e.array)
        [[-- 0 1 2 -- --]
         [-- 3 4 5 -- --]]
        >>> f = e.pad_missing(0, (0, 1))
        >>> print(f.array)
        [[--  0  1  2 -- --]
         [--  3  4  5 -- --]
         [-- -- -- -- -- --]]

        >>> g = d.pad_missing(1, to_size=5)
        >>> print(g.array)
        [[0 1 2 -- --]
         [3 4 5 -- --]]

        """
        if not 0 <= axis < self.ndim:
            raise ValueError(
                f"'axis' must be a valid dimension position. Got {axis}"
            )

        if to_size is not None:
            # Set pad_width from to_size
            if pad_width is not None:
                raise ValueError("Can't set both 'pad_width' and 'to_size'")

            pad_width = (0, to_size - self.shape[axis])
        elif pad_width is None:
            raise ValueError("Must set either 'pad_width' or 'to_size'")

        pad_width = np.asarray(pad_width)
        if pad_width.shape != (2,) or not pad_width.dtype.kind == "i":
            raise ValueError(
                "'pad_width' must be a sequence of two integers. "
                f"Got: {pad_width}"
            )

        pad_width = tuple(pad_width)
        if any(n < 0 for n in pad_width):
            if to_size is not None:
                raise ValueError(
                    f"'to_size' ({to_size}) must not be smaller than the "
                    f"original axis size ({self.shape[axis]})"
                )

            raise ValueError(
                f"Can't set a negative number of pad values. Got: {pad_width}"
            )

        d = _inplace_enabled_define_and_cleanup(self)

        dx = d.to_dask_array()
        mask0 = da.ma.getmaskarray(dx)

        pad = [(0, 0)] * dx.ndim
        pad[axis] = pad_width

        # Pad the data with zero. This will lose the original mask.
        dx = da.pad(dx, pad, mode="constant", constant_values=0)

        # Pad the mask with True
        mask = da.pad(mask0, pad, mode="constant", constant_values=True)

        # Set the mask
        dx = da.ma.masked_where(mask, dx)

        d._set_dask(dx)
        return d

    @_inplace_enabled(default=False)
    def percentile(
        self,
        ranks,
        axes=None,
        method="linear",
        squeeze=False,
        mtol=1,
        inplace=False,
        interpolation=None,
        interpolation2=None,
    ):
        """Compute percentiles of the data along the specified axes.

        The default is to compute the percentiles along a flattened
        version of the data.

        If the input data are integers, or floats smaller than float64, or
        the input data contains missing values, then output data-type is
        float64. Otherwise, the output data-type is the same as that of
        the input.

        If multiple percentile ranks are given then a new, leading data
        dimension is created so that percentiles can be stored for each
        percentile rank.

        **Accuracy**

        The `percentile` method returns results that are consistent
        with `numpy.percentile`, which may be different to those
        created by `dask.percentile`. The dask method uses an
        algorithm that calculates approximate percentiles which are
        likely to be different from the correct values when there are
        two or more dask chunks.

        >>> import numpy as np
        >>> import dask.array as da
        >>> import cf
        >>> a = np.arange(101)
        >>> dx = da.from_array(a, chunks=10)
        >>> da.percentile(dx, 40).compute()
        array([40.36])
        >>> np.percentile(a, 40)
        40.0
        >>> d = cf.Data(a, chunks=10)
        >>> d.percentile(40).array
        array([40.])

        .. versionadded:: 3.0.4

        .. seealso:: `digitize`, `median`, `mean_of_upper_decile`,
                     `where`

        :Parameters:

            ranks: (sequence of) number
                Percentile rank, or sequence of percentile ranks, to
                compute, which must be between 0 and 100 inclusive.

            axes: (sequence of) `int`, optional
                Select the axes. The *axes* argument may be one, or a
                sequence, of integers that select the axis corresponding to
                the given position in the list of axes of the data array.

                By default, of *axes* is `None`, all axes are selected.

            {{percentile method: `str`, optional}}

                .. versionadded:: 3.14.0

            squeeze: `bool`, optional
                If True then all axes over which percentiles are
                calculated are removed from the returned data. By default
                axes over which percentiles have been calculated are left
                in the result as axes with size 1, meaning that the result
                is guaranteed to broadcast correctly against the original
                data.

            {{mtol: number, optional}}

            {{split_every: `int` or `dict`, optional}}

                .. versionadded:: 3.14.0

            {{inplace: `bool`, optional}}

            interpolation: deprecated at version 3.14.0
                Use the *method* parameter instead.

        :Returns:

            `Data` or `None`
                The percentiles of the original data, or `None` if the
                operation was in-place.

        **Examples**

        >>> d = cf.Data(numpy.arange(12).reshape(3, 4), 'm')
        >>> print(d.array)
        [[ 0  1  2  3]
         [ 4  5  6  7]
         [ 8  9 10 11]]
        >>> p = d.percentile([20, 40, 50, 60, 80])
        >>> p
        <CF Data(5, 1, 1): [[[2.2, ..., 8.8]]] m>

        >>> p = d.percentile([20, 40, 50, 60, 80], squeeze=True)
        >>> print(p.array)
        [2.2 4.4 5.5 6.6 8.8]

        Find the standard deviation of the values above the 80th percentile:

        >>> p80 = d.percentile(80)
        <CF Data(1, 1): [[8.8]] m>
        >>> e = d.where(d<=p80, cf.masked)
        >>> print(e.array)
        [[-- -- -- --]
         [-- -- -- --]
         [-- 9 10 11]]
        >>> e.std()
        <CF Data(1, 1): [[0.816496580927726]] m>

        Find the mean of the values above the 45th percentile along the
        second axis:

        >>> p45 = d.percentile(45, axes=1)
        >>> print(p45.array)
        [[1.35],
         [5.35],
         [9.35]]
        >>> e = d.where(d<=p45, cf.masked)
        >>> print(e.array)
        [[-- -- 2 3]
         [-- -- 6 7]
         [-- -- 10 11]]
        >>> f = e.mean(axes=1)
        >>> f
        <CF Data(3, 1): [[2.5, ..., 10.5]] m>
        >>> print(f.array)
        [[ 2.5]
         [ 6.5]
         [10.5]]

        Find the histogram bin boundaries associated with given
        percentiles, and digitize the data based on these bins:

        >>> bins = d.percentile([0, 10, 50, 90, 100], squeeze=True)
        >>> print(bins.array)
        [ 0.   1.1  5.5  9.9 11. ]
        >>> e = d.digitize(bins, closed_ends=True)
        >>> print(e.array)
        [[0 0 1 1]
         [1 1 2 2]
         [2 2 3 3]]

        """
        from dask.core import flatten

        # TODODASKAPI: interpolation -> method
        if interpolation is not None:
            _DEPRECATION_ERROR_KWARGS(
                self,
                "percentile",
                {"interpolation": None},
                message="Use the 'method' parameter instead.",
                version="3.14.0",
                removed_at="5.0.0",
            )  # pragma: no cover

        d = _inplace_enabled_define_and_cleanup(self)

        # Parse percentile ranks
        q = ranks
        if not (isinstance(q, np.ndarray) or is_dask_collection(q)):
            q = np.array(ranks)

        if q.ndim > 1:
            q = q.flatten()

        if not np.issubdtype(d.dtype, np.number):
            method = "nearest"

        if axes is None:
            axes = tuple(range(d.ndim))
        else:
            axes = tuple(sorted(d._parse_axes(axes)))

        # REVIEW: getitem: `percentile`: set 'asanyarray'
        # 'cf_percentile' has its own call to 'cf_asanyarray', so we
        # can set 'asanyarray=False'.
        dx = d.to_dask_array(asanyarray=False)
        dtype = dx.dtype
        shape = dx.shape

        # Rechunk the data so that the dimensions over which
        # percentiles are being calculated all have one chunk.
        #
        # Make sure that no new chunks are larger (in bytes) than any
        # original chunk.
        new_chunks = normalize_chunks(
            [-1 if i in axes else "auto" for i in range(dx.ndim)],
            shape=shape,
            dtype=dtype,
            limit=dtype.itemsize * reduce(mul, map(max, dx.chunks), 1),
        )
        dx = dx.rechunk(new_chunks)

        # Initialise the indices of each chunk of the result
        #
        # E.g. [(0, 0, 0), (0, 0, 1), (0, 1, 0), (0, 1, 1)]
        keys = [key[1:] for key in flatten(dx.__dask_keys__())]

        keepdims = not squeeze
        if not keepdims:
            # Remove axes that will be dropped in the result
            indices = [i for i in range(len(keys[0])) if i not in axes]
            keys = [tuple([k[i] for i in indices]) for k in keys]

        if q.ndim:
            # Insert a leading rank dimension for non-scalar input
            # percentile ranks
            keys = [(0,) + k for k in keys]

        # Create a new dask dictionary for the result
        name = "cf-percentile-" + tokenize(dx, axes, q, method)
        name = (name,)
        dsk = {
            name
            + chunk_index: (
                cf_percentile,
                dask_key,
                q,
                axes,
                method,
                keepdims,
                mtol,
            )
            for chunk_index, dask_key in zip(keys, flatten(dx.__dask_keys__()))
        }

        # Define the chunks for the result
        if q.ndim:
            out_chunks = [(q.size,)]
        else:
            out_chunks = []

        for i, c in enumerate(dx.chunks):
            if i in axes:
                if keepdims:
                    out_chunks.append((1,))
            else:
                out_chunks.append(c)

        name = name[0]
        graph = HighLevelGraph.from_collections(name, dsk, dependencies=[dx])
        dx = da.Array(graph, name, chunks=out_chunks, dtype=float)

        d._set_dask(dx)

        # Add a new axis identifier for a leading rank axis
        if q.ndim:
            axes = d._axes
            d._axes = (new_axis_identifier(axes),) + axes

        d._update_deterministic(not is_dask_collection(q))

        return d

    @_inplace_enabled(default=False)
    def persist(self, inplace=False):
        """Persist the underlying dask array into memory.

        This turns an underlying lazy dask array into a equivalent
        chunked dask array, but now with the results fully computed.

        `persist` is particularly useful when using distributed
        systems, because the results will be kept in distributed
        memory, rather than returned to the local process.

        Compare with `compute` and `array`.

        **Performance**

        `persist` causes all delayed operations to be computed.

        .. versionadded:: 3.14.0

        .. seealso:: `compute`, `array`, `datetime_array`,
                     `dask.array.Array.persist`

        :Parameters:

            {{inplace: `bool`, optional}}

        :Returns:

            `Data` or `None`
                The persisted data. If the operation was in-place then
                `None` is returned.

        **Examples**

        >>> e = d.persist()

        """
        d = _inplace_enabled_define_and_cleanup(self)
        dx = self.to_dask_array()
        dx = dx.persist()
        d._set_dask(dx, clear=_ALL ^ _ARRAY ^ _CACHE)
        return d

    @_deprecated_kwarg_check("i", version="3.0.0", removed_at="4.0.0")
    @_inplace_enabled(default=False)
    def ceil(self, inplace=False, i=False):
        """The ceiling of the data, element-wise.

        The ceiling of ``x`` is the smallest integer ``n``, such that
        ``n>=x``.

        .. versionadded:: 1.0

        .. seealso:: `floor`, `rint`, `trunc`

        :Parameters:

            {{inplace: `bool`, optional}}

            {{i: deprecated at version 3.0.0}}

        :Returns:

            `Data` or `None`
                The ceiling of the data. If the operation was in-place
                then `None` is returned.

        **Examples**

        >>> d = cf.Data([-1.9, -1.5, -1.1, -1, 0, 1, 1.1, 1.5 , 1.9])
        >>> print(d.array)
        [-1.9 -1.5 -1.1 -1.   0.   1.   1.1  1.5  1.9]
        >>> print(d.ceil().array)
        [-1. -1. -1. -1.  0.  1.  2.  2.  2.]

        """
        d = _inplace_enabled_define_and_cleanup(self)
        dx = d.to_dask_array()
        dx = da.ceil(dx)
        d._set_dask(dx)
        return d

    def cfa_get_term(self):
        """The CFA aggregation instruction term status.

        If True then the data represents that of a non-standard CFA
        aggregation instruction variable.

        .. versionadded:: 3.15.0

        .. seealso:: `cfa_set_term`

        :Returns:

            `bool`

        **Examples**

        >>> d = cf.Data([1, 2])
        >>> d.cfa_get_term()
        False

        """
        return bool(self._custom.get("cfa_term", False))

    def cfa_get_write(self):
        """The CFA write status of the data.

        If and only if the CFA write status is True then it may be
        possible to write the data as an aggregation variable to a
        CFA-netCDF file.

        .. versionadded:: 3.15.0

        .. seealso:: `cfa_set_write`, `cf.read`, `cf.write`

        :Returns:

            `bool`

        **Examples**

        >>> d = cf.Data([1, 2])
        >>> d.cfa_get_write()
        False

        """
        return bool(self._custom.get("cfa_write", False))

    def cfa_set_term(self, status):
        """Set the CFA aggregation instruction term status.

        If True then the data represents that of a non-standard CFA
        aggregation instruction variable.

        .. versionadded:: 3.15.0

        .. seealso:: `cfa_get_term`

        :Parameters:

            status: `bool`
                The new CFA aggregation instruction term status.

        :Returns:

            `None`

        """
        if status:
            raise ValueError(
                "'cfa_set_term' only allows the CFA aggregation instruction "
                "term write status to be set to False"
            )

        self._custom.pop("cfa_term", False)

    def cfa_set_write(self, status):
        """Set the CFA write status of the data.

        If and only if the CFA write status is True then it may be
        possible to write the data as an aggregation variable to a
        CFA-netCDF file.

        .. versionadded:: 3.15.0

        .. seealso:: `cfa_get_write`, `cf.read`, `cf.write`

        :Parameters:

            status: `bool`
                The new CFA write status.

        :Returns:

            `None`

        """
        if status:
            raise ValueError(
                "'cfa_set_write' only allows the CFA write status to be "
                "set to False"
            )

        self._cfa_del_write()

    def compute(self):  # noqa: F811
        """A view of the computed data.

        In-place changes to the returned array *might* affect the
        underlying dask array, depending on how the dask array has
        been defined, including any delayed operations.

        The returned array has the same mask hardness and fill values
        as the data.

        Compare with `array`.

        **Performance**

        `compute` causes all delayed operations to be computed.

        .. versionadded:: 3.14.0

        .. seealso:: `persist`, `array`, `datetime_array`,
                     `sparse_array`

        :Returns:

                An in-memory view of the data

        **Examples**

        >>> d = cf.Data([1, 2, 3.0], 'km')
        >>> d.compute()
        array([1., 2., 3.])

        >>> from scipy.sparse import csr_array
        >>> d = cf.Data(csr_array((2, 3)))
        >>> d.compute()
        <2x3 sparse array of type '<class 'numpy.float64'>'
                with 0 stored elements in Compressed Sparse Row format>
        >>>: d.array
        array([[0., 0., 0.],
               [0., 0., 0.]])
        >>> d.compute().toarray()
        array([[0., 0., 0.],
               [0., 0., 0.]])

        """
        dx = self.to_dask_array()
        a = dx.compute()

        if np.ma.isMA(a):
            if self.hardmask:
                a.harden_mask()
            else:
                a.soften_mask()

            a.set_fill_value(self.fill_value)

        return a

    @_inplace_enabled(default=False)
    def convolution_filter(
        self,
        window=None,
        axis=None,
        mode=None,
        cval=None,
        origin=0,
        inplace=False,
    ):
        """Return the data convolved along the given axis with the
        specified filter.

        The magnitude of the integral of the filter (i.e. the sum of the
        weights defined by the *weights* parameter) affects the convolved
        values. For example, filter weights of ``[0.2, 0.2 0.2, 0.2,
        0.2]`` will produce a non-weighted 5-point running mean; and
        weights of ``[1, 1, 1, 1, 1]`` will produce a 5-point running
        sum. Note that the weights returned by functions of the
        `scipy.signal.windows` package do not necessarily sum to 1 (see
        the examples for details).

        .. versionadded:: 3.3.0

        :Parameters:

            window: sequence of numbers
                Specify the window of weights to use for the filter.

                *Parameter example:*
                  An unweighted 5-point moving average can be computed
                  with ``weights=[0.2, 0.2, 0.2, 0.2, 0.2]``

                Note that the `scipy.signal.windows` package has suite of
                window functions for creating weights for filtering (see
                the examples for details).

            axis: `int`
                Select the axis over which the filter is to be applied.
                removed. The *axis* parameter is an integer that selects
                the axis corresponding to the given position in the list
                of axes of the data.

                *Parameter example:*
                  Convolve the second axis: ``axis=1``.

                *Parameter example:*
                  Convolve the last axis: ``axis=-1``.

            mode: `str`, optional
                The *mode* parameter determines how the input array is
                extended when the filter overlaps an array border. The
                default value is ``'constant'`` or, if the dimension being
                convolved is cyclic (as ascertained by the `iscyclic`
                method), ``'wrap'``. The valid values and their behaviours
                are as follows:

                ==============  ==========================  ============================
                *mode*          Description                 Behaviour
                ==============  ==========================  ============================
                ``'reflect'``   The input is extended by    ``(c b a | a b c | c b a)``
                                reflecting about the edge

                ``'constant'``  The input is extended by    ``(k k k | a b c | k k k)``
                                filling all values beyond
                                the edge with the same
                                constant value (``k``),
                                defined by the *cval*
                                parameter.

                ``'nearest'``   The input is extended by    ``(a a a | a b c | c c c )``
                                replicating the last point

                ``'mirror'``    The input is extended by    ``(c b | a b c | b a)``
                                reflecting about the
                                centre of the last point.

                ``'wrap'``      The input is extended by    ``(a b c | a b c | a b c)``
                                wrapping around to the
                                opposite edge.

                ``'periodic'``  This is a synonym for
                                ``'wrap'``.
                ==============  ==========================  ============================

                The position of the window relative to each value can be
                changed by using the *origin* parameter.

            cval: scalar, optional
                Value to fill past the edges of the array if *mode* is
                ``'constant'``. Defaults to `None`, in which case the
                edges of the array will be filled with missing data.

                *Parameter example:*
                   To extend the input by filling all values beyond the
                   edge with zero: ``cval=0``

            origin: `int`, optional
                Controls the placement of the filter. Defaults to 0, which
                is the centre of the window. If the window has an even
                number of weights then then a value of 0 defines the index
                defined by ``width/2 -1``.

                *Parameter example:*
                  For a weighted moving average computed with a weights
                  window of ``[0.1, 0.15, 0.5, 0.15, 0.1]``, if
                  ``origin=0`` then the average is centred on each
                  point. If ``origin=-2`` then the average is shifted to
                  include the previous four points. If ``origin=1`` then
                  the average is shifted to include the previous point and
                  the and the next three points.

            {{inplace: `bool`, optional}}

        :Returns:

            `Data` or `None`
                The convolved data, or `None` if the operation was
                in-place.

        """
        from .dask_utils import cf_convolve1d

        d = _inplace_enabled_define_and_cleanup(self)

        iaxis = d._parse_axes(axis)
        if len(iaxis) != 1:
            raise ValueError(
                "Must specify a unique domain axis with the 'axis' "
                f"parameter. {axis!r} specifies axes {iaxis!r}"
            )

        iaxis = iaxis[0]

        if mode is None:
            # Default mode is 'wrap' if the axis is cyclic, or else
            # 'constant'.
            if iaxis in d.cyclic():
                boundary = "periodic"
            else:
                boundary = cval
        elif mode == "wrap":
            boundary = "periodic"
        elif mode == "constant":
            boundary = cval
        elif mode == "mirror":
            raise ValueError(
                "'mirror' mode is no longer available. Please raise an "
                "issue at https://github.com/NCAS-CMS/cf-python/issues "
                "if you would like it to be re-implemented."
            )
            # This re-implementation would involve getting a 'mirror'
            # function added to dask.array.overlap, along similar
            # lines to the existing 'reflect' function in that module.
        else:
            boundary = mode

        # Set the overlap depth large enough to accommodate the
        # filter.
        #
        # For instance, for a 5-point window, the calculated value at
        # each point requires 2 points either side if the filter is
        # centred (i.e. origin is 0) and (up to) 3 points either side
        # if origin is 1 or -1.
        #
        # It is a restriction of dask.array.map_overlap that we can't
        # use asymmetric halos for general 'boundary' types.
        size = len(window)
        depth = int(size / 2)
        if not origin and not size % 2:
            depth += 1

        depth += abs(origin)

        # TODO: check that this is OK
        dx = d.to_dask_array()

        # REVIEW: getitem: `percentile`: rectify comment
        # Cast to float to ensure that NaNs can be stored (so
        # map_overlap can correctly assign the halos)
        if dx.dtype != float:
            dx = dx.astype(float, copy=False)

        # Convolve each chunk
        convolve1d = partial(
            cf_convolve1d, window=window, axis=iaxis, origin=origin
        )

        dx = dx.map_overlap(
            convolve1d,
            depth={iaxis: depth},
            boundary=boundary,
            trim=True,
            meta=np.array((), dtype=float),
        )

        d._set_dask(dx)

        return d

    @_inplace_enabled(default=False)
    def cumsum(
        self,
        axis=None,
        masked_as_zero=False,
        method="sequential",
        inplace=False,
    ):
        """Return the data cumulatively summed along the given axis.

        .. versionadded:: 3.0.0

        .. seealso:: `diff`, `sum`

        :Parameters:

            axis: `int`, optional
                Select the axis over which the cumulative sums are to
                be calculated. By default the cumulative sum is
                computed over the flattened array.

            method: `str`, optional
                Choose which method to use to perform the cumulative
                sum. See `dask.array.cumsum` for details.

                .. versionadded:: 3.14.0

            {{inplace: `bool`, optional}}

                .. versionadded:: 3.3.0

            masked_as_zero: deprecated at version 3.14.0
                See the examples for the new behaviour when there are
                masked values.

        :Returns:

             `Data` or `None`
                The data with the cumulatively summed axis, or `None`
                if the operation was in-place.

        **Examples**

        >>> d = cf.Data(numpy.arange(12).reshape(3, 4))
        >>> print(d.array)
        [[ 0  1  2  3]
         [ 4  5  6  7]
         [ 8  9 10 11]]
        >>> print(d.cumsum().array)
        [ 0  1  3  6 10 15 21 28 36 45 55 66]
        >>> print(d.cumsum(axis=0).array)
        [[ 0  1  2  3]
         [ 4  6  8 10]
         [12 15 18 21]]
        >>> print(d.cumsum(axis=1).array)
        [[ 0  1  3  6]
         [ 4  9 15 22]
         [ 8 17 27 38]]

        >>> d[0, 0] = cf.masked
        >>> d[1, [1, 3]] = cf.masked
        >>> d[2, 0:2] = cf.masked
        >>> print(d.array)
        [[-- 1 2 3]
         [4 -- 6 --]
         [-- -- 10 11]]
        >>> print(d.cumsum(axis=0).array)
        [[-- 1 2 3]
         [4 -- 8 --]
         [-- -- 18 14]]
        >>> print(d.cumsum(axis=1).array)
        [[-- 1 3 6]
         [4 -- 10 --]
         [-- -- 10 21]]

        """
        if masked_as_zero:
            _DEPRECATION_ERROR_KWARGS(
                self,
                "cumsum",
                {"masked_as_zero": None},
                message="",
                version="3.14.0",
                removed_at="5.0.0",
            )  # pragma: no cover

        d = _inplace_enabled_define_and_cleanup(self)

        dx = d.to_dask_array()
        dx = dx.cumsum(axis=axis, method=method)
        d._set_dask(dx)

        return d

    @_inplace_enabled(default=False)
    def rechunk(
        self,
        chunks=_DEFAULT_CHUNKS,
        threshold=None,
        block_size_limit=None,
        balance=False,
        inplace=False,
    ):
        """Change the chunk structure of the data.

        **Performance**

        Rechunking can sometimes be expensive and incur a lot of
        communication overheads.

        .. versionadded:: 3.14.0

        .. seealso:: `chunks`, `dask.array.rechunk`

        :Parameters:

            {{chunks: `int`, `tuple`, `dict` or `str`, optional}}

            {{threshold: `int`, optional}}

            {{block_size_limit: `int`, optional}}

            {{balance: `bool`, optional}}

        :Returns:

            `Data` or `None`
                The rechunked data, or `None` if the operation was
                in-place.

        **Examples**

        >>> x = cf.Data.ones((1000, 1000), chunks=(100, 100))

        Specify uniform chunk sizes with a tuple

        >>> y = x.rechunk((1000, 10))

        Or chunk only specific dimensions with a dictionary

        >>> y = x.rechunk({0: 1000})

        Use the value ``-1`` to specify that you want a single chunk
        along a dimension or the value ``"auto"`` to specify that dask
        can freely rechunk a dimension to attain blocks of a uniform
        block size.

        >>> y = x.rechunk({0: -1, 1: 'auto'}, block_size_limit=1e8)

        If a chunk size does not divide the dimension then rechunk
        will leave any unevenness to the last chunk.

        >>> x.rechunk(chunks=(400, -1)).chunks
        ((400, 400, 200), (1000,))

        However if you want more balanced chunks, and don't mind
        `dask` choosing a different chunksize for you then you can use
        the ``balance=True`` option.

        >>> x.rechunk(chunks=(400, -1), balance=True).chunks
        ((500, 500), (1000,))

        """
        d = _inplace_enabled_define_and_cleanup(self)

        # REVIEW: getitem: `rechunk`: set 'asanyarray'
        # Dask rechunking is essentially a wrapper for __getitem__
        # calls on the chunks, which means that we can use the same
        # 'asanyarray' and 'clear' keywords to `_set_dask` as are used
        # in `__gettem__`.

        dx = d.to_dask_array(asanyarray=False)
        dx = dx.rechunk(chunks, threshold, block_size_limit, balance)
        # REVIEW: active: `rechunk`: Do not change active storage status after a rechunk
        d._set_dask(
            dx, clear=_ALL ^ _ARRAY ^ _CACHE ^ _ACTIVE, asanyarray=True
        )

        return d

    @_inplace_enabled(default=False)
    def _asdatetime(self, inplace=False):
        """Change the internal representation of data array elements
        from numeric reference times to datetime-like objects.

        If the calendar has not been set then the default CF calendar will
        be used and the units' and the `calendar` attribute will be
        updated accordingly.

        If the internal representations are already datetime-like objects
        then no change occurs.

        .. versionadded:: 1.3

        .. seealso:: `_asreftime`, `_isdatetime`

        :Parameters:

            {{inplace: `bool`, optional}}

            {{i: deprecated at version 3.0.0}}

        :Returns:

            `Data` or `None`

        **Examples**

        >>> d = cf.Data([[1.93, 5.17]], "days since 2000-12-29")
        >>> e = d._asdatetime()
        >>> print(e.array)
        [[cftime.DatetimeGregorian(2000, 12, 30, 22, 19, 12, 0, has_year_zero=False)
          cftime.DatetimeGregorian(2001, 1, 3, 4, 4, 48, 0, has_year_zero=False)]]
        >>> f = e._asreftime()
        >>> print(f.array)
        [[1.93 5.17]]

        """
        d = _inplace_enabled_define_and_cleanup(self)

        units = d.Units
        if not units.isreftime:
            raise ValueError(
                f"Can't convert {units!r} values to date-time objects"
            )

        if not d._isdatetime():
            # REVIEW: getitem: `_asdatetime`: set 'asanyarray'
            # 'cf_rt2dt' has its own call to 'cf_asanyarray', so we
            # can set 'asanyarray=False'.
            dx = d.to_dask_array(asanyarray=False)
            dx = dx.map_blocks(cf_rt2dt, units=units, dtype=object)
            d._set_dask(dx)

        return d

    def _isdatetime(self):
        """True if the internal representation is a datetime object."""
        return self.dtype.kind == "O" and self.Units.isreftime

    @_inplace_enabled(default=False)
    def _asreftime(self, inplace=False):
        """Change the internal representation of data array elements
        from datetime-like objects to numeric reference times.

        If the calendar has not been set then the default CF calendar will
        be used and the units' and the `calendar` attribute will be
        updated accordingly.

        If the internal representations are already numeric reference
        times then no change occurs.

        .. versionadded:: 1.3

        .. seealso:: `_asdatetime`, `_isdatetime`

        :Parameters:

            {{inplace: `bool`, optional}}

        :Returns:

            `Data` or `None`

        **Examples**

        >>> d = cf.Data([[1.93, 5.17]], "days since 2000-12-29")
        >>> e = d._asdatetime()
        >>> print(e.array)
        [[cftime.DatetimeGregorian(2000, 12, 30, 22, 19, 12, 0, has_year_zero=False)
          cftime.DatetimeGregorian(2001, 1, 3, 4, 4, 48, 0, has_year_zero=False)]]
        >>> f = e._asreftime()
        >>> print(f.array)
        [[1.93 5.17]]

        """
        d = _inplace_enabled_define_and_cleanup(self)

        units = d.Units
        if not units.isreftime:
            raise ValueError(
                f"Can't convert {units!r} values to numeric reference times"
            )

        if d._isdatetime():
            # REVIEW: getitem: `_asreftime`: set 'asanyarray'
            # 'cf_dt2rt' has its own call to 'cf_asanyarray', so we
            # can set 'asanyarray=False'.
            dx = d.to_dask_array(asanyarray=False)
            dx = dx.map_blocks(cf_dt2rt, units=units, dtype=float)
            d._set_dask(dx)

        return d

    def _combined_units(self, data1, method, inplace):
        """Combines by given method the data's units with other units.

        :Parameters:

            data1: `Data`

            method: `str`

            {{inplace: `bool`, optional}}

        :Returns:

            `Data` or `None`, `Data` or `None`, `Units`

        **Examples**

        >>> d._combined_units(e, '__sub__')
        >>> d._combined_units(e, '__imul__')
        >>> d._combined_units(e, '__irdiv__')
        >>> d._combined_units(e, '__lt__')
        >>> d._combined_units(e, '__rlshift__')
        >>> d._combined_units(e, '__iand__')

        """
        method_type = method[-5:-2]

        data0 = self

        units0 = data0.Units
        units1 = data1.Units

        if not units0 and not units1:
            return data0, data1, units0
        if (
            units0.isreftime
            and units1.isreftime
            and not units0.equivalent(units1)
        ):
            # Both are reference_time, but have non-equivalent
            # calendars
            if units0._canonical_calendar and not units1._canonical_calendar:
                data1 = data1._asdatetime()
                data1.override_units(units0, inplace=True)
                data1._asreftime(inplace=True)
                units1 = units0
            elif units1._canonical_calendar and not units0._canonical_calendar:
                if not inplace:
                    inplace = True
                    data0 = data0.copy()
                data0._asdatetime(inplace=True)
                data0.override_units(units1, inplace=True)
                data0._asreftime(inplace=True)
                units0 = units1
        # --- End: if

        if method_type in ("_eq", "_ne", "_lt", "_le", "_gt", "_ge"):
            # ---------------------------------------------------------
            # Operator is one of ==, !=, >=, >, <=, <
            # ---------------------------------------------------------
            if units0.equivalent(units1):
                # Units are equivalent
                if not units0.equals(units1):
                    data1 = data1.copy()
                    data1.Units = units0
                return data0, data1, _units_None
            elif not units1 or not units0:
                # At least one of the units is undefined
                return data0, data1, _units_None
            else:
                raise ValueError(
                    "Can't compare {0!r} to {1!r}".format(units0, units1)
                )
        # --- End: if

        # still here?
        if method_type in ("and", "_or", "ior", "ror", "xor", "ift"):
            # ---------------------------------------------------------
            # Operation is one of &, |, ^, >>, <<
            # ---------------------------------------------------------
            if units0.equivalent(units1):
                # Units are equivalent
                if not units0.equals(units1):
                    data1 = data1.copy()
                    data1.Units = units0
                return data0, data1, units0
            elif not units1:
                # units1 is undefined
                return data0, data1, units0
            elif not units0:
                # units0 is undefined
                return data0, data1, units1
            else:
                # Both units are defined and not equivalent
                raise ValueError(
                    "Can't operate with {} on data with {!r} to {!r}".format(
                        method, units0, units1
                    )
                )
        # --- End: if

        # Still here?
        if units0.isreftime:
            # ---------------------------------------------------------
            # units0 is reference time
            # ---------------------------------------------------------
            if method_type == "sub":
                if units1.isreftime:
                    if units0.equivalent(units1):
                        # Equivalent reference_times: the output units
                        # are time
                        if not units0.equals(units1):
                            data1 = data1.copy()
                            data1.Units = units0
                        return data0, data1, Units(_ut_unit=units0._ut_unit)
                    else:
                        # Non-equivalent reference_times: raise an
                        # exception
                        getattr(units0, method)(units1)
                elif units1.istime:
                    # reference_time minus time: the output units are
                    # reference_time
                    time0 = Units(_ut_unit=units0._ut_unit)
                    if not units1.equals(time0):
                        data1 = data1.copy()
                        data1.Units = time0
                    return data0, data1, units0
                elif not units1:
                    # reference_time minus no_units: the output units
                    # are reference_time
                    return data0, data1, units0
                else:
                    # reference_time minus something not yet accounted
                    # for: raise an exception
                    getattr(units0, method)(units1)

            elif method_type in ("add", "mul", "div", "mod"):
                if units1.istime:
                    # reference_time plus regular_time: the output
                    # units are reference_time
                    time0 = Units(_ut_unit=units0._ut_unit)
                    if not units1.equals(time0):
                        data1 = data1.copy()
                        data1.Units = time0
                    return data0, data1, units0
                elif not units1:
                    # reference_time plus no_units: the output units
                    # are reference_time
                    return data0, data1, units0
                else:
                    # reference_time plus something not yet accounted
                    # for: raise an exception
                    getattr(units0, method)(units1)

            else:
                # Raise an exception
                getattr(units0, method)(units1)

        elif units1.isreftime:
            # ---------------------------------------------------------
            # units1 is reference time
            # ---------------------------------------------------------
            if method_type == "add":
                if units0.istime:
                    # Time plus reference_time: the output units are
                    # reference_time
                    time1 = Units(_ut_unit=units1._ut_unit)
                    if not units0.equals(time1):
                        if not inplace:
                            data0 = data0.copy()
                        data0.Units = time1
                    return data0, data1, units1
                elif not units0:
                    # No_units plus reference_time: the output units
                    # are reference_time
                    return data0, data1, units1
                else:
                    # Raise an exception
                    getattr(units0, method)(units1)
        # --- End: if

        # Still here?
        if method_type in ("mul", "div"):
            # ---------------------------------------------------------
            # Method is one of *, /, //
            # ---------------------------------------------------------
            if not units1:
                # units1 is undefined
                return data0, data1, getattr(units0, method)(_units_1)
            elif not units0:
                # units0 is undefined
                return data0, data1, getattr(_units_1, method)(units1)
                #  !!!!!!! units0*units0 YOWSER
            else:
                # Both units are defined (note: if the units are
                # noncombinable then this will raise an exception)
                return data0, data1, getattr(units0, method)(units1)
        # --- End: if

        # Still here?
        if method_type in ("sub", "add", "mod"):
            # ---------------------------------------------------------
            # Operator is one of +, -
            # ---------------------------------------------------------
            if units0.equivalent(units1):
                # Units are equivalent
                if not units0.equals(units1):
                    data1 = data1.copy()
                    data1.Units = units0
                return data0, data1, units0
            elif not units1:
                # units1 is undefined
                return data0, data1, units0
            elif not units0:
                # units0 is undefined
                return data0, data1, units1
            else:
                # Both units are defined and not equivalent (note: if
                # the units are noncombinable then this will raise an
                # exception)
                return data0, data1, getattr(units0, method)(units1)
        # --- End: if

        # Still here?
        if method_type == "pow":
            if method == "__rpow__":
                # -----------------------------------------------------
                # Operator is __rpow__
                # -----------------------------------------------------
                if not units1:
                    # units1 is undefined
                    if not units0:
                        # units0 is undefined
                        return data0, data1, _units_None
                    elif units0.isdimensionless:
                        # units0 is dimensionless
                        if not units0.equals(_units_1):
                            if not inplace:
                                data0 = data0.copy()
                            data0.Units = _units_1

                        return data0, data1, _units_None
                elif units1.isdimensionless:
                    # units1 is dimensionless
                    if not units1.equals(_units_1):
                        data1 = data1.copy()
                        data1.Units = _units_1

                    if not units0:
                        # units0 is undefined
                        return data0, data1, _units_1
                    elif units0.isdimensionless:
                        # units0 is dimensionless
                        if not units0.equals(_units_1):
                            if not inplace:
                                data0 = data0.copy()
                            data0.Units = _units_1

                        return data0, data1, _units_1
                else:
                    # units1 is defined and is not dimensionless
                    if data0.size > 1:
                        raise ValueError(
                            "Can only raise units to the power of a single "
                            "value at a time. Asking to raise to the power of "
                            "{}".format(data0)
                        )

                    if not units0:
                        # Check that the units are not shifted, as
                        # raising this to a power is a nonlinear
                        # operation
                        p = data0.datum(0)
                        if units0 != (units0**p) ** (1.0 / p):
                            raise ValueError(
                                "Can't raise shifted units {!r} to the "
                                "power {}".format(units0, p)
                            )

                        return data0, data1, units1**p
                    elif units0.isdimensionless:
                        # units0 is dimensionless
                        if not units0.equals(_units_1):
                            if not inplace:
                                data0 = data0.copy()
                            data0.Units = _units_1

                        # Check that the units are not shifted, as
                        # raising this to a power is a nonlinear
                        # operation
                        p = data0.datum(0)
                        if units0 != (units0**p) ** (1.0 / p):
                            raise ValueError(
                                "Can't raise shifted units {!r} to the "
                                "power {}".format(units0, p)
                            )

                        return data0, data1, units1**p
                # --- End: if

                # This will deliberately raise an exception
                units1**units0
            else:
                # -----------------------------------------------------
                # Operator is __pow__
                # -----------------------------------------------------
                if not units0:
                    # units0 is undefined
                    if not units1:
                        # units0 is undefined
                        return data0, data1, _units_None
                    elif units1.isdimensionless:
                        # units0 is dimensionless
                        if not units1.equals(_units_1):
                            data1 = data1.copy()
                            data1.Units = _units_1

                        return data0, data1, _units_None
                elif units0.isdimensionless:
                    # units0 is dimensionless
                    if not units0.equals(_units_1):
                        if not inplace:
                            data0 = data0.copy()
                        data0.Units = _units_1

                    if not units1:
                        # units1 is undefined
                        return data0, data1, _units_1
                    elif units1.isdimensionless:
                        # units1 is dimensionless
                        if not units1.equals(_units_1):
                            data1 = data1.copy()
                            data1.Units = _units_1

                        return data0, data1, _units_1
                else:
                    # units0 is defined and is not dimensionless
                    if data1.size > 1:
                        raise ValueError(
                            "Can only raise units to the power of a single "
                            "value at a time. Asking to raise to the power of "
                            "{}".format(data1)
                        )

                    if not units1:
                        # Check that the units are not shifted, as
                        # raising this to a power is a nonlinear
                        # operation
                        p = data1.datum(0)
                        if units0 != (units0**p) ** (1.0 / p):
                            raise ValueError(
                                "Can't raise shifted units {!r} to the "
                                "power {}".format(units0, p)
                            )

                        return data0, data1, units0**p
                    elif units1.isdimensionless:
                        # units1 is dimensionless
                        if not units1.equals(_units_1):
                            data1 = data1.copy()
                            data1.Units = _units_1

                        # Check that the units are not shifted, as
                        # raising this to a power is a nonlinear
                        # operation
                        p = data1.datum(0)
                        if units0 != (units0**p) ** (1.0 / p):
                            raise ValueError(
                                "Can't raise shifted units {!r} to the "
                                "power {}".format(units0, p)
                            )

                        return data0, data1, units0**p
                # --- End: if

                # This will deliberately raise an exception
                units0**units1
            # --- End: if
        # --- End: if

        # Still here?
        raise ValueError(
            "Can't operate with {} on data with {!r} to {!r}".format(
                method, units0, units1
            )
        )

    def _binary_operation(self, other, method):
        """Implement binary arithmetic and comparison operations with
        the numpy broadcasting rules.

        It is called by the binary arithmetic and comparison
        methods, such as `__sub__`, `__imul__`, `__rdiv__`, `__lt__`, etc.

        .. seealso:: `_unary_operation`

        :Parameters:

            other:
                The object on the right hand side of the operator.

            method: `str`
                The binary arithmetic or comparison method name (such as
                ``'__imul__'`` or ``'__ge__'``).

        :Returns:

            `Data`
                A new data object, or if the operation was in place, the
                same data object.

        **Examples**

        >>> d = cf.Data([0, 1, 2, 3])
        >>> e = cf.Data([1, 1, 3, 4])

        >>> f = d._binary_operation(e, '__add__')
        >>> print(f.array)
        [1 2 5 7]

        >>> e = d._binary_operation(e, '__lt__')
        >>> print(e.array)
        [ True False  True  True]

        >>> d._binary_operation(2, '__imul__')
        >>> print(d.array)
        [0 2 4 6]

        """
        if getattr(other, "_NotImplemented_RHS_Data_op", False):
            return NotImplemented

        inplace = method[2] == "i"

        # ------------------------------------------------------------
        # Ensure other is an independent Data object, for example
        # so that combination with cf.Query objects works.
        # ------------------------------------------------------------
        if not isinstance(other, self.__class__):
            if (
                isinstance(other, cftime.datetime)
                and other.calendar == ""
                and self.Units.isreftime
            ):
                other = cf_dt(
                    other, calendar=getattr(self.Units, "calendar", "standard")
                )
            elif other is None:
                # Can't sensibly initialise a Data object from a bare
                # `None` (issue #281)
                other = np.array(None, dtype=object)

            other = type(self).asdata(other)

        # ------------------------------------------------------------
        # Prepare data0 (i.e. self copied) and data1 (i.e. other)
        # ------------------------------------------------------------
        data0 = self.copy()

        # Parse units
        data0, other, new_Units = data0._combined_units(other, method, True)

        # Cast as dask arrays
        dx0 = data0.to_dask_array()
        dx1 = other.to_dask_array()

        # Set if applicable the tolerance levels for the result
        if method in ("__eq__", "__ne__"):
            rtol = self._rtol
            atol = self._atol

        # ------------------------------------------------------------
        # Perform the binary operation with data0 (self) and data1
        # (other)
        # ------------------------------------------------------------
        if method == "__eq__":
            if dx0.dtype.kind in "US" or dx1.dtype.kind in "US":
                result = getattr(dx0, method)(dx1)
            else:
                result = da.isclose(dx0, dx1, rtol=rtol, atol=atol)
        elif method == "__ne__":
            if dx0.dtype.kind in "US" or dx1.dtype.kind in "US":
                result = getattr(dx0, method)(dx1)
            else:
                result = ~da.isclose(dx0, dx1, rtol=rtol, atol=atol)
        elif inplace:
            # Find non-in-place equivalent operator (remove 'i')
            equiv_method = method[:2] + method[3:]
            # Need to add check in here to ensure that the operation is not
            # trying to cast in a way which is invalid. For example, doing
            # [an int array] ** float value = [a float array] is fine, but
            # doing this in-place would try to chance an int array into a
            # float one, which isn't valid casting. Therefore we need to
            # catch cases where __i<op>__ isn't possible even if __<op>__
            # is due to datatype consistency rules.
            result = getattr(dx0, equiv_method)(dx1)
        else:
            result = getattr(dx0, method)(dx1)

        if result is NotImplemented:
            raise TypeError(
                f"Unsupported operands for {method}: {self!r} and {other!r}"
            )

        # Set axes when other has more dimensions than self
        axes = None
        ndim0 = dx0.ndim
        if not ndim0:
            axes = other._axes
        else:
            diff = dx1.ndim - ndim0
            if diff > 0:
                axes = list(self._axes)
                for _ in range(diff):
                    axes.insert(0, new_axis_identifier(tuple(axes)))

        if inplace:  # in-place so concerns original self
            self._set_dask(result)
            self.override_units(new_Units, inplace=True)
            if axes is not None:
                self._axes = axes

            self._update_deterministic(other)
            return self

        else:  # not, so concerns a new Data object copied from self, data0
            data0._set_dask(result)
            data0.override_units(new_Units, inplace=True)
            if axes is not None:
                data0._axes = axes

            data0._update_deterministic(other)
            return data0

    def _parse_indices(self, *args, **kwargs):
        """'cf.Data._parse_indices' is not available.

        Use function `cf.parse_indices` instead.

        """
        raise NotImplementedError(
            "'cf.Data._parse_indices' is not available. "
            "Use function 'cf.parse_indices' instead."
        )

    def _regrid(
        self,
        method=None,
        operator=None,
        regrid_axes=None,
        regridded_sizes=None,
        min_weight=None,
    ):
        """Regrid the data.

        See `cf.regrid.regrid` for details.

        .. versionadded:: 3.14.0

        .. seealso:: `cf.Field.regridc`, `cf.Field.regrids`

        :Parameters:

            {{method: `str` or `None`, optional}}

            operator: `RegridOperator`
                The definition of the source and destination grids and
                the regridding weights.

            regrid_axes: sequence of `int`
                The positions of the regrid axes in the data, given in
                the relative order expected by the regrid
                operator. For spherical regridding this order is [Y,
                X] or [Z, Y, X].

                *Parameter example:*
                  ``[2, 3]``

            regridded_sizes: `dict`
                Mapping of the regrid axes, defined by the integer
                elements of *regrid_axes*, to their regridded sizes.

                *Parameter example:*
                  ``{3: 128, 2: 64}``

            {{min_weight: float, optional}}

        :Returns:

            `Data`
                The regridded data.

        """
        from .dask_regrid import regrid, regrid_weights

        shape = self.shape
        ndim = self.ndim
        src_shape = tuple(shape[i] for i in regrid_axes)
        if src_shape != operator.src_shape:
            raise ValueError(
                f"Regrid axes shape {src_shape} does not match "
                f"the shape of the regrid operator: {operator.src_shape}"
            )

        # REVIEW: getitem: `_regrid`: set 'asanyarray'
        # 'regrid' has its own calls to 'cf_asanyarray', so we can set
        # 'asanyarray=False'.
        dx = self.to_dask_array(asanyarray=False)

        # Rechunk so that each chunk contains data in the form
        # expected by the regrid operator, i.e. the regrid axes all
        # have chunksize -1.
        numblocks = dx.numblocks
        if not all(numblocks[i] == 1 for i in regrid_axes):
            chunks = [
                -1 if i in regrid_axes else c for i, c in enumerate(dx.chunks)
            ]
            dx = dx.rechunk(chunks)

        # Define the regridded chunksizes (allowing for the regridded
        # data to have more/fewer axes).
        regridded_chunks = []  # The 'chunks' parameter to `map_blocks`
        drop_axis = []  # The 'drop_axis' parameter to `map_blocks`
        new_axis = []  # The 'new_axis' parameter to `map_blocks`
        n = 0
        for i, c in enumerate(dx.chunks):
            if i in regridded_sizes:
                sizes = regridded_sizes[i]
                n_sizes = len(sizes)
                if not n_sizes:
                    drop_axis.append(i)
                    continue

                regridded_chunks.extend(sizes)
                if n_sizes > 1:
                    new_axis.extend(range(n + 1, n + n_sizes))
                    n += n_sizes - 1
            else:
                regridded_chunks.append(c)

            n += 1

        # Update the axis identifiers.
        #
        # This is necessary when regridding changes the number of data
        # dimensions (e.g. as happens when regridding a mesh topology
        # axis to/from separate lat and lon axes).
        if new_axis:
            axes = list(self._axes)
            for i in new_axis:
                axes.insert(i, new_axis_identifier(tuple(axes)))

            self._axes = axes
        elif drop_axis:
            axes = self._axes
            axes = [axes[i] for i in range(ndim) if i not in drop_axis]
            self._axes = axes

        # Set the output data type
        if method in ("nearest_dtos", "nearest_stod"):
            dst_dtype = dx.dtype
        else:
            dst_dtype = float

        non_regrid_axes = [i for i in range(ndim) if i not in regrid_axes]

        src_mask = operator.src_mask
        if src_mask is not None:
            src_mask = da.asanyarray(src_mask)

        weights_dst_mask = delayed(regrid_weights, pure=True)(
            operator=operator, dst_dtype=dst_dtype
        )

        # Create a regridding function to apply to each chunk
        cf_regrid_func = partial(
            regrid,
            method=method,
            src_shape=src_shape,
            dst_shape=operator.dst_shape,
            axis_order=non_regrid_axes + list(regrid_axes),
            min_weight=min_weight,
        )

        # Performance note:
        #
        # The function 'regrid_func' is copied into every Dask
        # task. If we included the large 'weights_dst_mask' in the
        # 'partial' definition then it would also be copied to every
        # task, which "will start to be a pain in a few parts of the
        # pipeline" definition. Instead we can pass it in via a
        # keyword argument to 'map_blocks'.
        # github.com/pangeo-data/pangeo/issues/334#issuecomment-403787663

        dx = dx.map_blocks(
            cf_regrid_func,
            weights_dst_mask=weights_dst_mask,
            ref_src_mask=src_mask,
            chunks=regridded_chunks,
            drop_axis=drop_axis,
            new_axis=new_axis,
            meta=np.array((), dtype=dst_dtype),
        )

        d = self.copy()
        d._set_dask(dx)

        # Don't know (yet) if 'operator' has a deterministic name
        d._update_deterministic(False)

        return d

    @classmethod
    def concatenate(
        cls, data, axis=0, cull_graph=False, relaxed_units=False, copy=True
    ):
        """Join a sequence of data arrays together.

        .. seealso:: `cull_graph`

        :Parameters:

            data: sequence of `Data`
                The data arrays to be concatenated. Concatenation is
                carried out in the order given. Each data array must have
                equivalent units and the same shape, except in the
                concatenation axis. Note that scalar arrays are treated as
                if they were one dimensional.

            axis: `int`, optional
                The axis along which the arrays will be joined. The
                default is 0. Note that scalar arrays are treated as if
                they were one dimensional.

                .. note:: If the axis specified is cyclic, it will become
                          non-cyclic in the output.

            {{cull_graph: `bool`, optional}}

                .. versionadded:: 3.14.0

            {{relaxed_units: `bool`, optional}}

                 .. versionadded:: 3.14.1

            copy: `bool`, optional
                If True (the default) then make copies of the data, if
                required, prior to the concatenation, thereby ensuring
                that the input data arrays are not changed by the
                concatenation process. If False then some or all input
                data arrays might be changed in-place, but the
                concatenation process will be faster.

                .. versionadded:: 3.15.1

        :Returns:

            `Data`
                The concatenated data.

        **Examples**

        >>> d = cf.Data([[1, 2], [3, 4]], 'km')
        >>> e = cf.Data([[5.0, 6.0]], 'metre')
        >>> f = cf.Data.concatenate((d, e))
        >>> print(f.array)
        [[ 1.     2.   ]
         [ 3.     4.   ]
         [ 0.005  0.006]]
        >>> f.equals(cf.Data.concatenate((d, e), axis=-2))
        True

        >>> e = cf.Data([[5.0], [6.0]], 'metre')
        >>> f = cf.Data.concatenate((d, e), axis=1)
        >>> print(f.array)
        [[ 1.     2.     0.005]
         [ 3.     4.     0.006]]

        >>> d = cf.Data(1, 'km')
        >>> e = cf.Data(50.0, 'metre')
        >>> f = cf.Data.concatenate((d, e))
        >>> print(f.array)
        [ 1.    0.05]

        >>> e = cf.Data([50.0, 75.0], 'metre')
        >>> f = cf.Data.concatenate((d, e))
        >>> print(f.array)
        [ 1.     0.05   0.075]

        """
        data = tuple(data)
        if len(data) < 2:
            raise ValueError(
                "Can't concatenate: Must provide at least two data arrays"
            )

        if cull_graph:
            # Remove unnecessary components from the graph, which may
            # improve performance, and because complicated task graphs
            # can sometimes confuse da.concatenate.
            for d in data:
                d.cull_graph()

        data0 = data[0]
        units0 = data0.Units

        if copy:
            data0 = data0.copy()
            copied = True
        else:
            copied = False

        processed_data = []
        for index, data1 in enumerate(data):
            # Turn any scalar array into a 1-d array
            if not data1.ndim:
                if not copied:
                    data1 = data1.copy()
                    copied = True

                data1.insert_dimension(inplace=True)

            # Check and conform, if necessary, the units of all inputs
            units1 = data1.Units
            if (
                relaxed_units
                and not units0.isvalid
                and not units1.isvalid
                and units0.__dict__ == units1.__dict__
            ):
                # Allow identical invalid units to be equal
                pass
            elif units0.equals(units1):
                pass
            elif units0.equivalent(units1):
                if not copied:
                    data1 = data1.copy()
                    copied = True

                data1.Units = units0
            else:
                raise ValueError(
                    "Can't concatenate: All the input arrays must have "
                    "equivalent units"
                )

            processed_data.append(data1)
            copied = not copy  # to avoid making two copies in a given case

        # REVIEW: getitem: `concatenate`: set 'asanyarray'
        # Get data as dask arrays and apply concatenation
        # operation. We can set 'asanyarray=False' because at compute
        # time the concatenation operation does not need to access the
        # actual data.
        dxs = [d.to_dask_array(asanyarray=False) for d in processed_data]
        dx = da.concatenate(dxs, axis=axis)

        # Set the CFA write status
        #
        # Assume at first that all input data instances have True
        # status, but ...
        cfa = _CFA
        for d in processed_data:
            if not d.cfa_get_write():
                # ... the CFA write status is False when any input
                # data instance has False status ...
                cfa = _NONE
                break

        if cfa != _NONE:
            non_concat_axis_chunks0 = list(processed_data[0].chunks)
            non_concat_axis_chunks0.pop(axis)
            for d in processed_data[1:]:
                non_concat_axis_chunks = list(d.chunks)
                non_concat_axis_chunks.pop(axis)
                if non_concat_axis_chunks != non_concat_axis_chunks0:
                    # ... the CFA write status is False when any two
                    # input data instances have different chunk
                    # patterns for the non-concatenated axes.
                    cfa = _NONE
                    break

        # REVIEW: active: `concatenate`: define the active_storage status
        # Define the active_storage status
        active = _ACTIVE
        for d in processed_data:
            if not d.active_storage:
                # Set the output active storage status to False when
                # any input data instance has False status
                active = _NONE
                break

        # REVIEW: getitem: `concatenate`: define the asanyarray status
        # Define the __asanyarray__ status
        asanyarray = processed_data[0].__asanyarray__
        for d in processed_data[1:]:
            if d.__asanyarray__ != asanyarray:
                # If and only if any two input Data objects have
                # different __asanyarray__ values, then set
                # asanyarray=True on the concatenation.
                asanyarray = True
                break

        # REVIEW: getitem: `concatenate`: set 'asanyarray'
        # REVIEW: active: `concatenate`: set 'clear'
        # Set the new dask array
        data0._set_dask(dx, clear=_ALL ^ cfa ^ active, asanyarray=asanyarray)

        # Set appropriate cached elements
        cached_elements = {}
        for i in (0, -1):
            element = processed_data[i]._get_cached_elements().get(i)
            if element is not None:
                cached_elements[i] = element

        if cached_elements:
            data0._set_cached_elements(cached_elements)

        # Set whether or not the concatenated name is deterministic
        deterministic = True
        for d in processed_data:
            if not d.has_deterministic_name():
                deterministic = False
                break

        data0._update_deterministic(deterministic)

        # Set the CFA-netCDF aggregated data instructions and file
        # name substitutions by combining them from all of the input
        # data instances, giving precedence to those towards the left
        # hand side of the input list.
        if data0.cfa_get_write():
            aggregated_data = {}
            substitutions = {}
            for d in processed_data[::-1]:
                aggregated_data.update(d.cfa_get_aggregated_data())
                substitutions.update(d.cfa_file_substitutions())

            if aggregated_data:
                data0.cfa_set_aggregated_data(aggregated_data)

            if substitutions:
                data0.cfa_update_file_substitutions(substitutions)

        # Set the CFA aggregation instruction term status
        if data0.cfa_get_term():
            for d in processed_data[1:]:
                if not d.cfa_get_term():
                    data0.cfa_set_term(False)
                    break

        # Manage cyclicity of axes: if join axis was cyclic, it is no
        # longer.
        axis = data0._parse_axes(axis)[0]
        if axis in data0.cyclic():
            logger.warning(
                f"Concatenating along a cyclic axis ({axis}) therefore the "
                "axis has been set as non-cyclic in the output."
            )
            data0.cyclic(axes=axis, iscyclic=False)

        return data0

    def _unary_operation(self, operation):
        """Implement unary arithmetic operations.

        It is called by the unary arithmetic methods, such as
        __abs__().

        .. seealso:: `_binary_operation`

        :Parameters:

            operation: `str`
                The unary arithmetic method name (such as "__invert__").

        :Returns:

            `Data`
                A new Data array.

        **Examples**

        >>> d = cf.Data([[1, 2, -3, -4, -5]])

        >>> e = d._unary_operation('__abs__')
        >>> print(e.array)
        [[1 2 3 4 5]]

        >>> e = d.__abs__()
        >>> print(e.array)
        [[1 2 3 4 5]]

        >>> e = abs(d)
        >>> print(e.array)
        [[1 2 3 4 5]]

        """
        out = self.copy(array=False)

        dx = self.to_dask_array()
        dx = getattr(operator, operation)(dx)

        out._set_dask(dx)

        return out

    def __add__(self, other):
        """The binary arithmetic operation ``+``

        x.__add__(y) <==> x+y

        """
        return self._binary_operation(other, "__add__")

    def __iadd__(self, other):
        """The augmented arithmetic assignment ``+=``

        x.__iadd__(y) <==> x+=y

        """
        return self._binary_operation(other, "__iadd__")

    def __radd__(self, other):
        """The binary arithmetic operation ``+`` with reflected
        operands.

        x.__radd__(y) <==> y+x

        """
        return self._binary_operation(other, "__radd__")

    def __sub__(self, other):
        """The binary arithmetic operation ``-``

        x.__sub__(y) <==> x-y

        """
        return self._binary_operation(other, "__sub__")

    def __isub__(self, other):
        """The augmented arithmetic assignment ``-=``

        x.__isub__(y) <==> x-=y

        """
        return self._binary_operation(other, "__isub__")

    def __rsub__(self, other):
        """The binary arithmetic operation ``-`` with reflected
        operands.

        x.__rsub__(y) <==> y-x

        """
        return self._binary_operation(other, "__rsub__")

    def __mul__(self, other):
        """The binary arithmetic operation ``*``

        x.__mul__(y) <==> x*y

        """
        return self._binary_operation(other, "__mul__")

    def __imul__(self, other):
        """The augmented arithmetic assignment ``*=``

        x.__imul__(y) <==> x*=y

        """
        return self._binary_operation(other, "__imul__")

    def __rmul__(self, other):
        """The binary arithmetic operation ``*`` with reflected
        operands.

        x.__rmul__(y) <==> y*x

        """
        return self._binary_operation(other, "__rmul__")

    def __div__(self, other):
        """The binary arithmetic operation ``/``

        x.__div__(y) <==> x/y

        """
        return self._binary_operation(other, "__div__")

    def __idiv__(self, other):
        """The augmented arithmetic assignment ``/=``

        x.__idiv__(y) <==> x/=y

        """
        return self._binary_operation(other, "__idiv__")

    def __rdiv__(self, other):
        """The binary arithmetic operation ``/`` with reflected
        operands.

        x.__rdiv__(y) <==> y/x

        """
        return self._binary_operation(other, "__rdiv__")

    def __floordiv__(self, other):
        """The binary arithmetic operation ``//``

        x.__floordiv__(y) <==> x//y

        """
        return self._binary_operation(other, "__floordiv__")

    def __ifloordiv__(self, other):
        """The augmented arithmetic assignment ``//=``

        x.__ifloordiv__(y) <==> x//=y

        """
        return self._binary_operation(other, "__ifloordiv__")

    def __rfloordiv__(self, other):
        """The binary arithmetic operation ``//`` with reflected
        operands.

        x.__rfloordiv__(y) <==> y//x

        """
        return self._binary_operation(other, "__rfloordiv__")

    def __truediv__(self, other):
        """The binary arithmetic operation ``/`` (true division)

        x.__truediv__(y) <==> x/y

        """
        return self._binary_operation(other, "__truediv__")

    def __itruediv__(self, other):
        """The augmented arithmetic assignment ``/=`` (true division)

        x.__itruediv__(y) <==> x/=y

        """
        return self._binary_operation(other, "__itruediv__")

    def __rtruediv__(self, other):
        """The binary arithmetic operation ``/`` (true division) with
        reflected operands.

        x.__rtruediv__(y) <==> y/x

        """
        return self._binary_operation(other, "__rtruediv__")

    def __pow__(self, other, modulo=None):
        """The binary arithmetic operations ``**`` and ``pow``

        x.__pow__(y) <==> x**y

        """
        if modulo is not None:
            raise NotImplementedError(
                "3-argument power not supported for {!r}".format(
                    self.__class__.__name__
                )
            )

        return self._binary_operation(other, "__pow__")

    def __ipow__(self, other, modulo=None):
        """The augmented arithmetic assignment ``**=``

        x.__ipow__(y) <==> x**=y

        """
        if modulo is not None:
            raise NotImplementedError(
                "3-argument power not supported for {!r}".format(
                    self.__class__.__name__
                )
            )

        return self._binary_operation(other, "__ipow__")

    def __rpow__(self, other, modulo=None):
        """The binary arithmetic operations ``**`` and ``pow`` with
        reflected operands.

        x.__rpow__(y) <==> y**x

        """
        if modulo is not None:
            raise NotImplementedError(
                "3-argument power not supported for {!r}".format(
                    self.__class__.__name__
                )
            )

        return self._binary_operation(other, "__rpow__")

    def __mod__(self, other):
        """The binary arithmetic operation ``%``

        x.__mod__(y) <==> x % y

        """
        return self._binary_operation(other, "__mod__")

    def __imod__(self, other):
        """The binary arithmetic operation ``%=``

        x.__imod__(y) <==> x %= y

        """
        return self._binary_operation(other, "__imod__")

    def __rmod__(self, other):
        """The binary arithmetic operation ``%`` with reflected
        operands.

        x.__rmod__(y) <==> y % x

        """
        return self._binary_operation(other, "__rmod__")

    def __eq__(self, other):
        """The rich comparison operator ``==``

        x.__eq__(y) <==> x==y

        """
        return self._binary_operation(other, "__eq__")

    def __ne__(self, other):
        """The rich comparison operator ``!=``

        x.__ne__(y) <==> x!=y

        """
        return self._binary_operation(other, "__ne__")

    def __ge__(self, other):
        """The rich comparison operator ``>=``

        x.__ge__(y) <==> x>=y

        """
        return self._binary_operation(other, "__ge__")

    def __gt__(self, other):
        """The rich comparison operator ``>``

        x.__gt__(y) <==> x>y

        """
        return self._binary_operation(other, "__gt__")

    def __le__(self, other):
        """The rich comparison operator ``<=``

        x.__le__(y) <==> x<=y

        """
        return self._binary_operation(other, "__le__")

    def __lt__(self, other):
        """The rich comparison operator ``<``

        x.__lt__(y) <==> x<y

        """
        return self._binary_operation(other, "__lt__")

    def __and__(self, other):
        """The binary bitwise operation ``&``

        x.__and__(y) <==> x&y

        """
        return self._binary_operation(other, "__and__")

    def __iand__(self, other):
        """The augmented bitwise assignment ``&=``

        x.__iand__(y) <==> x&=y

        """
        return self._binary_operation(other, "__iand__")

    def __rand__(self, other):
        """The binary bitwise operation ``&`` with reflected operands.

        x.__rand__(y) <==> y&x

        """
        return self._binary_operation(other, "__rand__")

    def __or__(self, other):
        """The binary bitwise operation ``|``

        x.__or__(y) <==> x|y

        """
        return self._binary_operation(other, "__or__")

    def __ior__(self, other):
        """The augmented bitwise assignment ``|=``

        x.__ior__(y) <==> x|=y

        """
        return self._binary_operation(other, "__ior__")

    def __ror__(self, other):
        """The binary bitwise operation ``|`` with reflected operands.

        x.__ror__(y) <==> y|x

        """
        return self._binary_operation(other, "__ror__")

    def __xor__(self, other):
        """The binary bitwise operation ``^``

        x.__xor__(y) <==> x^y

        """
        return self._binary_operation(other, "__xor__")

    def __ixor__(self, other):
        """The augmented bitwise assignment ``^=``

        x.__ixor__(y) <==> x^=y

        """
        return self._binary_operation(other, "__ixor__")

    def __rxor__(self, other):
        """The binary bitwise operation ``^`` with reflected operands.

        x.__rxor__(y) <==> y^x

        """
        return self._binary_operation(other, "__rxor__")

    def __lshift__(self, y):
        """The binary bitwise operation ``<<``

        x.__lshift__(y) <==> x<<y

        """
        return self._binary_operation(y, "__lshift__")

    def __ilshift__(self, y):
        """The augmented bitwise assignment ``<<=``

        x.__ilshift__(y) <==> x<<=y

        """
        return self._binary_operation(y, "__ilshift__")

    def __rlshift__(self, y):
        """The binary bitwise operation ``<<`` with reflected operands.

        x.__rlshift__(y) <==> y<<x

        """
        return self._binary_operation(y, "__rlshift__")

    def __rshift__(self, y):
        """The binary bitwise operation ``>>``

        x.__lshift__(y) <==> x>>y

        """
        return self._binary_operation(y, "__rshift__")

    def __irshift__(self, y):
        """The augmented bitwise assignment ``>>=``

        x.__irshift__(y) <==> x>>=y

        """
        return self._binary_operation(y, "__irshift__")

    def __rrshift__(self, y):
        """The binary bitwise operation ``>>`` with reflected operands.

        x.__rrshift__(y) <==> y>>x

        """
        return self._binary_operation(y, "__rrshift__")

    def __abs__(self):
        """The unary arithmetic operation ``abs``

        x.__abs__() <==> abs(x)

        """
        return self._unary_operation("__abs__")

    def __neg__(self):
        """The unary arithmetic operation ``-``

        x.__neg__() <==> -x

        """
        return self._unary_operation("__neg__")

    def __invert__(self):
        """The unary bitwise operation ``~``

        x.__invert__() <==> ~x

        """
        return self._unary_operation("__invert__")

    def __pos__(self):
        """The unary arithmetic operation ``+``

        x.__pos__() <==> +x

        """
        return self._unary_operation("__pos__")

    def __query_isclose__(self, value, rtol, atol):
        """Query interface method for an "is close" condition.

        :Parameters:

            value:
                The object to test against.

            rtol: number
                The tolerance on relative numerical differences.

            atol: number
                The tolerance on absolute numerical differences.

        .. versionadded:: 3.15.2

        """
        return self.isclose(value, rtol=rtol, atol=atol)

    @property
    def _Units(self):
        """Storage for the units.

        The units are stored in a `Units` object, and reflect the
        units of the (yet to be computed) elements of the underlying
        data.

        .. warning:: Assigning to `_Units` does *not* trigger a units
                     conversion of the underlying data
                     values. Therefore assigning to `_Units` should
                     only be done in cases when it is known that the
                     intrinsic units represented by the data values
                     are inconsistent with the existing value of
                     `_Units`. Before assigning to `_Units`, first
                     consider if assigning to `Units`, or calling the
                     `override_units` or `override_calendar` method is
                     a more appropriate course of action, and use one
                     of those if possible.

        """
        return self._custom["_Units"]

    @_Units.setter
    def _Units(self, value):
        self._custom["_Units"] = value

    @_Units.deleter
    def _Units(self):
        self._custom["_Units"] = _units_None

    @property
    def _cyclic(self):
        """Storage for axis cyclicity.

        Contains a `set` that identifies which axes are cyclic (and
        therefore allow cyclic slicing). The set contains a subset of
        the axis identifiers defined by the `_axes` attribute.

        .. warning:: Never change the value of the `_cyclic` attribute
                     in-place.

        .. note:: When an axis identifier is removed from the `_axes`
                  attribute then it is automatically also removed from
                  the `_cyclic` attribute.

        """
        return self._custom["_cyclic"]

    @_cyclic.setter
    def _cyclic(self, value):
        self._custom["_cyclic"] = value

    @_cyclic.deleter
    def _cyclic(self):
        self._custom["_cyclic"] = _empty_set

    @property
    def _axes(self):
        """Storage for the axis identifiers.

        Contains a `tuple` of identifiers, one for each array axis.

        .. note:: When the axis identifiers are reset, then any axis
                  identifier named by the `_cyclic` attribute which is
                  not in the new `_axes` set is automatically removed
                  from the `_cyclic` attribute.

        """
        return self._custom["_axes"]

    @_axes.setter
    def _axes(self, value):
        self._custom["_axes"] = tuple(value)

        # Remove cyclic axes that are not in the new axes
        cyclic = self._cyclic
        if cyclic:
            # Never change the value of the _cyclic attribute in-place
            self._cyclic = cyclic.intersection(value)

    # ----------------------------------------------------------------
    # Dask attributes
    # ----------------------------------------------------------------
    @property
    def chunks(self):
        """The `dask` chunk sizes for each dimension.

        .. versionadded:: 3.14.0

        .. seealso:: `npartitions`, `numblocks`, `rechunk`

        **Examples**

        >>> d = cf.Data.ones((6, 5), chunks=(2, 4))
        >>> d.chunks
        ((2, 2, 2), (4, 1))
        >>> d.numblocks
        (3, 2)
        >>> d.npartitions
        6

        """
        # REVIEW: getitem: `chunks`: set 'asanyarray'
        # The dask graph is never going to be computed, so we can set
        # 'asanyarray=False'.
        return self.to_dask_array(asanyarray=False).chunks

    # ----------------------------------------------------------------
    # Attributes
    # ----------------------------------------------------------------
    # REVIEW: active: `active_storage`: new property `active_storage`
    @property
    def active_storage(self):
        """Whether or not active storage reductions are possible.

        When the `active_storage` attribute is False it signifies that
        active storage reductions are not available.

        When the `active_storage` attribute is True it signifies that
        active storage reductions are possible, but only when all of
        the conditions described by `cf.data.collapse.Collapse` are
        also met.

        .. versionadded:: NEXTVERSION

        **Examples**

        >>> d = cf.Data([9])
        >>> d.active_storage
        False

        """
        return (
            self._custom.get("active_storage", False)
            and not self.get_compression_type()
        )

    @property
    def Units(self):
        """The `cf.Units` object containing the units of the data array.

        Can be set to any units equivalent to the existing units.

        .. seealso `override_units`, `override_calendar`

        **Examples**

        >>> d = cf.Data([1, 2, 3], units='m')
        >>> d.Units
        <Units: m>
        >>> d.Units = cf.Units('kilmetres')
        >>> d.Units
        <Units: kilmetres>
        >>> d.Units = cf.Units('km')
        >>> d.Units
        <Units: km>

        """
        return self._Units

    @Units.setter
    def Units(self, value):
        try:
            old_units = self._Units
        except KeyError:
            pass
        else:
            if not old_units or self.Units.equals(value):
                self._Units = value
                return

            if old_units and not old_units.equivalent(value):
                raise ValueError(
                    f"Can't set Units to {value!r} that are not "
                    f"equivalent to the current units {old_units!r}. "
                    "Consider using the override_units method instead."
                )

        dtype = self.dtype
        if dtype.kind in "iu":
            if dtype.char in "iI":
                dtype = _dtype_float32
            else:
                dtype = _dtype_float

        cf_func = partial(cf_units, from_units=old_units, to_units=value)

        # REVIEW: getitem: `Units`: set 'asanyarray'
        # 'cf_units' has its own call to 'cf_asanyarray', so we can
        # set 'asanyarray=False'.
        dx = self.to_dask_array(asanyarray=False)
        dx = dx.map_blocks(cf_func, dtype=dtype)

        # Setting equivalent units doesn't affect the CFA write
        # status. Nor does it invalidate any cached values, but only
        # because we'll adjust those, too.
        self._set_dask(dx, clear=_ALL ^ _CACHE ^ _CFA)

        # Adjust cached values for the new units
        cache = self._get_cached_elements()
        if cache:
            self._set_cached_elements(
                {index: cf_func(value) for index, value in cache.items()}
            )

        self._Units = value

    @Units.deleter
    def Units(self):
        raise ValueError(
            "Can't delete the Units attribute. "
            "Consider using the override_units method instead."
        )

    @property
    def data(self):
        """The data as an object identity.

        **Examples**

        >>> d = cf.Data([1, 2], 'm')
        >>> d.data is d
        True

        """
        return self

    @property
    def dtype(self):
        """The `numpy` data-type of the data.

        Always returned as a `numpy` data-type instance, but may be set
        as any object that converts to a `numpy` data-type.

        **Examples**

        >>> d = cf.Data([1, 2.5, 3.9])
        >>> d.dtype
        dtype('float64')
        >>> print(d.array)
        [1.  2.5 3.9]
        >>> d.dtype = int
        >>> d.dtype
        dtype('int64')
        >>> print(d.array)
        [1 2 3]
        >>> d.dtype = 'float32'
        >>> print(d.array)
        [1. 2. 3.]
        >>> import numpy as np
        >>> d.dtype = np.dtype('int32')
        >>> d.dtype
        dtype('int32')
        >>> print(d.array)
        [1 2 3]

        """
        # REVIEW: getitem: `dtype`: set 'asanyarray'
        # The dask graph is never going to be computed, so we can set
        # 'asanyarray=False'.
        dx = self.to_dask_array(asanyarray=False)
        return dx.dtype

    @dtype.setter
    def dtype(self, value):
        # Only change the datatype if it's different to that of the
        # dask array
        if self.dtype != value:
            dx = self.to_dask_array()
            dx = dx.astype(value)
            self._set_dask(dx)

    @property
    def fill_value(self):
        """The data array missing data value.

        If set to `None` then the default `numpy` fill value appropriate to
        the data array's data-type will be used.

        Deleting this attribute is equivalent to setting it to None, so
        this attribute is guaranteed to always exist.

        **Examples**

        >>> d.fill_value = 9999.0
        >>> d.fill_value
        9999.0
        >>> del d.fill_value
        >>> d.fill_value
        None

        """
        return self.get_fill_value(None)

    @fill_value.setter
    def fill_value(self, value):
        self.set_fill_value(value)

    @fill_value.deleter
    def fill_value(self):
        self.del_fill_value(None)

    @property
    def hardmask(self):
        """Hardness of the mask.

        If the `hardmask` attribute is `True`, i.e. there is a hard
        mask, then unmasking an entry will silently not occur. This is
        the default, and prevents overwriting the mask.

        If the `hardmask` attribute is `False`, i.e. there is a soft
        mask, then masked entries may be overwritten with non-missing
        values.

        .. note:: Setting the `hardmask` attribute does not
                  immediately change the mask hardness, rather its
                  value indicates to other methods (such as `where`,
                  `transpose`, etc.) whether or not the mask needs
                  hardening or softening prior to an operation being
                  defined, and those methods will reset the mask
                  hardness if required.

                  By contrast, the `harden_mask` and `soften_mask`
                  methods immediately reset the mask hardness of the
                  underlying `dask` array, and also set the value of
                  the `hardmask` attribute.

        .. seealso:: `harden_mask`, `soften_mask`, `to_dask_array`,
                     `where`, `__setitem__`

        **Examples**

        >>> d = cf.Data([1, 2, 3])
        >>> d.hardmask
        True
        >>> d[0] = cf.masked
        >>> print(d.array)
        [-- 2 3]
        >>> d[...] = 999
        >>> print(d.array)
        [-- 999 999]
        >>> d.hardmask = False
        >>> d.hardmask
        False
        >>> d[...] = -1
        >>> print(d.array)
        [-1 -1 -1]

        """
        return self._custom.get("hardmask", _DEFAULT_HARDMASK)

    @hardmask.setter
    def hardmask(self, value):
        self._custom["hardmask"] = value

    @property
    def is_masked(self):
        """True if the data array has any masked values.

        **Performance**

        `is_masked` causes all delayed operations to be executed.

        **Examples**

        >>> d = cf.Data([[1, 2, 3], [4, 5, 6]])
        >>> print(d.is_masked)
        False
        >>> d[0, ...] = cf.masked
        >>> d.is_masked
        True

        """
        # REVIEW: getitem: `is_masked`: set 'asanyarray'
        # 'cf_is_masked' has its own call to 'cf_asanyarray', so we
        # can set 'asanyarray=False'.
        dx = self.to_dask_array(asanyarray=False)

        out_ind = tuple(range(dx.ndim))
        dx_ind = out_ind

        dx = da.blockwise(
            cf_is_masked,
            out_ind,
            dx,
            dx_ind,
            adjust_chunks={i: 1 for i in out_ind},
            dtype=bool,
        )

        return bool(dx.any())

    @property
    def nbytes(self):
        """Total number of bytes consumed by the elements of the array.

        Does not include bytes consumed by the array mask

        **Performance**

        If the number of bytes is unknown then it is calculated
        immediately by executing all delayed operations.

        **Examples**

        >>> d = cf.Data([[1, 1.5, 2]])
        >>> d.dtype
        dtype('float64')
        >>> d.size, d.dtype.itemsize
        (3, 8)
        >>> d.nbytes
        24
        >>> d[0] = cf.masked
        >>> print(d.array)
        [[-- 1.5 2.0]]
        >>> d.nbytes
        24

        """
        # REVIEW: getitem: `nbytes`: set 'asanyarray'
        # The dask graph is never going to be computed, so we can set
        # 'asanyarray=False'.
        dx = self.to_dask_array(asanyarray=False)
        if math.isnan(dx.size):
            logger.debug("Computing data nbytes: Performance may be degraded")
            dx.compute_chunk_sizes()

        return dx.nbytes

    @property
    def ndim(self):
        """Number of dimensions in the data array.

        **Examples**

        >>> d = cf.Data([[1, 2, 3], [4, 5, 6]])
        >>> d.ndim
        2

        >>> d = cf.Data([[1, 2, 3]])
        >>> d.ndim
        2

        >>> d = cf.Data([[3]])
        >>> d.ndim
        2

        >>> d = cf.Data([3])
        >>> d.ndim
        1

        >>> d = cf.Data(3)
        >>> d.ndim
        0

        """
        # REVIEW: getitem: `ndim`: set 'asanyarray'
        # The dask graph is never going to be computed, so we can set
        # 'asanyarray=False'.
        dx = self.to_dask_array(asanyarray=False)
        return dx.ndim

    @property
    def npartitions(self):
        """The total number of chunks.

        .. versionadded:: 3.14.0

        .. seealso:: `chunks`, `numblocks`, `rechunk`

        **Examples**

        >>> d = cf.Data.ones((6, 5), chunks=(2, 4))
        >>> d.chunks
        ((2, 2, 2), (4, 1))
        >>> d.numblocks
        (3, 2)
        >>> d.npartitions
        6

        """
        # REVIEW: getitem: `npartitions`: set 'asanyarray'
        # The dask graph is never going to be computed, so we can set
        # 'asanyarray=False'.
        return self.to_dask_array(asanyarray=False).npartitions

    @property
    def numblocks(self):
        """The number of chunks along each dimension.

        .. versionadded:: 3.14.0

        .. seealso:: `chunks`, `npartitions`, `rechunk`

        **Examples**

        >>> d = cf.Data.ones((6, 5), chunks=(2, 4))
        >>> d.chunks
        ((2, 2, 2), (4, 1))
        >>> d.numblocks
        (3, 2)
        >>> d.npartitions
        6

        """
        # REVIEW: getitem: `numblocks` set 'asanyarray'
        # The dask graph is never going to be computed, so we can set
        # 'asanyarray=False'.
        return self.to_dask_array(asanyarray=False).numblocks

    @property
    def shape(self):
        """Tuple of the data array's dimension sizes.

        **Performance**

        If the shape of the data is unknown then it is calculated
        immediately by executing all delayed operations.

        **Examples**

        >>> d = cf.Data([[1, 2, 3], [4, 5, 6]])
        >>> d.shape
        (2, 3)

        >>> d = cf.Data([[1, 2, 3]])
        >>> d.shape
        (1, 3)

        >>> d = cf.Data([[3]])
        >>> d.shape
        (1, 1)

        >>> d = cf.Data(3)
        >>> d.shape
        ()

        """
        # REVIEW: getitem: `shape`: set 'asanyarray'
        # The dask graph is never going to be computed, so we can set
        # 'asanyarray=False'.
        dx = self.to_dask_array(asanyarray=False)
        if math.isnan(dx.size):
            logger.debug("Computing data shape: Performance may be degraded")
            dx.compute_chunk_sizes()

        return dx.shape

    @property
    def size(self):
        """Number of elements in the data array.

        **Performance**

        If the size of the data is unknown then it is calculated
        immediately by executing all delayed operations.

        **Examples**

        >>> d = cf.Data([[1, 2, 3], [4, 5, 6]])
        >>> d.size
        6

        >>> d = cf.Data([[1, 2, 3]])
        >>> d.size
        3

        >>> d = cf.Data([[3]])
        >>> d.size
        1

        >>> d = cf.Data([3])
        >>> d.size
        1

        >>> d = cf.Data(3)
        >>> d.size
        1

        """
        # REVIEW: getitem: `size` set 'asanyarray'
        # The dask graph is never going to be computed, so we can set
        # 'asanyarray=False'.
        dx = self.to_dask_array(asanyarray=False)
        size = dx.size
        if math.isnan(size):
            logger.debug("Computing data size: Performance may be degraded")
            dx.compute_chunk_sizes()
            size = dx.size

        return size

    @property
    def array(self):
        """A numpy array copy of the data.

        In-place changes to the returned numpy array do not affect the
        underlying dask array.

        The returned numpy array has the same mask hardness and fill
        values as the data.

        Compare with `compute`.

        **Performance**

        `array` causes all delayed operations to be computed. The
        returned `numpy` array is a deep copy of that returned by
        created `compute`.

        .. seealso:: `datetime_array`, `compute`, `persist`

        **Examples**

        >>> d = cf.Data([1, 2, 3.0], 'km')
        >>> a = d.array
        >>> isinstance(a, numpy.ndarray)
        True
        >>> print(a)
        [ 1.  2.  3.]
        >>> d[0] = -99
        >>> print(a[0])
        1.0
        >>> a[0] = 88
        >>> print(d[0])
        -99.0 km

        >>> d = cf.Data('2000-12-1', units='days since 1999-12-1')
        >>> print(d.array)
        366
        >>> print(d.datetime_array)
        2000-12-01 00:00:00

        """
        a = self.compute().copy()
        if issparse(a):
            a = a.toarray()
        elif not isinstance(a, np.ndarray):
            a = np.asanyarray(a)

        if not a.size:
            return a

        # Set cached elements
        items = [0, -1]
        if a.ndim == 2 and a.shape[-1] == 2:
            items.extend((1, -2))
        elif a.size == 3:
            items.append(1)

        self._set_cached_elements({i: a.item(i) for i in items})

        return a

    @property
    def datetime_array(self):
        """An independent numpy array of date-time objects.

        Only applicable to data arrays with reference time units.

        If the calendar has not been set then the CF default calendar will
        be used and the units will be updated accordingly.

        The data-type of the data array is unchanged.

        .. seealso:: `array`, `compute`, `persist`

        **Performance**

        `datetime_array` causes all delayed operations to be computed.

        **Examples**

        """
        units = self.Units

        if not units.isreftime:
            raise ValueError(
                f"Can't create date-time array from units {self.Units!r}"
            )

        if getattr(units, "calendar", None) == "none":
            raise ValueError(
                f"Can't create date-time array from units {self.Units!r} "
                "because calendar is 'none'"
            )

        units1, reftime = units.units.split(" since ")

        # Convert months and years to days, because cftime won't work
        # otherwise.
        if units1 in ("months", "month"):
            d = self * _month_length
            d.override_units(
                Units(
                    f"days since {reftime}",
                    calendar=getattr(units, "calendar", None),
                ),
                inplace=True,
            )
        elif units1 in ("years", "year", "yr"):
            d = self * _year_length
            d.override_units(
                Units(
                    f"days since {reftime}",
                    calendar=getattr(units, "calendar", None),
                ),
                inplace=True,
            )
        else:
            d = self

        dx = d.to_dask_array()
        dx = convert_to_datetime(dx, d.Units)

        a = dx.compute()

        if np.ma.isMA(a):
            if self.hardmask:
                a.harden_mask()
            else:
                a.soften_mask()

            a.set_fill_value(self.fill_value)

        return a

    @property
    def mask(self):
        """The Boolean missing data mask of the data array.

        The Boolean mask has True where the data array has missing data
        and False otherwise.

        :Returns:

            `Data`

        **Examples**

        >>> d.shape
        (12, 73, 96)
        >>> m = d.mask
        >>> m.dtype
        dtype('bool')
        >>> m.shape
        (12, 73, 96)

        """
        mask_data_obj = self.copy(array=False)

        dx = self.to_dask_array()
        mask = da.ma.getmaskarray(dx)

        mask_data_obj._set_dask(mask)
        mask_data_obj.override_units(_units_None, inplace=True)
        mask_data_obj.hardmask = _DEFAULT_HARDMASK

        return mask_data_obj

    @_inplace_enabled(default=False)
    def arctan(self, inplace=False):
        """Take the trigonometric inverse tangent of the data element-
        wise.

        Units are ignored in the calculation. The result has units of radians.

        .. versionadded:: 3.0.7

        .. seealso:: `tan`, `arcsin`, `arccos`, `arctanh`, `arctan2`

        :Parameters:

            {{inplace: `bool`, optional}}

        :Returns:

            `Data` or `None`

        **Examples**

        >>> print(d.array)
        [[0.5 0.7]
         [0.9 1.1]]
        >>> e = d.arctan()
        >>> e.Units
        <Units: radians>
        >>> print(e.array)
        [[0.46364761 0.61072596]
         [0.7328151  0.83298127]]

        >>> print(d.array)
        [1.2 1.0 0.8 0.6 --]
        >>> d.arctan(inplace=True)
        >>> print(d.array)
        [0.8760580505981934 0.7853981633974483 0.6747409422235527
         0.5404195002705842 --]

        """
        d = _inplace_enabled_define_and_cleanup(self)

        dx = d.to_dask_array()
        dx = da.arctan(dx)
        d._set_dask(dx)

        d.override_units(_units_radians, inplace=True)

        return d

    @_inplace_enabled(default=False)
    def arctanh(self, inplace=False):
        """Take the inverse hyperbolic tangent of the data element-wise.

        Units are ignored in the calculation. The result has units of radians.

        .. versionadded:: 3.2.0

        .. seealso::  `tanh`, `arcsinh`, `arccosh`, `arctan`

        :Parameters:

            {{inplace: `bool`, optional}}

        :Returns:

            `Data` or `None`

        **Examples**

        >>> print(d.array)
        [[0.5 0.7]
         [0.9 1.1]]
        >>> e = d.arctanh()
        >>> e.Units
        <Units: radians>
        >>> print(e.array)
        [[0.54930614 0.86730053]
         [1.47221949        nan]]

        >>> print(d.array)
        [1.2 1.0 0.8 0.6 --]
        >>> d.arctanh(inplace=True)
        >>> print(d.array)
        [nan inf 1.0986122886681098 0.6931471805599453 --]
        >>> d.masked_invalid(inplace=True)
        >>> print(d.array)
        [-- -- 1.0986122886681098 0.6931471805599453 --]

        """
        d = _inplace_enabled_define_and_cleanup(self)

        # Data.func is used instead of the Dask built-in in this case because
        # arctanh has a restricted domain therefore it is necessary to use our
        # custom logic implemented via the `preserve_invalid` keyword to func.
        d.func(
            np.arctanh,
            units=_units_radians,
            inplace=True,
            preserve_invalid=True,
        )

        return d

    @_inplace_enabled(default=False)
    def arcsin(self, inplace=False):
        """Take the trigonometric inverse sine of the data element-wise.

        Units are ignored in the calculation. The result has units of radians.

        .. versionadded:: 3.2.0

        .. seealso::  `sin`, `arccos`, `arctan`, `arcsinh`

        :Parameters:

            {{inplace: `bool`, optional}}

        :Returns:

            `Data` or `None`

        **Examples**

        >>> print(d.array)
        [[0.5 0.7]
         [0.9 1.1]]
        >>> e = d.arcsin()
        >>> e.Units
        <Units: radians>
        >>> print(e.array)
        [[0.52359878 0.7753975 ]
         [1.11976951        nan]]

        >>> print(d.array)
        [1.2 1.0 0.8 0.6 --]
        >>> d.arcsin(inplace=True)
        >>> print(d.array)
        [nan 1.5707963267948966 0.9272952180016123 0.6435011087932844 --]
        >>> d.masked_invalid(inplace=True)
        >>> print(d.array)
        [-- 1.5707963267948966 0.9272952180016123 0.6435011087932844 --]

        """
        d = _inplace_enabled_define_and_cleanup(self)

        # Data.func is used instead of the Dask built-in in this case because
        # arcsin has a restricted domain therefore it is necessary to use our
        # custom logic implemented via the `preserve_invalid` keyword to func.
        d.func(
            np.arcsin,
            units=_units_radians,
            inplace=True,
            preserve_invalid=True,
        )

        return d

    @_inplace_enabled(default=False)
    def arcsinh(self, inplace=False):
        """Take the inverse hyperbolic sine of the data element-wise.

        Units are ignored in the calculation. The result has units of radians.

        .. versionadded:: 3.1.0

        .. seealso:: `sinh`, `arccosh`, `arctanh`, `arcsin`

        :Parameters:

            {{inplace: `bool`, optional}}

        :Returns:

            `Data` or `None`

        **Examples**

        >>> print(d.array)
        [[0.5 0.7]
         [0.9 1.1]]
        >>> e = d.arcsinh()
        >>> e.Units
        <Units: radians>
        >>> print(e.array)
        [[0.48121183 0.65266657]
         [0.80886694 0.95034693]]

        >>> print(d.array)
        [1.2 1.0 0.8 0.6 --]
        >>> d.arcsinh(inplace=True)
        >>> print(d.array)
        [1.015973134179692 0.881373587019543 0.732668256045411 0.5688248987322475
         --]

        """
        d = _inplace_enabled_define_and_cleanup(self)

        dx = d.to_dask_array()
        dx = da.arcsinh(dx)
        d._set_dask(dx)

        d.override_units(_units_radians, inplace=True)

        return d

    @_inplace_enabled(default=False)
    def arccos(self, inplace=False):
        """Take the trigonometric inverse cosine of the data element-
        wise.

        Units are ignored in the calculation. The result has units of radians.

        .. versionadded:: 3.2.0

        .. seealso:: `cos`, `arcsin`, `arctan`, `arccosh`

        :Parameters:

            {{inplace: `bool`, optional}}

        :Returns:

            `Data` or `None`

        **Examples**

        >>> print(d.array)
        [[0.5 0.7]
         [0.9 1.1]]
        >>> e = d.arccos()
        >>> e.Units
        <Units: radians>
        >>> print(e.array)
        [[1.04719755 0.79539883]
         [0.45102681        nan]]

        >>> print(d.array)
        [1.2 1.0 0.8 0.6 --]
        >>> d.arccos(inplace=True)
        >>> print(d.array)
        [nan 0.0 0.6435011087932843 0.9272952180016123 --]
        >>> d.masked_invalid(inplace=True)
        >>> print(d.array)
        [-- 0.0 0.6435011087932843 0.9272952180016123 --]

        """
        d = _inplace_enabled_define_and_cleanup(self)

        # Data.func is used instead of the Dask built-in in this case because
        # arccos has a restricted domain therefore it is necessary to use our
        # custom logic implemented via the `preserve_invalid` keyword to func.
        d.func(
            np.arccos,
            units=_units_radians,
            inplace=True,
            preserve_invalid=True,
        )

        return d

    @_inplace_enabled(default=False)
    def arccosh(self, inplace=False):
        """Take the inverse hyperbolic cosine of the data element-wise.

        Units are ignored in the calculation. The result has units of radians.

        .. versionadded:: 3.2.0

        .. seealso::  `cosh`, `arcsinh`, `arctanh`, `arccos`

        :Parameters:

            {{inplace: `bool`, optional}}

        :Returns:

            `Data` or `None`

        **Examples**

        >>> print(d.array)
        [[0.5 0.7]
         [0.9 1.1]]
        >>> e = d.arccosh()
        >>> e.Units
        <Units: radians>
        >>> print(e.array)
        [[       nan        nan]
         [       nan 0.44356825]]

        >>> print(d.array)
        [1.2 1.0 0.8 0.6 --]
        >>> d.arccosh(inplace=True)
        >>> print(d.array)
        [0.6223625037147786 0.0 nan nan --]
        >>> d.masked_invalid(inplace=True)
        >>> print(d.array)
        [0.6223625037147786 0.0 -- -- --]

        """
        d = _inplace_enabled_define_and_cleanup(self)

        # Data.func is used instead of the Dask built-in in this case because
        # arccosh has a restricted domain therefore it is necessary to use our
        # custom logic implemented via the `preserve_invalid` keyword to func.
        d.func(
            np.arccosh,
            units=_units_radians,
            inplace=True,
            preserve_invalid=True,
        )

        return d

    def all(self, axis=None, keepdims=True, split_every=None):
        """Test whether all data array elements evaluate to True.

        .. seealso:: `allclose`, `any`, `isclose`

        :Parameters:

            axis: (sequence of) `int`, optional
                Axis or axes along which a logical AND reduction is
                performed. The default (`None`) is to perform a
                logical AND over all the dimensions of the input
                array. *axis* may be negative, in which case it counts
                from the last to the first axis.

            {{collapse keepdims: `bool`, optional}}

            {{split_every: `int` or `dict`, optional}}

        :Returns:

            `Data`
                Whether or not all data array elements evaluate to True.

        **Examples**

        >>> d = cf.Data([[1, 2], [3, 4]])
        >>> d.all()
        <CF Data(1, 1): [[True]]>
        >>> d.all(keepdims=False)
        <CF Data(1, 1): True>
        >>> d.all(axis=0)
        <CF Data(1, 2): [[True, True]]>
        >>> d.all(axis=1)
        <CF Data(2, 1): [[True, True]]>
        >>> d.all(axis=())
        <CF Data(2, 2): [[True, ..., True]]>

        >>> d[0] = cf.masked
        >>> d[1, 0] = 0
        >>> print(d.array)
        [[-- --]
         [0 4]]
        >>> d.all(axis=0)
        <CF Data(1, 2): [[False, True]]>
        >>> d.all(axis=1)
        <CF Data(2, 1): [[--, False]]>

        >>> d[...] = cf.masked
        >>> d.all()
        <CF Data(1, 1): [[--]]>
        >>> bool(d.all())
        True
        >>> bool(d.all(keepdims=False))
        False

        """
        d = self.copy(array=False)
        dx = self.to_dask_array()
        dx = da.all(dx, axis=axis, keepdims=keepdims, split_every=split_every)
        d._set_dask(dx)
        d.hardmask = _DEFAULT_HARDMASK
        d.override_units(_units_None, inplace=True)
        return d

    def allclose(self, y, rtol=None, atol=None):
        """Whether an array is element-wise equal within a tolerance.

        Return True if the data is broadcastable to array *y* and
        element-wise equal within a tolerance.

        {{equals tolerance}}

        .. seealso:: `all`, `any`, `isclose`

        :Parameters:

            y: data_like
                The data to compare.

            {{rtol: number, optional}}

            {{atol: number, optional}}

        :Returns:

            `Data`
                A scalar boolean array that is `True` if the two arrays
                are equal within the given tolerance, or `False`
                otherwise.

        **Examples**

        >>> d = cf.Data([1000, 2500], 'metre')
        >>> e = cf.Data([1, 2.5], 'km')
        >>> bool(d.allclose(e))
        True

        >>> d = cf.Data(['ab', 'cdef'])
        >>> bool(d.allclose([[['ab', 'cdef']]]))
        True

        >>> d = cf.Data([[1000, 2500], [1000, 2500]], 'metre')
        >>> e = cf.Data([1, 2.5], 'km')
        >>> bool(d.allclose(e))
        True

        >>> d = cf.Data([1, 1, 1], 's')
        >>> bool(d.allclose(1))
        True

        """
        return self.isclose(y, rtol=rtol, atol=atol).all()

    def any(self, axis=None, keepdims=True, split_every=None):
        """Test whether any data array elements evaluate to True.

        .. seealso:: `all`, `allclose`, `isclose`

        :Parameters:

            axis: (sequence of) `int`, optional
                Axis or axes along which a logical OR reduction is
                performed. The default (`None`) is to perform a
                logical OR over all the dimensions of the input
                array. *axis* may be negative, in which case it counts
                from the last to the first axis.

            {{collapse keepdims: `bool`, optional}}

            {{split_every: `int` or `dict`, optional}}

        :Returns:

            `Data`
                Whether or any data array elements evaluate to True.

        **Examples**

        >>> d = cf.Data([[0, 2], [0, 4]])
        >>> d.any()
        <CF Data(1, 1): [[True]]>
        >>> d.any(keepdims=False)
        <CF Data(1, 1): True>
        >>> d.any(axis=0)
        <CF Data(1, 2): [[False, True]]>
        >>> d.any(axis=1)
        <CF Data(2, 1): [[True, True]]>
        >>> d.any(axis=())
        <CF Data(2, 2): [[False, ..., True]]>

        >>> d[0] = cf.masked
        >>> print(d.array)
        [[-- --]
         [0 4]]
        >>> d.any(axis=0)
        <CF Data(1, 2): [[False, True]]>
        >>> d.any(axis=1)
        <CF Data(2, 1): [[--, True]]>

        >>> d[...] = cf.masked
        >>> d.any()
        <CF Data(1, 1): [[--]]>
        >>> bool(d.any())
        False
        >>> bool(d.any(keepdims=False))
        False

        """
        d = self.copy(array=False)
        dx = self.to_dask_array()
        dx = da.any(dx, axis=axis, keepdims=keepdims, split_every=split_every)
        d._set_dask(dx)
        d.hardmask = _DEFAULT_HARDMASK
        d.override_units(_units_None, inplace=True)
        return d

    @_inplace_enabled(default=False)
    def apply_masking(
        self,
        fill_values=None,
        valid_min=None,
        valid_max=None,
        valid_range=None,
        inplace=False,
    ):
        """Apply masking.

        Masking is applied according to the values of the keyword
        parameters.

        Elements that are already masked remain so.

        .. versionadded:: 3.4.0

        .. seealso:: `get_fill_value`, `hardmask`, `mask`, `where`

        :Parameters:

            fill_values: `bool` or sequence of scalars, optional
                Specify values that will be set to missing data. Data
                elements exactly equal to any of the values are set to
                missing data.

                If True then the value returned by the
                `get_fill_value` method, if such a value exists, is
                used.

                Zero or more values may be provided in a sequence of
                scalars.

                *Parameter example:*
                  Specify a fill value of 999: ``fill_values=[999]``

                *Parameter example:*
                  Specify fill values of 999 and -1.0e30:
                  ``fill_values=[999, -1.0e30]``

                *Parameter example:*
                  Use the fill value already set for the data:
                  ``fill_values=True``

                *Parameter example:*
                  Use no fill values: ``fill_values=False`` or
                  ``fill_value=[]``

            valid_min: number, optional
                A scalar specifying the minimum valid value. Data
                elements strictly less than this number will be set to
                missing data.

            valid_max: number, optional
                A scalar specifying the maximum valid value. Data
                elements strictly greater than this number will be set
                to missing data.

            valid_range: (number, number), optional
                A vector of two numbers specifying the minimum and
                maximum valid values, equivalent to specifying values
                for both *valid_min* and *valid_max* parameters. The
                *valid_range* parameter must not be set if either
                *valid_min* or *valid_max* is defined.

                *Parameter example:*
                  ``valid_range=[-999, 10000]`` is equivalent to setting
                  ``valid_min=-999, valid_max=10000``

            {{inplace: `bool`, optional}}

        :Returns:

            `Data` or `None`
                The data with masked values. If the operation was in-place
                then `None` is returned.

        **Examples**

        >>> import numpy
        >>> d = cf.Data(numpy.arange(12).reshape(3, 4), 'm')
        >>> d[1, 1] = cf.masked
        >>> print(d.array)
        [[0 1 2 3]
         [4 -- 6 7]
         [8 9 10 11]]
        >>> print(d.apply_masking().array)
        [[0 1 2 3]
         [4 -- 6 7]
         [8 9 10 11]]
        >>> print(d.apply_masking(fill_values=[0]).array)
        [[-- 1 2 3]
         [4 -- 6 7]
         [8 9 10 11]]
        >>> print(d.apply_masking(fill_values=[0, 11]).array)
        [[-- 1 2 3]
         [4 -- 6 7]
         [8 9 10 --]]
        >>> print(d.apply_masking(valid_min=3).array)
        [[-- -- -- 3]
         [4 -- 6 7]
         [8 9 10 11]]
        >>> print(d.apply_masking(valid_max=6).array)
        [[0 1 2 3]
         [4 -- 6 --]
         [-- -- -- --]]
        >>> print(d.apply_masking(valid_range=[2, 8]).array)
        [[-- -- 2 3]
         [4 -- 6 7]
         [8 -- -- --]]
        >>> d.set_fill_value(7)
        >>> print(d.apply_masking(fill_values=True).array)
        [[0 1 2 3]
         [4 -- 6 --]
         [8 9 10 11]]
        >>> print(d.apply_masking(fill_values=True,
        ...                       valid_range=[2, 8]).array)
        [[-- -- 2 3]
         [4 -- 6 --]
         [8 -- -- --]]

        """
        # Parse valid_range
        if valid_range is not None:
            if valid_min is not None or valid_max is not None:
                raise ValueError(
                    "Can't set 'valid_range' parameter with either the "
                    "'valid_min' nor 'valid_max' parameters"
                )

            try:
                if len(valid_range) != 2:
                    raise ValueError(
                        "'valid_range' parameter must be a vector of "
                        "two elements"
                    )
            except TypeError:
                raise ValueError(
                    "'valid_range' parameter must be a vector of "
                    "two elements"
                )

            valid_min, valid_max = valid_range

        # Parse fill_values
        if fill_values is None:
            fill_values = False

        if isinstance(fill_values, bool):
            if fill_values:
                fill_value = self.get_fill_value(None)
                if fill_value is not None:
                    fill_values = (fill_value,)
                else:
                    fill_values = ()
            else:
                fill_values = ()
        else:
            try:
                iter(fill_values)
            except TypeError:
                raise TypeError(
                    "'fill_values' parameter must be a sequence or "
                    f"of type bool. Got type {type(fill_values)}"
                )
            else:
                if isinstance(fill_values, str):
                    raise TypeError(
                        "'fill_values' parameter must be a sequence or "
                        f"of type bool. Got type {type(fill_values)}"
                    )

        d = _inplace_enabled_define_and_cleanup(self)

        dx = self.to_dask_array()

        mask = None
        if fill_values:
            mask = dx == fill_values[0]

            for fill_value in fill_values[1:]:
                mask |= dx == fill_value

        if valid_min is not None:
            if mask is None:
                mask = dx < valid_min
            else:
                mask |= dx < valid_min

        if valid_max is not None:
            if mask is None:
                mask = dx > valid_max
            else:
                mask |= dx > valid_max

        if mask is not None:
            dx = da.ma.masked_where(mask, dx)

        d._set_dask(dx)

        return d

    def argmax(self, axis=None, unravel=False):
        """Return the indices of the maximum values along an axis.

        If no axis is specified then the returned index locates the
        maximum of the whole data.

        In case of multiple occurrences of the maximum values, the
        indices corresponding to the first occurrence are returned.

        **Performance**

        If the data index is returned as a `tuple` (see the *unravel*
        parameter) then all delayed operations are computed.

        .. versionadded:: 3.0.0

        .. seealso:: `argmin`

        :Parameters:

            axis: `int`, optional
                The specified axis over which to locate the maximum
                values. By default the maximum over the flattened data
                is located.

            unravel: `bool`, optional
                If True then when locating the maximum over the whole
                data, return the location as an integer index for each
                axis as a `tuple`. By default an index to the
                flattened array is returned in this case. Ignored if
                locating the maxima over a subset of the axes.

        :Returns:

            `Data` or `tuple` of `int`
                The location of the maximum, or maxima.

        **Examples**

        >>> d = cf.Data(np.arange(6).reshape(2, 3))
        >>> print(d.array)
        [[0 1 2]
         [3 4 5]]
        >>> a = d.argmax()
        >>> a
        <CF Data(): 5>
        >>> print(a.array)
        5

        >>> index = d.argmax(unravel=True)
        >>> index
        (1, 2)
        >>> d[index]
        <CF Data(1, 1): [[5]]>

        >>> d.argmax(axis=0)
        <CF Data(3): [1, 1, 1]>
        >>> d.argmax(axis=1)
        <CF Data(2): [2, 2]>

        Only the location of the first occurrence is returned:

        >>> d = cf.Data([0, 4, 2, 3, 4])
        >>> d.argmax()
        <CF Data(): 1>

        >>> d = cf.Data(np.arange(6).reshape(2, 3))
        >>> d[1, 1] = 5
        >>> print(d.array)
        [[0 1 2]
         [3 5 5]]
        >>> d.argmax(axis=1)
        <CF Data(2): [2, 1]>

        """
        dx = self.to_dask_array()
        a = dx.argmax(axis=axis)

        if unravel and (axis is None or self.ndim <= 1):
            # Return a multidimensional index tuple
            return tuple(np.array(da.unravel_index(a, self.shape)))

        return type(self)(a)

    def argmin(self, axis=None, unravel=False):
        """Return the indices of the minimum values along an axis.

        If no axis is specified then the returned index locates the
        minimum of the whole data.

        In case of multiple occurrences of the minimum values, the
        indices corresponding to the first occurrence are returned.

        **Performance**

        If the data index is returned as a `tuple` (see the *unravel*
        parameter) then all delayed operations are computed.

        .. versionadded:: 3.15.1

        .. seealso:: `argmax`

        :Parameters:

            axis: `int`, optional
                The specified axis over which to locate the minimum
                values. By default the minimum over the flattened data
                is located.

            unravel: `bool`, optional
                If True then when locating the minimum over the whole
                data, return the location as an integer index for each
                axis as a `tuple`. By default an index to the
                flattened array is returned in this case. Ignored if
                locating the minima over a subset of the axes.

        :Returns:

            `Data` or `tuple` of `int`
                The location of the minimum, or minima.

        **Examples**

        >>> d = cf.Data(np.arange(5, -1, -1).reshape(2, 3))
        >>> print(d.array)
        [[5 4 3]
         [2 1 0]]
        >>> a = d.argmin()
        >>> a
        <CF Data(): 5>
        >>> print(a.array)
        5

        >>> index = d.argmin(unravel=True)
        >>> index
        (1, 2)
        >>> d[index]
        <CF Data(1, 1): [[0]]>

        >>> d.argmin(axis=0)
        <CF Data(3): [1, 1, 1]>
        >>> d.argmin(axis=1)
        <CF Data(2): [2, 2]>

        Only the location of the first occurrence is returned:

        >>> d = cf.Data([4, 0, 2, 3, 0])
        >>> d.argmin()
        <CF Data(): 1>

        >>> d = cf.Data(np.arange(5, -1, -1).reshape(2, 3))
        >>> d[1, 1] = 0
        >>> print(d.array)
        [[5 4 3]
         [2 0 0]]
        >>> d.argmin(axis=1)
        <CF Data(2): [2, 1]>

        """
        dx = self.to_dask_array()
        a = dx.argmin(axis=axis)

        if unravel and (axis is None or self.ndim <= 1):
            # Return a multidimensional index tuple
            return tuple(np.array(da.unravel_index(a, self.shape)))

        return type(self)(a)

    @_inplace_enabled(default=False)
    def convert_reference_time(
        self,
        units=None,
        calendar_months=False,
        calendar_years=False,
        inplace=False,
    ):
        """Convert reference time data values to have new units.

        Conversion is done by decoding the reference times to
        date-time objects and then re-encoding them for the new units.

        Any conversions are possible, but this method is primarily for
        conversions which require a change in the date-times
        originally encoded. For example, use this method to
        reinterpret data values in units of "months" since a reference
        time to data values in "calendar months" since a reference
        time. This is often necessary when units of "calendar months"
        were intended but encoded as "months", which have special
        definition. See the note and examples below for more details.

        .. note:: It is recommended that the units "year" and "month"
                  be used with caution, as explained in the following
                  excerpt from the CF conventions: "The Udunits
                  package defines a year to be exactly 365.242198781
                  days (the interval between 2 successive passages of
                  the sun through vernal equinox). It is not a
                  calendar year. Udunits includes the following
                  definitions for years: a common_year is 365 days, a
                  leap_year is 366 days, a Julian_year is 365.25 days,
                  and a Gregorian_year is 365.2425 days. For similar
                  reasons the unit ``month``, which is defined to be
                  exactly year/12, should also be used with caution.

        **Performance**

        For conversions which do not require a change in the
        date-times implied by the data orginal values, this method
        will be considerably slower than a simple reassignment of the
        units. For example, if the original units are ``'days since
        2000-12-1'`` then ``d.Units = cf.Units('days since
        1901-1-1')`` will give the same result and be considerably
        faster than ``d.convert_reference_time(cf.Units('days since
        1901-1-1'))``.

        .. versionadded:: 3.14.0

        .. seeealso:: `change_calendar`, `datetime_array`, `Units`

        :Parameters:

            units: `Units`, optional
                The reference time units to convert to. By default the
                units are days since the original reference time in
                the original calendar.

                *Parameter example:*
                  If the original units are ``'months since
                  2000-1-1'`` in the Gregorian calendar then the
                  default units to convert to are ``'days since
                  2000-1-1'`` in the Gregorian calendar.

            calendar_months: `bool`, optional
                If True then treat units of ``'months'`` as if they
                were calendar months (in whichever calendar is
                originally specified), rather than a 12th of the
                interval between two successive passages of the sun
                through vernal equinox (i.e. 365.242198781/12 days).

            calendar_years: `bool`, optional
                If True then treat units of ``'years'`` as if they
                were calendar years (in whichever calendar is
                originally specified), rather than the interval
                between two successive passages of the sun through
                vernal equinox (i.e. 365.242198781 days).

            {{inplace: `bool`, optional}}

            {{i: deprecated at version 3.0.0}}

        :Returns:

            `{{class}}` or `None`
                The data with converted reference time values, or
                `None` if the operation was in-place.

        **Examples**

        >>> d = cf.Data([1, 2, 3, 4], units="months since 2004-1-1")
        >>> d.Units
        <Units: months since 2004-1-1>
        >>> print(d.datetime_array)
        [cftime.DatetimeGregorian(2003, 12, 1, 0, 0, 0, 0, has_year_zero=False)
         cftime.DatetimeGregorian(2003, 12, 31, 10, 29, 3, 831223, has_year_zero=False)
         cftime.DatetimeGregorian(2004, 1, 30, 20, 58, 7, 662446, has_year_zero=False)
         cftime.DatetimeGregorian(2004, 3, 1, 7, 27, 11, 493670, has_year_zero=False)]
        >>> print(d.array)
        [0 1 2 3]
        >>> e = d.convert_reference_time(calendar_months=True)
        >>> e.Units
        <Units: days since 2004-1-1>
        >>> print(e.datetime_array)
        [cftime.DatetimeGregorian(2003, 12, 1, 0, 0, 0, 0, has_year_zero=False)
         cftime.DatetimeGregorian(2004, 1, 1, 0, 0, 0, 0, has_year_zero=False)
         cftime.DatetimeGregorian(2004, 2, 1, 0, 0, 0, 0, has_year_zero=False)
         cftime.DatetimeGregorian(2004, 3, 1, 0, 0, 0, 0, has_year_zero=False)]
        >>> print(e.array)
        [ 0 31 62 91]

        """
        units0 = self.Units

        if not units0.isreftime:
            raise ValueError(
                f"{self.__class__.__name__} must have reference time units. "
                f"Got {units0!r}"
            )

        d = _inplace_enabled_define_and_cleanup(self)

        if units is None:
            # By default, set the target units to "days since
            # <reference time of units0>, calendar=<calendar of
            # units0>"
            units = Units(
                "days since " + units0.units.split(" since ")[1],
                calendar=units0._calendar,
            )
        elif not getattr(units, "isreftime", False):
            raise ValueError(
                f"New units must be reference time units, not {units!r}"
            )

        units0_since_reftime = units0._units_since_reftime
        if units0_since_reftime in _month_units:
            if calendar_months:
                units0 = Units(
                    "calendar_" + units0.units, calendar=units0._calendar
                )
            else:
                units0 = Units(
                    "days since " + units0.units.split(" since ")[1],
                    calendar=units0._calendar,
                )
                d.Units = units0
        elif units0_since_reftime in _year_units:
            if calendar_years:
                units0 = Units(
                    "calendar_" + units0.units, calendar=units0._calendar
                )
            else:
                units0 = Units(
                    "days since " + units0.units.split(" since ")[1],
                    calendar=units0._calendar,
                )
                d.Units = units0

        # REVIEW: getitem: `convert_reference_time`: set 'asanyarray'
        # 'cf_rt2dt' its own call to 'cf_asanyarray', so we can set
        # 'asanyarray=False'.
        dx = d.to_dask_array(asanyarray=False)

        # Convert to the correct date-time objects
        dx = dx.map_blocks(cf_rt2dt, units=units0, dtype=object)

        # Convert the date-time objects to reference times
        dx = dx.map_blocks(cf_dt2rt, units=units, dtype=float)

        d._set_dask(dx)
        d.override_units(units, inplace=True)

        return d

    def get_data(self, default=ValueError(), _units=None, _fill_value=None):
        """Returns the data.

        .. versionadded:: 3.0.0

        :Returns:

            `Data`

        """
        return self

    def get_deterministic_name(self):
        """Get the deterministic name for the data.

        If there is a deterministic name then the data array may be
        assumed to be 'equal' to that of another `Data` object with
        the same deterministic name. This measure of equality is
        different to that applied by the `equals` method in that NaN
        and inf values are, in effect, always considered equal.

        Note that the opposite is not always true. Two `Data` objects
        that are considered equal by their `equals` methods might not
        have the same deterministic name.

        An exception is raised if there is no deterministic name.

        .. versionadded:: 3.15.1

        .. seealso:: `has_deterministic_name`

        :Returns:

            `str`
                The deterministic name.

        **Examples**

        >>> d = cf.Data([1, 2, 3], 'm')
        >>> d.has_deterministic_name()
        True
        >>> d.get_deterministic_name()
        '6380dd3674fbf10d30561484b084e9b3'
        >>> d1 = cf.Data([1, 2, 3], 'metre')
        >>> d1.get_deterministic_name()
        '6380dd3674fbf10d30561484b084e9b3'
        >>> d1.get_deterministic_name() == d.get_deterministic_name()
        True
        >>> d1.equals(d)
        True

        >>> e = d + 1 - 1
        >>> e.get_deterministic_name()
        '0b83ada62d4b014bae83c3de1c1d3a80'
        >>> e.get_deterministic_name() == d.get_deterministic_name()
        False
        >>> e.equals(d)
        True

        """
        if not self._custom["deterministic"]:
            raise ValueError()

        units = self._Units

        # REVIEW: getitem: `get_deterministic_name`: set 'asanyarray'
        # The dask graph is never going to be computed, so we can set
        # 'asanyarray=False'.
        return tokenize(
            self.to_dask_array(asanyarray=None).name,
            units.formatted(definition=True, names=True),
            units._canonical_calendar,
        )

    def get_filenames(self):
        """The names of files containing parts of the data array.

        Returns the names of any files that may be required to deliver
        the computed data array. This set may contain fewer names than
        the collection of file names that defined the data when it was
        first instantiated, as could be the case after the data has
        been subspaced.

        **Implementation**

        A `dask` chunk that contributes to the computed array is
        assumed to reference data within a file if that chunk's array
        object has a callable `get_filenames` method, the output of
        which is added to the returned `set`.

        :Returns:

            `set`
                The file names. If no files are required to compute
                the data then an empty `set` is returned.

        **Examples**

        >>> d = cf.Data.full((5, 8), 1, chunks=4)
        >>> d.get_filenames()
        set()

        >>> f = cf.example_field(0)
        >>> cf.write(f, "file_A.nc")
        >>> cf.write(f, "file_B.nc")

        >>> a = cf.read("file_A.nc", chunks=4)[0].data
        >>> a += 999
        >>> b = cf.read("file_B.nc", chunks=4)[0].data
        >>> c = cf.Data(b.array, units=b.Units, chunks=4)
        >>> print(a.shape, b.shape, c.shape)
        (5, 8) (5, 8) (5, 8)
        >>> d = cf.Data.concatenate([a, a.copy(), b, c], axis=1)
        >>> print(d.shape)
        (5, 32)

        >>> d.get_filenames()
        {'file_A.nc', 'file_B.nc'}
        >>> d[:, 2:7].get_filenames()
        {'file_A.nc'}
        >>> d[:, 2:14].get_filenames()
        {'file_A.nc', 'file_B.nc'}
        >>> d[:, 2:20].get_filenames()
        {'file_A.nc', 'file_B.nc'}
        >>> d[:, 2:30].get_filenames()
        {'file_A.nc', 'file_B.nc'}
        >>> d[:, 29:30].get_filenames()
        set()
        >>> d[2, 3] = -99
        >>> d[2, 3].get_filenames()
        {'file_A.nc'}

        """
        out = set()

        # REVIEW: getitem: `get_filenames`: set 'asanyarray'
        # The dask graph is never going to be computed, so we can set
        # 'asanyarray=False'.
        for a in self.todict(asanyarray=False).values():
            try:
                out.update(a.get_filenames())
            except AttributeError:
                pass

        return out

    def get_units(self, default=ValueError()):
        """Return the units.

        .. seealso:: `del_units`, `set_units`

        :Parameters:

            default: optional
                Return the value of the *default* parameter if the units
                have not been set. If set to an `Exception` instance then
                it will be raised instead.

        :Returns:

                The units.

        **Examples**

        >>> d.set_units('metres')
        >>> d.get_units()
        'metres'
        >>> d.del_units()
        >>> d.get_units()
        ValueError: Can't get non-existent units
        >>> print(d.get_units(None))
        None

        """
        try:
            return self.Units.units
        except AttributeError:
            return super().get_units(default=default)

    def get_calendar(self, default=ValueError()):
        """Return the calendar.

        .. seealso:: `del_calendar`, `set_calendar`

        :Parameters:

            default: optional
                Return the value of the *default* parameter if the
                calendar has not been set. If set to an `Exception`
                instance then it will be raised instead.

        :Returns:

                The calendar.

        **Examples**

        >>> d.set_calendar('julian')
        >>> d.get_calendar
        'metres'
        >>> d.del_calendar()
        >>> d.get_calendar()
        ValueError: Can't get non-existent calendar
        >>> print(d.get_calendar(None))
        None

        """
        try:
            return self.Units.calendar
        except (AttributeError, KeyError):
            return super().get_calendar(default=default)

    def set_calendar(self, calendar):
        """Set the calendar.

        .. seealso:: `override_calendar`, `override_units`,
                     `del_calendar`, `get_calendar`

        :Parameters:

            value: `str`
                The new calendar.

        :Returns:

            `None`

        **Examples**

        >>> d.set_calendar('none')
        >>> d.get_calendar
        'none'
        >>> d.del_calendar()
        >>> d.get_calendar()
        ValueError: Can't get non-existent calendar
        >>> print(d.get_calendar(None))
        None

        """
        self.Units = Units(self.get_units(default=None), calendar)

    def add_file_location(self, location):
        """Add a new file location in-place.

        All data definitions that reference files are additionally
        referenced from the given location.

        .. versionadded:: 3.15.0

        .. seealso:: `del_file_location`, `file_locations`

        :Parameters:

            location: `str`
                The new location.

        :Returns:

            `str`
                The new location as an absolute path with no trailing
                path name component separator.

        **Examples**

        >>> d.add_file_location('/data/model/')
        '/data/model'

        """
        location = abspath(location).rstrip(sep)

        updated = False

        # REVIEW: getitem: `add_file_location`: set 'asanyarray'
        # The dask graph is never going to be computed, so we can set
        # 'asanyarray=False'.
        dsk = self.todict(asanyarray=False)
        for key, a in dsk.items():
            try:
                dsk[key] = a.add_file_location(location)
            except AttributeError:
                # This chunk doesn't contain a file array
                continue

            # This chunk contains a file array and the dask graph has
            # been updated
            updated = True

        if updated:
            dx = self.to_dask_array(asanyarray=False)
            dx = da.Array(dsk, dx.name, dx.chunks, dx.dtype, dx._meta)
            self._set_dask(dx, clear=_NONE, asanyarray=None)

        return location

    def set_units(self, value):
        """Set the units.

        .. seealso:: `override_units`, `del_units`, `get_units`,
                     `has_units`, `Units`

        :Parameters:

            value: `str`
                The new units.

        :Returns:

            `None`

        **Examples**

        >>> d.set_units('watt')
        >>> d.get_units()
        'watt'
        >>> d.del_units()
        >>> d.get_units()
        ValueError: Can't get non-existent units
        >>> print(d.get_units(None))
        None

        """
        self.Units = Units(value, self.get_calendar(default=None))

    @_inplace_enabled(default=False)
    @_deprecated_kwarg_check("i", version="3.0.0", removed_at="4.0.0")
    def max(
        self,
        axes=None,
        squeeze=False,
        mtol=1,
        split_every=None,
        inplace=False,
        i=False,
    ):
        """Calculate maximum values.

        Calculates the maximum value or the maximum values along axes.

        See
        https://ncas-cms.github.io/cf-python/analysis.html#collapse-methods
        for mathematical definitions.

         ..seealso:: `sample_size`, `maximum_absolute_value`, `min`

        :Parameters:

            {{collapse axes: (sequence of) `int`, optional}}

            {{collapse squeeze: `bool`, optional}}

            {{mtol: number, optional}}

            {{split_every: `int` or `dict`, optional}}

                .. versionadded:: 3.14.0

            {{inplace: `bool`, optional}}

            {{i: deprecated at version 3.0.0}}

        :Returns:

            `Data` or `None`
                The collapsed data, or `None` if the operation was
                in-place.

        **Examples**

        >>> a = np.ma.arange(12).reshape(4, 3)
        >>> d = cf.Data(a, 'K')
        >>> d[1, 1] = cf.masked
        >>> print(d.array)
        [[0 1 2]
         [3 -- 5]
         [6 7 8]
         [9 10 11]]
        >>> d.max()
        <CF Data(1, 1): [[11]] K>

        """
        d = _inplace_enabled_define_and_cleanup(self)
        d, _ = collapse(
            Collapse().max,
            d,
            axis=axes,
            keepdims=not squeeze,
            split_every=split_every,
            mtol=mtol,
        )

        return d

    @_inplace_enabled(default=False)
    def maximum_absolute_value(
        self, axes=None, squeeze=False, mtol=1, split_every=None, inplace=False
    ):
        """Calculate maximum absolute values.

        Calculates the maximum absolute value or the maximum absolute
        values along axes.

        See
        https://ncas-cms.github.io/cf-python/analysis.html#collapse-methods
        for mathematical definitions.

         ..seealso:: `sample_size`, `max`, `minimum_absolute_value`

        :Parameters:

            {{collapse axes: (sequence of) `int`, optional}}

            {{collapse squeeze: `bool`, optional}}

            {{mtol: number, optional}}

            {{split_every: `int` or `dict`, optional}}

                .. versionadded:: 3.14.0

            {{inplace: `bool`, optional}}

            {{i: deprecated at version 3.0.0}}

        :Returns:

            `Data` or `None`
                The collapsed data, or `None` if the operation was
                in-place.

        **Examples**

        >>> a = np.ma.arange(12).reshape(4, 3)
        >>> d = cf.Data(a, 'K')
        >>> d[1, 1] = cf.masked
        >>> print(d.array)
        [[-99 1 2]
         [3 -- 5]
         [6 7 8]
         [9 10 11]]
        >>> d.maximum_absolute_value()
        <CF Data(1, 1): [[99]] K>

        """
        d = _inplace_enabled_define_and_cleanup(self)
        d, _ = collapse(
            Collapse().max_abs,
            d,
            axis=axes,
            keepdims=not squeeze,
            split_every=split_every,
            mtol=mtol,
        )
        return d

    @_inplace_enabled(default=False)
    @_deprecated_kwarg_check("i", version="3.0.0", removed_at="4.0.0")
    def min(
        self,
        axes=None,
        squeeze=False,
        mtol=1,
        split_every=None,
        inplace=False,
        i=False,
    ):
        """Calculate minimum values.

        Calculates the minimum value or the minimum values along axes.

        See
        https://ncas-cms.github.io/cf-python/analysis.html#collapse-methods
        for mathematical definitions.

         ..seealso:: `sample_size`, `max`, `minimum_absolute_value`

        :Parameters:

            {{collapse axes: (sequence of) `int`, optional}}

            {{collapse squeeze: `bool`, optional}}

            {{mtol: number, optional}}

            {{split_every: `int` or `dict`, optional}}

                .. versionadded:: 3.14.0

            {{inplace: `bool`, optional}}

            {{i: deprecated at version 3.0.0}}

        :Returns:

            `Data` or `None`
                The collapsed data, or `None` if the operation was
                in-place.

        **Examples**

        >>> a = np.ma.arange(12).reshape(4, 3)
        >>> d = cf.Data(a, 'K')
        >>> d[1, 1] = cf.masked
        >>> print(d.array)
        [[0 1 2]
         [3 -- 5]
         [6 7 8]
         [9 10 11]]
        >>> d.min()
        <CF Data(1, 1): [[0]] K>

        """
        d = _inplace_enabled_define_and_cleanup(self)
        d, _ = collapse(
            Collapse().min,
            d,
            axis=axes,
            keepdims=not squeeze,
            split_every=split_every,
            mtol=mtol,
        )
        return d

    @_inplace_enabled(default=False)
    def minimum_absolute_value(
        self, axes=None, squeeze=False, mtol=1, split_every=None, inplace=False
    ):
        """Calculate minimum absolute values.

        Calculates the minimum absolute value or the minimum absolute
        values along axes.

        See
        https://ncas-cms.github.io/cf-python/analysis.html#collapse-methods
        for mathematical definitions.

         ..seealso:: `sample_size`, `maximum_absolute_value`, `min`

        :Parameters:

            {{collapse axes: (sequence of) `int`, optional}}

            {{collapse squeeze: `bool`, optional}}

            {{mtol: number, optional}}

            {{split_every: `int` or `dict`, optional}}

                .. versionadded:: 3.14.0

            {{inplace: `bool`, optional}}

            {{i: deprecated at version 3.0.0}}

        :Returns:

            `Data` or `None`
                The collapsed data, or `None` if the operation was
                in-place.

        **Examples**

        >>> a = np.ma.arange(12).reshape(4, 3)
        >>> d = cf.Data(a, 'K')
        >>> d[0, 0] = -99
        >>> d[1, 1] = cf.masked
        >>> print(d.array)
        [[-99 1 2]
         [3 -- 5]
         [6 7 8]
         [9 10 11]]
        >>> d.minimum_absolute_value()
        <CF Data(1, 1): [[1]] K>

        """
        d = _inplace_enabled_define_and_cleanup(self)
        d, _ = collapse(
            Collapse().min_abs,
            d,
            axis=axes,
            keepdims=not squeeze,
            split_every=split_every,
            mtol=mtol,
        )
        return d

    @_inplace_enabled(default=False)
    @_deprecated_kwarg_check("i", version="3.0.0", removed_at="4.0.0")
    def mean(
        self,
        axes=None,
        weights=None,
        squeeze=False,
        mtol=1,
        split_every=None,
        inplace=False,
        i=False,
    ):
        """Calculate mean values.

        Calculates the mean value or the mean values along axes.

        See
        https://ncas-cms.github.io/cf-python/analysis.html#collapse-methods
        for mathematical definitions.

         ..seealso:: `sample_size`, `mean_abslute_value`, `sd`, `sum`

        :Parameters:

            {{collapse axes: (sequence of) `int`, optional}}

            {{weights: data_like, `dict`, or `None`, optional}}

            {{collapse squeeze: `bool`, optional}}

            {{mtol: number, optional}}

            {{split_every: `int` or `dict`, optional}}

                .. versionadded:: 3.14.0

            {{inplace: `bool`, optional}}

            {{i: deprecated at version 3.0.0}}

        :Returns:

            `Data` or `None`
                The collapsed data, or `None` if the operation was
                in-place.

        **Examples**

        >>> a = np.ma.arange(12).reshape(4, 3)
        >>> d = cf.Data(a, 'K')
        >>> d[1, 1] = cf.masked
        >>> print(d.array)
        [[0 1 2]
         [3 -- 5]
         [6 7 8]
         [9 10 11]]
        >>> d.mean()
        <CF Data(1, 1): [[5.636363636363637]] K>

        >>> w = np.linspace(1, 2, 3)
        >>> print(w)
        [1.  1.5 2. ]
        >>> d.mean(weights=w)
        <CF Data(1, 1): [[5.878787878787879]] K>

        """
        d = _inplace_enabled_define_and_cleanup(self)
        d, _ = collapse(
            Collapse().mean,
            d,
            axis=axes,
            weights=weights,
            keepdims=not squeeze,
            split_every=split_every,
            mtol=mtol,
        )
        return d

    @_inplace_enabled(default=False)
    def mean_absolute_value(
        self,
        axes=None,
        squeeze=False,
        mtol=1,
        weights=None,
        split_every=None,
        inplace=False,
    ):
        """Calculate mean absolute values.

        Calculates the mean absolute value or the mean absolute values
        along axes.

        See
        https://ncas-cms.github.io/cf-python/analysis.html#collapse-methods
        for mathematical definitions.

         ..seealso:: `sample_size`, `mean`, `sd`, `sum`

        :Parameters:

            {{collapse axes: (sequence of) `int`, optional}}

            {{weights: data_like, `dict`, or `None`, optional}}

            {{collapse squeeze: `bool`, optional}}

            {{mtol: number, optional}}

            {{split_every: `int` or `dict`, optional}}

                .. versionadded:: 3.14.0

            {{inplace: `bool`, optional}}

        :Returns:

            `Data` or `None`
                The collapsed data, or `None` if the operation was
                in-place.

        **Examples**

        >>> a = np.ma.arange(12).reshape(4, 3)
        >>> d = cf.Data(a, 'K')
        >>> d[0, 0] = -99
        >>> d[1, 1] = cf.masked
        >>> print(d.array)
        [[-99 1 2]
         [3 -- 5]
         [6 7 8]
         [9 10 11]]
        >>> d.mean_absolute_value()
        <CF Data(1, 1): [[14.636363636363637]] K>

        >>> w = np.linspace(1, 2, 3)
        >>> print(w)
        [1.  1.5 2. ]
        >>> d.mean_absolute_value(weights=w)
        <CF Data(1, 1): [[11.878787878787879]] K>

        """
        d = _inplace_enabled_define_and_cleanup(self)
        d, _ = collapse(
            Collapse().mean_abs,
            d,
            axis=axes,
            weights=weights,
            keepdims=not squeeze,
            split_every=split_every,
            mtol=mtol,
        )
        return d

    @_inplace_enabled(default=False)
    def integral(
        self,
        axes=None,
        squeeze=False,
        mtol=1,
        weights=None,
        split_every=None,
        inplace=False,
    ):
        """Calculate summed values.

        Calculates the sum value or the sum values along axes.

        See
        https://ncas-cms.github.io/cf-python/analysis.html#collapse-methods
        for mathematical definitions.

         ..seealso:: `sample_size`, `mean`, `sd`, `sum`

        :Parameters:

            {{collapse axes: (sequence of) `int`, optional}}

            {{weights: data_like, `dict`, or `None`, optional}}

            {{collapse squeeze: `bool`, optional}}

            {{mtol: number, optional}}

            {{split_every: `int` or `dict`, optional}}

                .. versionadded:: 3.14.0

            {{inplace: `bool`, optional}}

            {{i: deprecated at version 3.0.0}}

        :Returns:

            `Data` or `None`
                The collapsed data, or `None` if the operation was
                in-place.

        **Examples**

        >>> a = np.ma.arange(12).reshape(4, 3)
        >>> d = cf.Data(a, 'K')
        >>> d[1, 1] = cf.masked
        >>> print(d.array)
        [[0 1 2]
         [3 -- 5]
         [6 7 8]
         [9 10 11]]
        >>> d.integral()
        <CF Data(1, 1): [[62]] K>

        >>> w = np.linspace(1, 2, 3)
        >>> print(w)
        [1.  1.5 2. ]
        >>> d.integral(weights=w)
        <CF Data(1, 1): [[97.0]] K>

        >>> d.integral(weights=cf.Data(w, 'm'))
        <CF Data(1, 1): [[97.0]] m.K>

        """
        d = _inplace_enabled_define_and_cleanup(self)
        d, weights = collapse(
            Collapse().sum,
            d,
            axis=axes,
            weights=weights,
            keepdims=not squeeze,
            split_every=split_every,
            mtol=mtol,
        )

        new_units = None
        if weights is not None:
            weights_units = getattr(weights, "Units", None)
            if weights_units:
                units = self.Units
                if units:
                    new_units = units * weights_units
                else:
                    new_units = weights_units

        if new_units is not None:
            d.override_units(new_units, inplace=True)

        return d

    @_inplace_enabled(default=False)
    @_deprecated_kwarg_check("i", version="3.0.0", removed_at="4.0.0")
    def sample_size(
        self,
        axes=None,
        squeeze=False,
        mtol=1,
        split_every=None,
        inplace=False,
        i=False,
    ):
        """Calculate sample size values.

        The sample size is the number of non-missing values.

        Calculates the sample size value or the sample size values
        along axes.

        .. seealso:: `sum_of_weights`

        :Parameters:

            {{collapse axes: (sequence of) `int`, optional}}

            {{collapse squeeze: `bool`, optional}}

            {{mtol: number, optional}}

            {{split_every: `int` or `dict`, optional}}

                .. versionadded:: 3.14.0

            {{inplace: `bool`, optional}}

            {{i: deprecated at version 3.0.0}}

        :Returns:

            `Data` or `None`
                The collapsed data, or `None` if the operation was
                in-place.

        **Examples**

        >>> a = np.ma.arange(12).reshape(4, 3)
        >>> d = cf.Data(a, 'K')
        >>> d[1, 1] = cf.masked
        >>> print(d.array)
        [[0 1 2]
         [3 -- 5]
         [6 7 8]
         [9 10 11]]
        >>> d.sample_size()
        <CF Data(1, 1): [[11]]>

        """
        d = _inplace_enabled_define_and_cleanup(self)
        d, _ = collapse(
            Collapse().sample_size,
            d,
            axis=axes,
            keepdims=not squeeze,
            split_every=split_every,
            mtol=mtol,
        )
        d.override_units(_units_None, inplace=True)

        return d

    @property
    def binary_mask(self):
        """A binary (0 and 1) mask of the data array.

        The binary mask's data array comprises dimensionless 32-bit
        integers and has 0 where the data array has missing data and 1
        otherwise.

        .. seealso:: `mask`

        :Returns:

            `Data`
                The binary mask.

        **Examples**

        >>> d = cf.Data([[0, 1, 2, 3]], 'm')
        >>> m = d.binary_mask
        >>> m
        <CF Data(1, 4): [[0, ..., 0]] 1>
        >>> print(m.array)
        [[0 0 0 0]]
        >>> d[0, 1] = cf.masked
        >>> print(d.binary_mask.array)
        [[0 1 0 0]]

        """
        m = self.mask
        m.dtype = "int32"
        m.override_units(_units_1, inplace=True)
        return m

    @_deprecated_kwarg_check("i", version="3.0.0", removed_at="4.0.0")
    @_inplace_enabled(default=False)
    def clip(self, a_min, a_max, units=None, inplace=False, i=False):
        """Clip (limit) the values in the data array in place.

        Given an interval, values outside the interval are clipped to
        the interval edges. For example, if an interval of [0, 1] is
        specified then values smaller than 0 become 0 and values
        larger than 1 become 1.

        :Parameters:

            a_min: number
                Minimum value. If `None`, clipping is not performed on
                lower interval edge. Not more than one of `a_min` and
                `a_max` may be `None`.

            a_max: number
                Maximum value. If `None`, clipping is not performed on
                upper interval edge. Not more than one of `a_min` and
                `a_max` may be `None`.

            units: `str` or `Units`
                Specify the units of *a_min* and *a_max*. By default the
                same units as the data are assumed.

            {{inplace: `bool`, optional}}

            {{i: deprecated at version 3.0.0}}

        :Returns:

            `Data` or `None`
                The clipped data. If the operation was in-place then
                `None` is returned.


        **Examples**

        >>> d = cf.Data(np.arange(12).reshape(3, 4), 'm')
        >>> print(d.array)
        [[ 0  1  2  3]
         [ 4  5  6  7]
         [ 8  9 10 11]]
        >>> print(d.clip(2, 10).array)
        [[ 2  2  2  3]
         [ 4  5  6  7]
         [ 8  9 10 10]]
        >>> print(d.clip(0.003, 0.009, 'km').array)
        [[3. 3. 3. 3.]
         [4. 5. 6. 7.]
         [8. 9. 9. 9.]]

        """
        if units is not None:
            # Convert the limits to the same units as the data array
            units = Units(units)
            self_units = self.Units
            if self_units != units:
                a_min = Units.conform(np.asanyarray(a_min), units, self_units)
                a_max = Units.conform(np.asanyarray(a_max), units, self_units)

        d = _inplace_enabled_define_and_cleanup(self)
        dx = self.to_dask_array()
        dx = da.clip(dx, a_min, a_max)
        d._set_dask(dx)
        return d

    @classmethod
    def asdata(cls, d, dtype=None, copy=False):
        """Convert the input to a `Data` object.

        If the input *d* has the Data interface (i.e. it has a
        `__data__` method), then the output of this method is used as
        the returned `Data` object. Otherwise, `Data(d)` is returned.

        :Parameters:

            d: data-like
                Input data in any form that can be converted to a
                `Data` object. This includes `Data` and `Field`
                objects, and objects with the Data interface, numpy
                arrays and any object which may be converted to a
                numpy array.

           dtype: data-type, optional
                By default, the data-type is inferred from the input data.

           copy: `bool`, optional
                If True and *d* has the Data interface, then a copy of
                `d.__data__()` is returned.

        :Returns:

            `Data`
                `Data` interpretation of *d*. No copy is performed on the
                input if it is already a `Data` object with matching dtype
                and *copy* is False.

        **Examples**

        >>> d = cf.Data([1, 2])
        >>> cf.Data.asdata(d) is d
        True
        >>> d.asdata(d) is d
        True

        >>> cf.Data.asdata([1, 2])
        <CF Data: [1, 2]>

        >>> cf.Data.asdata(numpy.array([1, 2]))
        <CF Data: [1, 2]>

        """
        data = getattr(d, "__data__", None)
        if data is None:
            # d does not have a Data interface
            data = cls(d)
            if dtype is not None:
                data.dtype = dtype

            return data

        # d does have a Data interface
        data = data()
        if copy:
            data = data.copy()
            if dtype is not None and np.dtype(dtype) != data.dtype:
                data.dtype = dtype
        elif dtype is not None and np.dtype(dtype) != data.dtype:
            data = data.copy()
            data.dtype = dtype

        return data

    @classmethod
    def arctan2(cls, x1, x2):
        """Element-wise arc tangent of ``x1/x2`` with correct quadrant.

        The quadrant (i.e. branch) is chosen so that ``arctan2(y, x)``
        is the signed angle in radians between the ray ending at the
        origin and passing through the point ``(1, 0)``, and the ray
        ending at the origin and passing through the point ``(x, y)``.
        (Note the role reversal: the "y-coordinate" is the first
        function parameter, the "x-coordinate" is the second.) By IEEE
        convention, this function is defined for ``x = +/-0`` and for
        either or both of ``y = +/-inf`` and ``x = +/-inf`` (see Notes
        for specific values).

        `arctan2` is identical to the ``atan2`` function of the
        underlying C library. The following special values are defined
        in the C standard:

        ======  ======  ===================
        *x1*    *x2*    ``arctan2(x1, x2)``
        ======  ======  ===================
        +/- 0   +0      +/- 0
        +/- 0   -0      +/- pi
        > 0     +/-inf  +0 / +pi
        < 0     +/-inf  -0 / -pi
        +/-inf  +inf    +/- (pi/4)
        +/-inf  -inf    +/- (3*pi/4)
        ======  ======  ===================

        Note that ``+0`` and ``-0`` are distinct floating point
        numbers, as are ``+inf`` and ``-inf``.

        .. versionadded:: 3.16.0

        .. seealso:: `arctan`, `tan`

        :Parameters:

            x1: array_like
                Y coordinates.

            x2: array_like
                X coordinates. *x1* and *x2* must be broadcastable to
                a common shape (which becomes the shape of the
                output).

        :Returns:

            `Data`
                Array of angles in radians, in the range ``(-pi,
                pi]``.

        **Examples**

        >>> import numpy as np
        >>> x = cf.Data([-1, +1, +1, -1])
        >>> y = cf.Data([-1, -1, +1, +1])
        >>> print((cf.Data.arctan2(y, x) * 180 / np.pi).array)
        [-135.0 -45.0 45.0 135.0]
        >>> x[1] = cf.masked
        >>> y[1] = cf.masked
        >>> print((cf.Data.arctan2(y, x) * 180 / np.pi).array)
        [-135.0 -- 45.0 135.0]

        >>> print(cf.Data.arctan2([0, 0, np.inf], [+0., -0., np.inf]).array)
        [0.0 3.141592653589793 0.7853981633974483]

        >>> print((cf.Data.arctan2([1, -1], [0, 0]) * 180 / np.pi).array)
        [90.0 -90.0]

        """
        try:
            y = x1.to_dask_array()
        except AttributeError:
            y = cls.asdata(x1).to_dask_array()

        try:
            x = x2.to_dask_array()
        except AttributeError:
            x = cls.asdata(x2).to_dask_array()

        mask = da.ma.getmaskarray(y) | da.ma.getmaskarray(x)
        y = da.ma.filled(y, 1)
        x = da.ma.filled(x, 1)

        dx = da.arctan2(y, x)
        dx = da.ma.masked_array(dx, mask=mask)

        return cls(dx, units=_units_radians)

    @_inplace_enabled(default=False)
    def compressed(self, inplace=False):
        """Return all non-masked values in a one dimensional data array.

        Not to be confused with compression by convention (see the
        `uncompress` method).

        .. versionadded:: 3.2.0

        .. seealso:: `flatten`

        :Parameters:

            {{inplace: `bool`, optional}}

        :Returns:

            `Data` or `None`
                The non-masked values, or `None` if the operation was
                in-place.

        **Examples**

        >>> d = cf.Data(numpy.arange(12).reshape(3, 4), 'm')
        >>> print(d.array)
        [[ 0  1  2  3]
         [ 4  5  6  7]
         [ 8  9 10 11]]
        >>> print(d.compressed().array)
        [ 0  1  2  3  4  5  6  7  8  9 10 11]
        >>> d[1, 1] = cf.masked
        >>> d[2, 3] = cf.masked
        >>> print(d.array)
        [[0  1  2  3]
         [4 --  6  7]
         [8  9 10 --]]
        >>> print(d.compressed().array)
        [ 0  1  2  3  4  6  7  8  9 10]

        >>> d = cf.Data(9)
        >>> print(d.compressed().array)
        [9]

        """
        d = _inplace_enabled_define_and_cleanup(self)

        dx = d.to_dask_array()
        dx = da.blockwise(
            np.ma.compressed,
            "i",
            dx.ravel(),
            "i",
            adjust_chunks={"i": lambda n: np.nan},
            dtype=dx.dtype,
            meta=np.array((), dtype=dx.dtype),
        )

        d._set_dask(dx)
        return d

    @_deprecated_kwarg_check("i", version="3.0.0", removed_at="4.0.0")
    @_inplace_enabled(default=False)
    def cos(self, inplace=False, i=False):
        """Take the trigonometric cosine of the data element-wise.

        Units are accounted for in the calculation. If the units are not
        equivalent to radians (such as Kelvin) then they are treated as if
        they were radians. For example, the cosine of 90 degrees_east
        is 0.0, as is the cosine of 1.57079632 kg m-2.

        The output units are changed to '1' (nondimensional).

        .. seealso:: `arccos`, `sin`, `tan`, `cosh`

        :Parameters:

            {{inplace: `bool`, optional}}

            {{i: deprecated at version 3.0.0}}

        :Returns:

            `Data` or `None`

        **Examples**

        >>> d.Units
        <Units: degrees_east>
        >>> print(d.array)
        [[-90 0 90 --]]
        >>> e = d.cos()
        >>> e.Units
        <Units: 1>
        >>> print(e.array)
        [[0.0 1.0 0.0 --]]

        >>> d.Units
        <Units: m s-1>
        >>> print(d.array)
        [[1 2 3 --]]
        >>> d.cos(inplace=True)
        >>> d.Units
        <Units: 1>
        >>> print(d.array)
        [[0.540302305868 -0.416146836547 -0.9899924966 --]]

        """
        d = _inplace_enabled_define_and_cleanup(self)

        if d.Units.equivalent(_units_radians):
            d.Units = _units_radians

        dx = d.to_dask_array()
        dx = da.cos(dx)
        d._set_dask(dx)

        d.override_units(_units_1, inplace=True)

        return d

    def count(self, axis=None, keepdims=True, split_every=None):
        """Count the non-masked elements of the data.

        .. seealso:: `count_masked`

        :Parameters:

            axis: (sequence of) `int`, optional
                Axis or axes along which the count is performed. The
                default (`None`) performs the count over all the
                dimensions of the input array. *axis* may be negative,
                in which case it counts from the last to the first
                axis.

            {{collapse keepdims: `bool`, optional}}

            {{split_every: `int` or `dict`, optional}}

        :Returns:

            `Data`
                The count of non-missing elements.

        **Examples**

        >>> d = cf.Data(numpy.arange(12).reshape(3, 4))
        >>> print(d.array)
        [[ 0  1  2  3]
         [ 4  5  6  7]
         [ 8  9 10 11]]
        >>> d.count()
        <CF Data(1, 1): [[12]]>

        >>> d[0, :] = cf.masked
        >>> print(d.array)
        [[-- -- -- --]
         [ 4  5  6  7]
         [ 8  9 10 11]]
        >>> d.count()
        <CF Data(1, 1): [[8]]>

        >>> print(d.count(0).array)
        [[2 2 2 2]]
        >>> print(d.count(1).array)
        [[0]
         [4]
         [4]]
        >>> print(d.count([0, 1], keepdims=False).array)
        8

        """
        d = self.copy(array=False)
        dx = self.to_dask_array()
        dx = da.ma.count(
            dx, axis=axis, keepdims=keepdims, split_every=split_every
        )
        d._set_dask(dx)
        d.hardmask = _DEFAULT_HARDMASK
        d.override_units(_units_None, inplace=True)
        return d

    def count_masked(self, split_every=None):
        """Count the masked elements of the data.

        .. seealso:: `count`

        :Parameters:

            {{split_every: `int` or `dict`, optional}}

        :Returns:

            `Data`
                The count of missing elements.

        **Examples**

        >>> d = cf.Data(numpy.arange(12).reshape(3, 4))
        >>> print(d.array)
        [[ 0  1  2  3]
         [ 4  5  6  7]
         [ 8  9 10 11]]
        >>> d.count_masked()
        <CF Data(1, 1): [[0]]>

        >>> d[0, :] = cf.masked
        >>> print(d.array)
        [[-- -- -- --]
         [ 4  5  6  7]
         [ 8  9 10 11]]
        >>> d.count_masked()
        <CF Data(1, 1): [[4]]>

        """
        return self.size - self.count(split_every=split_every)

    def cyclic(self, axes=None, iscyclic=True):
        """Get or set the cyclic axes.

        Some methods treat the first and last elements of a cyclic
        axis as adjacent and physically connected, such as
        `convolution_filter`, `__getitem__` and `__setitem__`. Some
        methods may make a cyclic axis non-cyclic, such as `halo`.

        :Parameters:

            axes: (sequence of) `int`, optional
                Select the axes to have their cyclicity set. By
                default, or if *axes* is `None` or an empty sequence,
                no axes are modified.

            iscyclic: `bool`
                Specify whether to make the axes cyclic or
                non-cyclic. By default (True), the axes are set as
                cyclic.

        :Returns:

            `set`
                The cyclic axes prior to the change, or the current
                cyclic axes if no axes are specified.

        **Examples**

        >>> d = cf.Data(np.arange(12).reshape(3, 4))
        >>> d.cyclic()
        set()
        >>> d.cyclic(0)
        set()
        >>> d.cyclic()
        {0}
        >>> d.cyclic(0, iscyclic=False)
        {0}
        >>> d.cyclic()
        set()
        >>> d.cyclic([0, 1])
        set()
        >>> d.cyclic()
        {0, 1}
        >>> d.cyclic([0, 1], iscyclic=False)
        {0, 1}
        >>> d.cyclic()
        set()

        >>> print(d.array)
        [[ 0  1  2  3]
         [ 4  5  6  7]
         [ 8  9 10 11]]
        >>> d[0, -1:2]
        Traceback (most recent call last):
            ...
        IndexError: Can't take a cyclic slice of a non-cyclic axis
        >>> d.cyclic(1)
        set()
        >>> d[0, -1:2]
        <CF Data(1, 2): [[3, 0, 1]]>

        """
        cyclic_axes = self._cyclic
        data_axes = self._axes

        old = set([data_axes.index(axis) for axis in cyclic_axes])

        if axes is None:
            return old

        axes = [data_axes[i] for i in self._parse_axes(axes)]

        # Never change the value of the _cyclic attribute in-place
        if iscyclic:
            self._cyclic = cyclic_axes.union(axes)
        else:
            self._cyclic = cyclic_axes.difference(axes)

        return old

    @property
    def year(self):
        """The year of each date-time value.

        Only applicable for data with reference time units. The
        returned `Data` will have the same mask hardness as the
        original array.

        .. seealso:: `~cf.Data.month`, `~cf.Data.day`, `~cf.Data.hour`,
                     `~cf.Data.minute`, `~cf.Data.second`

        **Examples**

        >>> d = cf.Data([[1.93, 5.17]], 'days since 2000-12-29')
        >>> d
        <CF Data(1, 2): [[2000-12-30 22:19:12, 2001-01-03 04:04:48]] >
        >>> d.year
        <CF Data(1, 2): [[2000, 2001]] >

        """
        return YMDhms(self, "year")

    @property
    def month(self):
        """The month of each date-time value.

        Only applicable for data with reference time units. The
        returned `Data` will have the same mask hardness as the
        original array.

        .. seealso:: `~cf.Data.year`, `~cf.Data.day`, `~cf.Data.hour`,
                     `~cf.Data.minute`, `~cf.Data.second`

        **Examples**

        >>> d = cf.Data([[1.93, 5.17]], 'days since 2000-12-29')
        >>> d
        <CF Data(1, 2): [[2000-12-30 22:19:12, 2001-01-03 04:04:48]] >
        >>> d.month
        <CF Data(1, 2): [[12, 1]] >

        """
        return YMDhms(self, "month")

    @property
    def day(self):
        """The day of each date-time value.

        Only applicable for data with reference time units. The
        returned `Data` will have the same mask hardness as the
        original array.

        .. seealso:: `~cf.Data.year`, `~cf.Data.month`, `~cf.Data.hour`,
                     `~cf.Data.minute`, `~cf.Data.second`

        **Examples**

        >>> d = cf.Data([[1.93, 5.17]], 'days since 2000-12-29')
        >>> d
        <CF Data(1, 2): [[2000-12-30 22:19:12, 2001-01-03 04:04:48]] >
        >>> d.day
        <CF Data(1, 2): [[30, 3]] >

        """
        return YMDhms(self, "day")

    @property
    def hour(self):
        """The hour of each date-time value.

        Only applicable for data with reference time units. The
        returned `Data` will have the same mask hardness as the
        original array.

        .. seealso:: `~cf.Data.year`, `~cf.Data.month`, `~cf.Data.day`,
                     `~cf.Data.minute`, `~cf.Data.second`

        **Examples**

        >>> d = cf.Data([[1.93, 5.17]], 'days since 2000-12-29')
        >>> d
        <CF Data(1, 2): [[2000-12-30 22:19:12, 2001-01-03 04:04:48]] >
        >>> d.hour
        <CF Data(1, 2): [[22, 4]] >

        """
        return YMDhms(self, "hour")

    @property
    def minute(self):
        """The minute of each date-time value.

        Only applicable for data with reference time units. The
        returned `Data` will have the same mask hardness as the
        original array.

        .. seealso:: `~cf.Data.year`, `~cf.Data.month`, `~cf.Data.day`,
                     `~cf.Data.hour`, `~cf.Data.second`

        **Examples**

        >>> d = cf.Data([[1.93, 5.17]], 'days since 2000-12-29')
        >>> d
        <CF Data(1, 2): [[2000-12-30 22:19:12, 2001-01-03 04:04:48]] >
        >>> d.minute
        <CF Data(1, 2): [[19, 4]] >

        """
        return YMDhms(self, "minute")

    @property
    def second(self):
        """The second of each date-time value.

        Only applicable for data with reference time units. The
        returned `Data` will have the same mask hardness as the
        original array.

        .. seealso:: `~cf.Data.year`, `~cf.Data.month`, `~cf.Data.day`,
                     `~cf.Data.hour`, `~cf.Data.minute`

        **Examples**

        >>> d = cf.Data([[1.93, 5.17]], 'days since 2000-12-29')
        >>> d
        <CF Data(1, 2): [[2000-12-30 22:19:12, 2001-01-03 04:04:48]] >
        >>> d.second
        <CF Data(1, 2): [[12, 48]] >

        """
        return YMDhms(self, "second")

    @property
    def sparse_array(self):
        """Return an independent `scipy` sparse array of the data.

        In-place changes to the returned sparse array do not affect
        the underlying dask array.

        An `AttributeError` is raised if a sparse array representation
        is not available.

        **Performance**

        `sparse_array` causes all delayed operations to be
        computed. The returned sparse array is a deep copy of that
        returned by created `compute`.

        .. versionadded:: 3.16.0

        .. seealso:: `array`

        :Returns:

                An independent `scipy` sparse array of the data.

        **Examples**

        >>> from scipy.sparse import issparse
        >>> issparse(d.sparse_array)
        True

        """
        array = self.compute()
        if issparse(array):
            return array.copy()

        raise AttributeError(
            "A sparse array representation of the data is not available"
        )

    @_inplace_enabled(default=False)
    def uncompress(self, inplace=False):
        """Uncompress the data.

        Only affects data that is compressed by convention, i.e.

          * Ragged arrays for discrete sampling geometries (DSG) and
            simple geometry cell definitions.

          * Compression by gathering.

          * Compression by coordinate subsampling.

        Data that is already uncompressed is returned
        unchanged. Whether the data is compressed or not does not
        alter its functionality nor external appearance, but may
        affect how the data are written to a dataset on disk.

        .. versionadded:: 3.0.6

        .. seealso:: `array`, `compressed_array`, `source`

        :Parameters:

            {{inplace: `bool`, optional}}

        :Returns:

            `Data` or `None`
                The uncompressed data, or `None` if the operation was
                in-place.

        **Examples**

        >>> d.get_compression_type()
        'ragged contiguous'
        >>> d.uncompress()
        >>> d.get_compression_type()
        ''

        """
        d = _inplace_enabled_define_and_cleanup(self)
        if d.get_compression_type():
            d._del_Array(None)

        return d

    def unique(self, split_every=None):
        """The unique elements of the data.

        Returns the sorted unique elements of the array.

        :Parameters:

            {{split_every: `int` or `dict`, optional}}

        :Returns:

            `Data`
                The unique values in a 1-d array.

        **Examples**

        >>> d = cf.Data([[4, 2, 1], [1, 2, 3]], 'metre')
        >>> print(d.array)
        [[4 2 1]
         [1 2 3]]
        >>> e = d.unique()
        >>> e
        <CF Data(4): [1, ..., 4] metre>
        >>> print(e.array)
        [1 2 3 4]
        >>> d[0, 0] = cf.masked
        >>> print(d.array)
        [[-- 2 1]
         [1 2 3]]
        >>> e = d.unique()
        >>> print(e.array)
        [1 2 3 --]

        """
        d = self.copy()

        # Soften the hardmask so that the result doesn't contain a
        # seperate missing value for each input chunk that contains
        # missing values. For any number greater than 0 of missing
        # values in the original data, we only want one missing value
        # in the result.
        d.soften_mask()

        # REVIEW: getitem: `unique`: set 'asanyarray'
        # The applicable chunk function will have its own call to
        # 'cf_asanyarray', so we can set 'asanyarray=False'.
        dx = d.to_dask_array(asanyarray=False)
        dx = Collapse().unique(dx, split_every=split_every)

        d._set_dask(dx)

        d.hardmask = _DEFAULT_HARDMASK

        return d

    @_display_or_return
    def dump(self, display=True, prefix=None):
        """Return a string containing a full description of the
        instance.

        :Parameters:

            display: `bool`, optional
                If False then return the description as a string. By
                default the description is printed, i.e. ``d.dump()`` is
                equivalent to ``print(d.dump(display=False))``.

            prefix: `str`, optional
               Set the common prefix of component names. By default the
               instance's class name is used.

        :Returns:

            `None` or `str`
                A string containing the description.

        """
        if prefix is None:
            prefix = self.__class__.__name__

        string = [f"{prefix}.shape = {self.shape}"]

        if self.size == 1:
            string.append(f"{prefix}.first_datum = {self.datum(0)}")
        else:
            string.append(f"{prefix}.first_datum = {self.datum(0)}")
            string.append(f"{prefix}.last_datum  = {self.datum(-1)}")

        for attr in ("fill_value", "Units"):
            string.append(f"{prefix}.{attr} = {getattr(self, attr)!r}")

        return "\n".join(string)

    def ndindex(self):
        """Return an iterator over the N-dimensional indices of the data
        array.

        At each iteration a tuple of indices is returned, the last
        dimension is iterated over first.

        :Returns:

            `itertools.product`
                An iterator over tuples of indices of the data array.

        **Examples**

        >>> d = cf.Data(np.arange(6).reshape(2, 3))
        >>> print(d.array)
        [[0 1 2]
         [3 4 5]]
        >>> for i in d.ndindex():
        ...     print(i, d[i])
        ...
        (0, 0) [[0]]
        (0, 1) [[1]]
        (0, 2) [[2]]
        (1, 0) [[3]]
        (1, 1) [[4]]
        (1, 2) [[5]]

        >>> d = cf.Data(9)
        >>> for i in d.ndindex():
        ...     print(i, d[i])
        ...
        () 9

        """
        return product(*[range(0, r) for r in self.shape])

    @_deprecated_kwarg_check("traceback", version="3.0.0", removed_at="4.0.0")
    @_manage_log_level_via_verbosity
    def equals(
        self,
        other,
        rtol=None,
        atol=None,
        ignore_fill_value=False,
        ignore_data_type=False,
        ignore_type=False,
        verbose=None,
        traceback=False,
        ignore_compression=False,
    ):
        """True if two data arrays are logically equal, False otherwise.

        {{equals tolerance}}

        :Parameters:

            other:
                The object to compare for equality.

            {{rtol: number, optional}}

            {{atol: number, optional}}

            ignore_fill_value: `bool`, optional
                If True then data arrays with different fill values are
                considered equal. By default they are considered unequal.

            {{ignore_data_type: `bool`, optional}}

            {{ignore_type: `bool`, optional}}

            {{verbose: `int` or `str` or `None`, optional}}

            traceback: deprecated at version 3.0.0
                Use the *verbose* parameter instead.

            {{ignore_compression: `bool`, optional}}

        :Returns:

            `bool`
                Whether or not the two instances are equal.

        **Examples**

        >>> d.equals(d)
        True
        >>> d.equals(d + 1)
        False

        """
        # Set default tolerances
        if rtol is None:
            rtol = self._rtol

        if atol is None:
            atol = self._atol

        if not super().equals(
            other,
            rtol=rtol,
            atol=atol,
            verbose=verbose,
            ignore_data_type=ignore_data_type,
            ignore_fill_value=ignore_fill_value,
            ignore_type=ignore_type,
            _check_values=False,
        ):
            # TODODASK: consistency with cfdm Data.equals needs to be verified
            # possibly via a follow-up PR to cfdm to implement any changes.
            return False

        # ------------------------------------------------------------
        # Check that each instance has equal array values
        # ------------------------------------------------------------
        self_dx = self.to_dask_array()
        other_dx = other.to_dask_array()

        # Check that each instance has the same units. Do this before
        # any other possible short circuits.
        self_Units = self.Units
        other_Units = other.Units
        if self_Units != other_Units:
            if is_log_level_info(logger):
                logger.info(
                    f"{self.__class__.__name__}: Different Units "
                    f"({self_Units!r}, {other_Units!r})"
                )

            return False

        rtol = float(rtol)
        atol = float(atol)

        # Return False if there are different cached elements. This
        # provides a possible short circuit for that case that two
        # arrays are not equal (but not in the case that they are).
        cache0 = self._get_cached_elements()
        if cache0:
            cache1 = other._get_cached_elements()
            if cache1 and sorted(cache0) == sorted(cache1):
                a = []
                b = []
                for key, value0 in cache0.items():
                    value1 = cache1[key]
                    if value0 is np.ma.masked or value1 is np.ma.masked:
                        # Don't test on masked values - this logic is
                        # determined elsewhere.
                        continue

                    # Make sure strings are unicode
                    try:
                        value0 = value0.decode()
                        value1 = value1.decode()
                    except AttributeError:
                        pass

                    a.append(value0)
                    b.append(value1)

                if a and not _numpy_allclose(a, b, rtol=rtol, atol=atol):
                    if is_log_level_info(logger):
                        logger.info(
                            f"{self.__class__.__name__}: Different array "
                            f"values (atol={atol}, rtol={rtol})"
                        )

                    return False

        # Now check that corresponding elements are equal within a tolerance.
        # We assume that all inputs are masked arrays. Note we compare the
        # data first as this may return False due to different dtype without
        # having to wait until the compute call.
        self_is_numeric = is_numeric_dtype(self_dx)
        other_is_numeric = is_numeric_dtype(other_dx)
        if self_is_numeric and other_is_numeric:
            data_comparison = _da_ma_allclose(
                self_dx,
                other_dx,
                masked_equal=True,
                rtol=rtol,
                atol=atol,
            )
        elif not self_is_numeric and not other_is_numeric:
            # If the array (say d) is fully masked, then the output of
            # np.all(d == d) and therefore da.all(d == d) will be a
            # np.ma.masked object which has dtype('float64'), and not
            # a Boolean, causing issues later. To ensure data_comparison
            # is Boolean, we must do an early compute to check if it is
            # a masked object and if so, force the desired result (True).
            #
            # This early compute won't degrade performance because it
            # would be performed towards result.compute() below anyway.
            data_comparison = da.all(self_dx == other_dx).compute()
            if data_comparison is np.ma.masked:
                data_comparison = True

        else:  # one is numeric and other isn't => not equal (incompat. dtype)
            if is_log_level_info(logger):
                logger.info(
                    f"{self.__class__.__name__}: Different data types:"
                    f"{self_dx.dtype} != {other_dx.dtype}"
                )

            return False

        mask_comparison = da.all(
            da.equal(da.ma.getmaskarray(self_dx), da.ma.getmaskarray(other_dx))
        )

        # Apply a (dask) logical 'and' to confirm if both the mask and the
        # data are equal for the pair of masked arrays:
        result = da.logical_and(data_comparison, mask_comparison)
        if not result.compute():
            if is_log_level_info(logger):
                logger.info(
                    f"{self.__class__.__name__}: Different array values ("
                    f"atol={atol}, rtol={rtol})"
                )

            return False
        else:
            return True

    @_deprecated_kwarg_check("i", version="3.0.0", removed_at="4.0.0")
    @_inplace_enabled(default=False)
    def exp(self, inplace=False, i=False):
        """Take the exponential of the data array.

        :Parameters:

            {{inplace: `bool`, optional}}

            {{i: deprecated at version 3.0.0}}

        :Returns:

            `Data` or `None`

        **Examples**

        """
        d = _inplace_enabled_define_and_cleanup(self)

        units = self.Units
        if units and not units.isdimensionless:
            raise ValueError(
                "Can't take exponential of dimensional "
                f"quantities: {units!r}"
            )

        if d.Units:
            d.Units = _units_1

        dx = d.to_dask_array()
        dx = da.exp(dx)
        d._set_dask(dx)

        return d

    @_inplace_enabled(default=False)
    def insert_dimension(self, position=0, inplace=False):
        """Expand the shape of the data array in place.

        .. seealso:: `flip`, `squeeze`, `swapaxes`, `transpose`

        :Parameters:

            position: `int`, optional
                Specify the position that the new axis will have in the data
                array axes. By default the new axis has position 0, the
                slowest varying position.

            {{inplace: `bool`, optional}}

        :Returns:

            `Data` or `None`

        **Examples**

        """
        # TODODASKAPI bring back expand_dims alias (or rather alias this to
        # that)

        d = _inplace_enabled_define_and_cleanup(self)

        # Parse position
        if not isinstance(position, int):
            raise ValueError("Position parameter must be an integer")

        ndim = d.ndim
        if -ndim - 1 <= position < 0:
            position += ndim + 1
        elif not 0 <= position <= ndim:
            raise ValueError(
                f"Can't insert dimension: Invalid position {position!r}"
            )

        shape = list(d.shape)
        shape.insert(position, 1)

        dx = d.to_dask_array()
        dx = dx.reshape(shape)

        # Inserting a dimension doesn't affect the cached elements nor
        # the CFA write status
        d._set_dask(dx, clear=_ALL ^ _CACHE ^ _CFA)

        # Expand _axes
        axis = new_axis_identifier(d._axes)
        data_axes = list(d._axes)
        data_axes.insert(position, axis)
        d._axes = data_axes

        return d

    @_deprecated_kwarg_check("size", version="3.14.0", removed_at="5.0.0")
    @_inplace_enabled(default=False)
    @_manage_log_level_via_verbosity
    def halo(
        self,
        depth,
        axes=None,
        tripolar=None,
        fold_index=-1,
        inplace=False,
        verbose=None,
        size=None,
    ):
        """Expand the data by adding a halo.

        The halo contains the adjacent values up to the given
        depth(s). See the example for details.

        The halo may be applied over a subset of the data dimensions
        and each dimension may have a different halo size (including
        zero). The halo region is populated with a copy of the
        proximate values from the original data.

        **Cyclic axes**

        A cyclic axis that is expanded with a halo of at least size 1
        is no longer considered to be cyclic.

        **Tripolar domains**

        Data for global tripolar domains are a special case in that a
        halo added to the northern end of the "Y" axis must be filled
        with values that are flipped in "X" direction. Such domains
        need to be explicitly indicated with the *tripolar* parameter.

        .. versionadded:: 3.5.0

        :Parameters:

            depth: `int` or `dict`
                Specify the size of the halo for each axis.

                If *depth* is a non-negative `int` then this is the
                halo size that is applied to all of the axes defined
                by the *axes* parameter.

                Alternatively, halo sizes may be assigned to axes
                individually by providing a `dict` for which a key
                specifies an axis (defined by its integer position in
                the data) with a corresponding value of the halo size
                for that axis. Axes not specified by the dictionary
                are not expanded, and the *axes* parameter must not
                also be set.

                *Parameter example:*
                  Specify a halo size of 1 for all otherwise selected
                  axes: ``depth=1``.

                *Parameter example:*
                  Specify a halo size of zero ``depth=0``. This
                  results in no change to the data shape.

                *Parameter example:*
                  For data with three dimensions, specify a halo size
                  of 3 for the first dimension and 1 for the second
                  dimension: ``depth={0: 3, 1: 1}``. This is
                  equivalent to ``depth={0: 3, 1: 1, 2: 0}``.

                *Parameter example:*
                  Specify a halo size of 2 for the first and last
                  dimensions `depth=2, axes=[0, -1]`` or equivalently
                  ``depth={0: 2, -1: 2}``.

            axes: (sequence of) `int`
                Select the domain axes to be expanded, defined by
                their integer positions in the data. By default, or if
                *axes* is `None`, all axes are selected. No axes are
                expanded if *axes* is an empty sequence.

            tripolar: `dict`, optional
                A dictionary defining the "X" and "Y" axes of a global
                tripolar domain. This is necessary because in the
                global tripolar case the "X" and "Y" axes need special
                treatment, as described above. It must have keys
                ``'X'`` and ``'Y'``, whose values identify the
                corresponding domain axis construct by their integer
                positions in the data.

                The "X" and "Y" axes must be a subset of those
                identified by the *depth* or *axes* parameter.

                See the *fold_index* parameter.

                *Parameter example:*
                  Define the "X" and Y" axes by positions 2 and 1
                  respectively of the data: ``tripolar={'X': 2, 'Y':
                  1}``

            fold_index: `int`, optional
                Identify which index of the "Y" axis corresponds to
                the fold in "X" axis of a tripolar grid. The only
                valid values are ``-1`` for the last index, and ``0``
                for the first index. By default it is assumed to be
                the last index. Ignored if *tripolar* is `None`.

            {{inplace: `bool`, optional}}

            {{verbose: `int` or `str` or `None`, optional}}

            size: deprecated at version 3.14.0
                Use the *depth* parameter instead.

        :Returns:

            `Data` or `None`
                The expanded data, or `None` if the operation was
                in-place.

        **Examples**

        >>> d = cf.Data(numpy.arange(12).reshape(3, 4), 'm')
        >>> d[-1, -1] = cf.masked
        >>> d[1, 1] = cf.masked
        >>> print(d.array)
        [[0 1 2 3]
         [4 -- 6 7]
         [8 9 10 --]]

        >>> e = d.halo(1)
        >>> print(e.array)
        [[0 0 1 2 3 3]
         [0 0 1 2 3 3]
         [4 4 -- 6 7 7]
         [8 8 9 10 -- --]
         [8 8 9 10 -- --]]

        >>> d.equals(e[1:-1, 1:-1])
        True

        >>> e = d.halo(2)
        >>> print(e.array)
        [[0 1 0 1 2 3 2 3]
         [4 -- 4 -- 6 7 6 7]
         [0 1 0 1 2 3 2 3]
         [4 -- 4 -- 6 7 6 7]
         [8 9 8 9 10 -- 10 --]
         [4 -- 4 -- 6 7 6 7]
         [8 9 8 9 10 -- 10 --]]
        >>> d.equals(e[2:-2, 2:-2])
        True

        >>> e = d.halo(0)
        >>> d.equals(e)
        True

        >>> e = d.halo(1, axes=0)
        >>> print(e.array)
        [[0 1 2 3]
         [0 1 2 3]
         [4 -- 6 7]
         [8 9 10 --]
         [8 9 10 --]]

        >>> d.equals(e[1:-1, :])
        True
        >>> f = d.halo({0: 1})
        >>> f.equals(e)
        True

        >>> e = d.halo(1, tripolar={'X': 1, 'Y': 0})
        >>> print(e.array)
        [[0 0 1 2 3 3]
         [0 0 1 2 3 3]
         [4 4 -- 6 7 7]
         [8 8 9 10 -- --]
         [-- -- 10 9 8 8]]

        >>> e = d.halo(1, tripolar={'X': 1, 'Y': 0}, fold_index=0)
        >>> print(e.array)
        [[3 3 2 1 0 0]
         [0 0 1 2 3 3]
         [4 4 -- 6 7 7]
         [8 8 9 10 -- --]
         [8 8 9 10 -- --]]

        """
        from dask.array.core import concatenate

        if size is not None:
            _DEPRECATION_ERROR_KWARGS(
                self,
                "halo",
                {"size": None},
                message="Use the 'depth' parameter instead.",
                version="3.14.0",
                removed_at="5.0.0",
            )  # pragma: no cover

        d = _inplace_enabled_define_and_cleanup(self)

        ndim = d.ndim
        shape = d.shape

        # Parse the depth and axes parameters
        if isinstance(depth, dict):
            if axes is not None:
                raise ValueError(
                    "Can't set the axes parameter when the "
                    "depth parameter is a dictionary"
                )

            # Check that the dictionary keys are OK and remove size
            # zero depths
            axes = self._parse_axes(tuple(depth))
            depth = {i: size for i, size in depth.items() if size}
        else:
            if axes is None:
                axes = list(range(ndim))
            else:
                axes = d._parse_axes(axes)

            depth = {i: depth for i in axes}

        # Return if all axis depths are zero
        if not any(depth.values()):
            return d

        # Parse the tripolar parameter
        if tripolar:
            if fold_index not in (0, -1):
                raise ValueError(
                    "fold_index parameter must be -1 or 0. "
                    f"Got {fold_index!r}"
                )

            # Find the X and Y axes of a tripolar grid
            tripolar = tripolar.copy()
            X_axis = tripolar.pop("X", None)
            Y_axis = tripolar.pop("Y", None)

            if tripolar:
                raise ValueError(
                    f"Can not set key {tripolar.popitem()[0]!r} in the "
                    "tripolar dictionary."
                )

            if X_axis is None:
                raise ValueError("Must provide a tripolar 'X' axis.")

            if Y_axis is None:
                raise ValueError("Must provide a tripolar 'Y' axis.")

            X = d._parse_axes(X_axis)
            Y = d._parse_axes(Y_axis)

            if len(X) != 1:
                raise ValueError(
                    "Must provide exactly one tripolar 'X' axis. "
                    f"Got {X_axis!r}"
                )

            if len(Y) != 1:
                raise ValueError(
                    "Must provide exactly one tripolar 'Y' axis. "
                    f"Got {Y_axis!r}"
                )

            X_axis = X[0]
            Y_axis = Y[0]

            if X_axis == Y_axis:
                raise ValueError(
                    "Tripolar 'X' and 'Y' axes must be different. "
                    f"Got {X_axis!r}, {Y_axis!r}"
                )

            for A, axis in zip(("X", "Y"), (X_axis, Y_axis)):
                if axis not in axes:
                    raise ValueError(
                        "If dimensions have been identified with the "
                        "axes or depth parameters then they must include "
                        f"the tripolar {A!r} axis: {axis!r}"
                    )

            tripolar = Y_axis in depth

        # Create the halo
        dx = d.to_dask_array()

        indices = [slice(None)] * ndim
        for axis, size in sorted(depth.items()):
            if not size:
                continue

            if size > shape[axis]:
                raise ValueError(
                    f"Halo depth {size} is too large for axis of size "
                    f"{shape[axis]}"
                )

            left_indices = indices[:]
            right_indices = indices[:]

            left_indices[axis] = slice(0, size)
            right_indices[axis] = slice(-size, None)

            left = dx[tuple(left_indices)]
            right = dx[tuple(right_indices)]

            dx = concatenate([left, dx, right], axis=axis)

        d._set_dask(dx)

        # Special case for tripolar: The northern Y axis halo contains
        # the values that have been flipped in the X direction.
        if tripolar:
            # Make sure that we can overwrite any missing values in
            # the northern Y axis halo
            d.soften_mask()

            indices1 = indices[:]
            if fold_index == -1:
                # The last index of the Y axis corresponds to the fold
                # in X axis of a tripolar grid
                indices1[Y_axis] = slice(-depth[Y_axis], None)
            else:
                # The first index of the Y axis corresponds to the
                # fold in X axis of a tripolar grid
                indices1[Y_axis] = slice(0, depth[Y_axis])

            indices2 = indices1[:]
            indices2[X_axis] = slice(None, None, -1)

            dx = d.to_dask_array()
            dx[tuple(indices1)] = dx[tuple(indices2)]

            d._set_dask(dx)

            # Reset the mask hardness
            d.hardmask = self.hardmask

        # Set expanded axes to be non-cyclic
        d.cyclic(axes=tuple(depth), iscyclic=False)

        return d

    def harden_mask(self):
        """Force the mask to hard.

        Whether the mask of a masked array is hard or soft is
        determined by its `hardmask` property. `harden_mask` sets
        `hardmask` to `True`.

        .. versionadded:: 3.14.0

        .. seealso:: `hardmask`, `soften_mask`

        **Examples**

        >>> d = cf.Data([1, 2, 3], hardmask=False)
        >>> d.hardmask
        False
        >>> d.harden_mask()
        >>> d.hardmask
        True

        >>> d = cf.Data([1, 2, 3], mask=[False, True, False])
        >>> d.hardmask
        True
        >>> d[1] = 999
        >>> print(d.array)
        [1 -- 3]

        """
        # REVIEW: getitem: `hardmask`: set 'asanyarray'
        # 'cf_harden_mask' has its own call to 'cf_asanyarray', so we
        # can set 'asanyarray=False'.
        dx = self.to_dask_array(asanyarray=False)
        dx = dx.map_blocks(cf_harden_mask, dtype=self.dtype)
        self._set_dask(dx, clear=_NONE)
        self.hardmask = True

    def has_calendar(self):
        """Whether a calendar has been set.

        .. seealso:: `del_calendar`, `get_calendar`, `set_calendar`,
                     `has_units`, `Units`

        :Returns:

            `bool`
                True if the calendar has been set, otherwise False.

        **Examples**

        >>> d = cf.Data(1, "days since 2000-1-1", calendar="noleap")
        >>> d.has_calendar()
        True

        >>> d = cf.Data(1, calendar="noleap")
        >>> d.has_calendar()
        True

        >>> d = cf.Data(1, "days since 2000-1-1")
        >>> d.has_calendar()
        False

        >>> d = cf.Data(1, "m")
        >>> d.has_calendar()
        False

        """
        return hasattr(self.Units, "calendar")

    def has_deterministic_name(self):
        """Whether there is a deterministic name for the data.

        See `get_deterministic_name` for details.

        .. versionadded:: 3.15.1

        .. seealso:: `get_deterministic_name`

        :Returns:

            `bool`
                Whether or not there is a deterministic name.

        **Examples**

        >>> d = cf.Data([1, 2, 3], 'm')
        >>> d.has_deterministic_name()
        True

        """
        return self._custom["deterministic"]

    def has_units(self):
        """Whether units have been set.

        .. seealso:: `del_units`, `get_units`, `set_units`,
                     `has_calendar`, `Units`

        :Returns:

            `bool`
                True if units have been set, otherwise False.

        **Examples**

        >>> d = cf.Data(1, "")
        >>> d.has_units()
        True

        >>> d = cf.Data(1, "m")
        >>> d.has_units()
        True

        >>> d = cf.Data(1)
        >>> d.has_units()
        False

        >>> d = cf.Data(1, calendar='noleap')
        >>> d.has_units()
        False

        """
        return hasattr(self.Units, "units")

    def soften_mask(self):
        """Force the mask to soft.

        Whether the mask of a masked array is hard or soft is
        determined by its `hardmask` property. `soften_mask` sets
        `hardmask` to `False`.

        .. versionadded:: 3.14.0

        .. seealso:: `hardmask`, `harden_mask`

        **Examples**

        >>> d = cf.Data([1, 2, 3])
        >>> d.hardmask
        True
        >>> d.soften_mask()
        >>> d.hardmask
        False

        >>> d = cf.Data([1, 2, 3], mask=[False, True, False], hardmask=False)
        >>> d.hardmask
        False
        >>> d[1] = 999
        >>> print(d.array)
        [  1 999   3]

        """
        # REVIEW: getitem: `soften_mask`: set 'asanyarray'
        # 'cf_soften_mask' has its own call to 'cf_asanyarray', so we
        # can set 'asanyarray=False'.
        dx = self.to_dask_array(asanyarray=False)
        dx = dx.map_blocks(cf_soften_mask, dtype=self.dtype)
        self._set_dask(dx, clear=_NONE)
        self.hardmask = False

    def file_locations(self):
        """The locations of files containing parts of the data.

        Returns the locations of any files that may be required to
        deliver the computed data array.

        .. versionadded:: 3.15.0

        .. seealso:: `add_file_location`, `del_file_location`

        :Returns:

            `set`
                The unique file locations as absolute paths with no
                trailing path name component separator.

        **Examples**

        >>> d.file_locations()
        {'/home/data1', 'file:///data2'}

        """
        out = set()

        # REVIEW: getitem: `file_locations`: set 'asanyarray'
        # The dask graph is never going to be computed, so we can set
        # 'asanyarray=False'.
        for key, a in self.todict(asanyarray=False).items():
            try:
                out.update(a.file_locations())
            except AttributeError:
                # This chunk doesn't contain a file array
                pass

        return out

    @_inplace_enabled(default=False)
    def filled(self, fill_value=None, inplace=False):
        """Replace masked elements with a fill value.

        .. versionadded:: 3.4.0

        :Parameters:

            fill_value: scalar, optional
                The fill value. By default the fill returned by
                `get_fill_value` is used, or if this is not set then the
                netCDF default fill value for the data type is used (as
                defined by `netCDF.fillvals`).

            {{inplace: `bool`, optional}}

        :Returns:

            `Data` or `None`
                The filled data, or `None` if the operation was in-place.

        **Examples**

        >>> d = cf.Data([[1, 2, 3]])
        >>> print(d.filled().array)
        [[1 2 3]]
        >>> d[0, 0] = cf.masked
        >>> print(d.filled().array)
        [-9223372036854775806                    2                    3]
        >>> d.set_fill_value(-99)
        >>> print(d.filled().array)
        [[-99   2   3]]

        """
        d = _inplace_enabled_define_and_cleanup(self)

        if fill_value is None:
            fill_value = d.get_fill_value(None)
            if fill_value is None:  # still...
                fill_value = default_netCDF_fillvals().get(d.dtype.str[1:])
                if fill_value is None and d.dtype.kind in ("SU"):
                    fill_value = default_netCDF_fillvals().get("S1", None)

                if fill_value is None:
                    raise ValueError(
                        "Can't determine fill value for "
                        f"data type {d.dtype.str!r}"
                    )

        # REVIEW: getitem: `filled`: set 'asanyarray'
        # 'cf_filled' has its own call to 'cf_asanyarray', so we can
        # set 'asanyarray=False'.
        dx = d.to_dask_array(asanyarray=False)
        dx = dx.map_blocks(cf_filled, fill_value=fill_value, dtype=d.dtype)
        d._set_dask(dx)

        return d

    def first_element(self):
        """Return the first element of the data as a scalar.

        .. seealso:: `last_element`, `second_element`

        **Performance**

        If possible, a cached value is returned. Otherwise the delayed
        operations needed to compute the element are executed, and
        cached for subsequent calls.

        :Returns:

                The first element of the data.

        **Examples**

        >>> d = {{package}}.{{class}}(9.0)
        >>> x = d.first_element()
        >>> print(x, type(x))
        9.0 <class 'float'>

        >>> d = {{package}}.{{class}}([[1, 2], [3, 4]])
        >>> x = d.first_element()
        >>> print(x, type(x))
        1 <class 'int'>
        >>> d[0, 0] = {{package}}.masked
        >>> y = d.first_element()
        >>> print(y, type(y))
        -- <class 'numpy.ma.core.MaskedConstant'>

        >>> d = {{package}}.{{class}}(['foo', 'bar'])
        >>> x = d.first_element()
        >>> print(x, type(x))
        foo <class 'str'>

        """
        try:
            return self._custom["cached_elements"][0]
        except KeyError:
            item = super().first_element()
            self._set_cached_elements({0: item})
            return item

    def second_element(self):
        """Return the second element of the data as a scalar.

        .. seealso:: `first_element`, `last_element`

        **Performance**

        If possible, a cached value is returned. Otherwise the delayed
        operations needed to compute the element are executed, and
        cached for subsequent calls.

        :Returns:

                The second element of the data.

        **Examples**

        >>> d = {{package}}.{{class}}([[1, 2], [3, 4]])
        >>> x = d.second_element()
        >>> print(x, type(x))
        2 <class 'int'>
        >>> d[0, 1] = {{package}}.masked
        >>> y = d.second_element()
        >>> print(y, type(y))
        -- <class 'numpy.ma.core.MaskedConstant'>

        >>> d = {{package}}.{{class}}(['foo', 'bar'])
        >>> x = d.second_element()
        >>> print(x, type(x))
        bar <class 'str'>

        """
        try:
            return self._custom["cached_elements"][1]
        except KeyError:
            item = super().second_element()
            self._set_cached_elements({1: item})
            return item

    def last_element(self):
        """Return the last element of the data as a scalar.

        .. seealso:: `first_element`, `second_element`

        **Performance**

        If possible, a cached value is returned. Otherwise the delayed
        operations needed to compute the element are executed, and
        cached for subsequent calls.

        :Returns:

                The last element of the data.

        **Examples**

        >>> d = {{package}}.{{class}}(9.0)
        >>> x = d.last_element()
        >>> print(x, type(x))
        9.0 <class 'float'>

        >>> d = {{package}}.{{class}}([[1, 2], [3, 4]])
        >>> x = d.last_element()
        >>> print(x, type(x))
        4 <class 'int'>
        >>> d[-1, -1] = {{package}}.masked
        >>> y = d.last_element()
        >>> print(y, type(y))
        -- <class 'numpy.ma.core.MaskedConstant'>

        >>> d = {{package}}.{{class}}(['foo', 'bar'])
        >>> x = d.last_element()
        >>> print(x, type(x))
        bar <class 'str'>

        """
        try:
            return self._custom["cached_elements"][-1]
        except KeyError:
            item = super().last_element()
            self._set_cached_elements({-1: item})
            return item

    def flat(self, ignore_masked=True):
        """Return a flat iterator over elements of the data array.

        **Performance**

        Any delayed operations and/or disk interactions will be
        executed during *each* iteration, possibly leading to poor
        performance. If possible, consider bringing the values into
        memory first with `persist` or using ``d.array.flat``.

        .. seealso:: `flatten`, `persist`

        :Parameters:

            ignore_masked: `bool`, optional
                If False then masked and unmasked elements will be
                returned. By default only unmasked elements are
                returned

        :Returns:

            generator
                An iterator over elements of the data array.

        **Examples**

        >>> d = cf.Data([[1, 2], [3,4]], mask=[[0, 1], [0, 0]])
        >>> print(d.array)
        [[1 --]
         [3 4]]
        >>> list(d.flat())
        [1, 3, 4]
        >>> list(d.flat(ignore_masked=False))
        [1, masked, 3, 4]

        """
        mask = self.mask

        if ignore_masked:
            for index in self.ndindex():
                if not mask[index]:
                    yield self[index].array.item()
        else:
            for index in self.ndindex():
                if not mask[index]:
                    yield self[index].array.item()
                else:
                    yield cf_masked

    @_inplace_enabled(default=False)
    def flatten(self, axes=None, inplace=False):
        """Flatten specified axes of the data.

        Any subset of the axes may be flattened.

        The shape of the data may change, but the size will not.

        The flattening is executed in row-major (C-style) order. For
        example, the array ``[[1, 2], [3, 4]]`` would be flattened across
        both dimensions to ``[1 2 3 4]``.

        .. versionadded:: 3.0.2

        .. seealso:: `compressed`, `flat`, `insert_dimension`, `flip`,
                     `swapaxes`, `transpose`

        :Parameters:

            axes: (sequence of) `int`
                Select the axes to be flattened. By default all axes
                are flattened. Each axis is identified by its integer
                position. No axes are flattened if *axes* is an empty
                sequence.

            {{inplace: `bool`, optional}}

        :Returns:

            `Data` or `None`
                The flattened data, or `None` if the operation was
                in-place.

        **Examples**

        >>> import numpy as np
        >>> d = cf.Data(np.arange(24).reshape(1, 2, 3, 4))
        >>> d
        <CF Data(1, 2, 3, 4): [[[[0, ..., 23]]]]>
        >>> print(d.array)
        [[[[ 0  1  2  3]
           [ 4  5  6  7]
           [ 8  9 10 11]]
          [[12 13 14 15]
           [16 17 18 19]
           [20 21 22 23]]]]

        >>> e = d.flatten()
        >>> e
        <CF Data(24): [0, ..., 23]>
        >>> print(e.array)
        [ 0  1  2  3  4  5  6  7  8  9 10 11 12 13 14 15 16 17 18 19 20 21 22 23]

        >>> e = d.flatten([])
        >>> e
        <CF Data(1, 2, 3, 4): [[[[0, ..., 23]]]]>

        >>> e = d.flatten([1, 3])
        >>> e
        <CF Data(1, 8, 3): [[[0, ..., 23]]]>
        >>> print(e.array)
        [[[ 0  4  8]
          [ 1  5  9]
          [ 2  6 10]
          [ 3  7 11]
          [12 16 20]
          [13 17 21]
          [14 18 22]
          [15 19 23]]]

        >>> d.flatten([0, -1], inplace=True)
        >>> d
        <CF Data(4, 2, 3): [[[0, ..., 23]]]>
        >>> print(d.array)
        [[[ 0  4  8]
          [12 16 20]]
         [[ 1  5  9]
          [13 17 21]]
         [[ 2  6 10]
          [14 18 22]]
         [[ 3  7 11]
          [15 19 23]]]

        """
        d = _inplace_enabled_define_and_cleanup(self)

        ndim = d.ndim
        if not ndim:
            if axes or axes == 0:
                raise ValueError(
                    "Can't flatten: Can't remove axes from "
                    f"scalar {self.__class__.__name__}"
                )

            return d

        if axes is None:
            axes = list(range(ndim))
        else:
            axes = sorted(d._parse_axes(axes))

        n_axes = len(axes)
        if n_axes <= 1:
            return d

        dx = d.to_dask_array()

        # It is important that the first axis in the list is the
        # left-most flattened axis.
        #
        # E.g. if the shape is (10, 20, 30, 40, 50, 60) and the axes
        #      to be flattened are [2, 4], then the data must be
        #      transposed with order [0, 1, 2, 4, 3, 5]
        order = [i for i in range(ndim) if i not in axes]
        order[axes[0] : axes[0]] = axes
        dx = dx.transpose(order)

        # Find the flattened shape.
        #
        # E.g. if the *transposed* shape is (10, 20, 30, 50, 40, 60)
        #      and *transposed* axes [2, 3] are to be flattened then
        #      the new shape will be (10, 20, 1500, 40, 60)
        shape = d.shape
        new_shape = [n for i, n in enumerate(shape) if i not in axes]
        new_shape.insert(axes[0], reduce(mul, [shape[i] for i in axes], 1))

        dx = dx.reshape(new_shape)
        d._set_dask(dx)

        return d

    @_deprecated_kwarg_check("i", version="3.0.0", removed_at="4.0.0")
    @_inplace_enabled(default=False)
    def floor(self, inplace=False, i=False):
        """Return the floor of the data array.

        .. versionadded:: 1.0

        .. seealso:: `ceil`, `rint`, `trunc`

        :Parameters:

            {{inplace: `bool`, optional}}

            {{i: deprecated at version 3.0.0}}

        :Returns:

            `Data` or `None`

        **Examples**

        >>> d = cf.Data([-1.9, -1.5, -1.1, -1, 0, 1, 1.1, 1.5 , 1.9])
        >>> print(d.array)
        [-1.9 -1.5 -1.1 -1.   0.   1.   1.1  1.5  1.9]
        >>> print(d.floor().array)
        [-2. -2. -2. -1.  0.  1.  1.  1.  1.]

        """
        d = _inplace_enabled_define_and_cleanup(self)
        dx = d.to_dask_array()
        d._set_dask(da.floor(dx))
        return d

    @_inplace_enabled(default=False)
    @_deprecated_kwarg_check("i", version="3.0.0", removed_at="4.0.0")
    def outerproduct(self, a, inplace=False, i=False):
        """Compute the outer product with another data array.

        The axes of result will be the combined axes of the two input
        arrays.

        .. seealso:: `np.multiply.outer`

        :Parameters:

            a: array_like
                The data with which to form the outer product.

            {{inplace: `bool`, optional}}

            {{i: deprecated at version 3.0.0}}

        :Returns:

            `Data` or `None`
                The outer product, or `None` if the operation was
                in-place.

        **Examples**

        >>> d = cf.Data([1, 2, 3], 'm')
        >>> d
        <CF Data(3): [1, 2, 3] m>
        >>> f = d.outerproduct([4, 5, 6, 7])
        >>> f
        <CF Data(3, 4): [[4, ..., 21]] m>
        >>> print(f.array)
        [[ 4  5  6  7]
         [ 8 10 12 14]
         [12 15 18 21]]

        >>> e = cf.Data([[4, 5, 6, 7], [6, 7, 8, 9]], 's-1')
        >>> e
        <CF Data(2, 4): [[4, ..., 9]] s-1>
        >>> f = d.outerproduct(e)
        >>> f
        <CF Data(3, 2, 4): [[[4, ..., 27]]] m.s-1>
        >>> print(f.array)
        [[[ 4  5  6  7]
          [ 6  7  8  9]]

         [[ 8 10 12 14]
          [12 14 16 18]]

         [[12 15 18 21]
          [18 21 24 27]]]

        """
        d = _inplace_enabled_define_and_cleanup(self)

        # Cast 'a' as a Data object so that it definitely has sensible
        # Units. We don't mind if the units of 'a' are incompatible
        # with those of 'self', but if they are then it's nice if the
        # units are conformed.
        a = self.asdata(a)
        try:
            a = conform_units(a, d.Units, message="")
        except ValueError:
            pass

        dx = d.to_dask_array()
        ndim = dx.ndim

        dx = da.ufunc.multiply.outer(dx, a)
        d._set_dask(dx)

        d.override_units(d.Units * a.Units, inplace=True)

        # Include axis names for the new dimensions
        axes = d._axes
        for i, a_axis in enumerate(a._axes):
            axes += (new_axis_identifier(axes),)

        d._axes = axes

        # Make sure that cyclic axes in 'a' are still cyclic in 'd'
        for a_axis in a._cyclic:
            d.cyclic(ndim + a._axes.index(a_axis))

        d._update_deterministic(a)
        return d

    @_deprecated_kwarg_check("i", version="3.0.0", removed_at="4.0.0")
    @_inplace_enabled(default=False)
    def change_calendar(self, calendar, inplace=False, i=False):
        """Change the calendar of date-time array elements.

        Reinterprets the existing date-times for the new calendar by
        adjusting the underlying numerical values relative to the
        reference date-time defined by the units.

        If a date-time value is not allowed in the new calendar then
        an exception is raised when the data array is accessed.

        .. seealso:: `override_calendar`, `Units`

        :Parameters:

            calendar: `str`
                The new calendar, as recognised by the CF conventions.

                *Parameter example:*
                  ``'proleptic_gregorian'``

            {{inplace: `bool`, optional}}

            {{i: deprecated at version 3.0.0}}

        :Returns:

            `Data` or `None`
                The new data with updated calendar, or `None` if the
                operation was in-place.

        **Examples**

        >>> d = cf.Data([0, 1, 2, 3, 4], 'days since 2004-02-27')
        >>> print(d.array)
        [0 1 2 3 4]
        >>> print(d.datetime_as_string)
        ['2004-02-27 00:00:00' '2004-02-28 00:00:00' '2004-02-29 00:00:00'
         '2004-03-01 00:00:00' '2004-03-02 00:00:00']
        >>> e = d.change_calendar('360_day')
        >>> print(e.array)
        [0 1 2 4 5]
        >>> print(e.datetime_as_string)
        ['2004-02-27 00:00:00' '2004-02-28 00:00:00' '2004-02-29 00:00:00'
        '2004-03-01 00:00:00' '2004-03-02 00:00:00']

        >>> d.change_calendar('noleap').array
        Traceback (most recent call last):
            ...
        ValueError: invalid day number provided in cftime.DatetimeNoLeap(2004, 2, 29, 0, 0, 0, 0, has_year_zero=True)

        """
        d = _inplace_enabled_define_and_cleanup(self)

        units = self.Units
        if not units.isreftime:
            raise ValueError(
                "Can't change calendar of non-reference time "
                f"units: {units!r}"
            )

        d._asdatetime(inplace=True)
        d.override_calendar(calendar, inplace=True)
        d._asreftime(inplace=True)

        return d

    def chunk_indices(self):
        """Return indices that define each dask compute chunk.

        .. versionadded:: 3.15.0

        .. seealso:: `chunks`

        :Returns:

            `itertools.product`
                An iterator over tuples of indices of the data array.

        **Examples**

        >>> d = cf.Data(np.arange(405).reshape(3, 9, 15),
        ...             chunks=((1, 2), (9,), (4, 5, 6)))
        >>> d.npartitions
        6
        >>> for index in d.chunk_indices():
        ...     print(index)
        ...
        (slice(0, 1, None), slice(0, 9, None), slice(0, 4, None))
        (slice(0, 1, None), slice(0, 9, None), slice(4, 9, None))
        (slice(0, 1, None), slice(0, 9, None), slice(9, 15, None))
        (slice(1, 3, None), slice(0, 9, None), slice(0, 4, None))
        (slice(1, 3, None), slice(0, 9, None), slice(4, 9, None))
        (slice(1, 3, None), slice(0, 9, None), slice(9, 15, None))

        """
        from dask.utils import cached_cumsum

        chunks = self.chunks

        cumdims = [cached_cumsum(bds, initial_zero=True) for bds in chunks]
        indices = [
            [slice(s, s + dim) for s, dim in zip(starts, shapes)]
            for starts, shapes in zip(cumdims, chunks)
        ]
        return product(*indices)

    @_deprecated_kwarg_check("i", version="3.0.0", removed_at="4.0.0")
    @_inplace_enabled(default=False)
    def override_units(self, units, inplace=False, i=False):
        """Override the data array units.

        Not to be confused with setting the `Units` attribute to units
        which are equivalent to the original units. This is different
        because in this case the new units need not be equivalent to the
        original ones and the data array elements will not be changed to
        reflect the new units.

        :Parameters:

            units: `str` or `Units`
                The new units for the data array.

            {{inplace: `bool`, optional}}

            {{i: deprecated at version 3.0.0}}

        :Returns:

            `Data` or `None`
                The new data, or `None` if the operation was in-place.

        **Examples**

        >>> d = cf.Data(1012.0, 'hPa')
        >>> e = d.override_units('km')
        >>> e.Units
        <Units: km>
        >>> e.datum()
        1012.0
        >>> d.override_units(cf.Units('watts'), inplace=True)
        >>> d.Units
        <Units: watts>
        >>> d.datum()
        1012.0

        """
        d = _inplace_enabled_define_and_cleanup(self)
        d._Units = Units(units)
        return d

    @_deprecated_kwarg_check("i", version="3.0.0", removed_at="4.0.0")
    @_inplace_enabled(default=False)
    def override_calendar(self, calendar, inplace=False, i=False):
        """Override the calendar of the data array elements.

        Not to be confused with using the `change_calendar` method or
        setting the `d.Units.calendar`. `override_calendar` is different
        because the new calendar need not be equivalent to the original
        ones and the data array elements will not be changed to reflect
        the new units.

        :Parameters:

            calendar: `str`
                The new calendar.

            {{inplace: `bool`, optional}}

            {{i: deprecated at version 3.0.0}}

        :Returns:

            `Data` or `None`
                The new data, or `None` if the operation was in-place.

        **Examples**

        >>> d = cf.Data(1, 'days since 2020-02-28')
        >>> d
        <CF Data(): 2020-02-29 00:00:00>
        >>> d.datum()
        1
        >>> e = d.override_calendar('noleap')
        <CF Data(): 2020-03-01 00:00:00 noleap>
        >>> e.datum()
        1

        """
        d = _inplace_enabled_define_and_cleanup(self)
        d._Units = Units(d.Units._units, calendar)
        return d

    # REVIEW: getitem: `to_dask_array`: new keyword 'asanyarray'
    def to_dask_array(self, apply_mask_hardness=False, asanyarray=None):
        """Convert the data to a `dask` array.

        .. warning:: By default, the mask hardness of the returned
                     dask array might not be the same as that
                     specified by the `hardmask` attribute.

                     This could cause problems if a subsequent
                     operation on the returned dask array involves the
                     un-masking of masked values (such as by indexed
                     assignment).

                     To guarantee that the mask hardness of the
                     returned dask array is correct, set the
                     *apply_mask_hardness* parameter to True.

        .. versionadded:: 3.14.0

        :Parameters:

            apply_mask_hardness: `bool`, optional
                If True then force the mask hardness of the returned
                array to be that given by the `hardmask` attribute.

            {{asanyarray: `bool` or `None`, optional}}

                .. versionadded:: NEXTVERSION

        :Returns:

            `dask.array.Array`
                The dask array contained within the `Data` instance.

        **Examples**

        >>> d = cf.Data([1, 2, 3, 4], 'm')
        >>> dx = d.to_dask_array()
        >>> dx
        >>> dask.array<array, shape=(4,), dtype=int64, chunksize=(4,), chunktype=numpy.ndarray>
        >>> dask.array.asanyarray(d) is dx
        True

        >>> d.to_dask_array(apply_mask_hardness=True)
        dask.array<cf_harden_mask, shape=(4,), dtype=int64, chunksize=(4,), chunktype=numpy.ndarray>

        >>> d = cf.Data([1, 2, 3, 4], 'm', hardmask=False)
        >>> d.to_dask_array(apply_mask_hardness=True)
        dask.array<cf_soften_mask, shape=(4,), dtype=int64, chunksize=(4,), chunktype=numpy.ndarray>

        """
        dx = self._custom.get("dask")
        if dx is None:
            raise ValueError(f"{self.__class__.__name__} object has no data")

        if apply_mask_hardness:
            if self.hardmask:
                self.harden_mask()
            else:
                self.soften_mask()

            dx = self._custom["dask"]
            # Note: The mask hardness functions have their own calls
            #       to 'cf_asanyarray', so we can don't need worry about
            #       setting another one.
        else:
            if asanyarray is None:
                asanyarray = self.__asanyarray__

            if asanyarray:
                # Add a new cf_asanyarray layer to the output graph
                dx = dx.map_blocks(cf_asanyarray, dtype=dx.dtype)

        return dx

    def datum(self, *index):
        """Return an element of the data array as a standard Python
        scalar.

        The first and last elements are always returned with
        ``d.datum(0)`` and ``d.datum(-1)`` respectively, even if the data
        array is a scalar array or has two or more dimensions.

        The returned object is of the same type as is stored internally.

        .. seealso:: `array`, `datetime_array`

        :Parameters:

            index: *optional*
                Specify which element to return. When no positional
                arguments are provided, the method only works for data
                arrays with one element (but any number of dimensions),
                and the single element is returned. If positional
                arguments are given then they must be one of the
                fdlowing:

                * An integer. This argument is interpreted as a flat index
                  into the array, specifying which element to copy and
                  return.

                  *Parameter example:*
                    If the data array shape is ``(2, 3, 6)`` then:
                    * ``d.datum(0)`` is equivalent to ``d.datum(0, 0, 0)``.
                    * ``d.datum(-1)`` is equivalent to ``d.datum(1, 2, 5)``.
                    * ``d.datum(16)`` is equivalent to ``d.datum(0, 2, 4)``.

                  If *index* is ``0`` or ``-1`` then the first or last data
                  array element respectively will be returned, even if the
                  data array is a scalar array.

                * Two or more integers. These arguments are interpreted as a
                  multidimensional index to the array. There must be the
                  same number of integers as data array dimensions.

                * A tuple of integers. This argument is interpreted as a
                  multidimensional index to the array. There must be the
                  same number of integers as data array dimensions.

                  *Parameter example:*
                    ``d.datum((0, 2, 4))`` is equivalent to ``d.datum(0,
                    2, 4)``; and ``d.datum(())`` is equivalent to
                    ``d.datum()``.

        :Returns:

                A copy of the specified element of the array as a suitable
                Python scalar.

        **Examples**

        >>> d = cf.Data(2)
        >>> d.datum()
        2
        >>> 2 == d.datum(0) == d.datum(-1) == d.datum(())
        True

        >>> d = cf.Data([[2]])
        >>> 2 == d.datum() == d.datum(0) == d.datum(-1)
        True
        >>> 2 == d.datum(0, 0) == d.datum((-1, -1)) == d.datum(-1, 0)
        True

        >>> d = cf.Data([[4, 5, 6], [1, 2, 3]], 'metre')
        >>> d[0, 1] = cf.masked
        >>> print(d)
        [[4 -- 6]
         [1  2 3]]
        >>> d.datum(0)
        4
        >>> d.datum(-1)
        3
        >>> d.datum(1)
        masked
        >>> d.datum(4)
        2
        >>> d.datum(-2)
        2
        >>> d.datum(0, 0)
        4
        >>> d.datum(-2, -1)
        6
        >>> d.datum(1, 2)
        3
        >>> d.datum((0, 2))
        6

        """
        # TODODASKAPI: consider renaming/aliasing to 'item'. Might depend
        # on whether or not the APIs are the same.

        if index:
            n_index = len(index)
            if n_index == 1:
                index = index[0]
                if index == 0:
                    # This also works for scalar arrays
                    index = (slice(0, 1),) * self.ndim
                elif index == -1:
                    # This also works for scalar arrays
                    index = (slice(-1, None),) * self.ndim
                elif isinstance(index, int):
                    if index < 0:
                        index += self.size

                    index = np.unravel_index(index, self.shape)
                elif len(index) == self.ndim:
                    index = tuple(index)
                else:
                    raise ValueError(
                        f"Incorrect number of indices ({n_index}) for "
                        f"{self.ndim}-d {self.__class__.__name__} data"
                    )
            elif n_index != self.ndim:
                raise ValueError(
                    f"Incorrect number of indices ({n_index}) for "
                    f"{self.ndim}-d {self.__class__.__name__} data"
                )

            array = self[index].array

        elif self.size == 1:
            array = self.array

        else:
            raise ValueError(
                f"For size {self.size} data, must provide an index of "
                "the element to be converted to a Python scalar"
            )

        if not np.ma.isMA(array):
            return array.item()

        mask = array.mask
        if mask is np.ma.nomask or not mask.item():
            return array.item()

        return cf_masked

    @_inplace_enabled(default=False)
    def masked_invalid(self, inplace=False):
        """Mask the array where invalid values occur (NaN or inf).

        .. seealso:: `where`, `numpy.ma.masked_invalid`

        :Parameters:

            {{inplace: `bool`, optional}}

        :Returns:

            `Data` or `None`
                The masked data, or `None` if the operation was
                in-place.

        **Examples**

        >>> d = cf.Data([0, 1, 2])
        >>> e = cf.Data([0, 2, 0])
        >>> f = d / e
        >>> f
        <CF Data(3): [nan, 0.5, inf]>
        >>> f.masked_invalid()
        <CF Data(3): [--, 0.5, --]>

        """
        d = _inplace_enabled_define_and_cleanup(self)
        dx = self.to_dask_array()
        dx = da.ma.masked_invalid(dx)
        d._set_dask(dx)
        return d

    def del_calendar(self, default=ValueError()):
        """Delete the calendar.

        .. seealso:: `get_calendar`, `has_calendar`, `set_calendar`,
                     `del_units`, `Units`

        :Parameters:

            default: optional
                Return the value of the *default* parameter if the
                calendar has not been set. If set to an `Exception`
                instance then it will be raised instead.

        :Returns:

            `str`
                The value of the deleted calendar.

        **Examples**

        >>> d = cf.Data(1, "days since 2000-1-1", calendar="noleap")
        >>> d.del_calendar()
        'noleap'
        >>> print(d.del_calendar())
        None

        >>> d = cf.Data(1, "days since 2000-1-1")
        >>> print(d.del_calendar())
        None

        >>> d = cf.Data(1, "m")
        Traceback (most recent call last):
            ...
        ValueError: Units <Units: m> have no calendar

        """
        units = self.Units
        if not units.isreftime:
            return self._default(default, f"Units {units!r} have no calendar")

        calendar = getattr(units, "calendar", None)
        if calendar is None:
            return self._default(
                default, f"{self.__class__.__name__} has no calendar"
            )

        self.override_calendar(None, inplace=True)
        return calendar

    def del_file_location(self, location):
        """Remove a file location in-place.

        All data definitions that reference files will have references
        to files in the given location removed from them.

        .. versionadded:: 3.15.0

        .. seealso:: `add_file_location`, `file_locations`

        :Parameters:

            location: `str`
                 The file location to remove.

        :Returns:

            `str`
                The removed location as an absolute path with no
                trailing path name component separator.

        **Examples**

        >>> d.del_file_location('/data/model/')
        '/data/model'

        """
        location = abspath(location).rstrip(sep)

        updated = False

        # REVIEW: getitem: `del_file_location`: set 'asanyarray'
        # The dask graph is never going to be computed, so we can set
        # 'asanyarray=False'.
        dsk = self.todict(asanyarray=False)
        for key, a in dsk.items():
            try:
                dsk[key] = a.del_file_location(location)
            except AttributeError:
                # This chunk doesn't contain a file array
                continue

            # This chunk contains a file array and the dask graph has
            # been updated
            updated = True

        if updated:
            dx = self.to_dask_array(asanyarray=False)
            dx = da.Array(dsk, dx.name, dx.chunks, dx.dtype, dx._meta)
            self._set_dask(dx, clear=_NONE, asanyarray=None)

        return location

    def del_units(self, default=ValueError()):
        """Delete the units.

        .. seealso:: `get_units`, `has_units`, `set_units`,
                     `del_calendar`, `Units`

        :Parameters:

            default: optional
                Return the value of the *default* parameter if the
                units has not been set. If set to an `Exception`
                instance then it will be raised instead.

        :Returns:

            `str`
                The value of the deleted units.

        **Examples**

        >>> d = cf.Data(1, "m")
        >>> d.del_units()
        'm'
        >>> d.Units
        <Units: >
        >>> d.del_units()
        Traceback (most recent call last):
            ...
        ValueError: Data has no units

        >>> d = cf.Data(1, "days since 2000-1-1", calendar="noleap")
        >>> d.del_units()
        'days since 2000-1-1'
        >>> d.Units
        <Units: noleap>

        """
        u = self.Units
        units = getattr(u, "units", None)
        calendar = getattr(u, "calendar", None)
        self.override_units(Units(None, calendar), inplace=True)

        if units is not None:
            return units

        return self._default(
            default, f"{self.__class__.__name__} has no units"
        )

    @classmethod
    def masked_all(
        cls,
        shape,
        dtype=None,
        units=None,
        calendar=None,
        chunks=_DEFAULT_CHUNKS,
    ):
        """Return an empty masked array with all elements masked.

        .. seealso:: `empty`, `ones`, `zeros`, `masked_invalid`

        :Parameters:

            shape: `int` or `tuple` of `int`
                The shape of the new array. e.g. ``(2, 3)`` or ``2``.

            dtype: data-type
                The desired output data-type for the array, e.g.
                `numpy.int8`. The default is `numpy.float64`.

            units: `str` or `Units`
                The units for the new data array.

            calendar: `str`, optional
                The calendar for reference time units.

            {{chunks: `int`, `tuple`, `dict` or `str`, optional}}

                .. versionadded:: 3.14.0

        :Returns:

            `Data`
                A masked array with all data masked.

        **Examples**

        >>> d = cf.Data.masked_all((2, 2))
        >>> print(d.array)
        [[-- --]
         [-- --]]

        >>> d = cf.Data.masked_all((), dtype=bool)
        >>> d.array
        masked_array(data=--,
                     mask=True,
               fill_value=True,
                    dtype=bool)

        """
        d = cls.empty(
            shape=shape,
            dtype=dtype,
            units=units,
            calendar=calendar,
            chunks=chunks,
        )
        dx = d.to_dask_array()
        dx = dx.map_blocks(partial(np.ma.array, mask=True, copy=False))
        d._set_dask(dx)
        return d

    @_inplace_enabled(default=False)
    def masked_values(self, value, rtol=None, atol=None, inplace=False):
        """Mask using floating point equality.

        Masks the data where elements are approximately equal to the
        given value. For integer types, exact equality is used.

        .. versionadded:: 3.16.0

        .. seealso:: `mask`

        :Parameters:

            value: number
                Masking value.

            {{rtol: number, optional}}

            {{atol: number, optional}}

            {{inplace: `bool`, optional}}

        :Returns:

            `{{class}}` or `None`
                The result of masking the data where approximately
                equal to *value*, or `None` if the operation was
                in-place.

        **Examples**

        >>> d = {{package}}.{{class}}([1, 1.1, 2, 1.1, 3])
        >>> e = d.masked_values(1.1)
        >>> print(e.array)
        [1.0 -- 2.0 -- 3.0]

        """
        d = _inplace_enabled_define_and_cleanup(self)

        if rtol is None:
            rtol = self._rtol
        else:
            rtol = float(rtol)

        if atol is None:
            atol = self._atol
        else:
            atol = float(atol)

        dx = d.to_dask_array()
        dx = da.ma.masked_values(dx, value, rtol=rtol, atol=atol)
        d._set_dask(dx)
        return d

    @_inplace_enabled(default=False)
    @_deprecated_kwarg_check("i", version="3.0.0", removed_at="4.0.0")
    def mid_range(
        self,
        axes=None,
        squeeze=False,
        mtol=1,
        split_every=None,
        inplace=False,
        i=False,
    ):
        """Calculate mid-range values.

        The mid-range is half of the maximum plus the minimum.

        Calculates the mid-range value or the mid-range values along
        axes.

        See
        https://ncas-cms.github.io/cf-python/analysis.html#collapse-methods
        for mathematical definitions.

         ..seealso:: `sample_size`, `max`, `min`, `range`

        :Parameters:

            {{collapse axes: (sequence of) `int`, optional}}

            {{collapse squeeze: `bool`, optional}}

            {{mtol: number, optional}}

            {{split_every: `int` or `dict`, optional}}

                .. versionadded:: 3.14.0

            {{inplace: `bool`, optional}}

            {{i: deprecated at version 3.0.0}}

        :Returns:

            `Data` or `None`
                The collapsed array.

        **Examples**

        >>> a = np.ma.arange(12).reshape(4, 3)
        >>> d = cf.Data(a, 'K')
        >>> d[1, 1] = cf.masked
        >>> print(d.array)
        [[0 1 2]
         [3 -- 5]
         [6 7 8]
         [9 10 11]]
        >>> d.mid_range()
        <CF Data(1, 1): [[5.5]] K>

        """
        d = _inplace_enabled_define_and_cleanup(self)
        d, _ = collapse(
            Collapse().mid_range,
            d,
            axis=axes,
            keepdims=not squeeze,
            split_every=split_every,
            mtol=mtol,
        )
        return d

    @_deprecated_kwarg_check("i", version="3.0.0", removed_at="4.0.0")
    @_inplace_enabled(default=False)
    def flip(self, axes=None, inplace=False, i=False):
        """Reverse the direction of axes of the data array.

        .. seealso:: `flatten', `insert_dimension`, `squeeze`, `swapaxes`,
                     `transpose`

        :Parameters:

            axes: (sequence of) `int`
                Select the axes. By default all axes are flipped. Each
                axis is identified by its integer position. No axes
                are flipped if *axes* is an empty sequence.

            {{inplace: `bool`, optional}}

            {{i: deprecated at version 3.0.0}}

        :Returns:

            `Data` or `None`

        **Examples**

        >>> d.flip()
        >>> d.flip(1)
        >>> d.flip([0, 1])
        >>> d.flip([])

        >>> e = d[::-1, :, ::-1]
        >>> d.flip((2, 0)).equals(e)
        True

        """
        d = _inplace_enabled_define_and_cleanup(self)

        if axes is not None and not axes and axes != 0:  # i.e. empty sequence
            return d

        if axes is None:
            iaxes = range(d.ndim)
        else:
            iaxes = d._parse_axes(axes)

        if not iaxes:
            return d

        index = [
            slice(None, None, -1) if i in iaxes else slice(None)
            for i in range(d.ndim)
        ]

        dx = d.to_dask_array()
        dx = dx[tuple(index)]
        d._set_dask(dx)

        return d

    def inspect(self):
        """Inspect the object for debugging.

        .. seealso:: `cf.inspect`

        :Returns:

            `None`

        **Examples**

        >>> d = cf.Data([9], 'm')
        >>> d.inspect()
        <CF Data(1): [9] m>
        -------------------
        {'_components': {'custom': {'_Units': <Units: m>,
                                    '_axes': ('dim0',),
                                    '_cyclic': set(),
                                    '_hardmask': True,
                                    'dask': dask.array<cf_harden_mask, shape=(1,), dtype=int64, chunksize=(1,), chunktype=numpy.ndarray>},
                         'netcdf': {}}}

        """
        from ..functions import inspect

        inspect(self)

    def isclose(self, y, rtol=None, atol=None):
        """Return where data are element-wise equal within a tolerance.

        {{equals tolerance}}

        For numeric data arrays, ``d.isclose(e, rtol, atol)`` is
        equivalent to ``abs(d - e) <= atol + rtol*abs(e)``,
        otherwise it is equivalent to ``d == e``.

        :Parameters:

            y: data_like
                The array to compare.

            atol: `float`, optional
                The absolute tolerance for all numerical comparisons. By
                default the value returned by the `atol` function is used.

            rtol: `float`, optional
                The relative tolerance for all numerical comparisons. By
                default the value returned by the `rtol` function is used.

        :Returns:

             `bool`
                 A boolean array of where the data are close to *y*.

        **Examples**

        >>> d = cf.Data([1000, 2500], 'metre')
        >>> e = cf.Data([1, 2.5], 'km')
        >>> print(d.isclose(e).array)
        [ True  True]

        >>> d = cf.Data(['ab', 'cdef'])
        >>> print(d.isclose([[['ab', 'cdef']]]).array)
        [[[ True  True]]]

        >>> d = cf.Data([[1000, 2500], [1000, 2500]], 'metre')
        >>> e = cf.Data([1, 2.5], 'km')
        >>> print(d.isclose(e).array)
        [[ True  True]
         [ True  True]]

        >>> d = cf.Data([1, 1, 1], 's')
        >>> print(d.isclose(1).array)
        [ True  True  True]

        """
        a = np.empty((), dtype=self.dtype)
        b = np.empty((), dtype=da.asanyarray(y).dtype)
        try:
            # Check if a numerical isclose is possible
            np.isclose(a, b)
        except TypeError:
            # self and y do not have suitable numeric data types
            # (e.g. both are strings)
            return self == y
        else:
            # self and y have suitable numeric data types
            if atol is None:
                atol = self._atol

            if rtol is None:
                rtol = self._rtol

            y = conform_units(y, self.Units)

            dx = da.isclose(self, y, atol=atol, rtol=rtol)

            d = self.copy()
            d._set_dask(dx)
            d.hardmask = _DEFAULT_HARDMASK
            d.override_units(_units_None, inplace=True)
            d._update_deterministic(not is_dask_collection(y))

            return d

    @_inplace_enabled(default=False)
    def reshape(self, *shape, merge_chunks=True, limit=None, inplace=False):
        """Change the shape of the data without changing its values.

        It assumes that the array is stored in row-major order, and
        only allows for reshapings that collapse or merge dimensions
        like ``(1, 2, 3, 4) -> (1, 6, 4)`` or ``(64,) -> (4, 4, 4)``.

        :Parameters:

            shape: `tuple` of `int`, or any number of `int`
                The new shape for the data, which should be compatible
                with the original shape. If an integer, then the
                result will be a 1-d array of that length. One shape
                dimension can be -1, in which case the value is
                inferred from the length of the array and remaining
                dimensions.

            merge_chunks: `bool`
                When True (the default) merge chunks using the logic
                in `dask.array.rechunk` when communication is
                necessary given the input array chunking and the
                output shape. When False, the input array will be
                rechunked to a chunksize of 1, which can create very
                many tasks. See `dask.array.reshape` for details.

            limit: int, optional
                The maximum block size to target in bytes. If no limit
                is provided, it defaults to a size in bytes defined by
                the `cf.chunksize` function.

        :Returns:

            `Data` or `None`
                 The reshaped data, or `None` if the operation was
                 in-place.

        **Examples**

        >>> d = cf.Data(np.arange(12))
        >>> print(d.array)
        [ 0  1  2  3  4  5  6  7  8  9 10 11]
        >>> print(d.reshape(3, 4).array)
        [[ 0  1  2  3]
         [ 4  5  6  7]
         [ 8  9 10 11]]
        >>> print(d.reshape((4, 3)).array)
        [[ 0  1  2]
         [ 3  4  5]
         [ 6  7  8]
         [ 9 10 11]]
        >>> print(d.reshape(-1, 6).array)
        [[ 0  1  2  3  4  5]
         [ 6  7  8  9 10 11]]
        >>>  print(d.reshape(1, 1, 2, 6).array)
        [[[[ 0  1  2  3  4  5]
           [ 6  7  8  9 10 11]]]]
        >>> print(d.reshape(1, 1, -1).array)
        [[[[ 0  1  2  3  4  5  6  7  8  9 10 11]]]]

        """
        d = _inplace_enabled_define_and_cleanup(self)
        dx = d.to_dask_array()
        dx = dx.reshape(*shape, merge_chunks=merge_chunks, limit=limit)

        # Set axes when the new array has more dimensions than self
        axes = None
        ndim0 = self.ndim
        if not ndim0:
            axes = generate_axis_identifiers(dx.ndim)
        else:
            diff = dx.ndim - ndim0
            if diff > 0:
                axes = list(self._axes)
                for _ in range(diff):
                    axes.insert(0, new_axis_identifier(tuple(axes)))

        if axes is not None:
            d._axes = axes

        d._set_dask(dx)

        return d

    @_deprecated_kwarg_check("i", version="3.0.0", removed_at="4.0.0")
    @_inplace_enabled(default=False)
    def rint(self, inplace=False, i=False):
        """Round the data to the nearest integer, element-wise.

        .. versionadded:: 1.0

        .. seealso:: `ceil`, `floor`, `trunc`

        :Parameters:

            {{inplace: `bool`, optional}}

            {{i: deprecated at version 3.0.0}}

        :Returns:

            `Data` or `None`
                The rounded data. If the operation was in-place then
                `None` is returned.

        **Examples**

        >>> d = cf.Data([-1.9, -1.5, -1.1, -1, 0, 1, 1.1, 1.5 , 1.9])
        >>> print(d.array)
        [-1.9 -1.5 -1.1 -1.   0.   1.   1.1  1.5  1.9]
        >>> print(d.rint().array)
        [-2. -2. -1. -1.  0.  1.  1.  2.  2.]

        """
        d = _inplace_enabled_define_and_cleanup(self)
        dx = d.to_dask_array()
        d._set_dask(da.rint(dx))
        return d

    @_inplace_enabled(default=False)
    def root_mean_square(
        self,
        axes=None,
        squeeze=False,
        mtol=1,
        weights=None,
        split_every=None,
        inplace=False,
    ):
        """Calculate root mean square (RMS) values.

        Calculates the RMS value or the RMS values along axes.

        See
        https://ncas-cms.github.io/cf-python/analysis.html#collapse-methods
        for mathematical definitions.

         ..seealso:: `sample_size`, `mean`, `sum`,

        :Parameters:

            {{collapse axes: (sequence of) `int`, optional}}

            {{weights: data_like, `dict`, or `None`, optional}}

            {{collapse squeeze: `bool`, optional}}

            {{mtol: number, optional}}

            {{split_every: `int` or `dict`, optional}}

                .. versionadded:: 3.14.0

            {{inplace: `bool`, optional}}

        :Returns:

            `Data` or `None`
                The collapsed array.

        **Examples**

        >>> a = np.ma.arange(12).reshape(4, 3)
        >>> d = cf.Data(a, 'K')
        >>> d[1, 1] = cf.masked
        >>> print(d.array)
        [[0 1 2]
         [3 -- 5]
         [6 7 8]
         [9 10 11]]
        >>> d.root_mean_square()
        <CF Data(1, 1): [[6.674238124719146]] K>

        >>> w = np.linspace(1, 2, 3)
        >>> print(w)
        [1.  1.5 2. ]
        >>> d.root_mean_square(weights=w)
        <CF Data(1, 1): [[6.871107713616576]] K>

        """
        d = _inplace_enabled_define_and_cleanup(self)
        d, _ = collapse(
            Collapse().rms,
            d,
            axis=axes,
            weights=weights,
            keepdims=not squeeze,
            split_every=split_every,
            mtol=mtol,
        )
        return d

    @_deprecated_kwarg_check("i", version="3.0.0", removed_at="4.0.0")
    @_inplace_enabled(default=False)
    def round(self, decimals=0, inplace=False, i=False):
        """Evenly round elements of the data array to the given number
        of decimals.

        Values exactly halfway between rounded decimal values are rounded
        to the nearest even value. Thus 1.5 and 2.5 round to 2.0, -0.5 and
        0.5 round to 0.0, etc. Results may also be surprising due to the
        inexact representation of decimal fractions in the IEEE floating
        point standard and errors introduced when scaling by powers of
        ten.

        .. versionadded:: 1.1.4

        .. seealso:: `ceil`, `floor`, `rint`, `trunc`

        :Parameters:

            decimals : `int`, optional
                Number of decimal places to round to (default: 0). If
                decimals is negative, it specifies the number of positions
                to the left of the decimal point.

            {{inplace: `bool`, optional}}

            {{i: deprecated at version 3.0.0}}

        :Returns:

            `Data` or `None`

        **Examples**

        >>> d = cf.Data([-1.81, -1.41, -1.01, -0.91, 0.09, 1.09, 1.19, 1.59, 1.99])
        >>> print(d.array)
        [-1.81 -1.41 -1.01 -0.91  0.09  1.09  1.19  1.59  1.99]
        >>> print(d.round().array)
        [-2., -1., -1., -1.,  0.,  1.,  1.,  2.,  2.]
        >>> print(d.round(1).array)
        [-1.8, -1.4, -1. , -0.9,  0.1,  1.1,  1.2,  1.6,  2. ]
        >>> print(d.round(-1).array)
        [-0., -0., -0., -0.,  0.,  0.,  0.,  0.,  0.]

        """
        d = _inplace_enabled_define_and_cleanup(self)
        dx = d.to_dask_array()
        d._set_dask(da.round(dx, decimals=decimals))
        return d

    def stats(
        self,
        all=False,
        compute=True,
        minimum=True,
        mean=True,
        median=True,
        maximum=True,
        range=True,
        mid_range=True,
        standard_deviation=True,
        root_mean_square=True,
        sample_size=True,
        minimum_absolute_value=False,
        maximum_absolute_value=False,
        mean_absolute_value=False,
        mean_of_upper_decile=False,
        sum=False,
        sum_of_squares=False,
        variance=False,
        weights=None,
    ):
        """Calculate statistics of the data.

        By default the minimum, mean, median, maximum, range, mid-range,
        standard deviation, root mean square, and sample size are
        calculated. But this selection may be edited, and other metrics
        are available.

        .. seealso:: `minimum`, `mean`, `median`, `maximum`, `range`,
                     `mid_range`, `standard_deviation`,
                     `root_mean_square`, `sample_size`,
                     `minimum_absolute_value`, `maximum_absolute_value`,
                     `mean_absolute_value`, `mean_of_upper_decile`, `sum`,
                     `sum_of_squares`, `variance`

        :Parameters:

            all: `bool`, optional
                Calculate all possible statistics, regardless of the value
                of individual metric parameters.

            compute: `bool`, optional
                If True (the default), returned values for the statistical
                calculations in the output dictionary are computed, else
                each is given in the form of a delayed `Data` operation.

            minimum: `bool`, optional
                Calculate the minimum of the values.

            maximum: `bool`, optional
                Calculate the maximum of the values.

            maximum_absolute_value: `bool`, optional
                Calculate the maximum of the absolute values.

            minimum_absolute_value: `bool`, optional
                Calculate the minimum of the absolute values.

            mid_range: `bool`, optional
                Calculate the average of the maximum and the minimum of
                the values.

            median: `bool`, optional
                Calculate the median of the values.

            range: `bool`, optional
                Calculate the absolute difference between the maximum and
                the minimum of the values.

            sum: `bool`, optional
                Calculate the sum of the values.

            sum_of_squares: `bool`, optional
                Calculate the sum of the squares of values.

            sample_size: `bool`, optional
                Calculate the sample size, i.e. the number of non-missing
                values.

            mean: `bool`, optional
                Calculate the weighted or unweighted mean of the values.

            mean_absolute_value: `bool`, optional
                Calculate the mean of the absolute values.

            mean_of_upper_decile: `bool`, optional
                Calculate the mean of the upper group of data values
                defined by the upper tenth of their distribution.

            variance: `bool`, optional
                Calculate the weighted or unweighted variance of the
                values, with a given number of degrees of freedom.

            standard_deviation: `bool`, optional
                Calculate the square root of the weighted or unweighted
                variance.

            root_mean_square: `bool`, optional
                Calculate the square root of the weighted or unweighted
                mean of the squares of the values.

            {{weights: data_like, `dict`, or `None`, optional}}

        :Returns:

            `dict`
                The statistics, with keys giving the operation names and
                values being the result of the corresponding statistical
                calculation, which are either the computed numerical
                values if `compute` is True, else the delayed `Data`
                operations which encapsulate those.

        **Examples**

        >>> d = cf.Data([[0, 1, 2], [3, -99, 5]], mask=[[0, 0, 0], [0, 1, 0]])
        >>> print(d.array)
        [[0  1  2]
         [3 --  5]]
        >>> d.stats()
        {'minimum': 0,
         'mean': 2.2,
         'median': 2.0,
         'maximum': 5,
         'range': 5,
         'mid_range': 2.5,
         'standard_deviation': 1.7204650534085255,
         'root_mean_square': 2.792848008753788,
         'sample_size': 5}
        >>> d.stats(all=True)
        {'minimum': 0,
         'mean': 2.2,
         'median': 2.0,
         'maximum': 5,
         'range': 5,
         'mid_range': 2.5,
         'standard_deviation': 1.7204650534085255,
         'root_mean_square': 2.792848008753788,
         'minimum_absolute_value': 0,
         'maximum_absolute_value': 5,
         'mean_absolute_value': 2.2,
         'mean_of_upper_decile': 5.0,
         'sum': 11,
         'sum_of_squares': 39,
         'variance': 2.9600000000000004,
         'sample_size': 5}
        >>> d.stats(mean_of_upper_decile=True, range=False)
        {'minimum': 0,
         'mean': 2.2,
         'median': 2.0,
         'maximum': 5,
         'mid_range': 2.5,
         'standard_deviation': 1.7204650534085255,
         'root_mean_square': 2.792848008753788,
         'mean_of_upper_decile': 5.0,
         'sample_size': 5}

        To ask for delayed operations instead of computed values:

        >>> d.stats(compute=False)
        {'minimum': <CF Data(): 0>,
         'mean': <CF Data(): 2.2>,
         'median': <CF Data(): 2.0>,
         'maximum': <CF Data(): 5>,
         'range': <CF Data(): 5>,
         'mid_range': <CF Data(): 2.5>,
         'standard_deviation': <CF Data(): 1.7204650534085255>,
         'root_mean_square': <CF Data(): 2.792848008753788>,
         'sample_size': <CF Data(1, 1): [[5]]>}

        """
        no_weights = (
            "minimum",
            "median",
            "maximum",
            "range",
            "mid_range",
            "minimum_absolute_value",
            "maximum_absolute_value",
        )

        out = {}
        for stat in (
            "minimum",
            "mean",
            "median",
            "maximum",
            "range",
            "mid_range",
            "standard_deviation",
            "root_mean_square",
            "minimum_absolute_value",
            "maximum_absolute_value",
            "mean_absolute_value",
            "mean_of_upper_decile",
            "sum",
            "sum_of_squares",
            "variance",
        ):
            if all or locals()[stat]:
                func = getattr(self, stat)
                if stat in no_weights:
                    value = delayed(func)(squeeze=True)
                else:
                    value = delayed(func)(squeeze=True, weights=weights)

                out[stat] = value

        if all or sample_size:
            out["sample_size"] = delayed(lambda: self.sample_size())()

        data_values = globals()["compute"](out)[0]  # noqa: F811
        if compute:
            # Convert cf.Data objects holding the scalars (or scalar array
            # for the case of sample_size only) to scalar values
            return {op: val.array.item() for op, val in data_values.items()}
        else:
            return data_values

    @_deprecated_kwarg_check("i", version="3.0.0", removed_at="4.0.0")
    @_inplace_enabled(default=False)
    def swapaxes(self, axis0, axis1, inplace=False, i=False):
        """Interchange two axes of an array.

        .. seealso:: `flatten', `flip`, 'insert_dimension`, `squeeze`,
                     `transpose`

        :Parameters:

            axis0, axis1 : `int`, `int`
                Select the axes to swap. Each axis is identified by its
                original integer position.

            {{inplace: `bool`, optional}}

            {{i: deprecated at version 3.0.0}}

        :Returns:

            `Data` or `None`
                The data with swapped axis positions.

        **Examples**

        >>> d = cf.Data([[[1, 2, 3], [4, 5, 6]]])
        >>> d
        <CF Data(1, 2, 3): [[[1, ..., 6]]]>
        >>> d.swapaxes(1, 0)
        <CF Data(2, 1, 3): [[[1, ..., 6]]]>
        >>> d.swapaxes(0, -1)
        <CF Data(3, 2, 1): [[[1, ..., 6]]]>
        >>> d.swapaxes(1, 1)
        <CF Data(1, 2, 3): [[[1, ..., 6]]]>
        >>> d.swapaxes(-1, -1)
        <CF Data(1, 2, 3): [[[1, ..., 6]]]>

        """
        d = _inplace_enabled_define_and_cleanup(self)
        dx = self.to_dask_array()
        dx = da.swapaxes(dx, axis0, axis1)
        d._set_dask(dx)
        return d

    def fits_in_memory(self):
        """Return True if the array is small enough to be retained in
        memory.

        Returns True if the size of the computed array, always
        including space for a full boolean mask, is small enough to be
        retained in available memory.

        **Performance**

        The delayed operations are actually not computed by
        `fits_in_memory`, so it is possible that an intermediate
        operation may require more than the available memory, even if
        the final array does not.

        .. seealso:: `array`, `compute`, `nbytes`, `persist`,
                     `cf.free_memory`

        :Parameters:

            itemsize: deprecated at version 3.14.0
                The number of bytes per word of the master data array.

        :Returns:

            `bool`
                Whether or not the computed array fits in memory.

        **Examples**

        >>> d = cf.Data([1], 'm')
        >>> d.fits_in_memory()
        True

        Create a double precision (8 bytes per word) array that is
        approximately twice the size of the available memory:

        >>> size = int(2 * cf.free_memory() / 8)
        >>> d = cf.Data.empty((size,), dtype=float)
        >>> d.fits_in_memory()
        False
        >>> d.nbytes * (1 + 1/8) > cf.free_memory()
        True

        """
        return self.size * (self.dtype.itemsize + 1) <= free_memory()

    @_deprecated_kwarg_check("i", version="3.0.0", removed_at="4.0.0")
    @_inplace_enabled(default=False)
    @_manage_log_level_via_verbosity
    def where(
        self, condition, x=None, y=None, inplace=False, i=False, verbose=None
    ):
        """Assign array elements depending on a condition.

        The elements to be changed are identified by a
        condition. Different values can be assigned according to where
        the condition is True (assignment from the *x* parameter) or
        False (assignment from the *y* parameter).

        **Missing data**

        Array elements may be set to missing values if either *x* or
        *y* are the `cf.masked` constant, or by assignment from any
        missing data elements in *x* or *y*.

        If the data mask is hard (see the `hardmask` attribute) then
        missing data values in the array will not be overwritten,
        regardless of the content of *x* and *y*.

        If the *condition* contains missing data then the
        corresponding elements in the array will not be assigned to,
        regardless of the contents of *x* and *y*.

        **Broadcasting**

        The array and the *condition*, *x* and *y* parameters must all
        be broadcastable across the original array, such that the size
        of the result is identical to the original size of the
        array. Leading size 1 dimensions of these parameters are
        ignored, thereby also ensuring that the shape of the result is
        identical to the original shape of the array.

        If *condition* is a `Query` object then for the purposes of
        broadcasting, the condition is considered to be that which is
        produced by applying the query to the array.

        **Performance**

        If any of the shapes of the *condition*, *x*, or *y*
        parameters, or the array, is unknown, then there is a
        possibility that an unknown shape will need to be calculated
        immediately by executing all delayed operations on that
        object.

        .. seealso:: `cf.masked`, `hardmask`, `__setitem__`

        :Parameters:

            condition: array_like or `Query`
                The condition which determines how to assign values to
                the data.

                Assignment from the *x* and *y* parameters will be
                done where elements of the condition evaluate to
                `True` and `False` respectively.

                If *condition* is a `Query` object then this implies a
                condition defined by applying the query to the data.

                *Parameter example:*
                  ``d.where(d < 0, x=-999)`` will set all data
                  values that are less than zero to -999.

                *Parameter example:*
                  ``d.where(True, x=-999)`` will set all data values
                  to -999. This is equivalent to ``d[...] = -999``.

                *Parameter example:*
                  ``d.where(False, y=-999)`` will set all data values
                  to -999. This is equivalent to ``d[...] = -999``.

                *Parameter example:*
                  If ``d`` has shape ``(5, 3)`` then ``d.where([True,
                  False, True], x=-999, y=cf.masked)`` will set data
                  values in columns 0 and 2 to -999, and data values
                  in column 1 to missing data. This works because the
                  condition has shape ``(3,)`` which broadcasts to the
                  data shape.

                *Parameter example:*
                  ``d.where(cf.lt(0), x=-999)`` will set all data
                  values that are less than zero to -999. This is
                  equivalent to ``d.where(d < 0, x=-999)``.

            x, y: array-like or `None`
                Specify the assignment values. Where the condition is
                True assign to the data from *x*, and where the
                condition is False assign to the data from *y*.

                If *x* is `None` (the default) then no assignment is
                carried out where the condition is True.

                If *y* is `None` (the default) then no assignment is
                carried out where the condition is False.

                *Parameter example:*
                  ``d.where(condition)``, for any ``condition``, returns
                  data with identical data values.

                *Parameter example:*
                  ``d.where(cf.lt(0), x=-d, y=cf.masked)`` will change the
                  sign of all negative data values, and set all other data
                  values to missing data.

                *Parameter example:*
                  ``d.where(cf.lt(0), x=-d)`` will change the sign of
                  all negative data values, and leave all other data
                  values unchanged. This is equivalent to, but faster
                  than, ``d.where(cf.lt(0), x=-d, y=d)``

            {{inplace: `bool`, optional}}

            {{verbose: `int` or `str` or `None`, optional}}

            {{i: deprecated at version 3.0.0}}

        :Returns:

            `Data` or `None`
                The new data with updated values, or `None` if the
                operation was in-place.

        **Examples**

        >>> d = cf.Data([0, 1, 2, 3, 4, 5, 6, 7, 8, 9])
        >>> e = d.where(d < 5, d, 10 * d)
        >>> print(e.array)
        [ 0  1  2  3  4 50 60 70 80 90]

        >>> d = cf.Data([0, 1, 2, 3, 4, 5, 6, 7, 8, 9], 'km')
        >>> e = d.where(d < 5, cf.Data(10000 * d, 'metre'))
        >>> print(e.array)
        [ 0. 10. 20. 30. 40.  5.  6.  7.  8.  9.]

        >>> e = d.where(d < 5, cf.masked)
        >>> print(e.array)
        [-- -- -- -- -- 5 6 7 8 9]

        >>> d = cf.Data([[1, 2,],
        ...              [3, 4]])
        >>> e = d.where([[True, False], [True, True]], d, [[9, 8], [7, 6]])
        >>> print(e.array)
        [[1 8]
         [3 4]]
        >>> e = d.where([[True, False], [True, True]], [[9, 8], [7, 6]])
        >>> print(e.array)
        [[9 2]
         [7 6]]

        The shape of the result must have the same shape as the
        original data:

        >>> e = d.where([True, False], [9, 8])
        >>> print(e.array)
        [[9 2]
         [9 4]]

        >>> d = cf.Data(np.array([[0, 1, 2],
        ...                       [0, 2, 4],
        ...                       [0, 3, 6]]))
        >>> d.where(d < 4, None, -1)
        >>> print(e.array)
        [[ 0  1  2]
         [ 0  2 -1]
         [ 0  3 -1]]

        >>> x, y = np.ogrid[:3, :4]
        >>> print(x)
        [[0]
         [1]
         [2]]
        >>> print(y)
        [[0 1 2 3]]
        >>> condition = x < y
        >>> print(condition)
        [[False  True  True  True]
         [False False  True  True]
         [False False False  True]]
        >>> d = cf.Data(x)
        >>> e = d.where(condition, d, 10 + y)
            ...
        ValueError: where: 'condition' parameter with shape (3, 4) can not be broadcast across data with shape (3, 1) when the result will have a different shape to the data

        >>> d = cf.Data(np.arange(9).reshape(3, 3))
        >>> e = d.copy()
        >>> e[1, 0] = cf.masked
        >>> f = e.where(d > 5, None, -3.1416)
        >>> print(f.array)
        [[-3.1416 -3.1416 -3.1416]
         [-- -3.1416 -3.1416]
         [6.0 7.0 8.0]]
        >>> e.soften_mask()
        >>> f = e.where(d > 5, None, -3.1416)
        >>> print(f.array)
        [[-3.1416 -3.1416 -3.1416]
         [-3.1416 -3.1416 -3.1416]
         [ 6.      7.      8.    ]]

        """
        from .utils import where_broadcastable

        d = _inplace_enabled_define_and_cleanup(self)

        # Missing values could be affected, so make sure that the mask
        # hardness has been applied.
        #
        # REVIEW: getitem: `where`: set 'asanyarray'
        # 'cf_where' has its own calls to 'cf_asanyarray', so we can
        # set 'asanyarray=False'.
        dx = d.to_dask_array(apply_mask_hardness=True, asanyarray=False)

        units = d.Units

        # Parse condition
        if getattr(condition, "isquery", False):
            # Condition is a cf.Query object: Make sure that the
            # condition units are OK, and convert the condition to a
            # boolean Data instance with the same shape as the data.
            condition = condition.copy()
            condition.set_condition_units(units)
            condition = condition.evaluate(d)

        condition = type(self).asdata(condition)
        condition = where_broadcastable(d, condition, "condition")
        # REVIEW: getitem: `where`: set 'asanyarray'
        # 'cf_where' has its own calls to 'cf_asanyarray', so we can
        # set 'asanyarray=False'.
        condition = condition.to_dask_array(asanyarray=False)

        # If x or y is self then change it to None. This prevents an
        # unnecessary copy; and, at compute time, an unncessary numpy
        # where.
        if x is self:
            x = None

        if y is self:
            y = None

        if x is None and y is None:
            # The data is unchanged regardless of the condition
            return d

        # Parse x and y
        xy = []
        for arg, name in zip((x, y), ("x", "y")):
            if arg is None:
                xy.append(arg)
                continue

            if arg is cf_masked:
                # Replace masked constant with array
                xy.append(scalar_masked_array(self.dtype))
                continue

            arg = type(self).asdata(arg)
            arg = where_broadcastable(d, arg, name)

            arg_units = arg.Units
            if arg_units:
                arg = conform_units(
                    arg,
                    units,
                    message=f"where: {name!r} parameter units {arg_units!r} "
                    f"are not equivalent to data units {units!r}",
                )

            xy.append(arg.to_dask_array())

        x, y = xy

        # REVIEW: getitem: `where`: 'da.asanyarray' is no longer required
        # Apply the where operation
        dx = da.core.elemwise(cf_where, dx, condition, x, y, d.hardmask)
        d._set_dask(dx)

        # Don't know (yet) if 'x' and 'y' have a deterministic names
        d._update_deterministic(False)

        return d

    @_deprecated_kwarg_check("i", version="3.0.0", removed_at="4.0.0")
    @_inplace_enabled(default=False)
    def sin(self, inplace=False, i=False):
        """Take the trigonometric sine of the data element-wise.

        Units are accounted for in the calculation. If the units are not
        equivalent to radians (such as Kelvin) then they are treated as if
        they were radians. For example, the sine of 90 degrees_east
        is 1.0, as is the sine of 1.57079632 radians.

        The output units are changed to '1' (nondimensional).

        .. seealso:: `arcsin`, `cos`, `tan`, `sinh`

        :Parameters:

            {{inplace: `bool`, optional}}

            {{i: deprecated at version 3.0.0}}

        :Returns:

            `Data` or `None`

        **Examples**

        >>> d.Units
        <Units: degrees_north>
        >>> print(d.array)
        [[-90 0 90 --]]
        >>> e = d.sin()
        >>> e.Units
        <Units: 1>
        >>> print(e.array)
        [[-1.0 0.0 1.0 --]]

        >>> d.Units
        <Units: m s-1>
        >>> print(d.array)
        [[1 2 3 --]]
        >>> d.sin(inplace=True)
        >>> d.Units
        <Units: 1>
        >>> print(d.array)
        [[0.841470984808 0.909297426826 0.14112000806 --]]

        """
        d = _inplace_enabled_define_and_cleanup(self)

        if d.Units.equivalent(_units_radians):
            d.Units = _units_radians

        dx = d.to_dask_array()
        dx = da.sin(dx)
        d._set_dask(dx)

        d.override_units(_units_1, inplace=True)

        return d

    @_deprecated_kwarg_check("i", version="3.0.0", removed_at="4.0.0")
    @_inplace_enabled(default=False)
    def sinh(self, inplace=False):
        """Take the hyperbolic sine of the data element-wise.

        Units are accounted for in the calculation. If the units are not
        equivalent to radians (such as Kelvin) then they are treated as if
        they were radians. For example, the the hyperbolic sine of 90
        degrees_north is 2.30129890, as is the hyperbolic sine of
        1.57079632 radians.

        The output units are changed to '1' (nondimensional).

        .. versionadded:: 3.1.0

        .. seealso:: `arcsinh`, `cosh`, `tanh`, `sin`

        :Parameters:

            {{inplace: `bool`, optional}}

        :Returns:

            `Data` or `None`

        **Examples**

        >>> d.Units
        <Units: degrees_north>
        >>> print(d.array)
        [[-90 0 90 --]]
        >>> e = d.sinh()
        >>> e.Units
        <Units: 1>
        >>> print(e.array)
        [[-2.3012989023072947 0.0 2.3012989023072947 --]]

        >>> d.Units
        <Units: m s-1>
        >>> print(d.array)
        [[1 2 3 --]]
        >>> d.sinh(inplace=True)
        >>> d.Units
        <Units: 1>
        >>> print(d.array)
        [[1.1752011936438014 3.626860407847019 10.017874927409903 --]]

        """
        d = _inplace_enabled_define_and_cleanup(self)

        if d.Units.equivalent(_units_radians):
            d.Units = _units_radians

        dx = d.to_dask_array()
        dx = da.sinh(dx)
        d._set_dask(dx)

        d.override_units(_units_1, inplace=True)

        return d

    @_inplace_enabled(default=False)
    def cosh(self, inplace=False):
        """Take the hyperbolic cosine of the data element-wise.

        Units are accounted for in the calculation. If the units are not
        equivalent to radians (such as Kelvin) then they are treated as if
        they were radians. For example, the the hyperbolic cosine of 0
        degrees_east is 1.0, as is the hyperbolic cosine of 1.57079632 radians.

        The output units are changed to '1' (nondimensional).

        .. versionadded:: 3.1.0

        .. seealso:: `arccosh`, `sinh`, `tanh`, `cos`

        :Parameters:

            {{inplace: `bool`, optional}}

        :Returns:

            `Data` or `None`

        **Examples**

        >>> d.Units
        <Units: degrees_north>
        >>> print(d.array)
        [[-90 0 90 --]]
        >>> e = d.cosh()
        >>> e.Units
        <Units: 1>
        >>> print(e.array)
        [[2.5091784786580567 1.0 2.5091784786580567 --]]

        >>> d.Units
        <Units: m s-1>
        >>> print(d.array)
        [[1 2 3 --]]
        >>> d.cosh(inplace=True)
        >>> d.Units
        <Units: 1>
        >>> print(d.array)
        [[1.5430806348152437 3.7621956910836314 10.067661995777765 --]]

        """
        d = _inplace_enabled_define_and_cleanup(self)

        if d.Units.equivalent(_units_radians):
            d.Units = _units_radians

        dx = d.to_dask_array()
        dx = da.cosh(dx)
        d._set_dask(dx)

        d.override_units(_units_1, inplace=True)

        return d

    def cull_graph(self):
        """Remove unnecessary tasks from the dask graph in-place.

        **Performance**

        An unnecessary task is one which does not contribute to the
        computed result. Such tasks are always automatically removed
        (culled) at compute time, but removing them beforehand might
        improve performance by reducing the amount of work done in
        later steps.

        .. versionadded:: 3.14.0

        .. seealso:: `dask.optimization.cull`

        :Returns:

            `None`

        **Examples**

        >>> d = cf.Data([1, 2, 3, 4, 5], chunks=3)
        >>> d = d[:2]
        >>> dict(d.to_dask_array().dask)
        {('array-21ea057f160746a3d3f0943bba945460', 0): array([1, 2, 3]),
         ('array-21ea057f160746a3d3f0943bba945460', 1): array([4, 5]),
         ('getitem-3e4edac0a632402f6b45923a6b9d215f',
          0): (<function dask.array.chunk.getitem(obj, index)>, ('array-21ea057f160746a3d3f0943bba945460',
           0), (slice(0, 2, 1),))}
        >>> d.cull_graph()
        >>> dict(d.to_dask_array().dask)
        {('getitem-3e4edac0a632402f6b45923a6b9d215f',
          0): (<function dask.array.chunk.getitem(obj, index)>, ('array-21ea057f160746a3d3f0943bba945460',
           0), (slice(0, 2, 1),)),
         ('array-21ea057f160746a3d3f0943bba945460', 0): array([1, 2, 3])}

        """
        # REVIEW: getitem: `cull_graph`: set 'asanyarray'
        dx = self.to_dask_array(asanyarray=False)
        dsk, _ = cull(dx.dask, dx.__dask_keys__())
        dx = da.Array(dsk, name=dx.name, chunks=dx.chunks, dtype=dx.dtype)
        self._set_dask(dx, clear=_NONE, asanyarray=None)

    @_deprecated_kwarg_check("i", version="3.0.0", removed_at="4.0.0")
    @_inplace_enabled(default=False)
    def tanh(self, inplace=False):
        """Take the hyperbolic tangent of the data element-wise.

        Units are accounted for in the calculation. If the units are not
        equivalent to radians (such as Kelvin) then they are treated as if
        they were radians. For example, the the hyperbolic tangent of 90
        degrees_east is 0.91715234, as is the hyperbolic tangent of
        1.57079632 radians.

        The output units are changed to '1' (nondimensional).

        .. versionadded:: 3.1.0

        .. seealso:: `arctanh`, `sinh`, `cosh`, `tan`, `arctan2`


        :Parameters:

            {{inplace: `bool`, optional}}

        :Returns:

            `Data` or `None`

        **Examples**

        >>> d.Units
        <Units: degrees_north>
        >>> print(d.array)
        [[-90 0 90 --]]
        >>> e = d.tanh()
        >>> e.Units
        <Units: 1>
        >>> print(e.array)
        [[-0.9171523356672744 0.0 0.9171523356672744 --]]

        >>> d.Units
        <Units: m s-1>
        >>> print(d.array)
        [[1 2 3 --]]
        >>> d.tanh(inplace=True)
        >>> d.Units
        <Units: 1>
        >>> print(d.array)
        [[0.7615941559557649 0.9640275800758169 0.9950547536867305 --]]

        """
        d = _inplace_enabled_define_and_cleanup(self)

        if d.Units.equivalent(_units_radians):
            d.Units = _units_radians

        dx = d.to_dask_array()
        dx = da.tanh(dx)
        d._set_dask(dx)

        d.override_units(_units_1, inplace=True)

        return d

    @_deprecated_kwarg_check("i", version="3.0.0", removed_at="4.0.0")
    @_inplace_enabled(default=False)
    def log(self, base=None, inplace=False, i=False):
        """Takes the logarithm of the data array.

        :Parameters:

            base:

            {{inplace: `bool`, optional}}

            {{i: deprecated at version 3.0.0}}

        :Returns:

            `Data` or `None`

        """
        d = _inplace_enabled_define_and_cleanup(self)
        dx = d.to_dask_array()

        if base is None:
            dx = da.log(dx)
        elif base == 10:
            dx = da.log10(dx)
        elif base == 2:
            dx = da.log2(dx)
        else:
            dx = da.log(dx)
            dx /= da.log(base)

        d._set_dask(dx)

        d.override_units(
            _units_1, inplace=True
        )  # all logarithm outputs are unitless

        return d

    @_deprecated_kwarg_check("i", version="3.0.0", removed_at="4.0.0")
    @_inplace_enabled(default=False)
    def squeeze(self, axes=None, inplace=False, i=False):
        """Remove size 1 axes from the data array.

        By default all size 1 axes are removed, but particular axes
        may be selected with the keyword arguments.

        .. seealso:: `flatten`, `insert_dimension`, `flip`,
                     `swapaxes`, `transpose`

        :Parameters:

            axes: (sequence of) int, optional
                Select the axes. By default all size 1 axes are
                removed. The *axes* argument may be one, or a
                sequence, of integers that select the axis
                corresponding to the given position in the list of
                axes of the data array.

                No axes are removed if *axes* is an empty sequence.

            {{inplace: `bool`, optional}}

            {{i: deprecated at version 3.0.0}}

        :Returns:

            `Data` or `None`
                The squeezed data array.

        **Examples**

        >>> v.shape
        (1,)
        >>> v.squeeze()
        >>> v.shape
        ()

        >>> v.shape
        (1, 2, 1, 3, 1, 4, 1, 5, 1, 6, 1)
        >>> v.squeeze((0,))
        >>> v.shape
        (2, 1, 3, 1, 4, 1, 5, 1, 6, 1)
        >>> v.squeeze(1)
        >>> v.shape
        (2, 3, 1, 4, 1, 5, 1, 6, 1)
        >>> v.squeeze([2, 4])
        >>> v.shape
        (2, 3, 4, 5, 1, 6, 1)
        >>> v.squeeze([])
        >>> v.shape
        (2, 3, 4, 5, 1, 6, 1)
        >>> v.squeeze()
        >>> v.shape
        (2, 3, 4, 5, 6)

        """
        d = _inplace_enabled_define_and_cleanup(self)

        if not d.ndim:
            if axes or axes == 0:
                raise ValueError(
                    "Can't squeeze: Can't remove an axis from "
                    f"scalar {d.__class__.__name__}"
                )

            if inplace:
                d = None

            return d

        shape = d.shape

        if axes is None:
            iaxes = tuple([i for i, n in enumerate(shape) if n == 1])
        else:
            iaxes = d._parse_axes(axes)

            # Check the squeeze axes
            for i in iaxes:
                if shape[i] > 1:
                    raise ValueError(
                        f"Can't squeeze {d.__class__.__name__}: "
                        f"Can't remove axis of size {shape[i]}"
                    )

        if not iaxes:
            # Short circuit if the squeeze is a null operation
            return d

        # Still here? Then the data array is not scalar and at least
        # one size 1 axis needs squeezing.
        dx = d.to_dask_array()
        dx = dx.squeeze(axis=iaxes)

        # Squeezing a dimension doesn't affect the cached elements
        d._set_dask(dx, clear=_ALL ^ _CACHE)

        # Remove the squeezed axes names
        d._axes = [axis for i, axis in enumerate(d._axes) if i not in iaxes]

        return d

    @_deprecated_kwarg_check("i", version="3.0.0", removed_at="4.0.0")
    @_inplace_enabled(default=False)
    def tan(self, inplace=False, i=False):
        """Take the trigonometric tangent of the data element-wise.

        Units are accounted for in the calculation. If the units are not
        equivalent to radians (such as Kelvin) then they are treated as if
        they were radians. For example, the tangents of 45
        degrees_east, 0.78539816 radians and 0.78539816 Kelvin are all
        1.0.

        The output units are changed to '1' (nondimensional).

        .. seealso:: `arctan`, `cos`, `sin`, `tanh`

        :Parameters:

            {{inplace: `bool`, optional}}

            {{i: deprecated at version 3.0.0}}

        :Returns:

            `Data` or `None`

        **Examples**

        >>> d.Units
        <Units: degrees_north>
        >>> print(d.array)
        [[-45 0 45 --]]
        >>> e = d.tan()
        >>> e.Units
        <Units: 1>
        >>> print(e.array)
        [[-1.0 0.0 1.0 --]]

        >>> d.Units
        <Units: m s-1>
        >>> print(d.array)
        [[1 2 3 --]]
        >>> d.tan(inplace=True)
        >>> d.Units
        <Units: 1>
        >>> print(d.array)
        [[1.55740772465 -2.18503986326 -0.142546543074 --]]

        """
        d = _inplace_enabled_define_and_cleanup(self)

        if d.Units.equivalent(_units_radians):
            d.Units = _units_radians

        dx = d.to_dask_array()
        dx = da.tan(dx)
        d._set_dask(dx)

        d.override_units(_units_1, inplace=True)

        return d

    # REVIEW: getitem: `todict`: new keywords 'apply_mask_hardness', 'asanyarray'
    def todict(
        self, optimize_graph=True, apply_mask_hardness=False, asanyarray=None
    ):
        """Return a dictionary of the dask graph key/value pairs.

        .. versionadded:: 3.15.0

        .. seealso:: `to_dask_array`, `tolist`

        :Parameters:

            `optimize_graph`: `bool`
                If True, the default, then prior to being converted to
                a dictionary, the graph is optimised to remove unused
                chunks. Note that optimising the graph can add a
                considerable performance overhead.

            apply_mask_hardness: `bool`, optional
                If True then force the mask hardness of the returned
                array to be that given by the `hardmask` attribute.

                .. versionadded:: NEXTVERSION

            asanyarray: `bool` or `None`, optional
                If True then add a final operation to the Dask graph
                that converts chunks to `numpy` arrays, but only if
                chunk's array object has an `__asanyarray__` attribute
                that is also `True`. If False then do not do this. If
                `None`, the default, then the final operation is added
                if the `Data` object's `__asanyarray__` attribute is
                `True`.

                .. versionadded:: NEXTVERSION

        :Returns:

            `dict`
                The dictionary of the dask graph key/value pairs.

        **Examples**

        >>> d = cf.Data([1, 2, 3, 4], chunks=2)
        >>> d.todict()
        {('array-2f41b21b4cd29f757a7bfa932bf67832', 0): array([1, 2]),
         ('array-2f41b21b4cd29f757a7bfa932bf67832', 1): array([3, 4])}
        >>> e = d[0]
        >>> e.todict()
        {('getitem-153fd24082bc067cf438a0e213b41ce6',
          0): (<function dask.array.chunk.getitem(obj, index)>, ('array-2f41b21b4cd29f757a7bfa932bf67832',
           0), (slice(0, 1, 1),)),
         ('array-2f41b21b4cd29f757a7bfa932bf67832', 0): array([1, 2])}
        >>> e.todict(optimize_graph=False)
        {('array-2f41b21b4cd29f757a7bfa932bf67832', 0): array([1, 2]),
         ('array-2f41b21b4cd29f757a7bfa932bf67832', 1): array([3, 4]),
         ('getitem-153fd24082bc067cf438a0e213b41ce6',
          0): (<function dask.array.chunk.getitem(obj, index)>, ('array-2f41b21b4cd29f757a7bfa932bf67832',
           0), (slice(0, 1, 1),))}

        """
        dx = self.to_dask_array(
            apply_mask_hardness=apply_mask_hardness, asanyarray=asanyarray
        )

        if optimize_graph:
            return collections_to_dsk((dx,), optimize_graph=True)

        return dict(collections_to_dsk((dx,), optimize_graph=False))

    def tolist(self):
        """Return the data as a scalar or (nested) list.

        Returns the data as an ``N``-levels deep nested list of Python
        scalars, where ``N`` is the number of data dimensions.

        If ``N`` is 0 then, since the depth of the nested list is 0,
        it will not be a list at all, but a simple Python scalar.

        .. sealso:: `todict`

        :Returns:

            `list` or scalar
                The (nested) list of array elements, or a scalar if
                the data has 0 dimensions.

        **Examples**

        >>> d = cf.Data(9)
        >>> d.tolist()
        9

        >>> d = cf.Data([1, 2])
        >>> d.tolist()
        [1, 2]

        >>> d = cf.Data(([[1, 2], [3, 4]]))
        >>> d.tolist()
        [[1, 2], [3, 4]]

        >>> d.equals(cf.Data(d.tolist()))
        True

        """
        return self.array.tolist()

    def to_memory(self):
        """Bring data on disk into memory.

        Not implemented. Consider using `persist` instead.

        """
        raise NotImplementedError(
            "'Data.to_memory' is not available. "
            "Consider using 'Data.persist' instead."
        )

    @_deprecated_kwarg_check("i", version="3.0.0", removed_at="4.0.0")
    @_inplace_enabled(default=False)
    def transpose(self, axes=None, inplace=False, i=False):
        """Permute the axes of the data array.

        .. seealso:: `flatten', `insert_dimension`, `flip`, `squeeze`,
                     `swapaxes`

        :Parameters:

            axes: (sequence of) `int`
                The new axis order of the data array. By default the order
                is reversed. Each axis of the new order is identified by
                its original integer position.

            {{inplace: `bool`, optional}}

            {{i: deprecated at version 3.0.0}}

        :Returns:

            `Data` or `None`

        **Examples**

        >>> d.shape
        (19, 73, 96)
        >>> d.transpose()
        >>> d.shape
        (96, 73, 19)
        >>> d.transpose([1, 0, 2])
        >>> d.shape
        (73, 96, 19)
        >>> d.transpose((-1, 0, 1))
        >>> d.shape
        (19, 73, 96)

        """
        d = _inplace_enabled_define_and_cleanup(self)

        ndim = d.ndim
        if axes is None:
            iaxes = tuple(range(ndim - 1, -1, -1))
        else:
            iaxes = d._parse_axes(axes)

        if iaxes == tuple(range(ndim)):
            # Short circuit if the transpose is a null operation
            return d

        # Note: The _axes attribute is important because e.g. axes
        #       labelled as cyclic by the _cyclic attribute use it to
        #       determine their position (see #discussion_r694096462
        #       on PR #247).
        data_axes = d._axes
        d._axes = [data_axes[i] for i in iaxes]

        dx = d.to_dask_array()
        try:
            dx = da.transpose(dx, axes=axes)
        except ValueError:
            raise ValueError(
                f"Can't transpose: Axes don't match array: {axes}"
            )

        d._set_dask(dx)
        return d

    @_deprecated_kwarg_check("i", version="3.0.0", removed_at="4.0.0")
    @_inplace_enabled(default=False)
    def trunc(self, inplace=False, i=False):
        """Return the truncated values of the data array.

        The truncated value of the number, ``x``, is the nearest integer
        which is closer to zero than ``x`` is. In short, the fractional
        part of the signed number ``x`` is discarded.

        .. versionadded:: 1.0

        .. seealso:: `ceil`, `floor`, `rint`

        :Parameters:

            {{inplace: `bool`, optional}}

            {{i: deprecated at version 3.0.0}}

        :Returns:

            `Data` or `None`

        **Examples**

        >>> d = cf.Data([-1.9, -1.5, -1.1, -1, 0, 1, 1.1, 1.5 , 1.9])
        >>> print(d.array)
        [-1.9 -1.5 -1.1 -1.   0.   1.   1.1  1.5  1.9]
        >>> print(d.trunc().array)
        [-1. -1. -1. -1.  0.  1.  1.  1.  1.]

        """
        d = _inplace_enabled_define_and_cleanup(self)
        dx = d.to_dask_array()
        dx = da.trunc(dx)
        d._set_dask(dx)
        return d

    @classmethod
    def empty(
        cls,
        shape,
        dtype=None,
        units=None,
        calendar=None,
        fill_value=None,
        chunks=_DEFAULT_CHUNKS,
    ):
        """Return a new array of given shape and type, without
        initialising entries.

        .. seealso:: `full`, `ones`, `zeros`

        :Parameters:

            shape: `int` or `tuple` of `int`
                The shape of the new array. e.g. ``(2, 3)`` or ``2``.

            dtype: data-type
                The desired output data-type for the array, e.g.
                `numpy.int8`. The default is `numpy.float64`.

            units: `str` or `Units`
                The units for the new data array.

            calendar: `str`, optional
                The calendar for reference time units.

            {{chunks: `int`, `tuple`, `dict` or `str`, optional}}

                .. versionadded:: 3.14.0

            fill_value: deprecated at version 3.14.0
                Use `set_fill_value` instead.

        :Returns:

            `Data`
                Array of uninitialised (arbitrary) data of the given
                shape and dtype.

        **Examples**

        >>> d = cf.Data.empty((2, 2))
        >>> print(d.array)
        [[ -9.74499359e+001  6.69583040e-309],
         [  2.13182611e-314  3.06959433e-309]]         #uninitialised

        >>> d = cf.Data.empty((2,), dtype=bool)
        >>> print(d.array)
        [ False  True]                                 #uninitialised

        """
        dx = da.empty(shape, dtype=dtype, chunks=chunks)
        return cls(dx, units=units, calendar=calendar)

    @classmethod
    def full(
        cls,
        shape,
        fill_value,
        dtype=None,
        units=None,
        calendar=None,
        chunks=_DEFAULT_CHUNKS,
    ):
        """Return a new array of given shape and type, filled with a
        fill value.

        .. seealso:: `empty`, `ones`, `zeros`

        :Parameters:

            shape: `int` or `tuple` of `int`
                The shape of the new array. e.g. ``(2, 3)`` or ``2``.

            fill_value: scalar
                The fill value.

            dtype: data-type
                The desired data-type for the array. The default, `None`,
                means ``np.array(fill_value).dtype``.

            units: `str` or `Units`
                The units for the new data array.

            calendar: `str`, optional
                The calendar for reference time units.

            {{chunks: `int`, `tuple`, `dict` or `str`, optional}}

                .. versionadded:: 3.14.0

        :Returns:

            `Data`
                Array of *fill_value* with the given shape and data
                type.

        **Examples**

        >>> d = cf.Data.full((2, 3), -99)
        >>> print(d.array)
        [[-99 -99 -99]
         [-99 -99 -99]]

        >>> d = cf.Data.full(2, 0.0)
        >>> print(d.array)
        [0. 0.]

        >>> d = cf.Data.full((2,), 0, dtype=bool)
        >>> print(d.array)
        [False False]

        """
        if dtype is None:
            # Need to explicitly set the default because dtype is not
            # a named keyword of da.full
            dtype = getattr(fill_value, "dtype", None)
            if dtype is None:
                dtype = np.array(fill_value).dtype

        dx = da.full(shape, fill_value, dtype=dtype, chunks=chunks)
        return cls(dx, units=units, calendar=calendar)

    @classmethod
    def ones(
        cls,
        shape,
        dtype=None,
        units=None,
        calendar=None,
        chunks=_DEFAULT_CHUNKS,
    ):
        """Returns a new array filled with ones of set shape and type.

        .. seealso:: `empty`, `full`, `zeros`

        :Parameters:

            shape: `int` or `tuple` of `int`
                The shape of the new array. e.g. ``(2, 3)`` or ``2``.

            dtype: data-type
                The desired data-type for the array, e.g.
                `numpy.int8`. The default is `numpy.float64`.

            units: `str` or `Units`
                The units for the new data array.

            calendar: `str`, optional
                The calendar for reference time units.

            {{chunks: `int`, `tuple`, `dict` or `str`, optional}}

                .. versionadded:: 3.14.0

        :Returns:

            `Data`
                Array of ones with the given shape and data type.

        **Examples**

        >>> d = cf.Data.ones((2, 3))
        >>> print(d.array)
        [[1. 1. 1.]
         [1. 1. 1.]]

        >>> d = cf.Data.ones((2,), dtype=bool)
        >>> print(d.array)
        [ True  True]

        """
        dx = da.ones(shape, dtype=dtype, chunks=chunks)
        return cls(dx, units=units, calendar=calendar)

    @classmethod
    def zeros(
        cls,
        shape,
        dtype=None,
        units=None,
        calendar=None,
        chunks=_DEFAULT_CHUNKS,
    ):
        """Returns a new array filled with zeros of set shape and type.

        .. seealso:: `empty`, `full`, `ones`

        :Parameters:

            shape: `int` or `tuple` of `int`
                The shape of the new array.

            dtype: data-type
                The data-type of the new array. By default the
                data-type is ``float``.

            units: `str` or `Units`
                The units for the new data array.

            calendar: `str`, optional
                The calendar for reference time units.

            {{chunks: `int`, `tuple`, `dict` or `str`, optional}}

                .. versionadded:: 3.14.0

        :Returns:

            `Data`
                Array of zeros with the given shape and data type.

        **Examples**

        >>> d = cf.Data.zeros((2, 3))
        >>> print(d.array)
        [[0. 0. 0.]
         [0. 0. 0.]]

        >>> d = cf.Data.zeros((2,), dtype=bool)
        >>> print(d.array)
        [False False]

        """
        dx = da.zeros(shape, dtype=dtype, chunks=chunks)
        return cls(dx, units=units, calendar=calendar)

    @_deprecated_kwarg_check("out", version="3.14.0", removed_at="5.0.0")
    @_deprecated_kwarg_check("i", version="3.0.0", removed_at="4.0.0")
    @_inplace_enabled(default=False)
    def func(
        self,
        f,
        units=None,
        out=False,
        inplace=False,
        preserve_invalid=False,
        i=False,
        **kwargs,
    ):
        """Apply an element-wise array operation to the data array.

        :Parameters:

            f: `function`
                The function to be applied.

            units: `Units`, optional

            out: deprecated at version 3.14.0

            {{inplace: `bool`, optional}}

            preserve_invalid: `bool`, optional
                For MaskedArray arrays only, if True any invalid values produced
                by the operation will be preserved, otherwise they are masked.

            {{i: deprecated at version 3.0.0}}

        :Returns:

            `Data` or `None`

        **Examples**

        >>> d.Units
        <Units: radians>
        >>> print(d.array)
        [[ 0.          1.57079633]
         [ 3.14159265  4.71238898]]
        >>> import numpy
        >>> e = d.func(numpy.cos)
        >>> e.Units
        <Units: 1>
        >>> print(e.array)
        [[ 1.0  0.0]
         [-1.0  0.0]]
        >>> d.func(numpy.sin, inplace=True)
        >>> print(d.array)
        [[0.0   1.0]
         [0.0  -1.0]]

        >>> d = cf.Data([-2, -1, 1, 2], mask=[0, 0, 0, 1])
        >>> f = d.func(numpy.arctanh, preserve_invalid=True)
        >>> f.array
        masked_array(data=[nan, -inf, inf, --],
                     mask=[False, False, False,  True],
               fill_value=1e+20)
        >>> e = d.func(numpy.arctanh)  # default preserve_invalid is False
        >>> e.array
        masked_array(data=[--, --, --, --],
                     mask=[ True,  True,  True,  True],
               fill_value=1e+20,
                    dtype=float64)

        """
        d = _inplace_enabled_define_and_cleanup(self)

        dx = d.to_dask_array()

        if preserve_invalid:
            # Assume all inputs are masked, as checking for a mask to confirm
            # is expensive. If unmasked, effective mask will be all False.
            dx_mask = da.ma.getmaskarray(dx)  # store original mask
            dx = da.ma.getdata(dx)

        # Step 2: apply operation to data alone
        axes = tuple(range(dx.ndim))
        dx = da.blockwise(f, axes, dx, axes, **kwargs)

        if preserve_invalid:
            # Step 3: reattach original mask onto the output data
            dx = da.ma.masked_array(dx, mask=dx_mask)

        d._set_dask(dx)

        if units is not None:
            d.override_units(units, inplace=True)

        return d

    @_inplace_enabled(default=False)
    @_deprecated_kwarg_check("i", version="3.0.0", removed_at="4.0.0")
    def range(
        self,
        axes=None,
        squeeze=False,
        mtol=1,
        split_every=None,
        inplace=False,
        i=False,
    ):
        """Calculate range values.

        The range is the maximum minus the minimum.

        Calculates the range value or the range values along axes.

        See
        https://ncas-cms.github.io/cf-python/analysis.html#collapse-methods
        for mathematical definitions.

         ..seealso:: `sample_size`, `max`, `min`, `mid_range`

        :Parameters:

            {{collapse axes: (sequence of) `int`, optional}}

            {{collapse squeeze: `bool`, optional}}

            {{mtol: number, optional}}

            {{split_every: `int` or `dict`, optional}}

                .. versionadded:: 3.14.0

            {{inplace: `bool`, optional}}

            {{i: deprecated at version 3.0.0}}

        :Returns:

            `Data` or `None`
                The collapsed array.

        **Examples**

        >>> a = np.ma.arange(12).reshape(4, 3)
        >>> d = cf.Data(a, 'K')
        >>> d[1, 1] = cf.masked
        >>> print(d.array)
        [[0 1 2]
         [3 -- 5]
         [6 7 8]
         [9 10 11]]
        >>> d.range()
        <CF Data(1, 1): [[11]] K>

        """
        d = _inplace_enabled_define_and_cleanup(self)
        d, _ = collapse(
            Collapse().range,
            d,
            axis=axes,
            keepdims=not squeeze,
            split_every=split_every,
            mtol=mtol,
        )
        return d

    @_inplace_enabled(default=False)
    @_deprecated_kwarg_check("i", version="3.0.0", removed_at="4.0.0")
    def roll(self, axis, shift, inplace=False, i=False):
        """Roll array elements along one or more axes.

        Elements that roll beyond the last position are re-introduced
        at the first.

        .. seealso:: `flatten`, `insert_dimension`, `flip`, `squeeze`,
                     `transpose`

        :Parameters:

            axis: `int`, or `tuple` of `int`
                Axis or axes along which elements are shifted.

                *Parameter example:*
                  Roll the second axis: ``axis=1``.

                *Parameter example:*
                  Roll the last axis: ``axis=-1``.

                *Parameter example:*
                  Roll the first and last axes: ``axis=(0, -1)``.

            shift: `int`, or `tuple` of `int`
                The number of places by which elements are shifted.
                If a `tuple`, then *axis* must be a tuple of the same
                size, and each of the given axes is shifted by the
                corresponding number. If an `int` while *axis* is a
                `tuple` of `int`, then the same value is used for all
                given axes.

            {{inplace: `bool`, optional}}

            {{i: deprecated at version 3.0.0}}

        :Returns:

            `Data` or `None`
                The rolled data.

        **Examples**

        >>> d = cf.Data([0, 1, 2, 3, 4, 5, 6, 7, 8, 9, 10, 11])
        >>> print(d.roll(0, 2).array)
        [10 11  0  1  2  3  4  5  6  7  8  9]
        >>> print(d.roll(0, -2).array)
        [ 2  3  4  5  6  7  8  9 10 11  0  1]

        >>> d2 = d.reshape(3, 4)
        >>> print(d2.array)
        [[ 0  1  2  3]
         [ 4  5  6  7]
         [ 8  9 10 11]]
        >>> print(d2.roll(0, 1).array)
        [[ 8  9 10 11]
         [ 0  1  2  3]
         [ 4  5  6  7]]
        >>> print(d2.roll(0, -1).array)
        [[ 4  5  6  7]
         [ 8  9 10 11]
         [ 0  1  2  3]]
        >>> print(d2.roll(1, 1).array)
        [[ 3  0  1  2]
         [ 7  4  5  6]
         [11  8  9 10]]
        >>> print(d2.roll(1, -1).array)
        [[ 1  2  3  0]
         [ 5  6  7  4]
         [ 9 10 11  8]]
        >>> print(d2.roll((1, 0), (1, 1)).array)
        [[11  8  9 10]
         [ 3  0  1  2]
         [ 7  4  5  6]]
        >>> print(d2.roll((1, 0), (2, 1)).array)
        [[10 11  8  9]
         [ 2  3  0  1]
         [ 6  7  4  5]]

        """
        # TODODASKAPI - consider matching the numpy/dask api:
        #               "shift,axis=", and the default axis behaviour
        #               of a flattened roll followed by shape
        #               restore

        d = _inplace_enabled_define_and_cleanup(self)

        dx = d.to_dask_array()
        dx = da.roll(dx, shift, axis=axis)
        d._set_dask(dx)

        return d

    @_inplace_enabled(default=False)
    @_deprecated_kwarg_check("i", version="3.0.0", removed_at="4.0.0")
    def sum(
        self,
        axes=None,
        weights=None,
        squeeze=False,
        mtol=1,
        split_every=None,
        inplace=False,
        i=False,
    ):
        """Calculate sum values.

        Calculates the sum value or the sum values along axes.

        See
        https://ncas-cms.github.io/cf-python/analysis.html#collapse-methods
        for mathematical definitions.

         ..seealso:: `sample_size`, `integral`, `mean`, `sd`,
                     `sum_of_squares`, `sum_of_weights`

        :Parameters:

            {{collapse axes: (sequence of) `int`, optional}}

            {{weights: data_like, `dict`, or `None`, optional}}

            {{collapse squeeze: `bool`, optional}}

            {{mtol: number, optional}}

            {{split_every: `int` or `dict`, optional}}

                .. versionadded:: 3.14.0

            {{inplace: `bool`, optional}}

            {{i: deprecated at version 3.0.0}}

        :Returns:

            `Data` or `None`
                The collapsed data, or `None` if the operation was
                in-place.

        **Examples**

        >>> a = np.ma.arange(12).reshape(4, 3)
        >>> d = cf.Data(a, 'K')
        >>> d[1, 1] = cf.masked
        >>> print(d.array)
        [[0 1 2]
         [3 -- 5]
         [6 7 8]
         [9 10 11]]
        >>> d.sum()
        <CF Data(1, 1): [[62]] K>

        >>> w = np.linspace(1, 2, 3)
        >>> print(w)
        [1.  1.5 2. ]
        >>> d.sum(weights=cf.Data(w, 'm'))
        <CF Data(1, 1): [[97.0]] K>

        """
        d = _inplace_enabled_define_and_cleanup(self)
        d, _ = collapse(
            Collapse().sum,
            d,
            axis=axes,
            weights=weights,
            keepdims=not squeeze,
            split_every=split_every,
            mtol=mtol,
        )
        return d

    @_inplace_enabled(default=False)
    def sum_of_squares(
        self,
        axes=None,
        weights=None,
        squeeze=False,
        mtol=1,
        split_every=None,
        inplace=False,
    ):
        """Calculate sums of squares.

        Calculates the sum of squares or the sum of squares values
        along axes.

        See
        https://ncas-cms.github.io/cf-python/analysis.html#collapse-methods
        for mathematical definitions.

         ..seealso:: `sample_size`, `sum`, `sum_of_squares`,
                     `sum_of_weights2`

        :Parameters:

            {{collapse axes: (sequence of) `int`, optional}}

            {{weights: data_like, `dict`, or `None`, optional}}

            {{collapse squeeze: `bool`, optional}}

            {{mtol: number, optional}}

            {{split_every: `int` or `dict`, optional}}

                .. versionadded:: 3.14.0

            {{inplace: `bool`, optional}}

        :Returns:

            `Data` or `None`
                The collapsed data, or `None` if the operation was
                in-place.

        **Examples**

        >>> a = np.ma.arange(12).reshape(4, 3)
        >>> d = cf.Data(a, 'K')
        >>> d[1, 1] = cf.masked
        >>> print(d.array)
        [[0 1 2]
         [3 -- 5]
         [6 7 8]
         [9 10 11]]
        >>> d.sum_of_squares()
        <CF Data(1, 1): [[490]] K2>

        >>> w = np.linspace(1, 2, 3)
        >>> print(w)
        [1.  1.5 2. ]
        >>> d.sum_of_squares(weights=w)
        <CF Data(1, 1): [[779.0]] K2>

        """
        d = _inplace_enabled_define_and_cleanup(self)
        d.square(inplace=True)
        d.sum(
            axes=axes,
            weights=weights,
            squeeze=squeeze,
            mtol=mtol,
            split_every=split_every,
            inplace=True,
        )
        return d

    @_deprecated_kwarg_check("i", version="3.0.0", removed_at="4.0.0")
    @_inplace_enabled(default=False)
    def sum_of_weights(
        self,
        axes=None,
        weights=None,
        squeeze=False,
        mtol=1,
        split_every=None,
        inplace=False,
        i=False,
    ):
        """Calculate sums of weights.

        Calculates the sum of weights or the sum of weights values
        along axes.

        The weights given by the *weights* parameter are internally
        broadcast to the shape of the data, and those weights that are
        missing data, or that correspond to the missing elements of
        the data, are assigned a weight of 0. It is these processed
        weights that are summed.

        See
        https://ncas-cms.github.io/cf-python/analysis.html#collapse-methods
        for mathematical definitions.

         ..seealso:: `sample_size`, `sum`, `sum_of_squares`,
                     `sum_of_weights2`

        :Parameters:

            {{collapse axes: (sequence of) `int`, optional}}

            {{weights: data_like, `dict`, or `None`, optional}}

            {{collapse squeeze: `bool`, optional}}

            {{mtol: number, optional}}

            {{split_every: `int` or `dict`, optional}}

                .. versionadded:: 3.14.0

            {[inplace: `bool`, optional}}

            {{i: deprecated at version 3.0.0}}

        :Returns:

            `Data` or `None`
                The collapsed data, or `None` if the operation was
                in-place.

        **Examples**

        >>> a = np.ma.arange(12).reshape(4, 3)
        >>> d = cf.Data(a, 'K')
        >>> d[1, 1] = cf.masked
        >>> print(d.array)
        [[0 1 2]
         [3 -- 5]
         [6 7 8]
         [9 10 11]]
        >>> d.sum_of_weights()
        <CF Data(1, 1): [[11]]>

        >>> w = np.linspace(1, 2, 3)
        >>> print(w)
        [1.  1.5 2. ]
        >>> d.sum_of_weights(weights=w)
        <CF Data(1, 1): [[16.5]]>

        >>> d.sum_of_weights(weights=cf.Data(w, 'm'))
        <CF Data(1, 1): [[16.5]] m>

        """
        d = _inplace_enabled_define_and_cleanup(self)
        d, weights = collapse(
            Collapse().sum_of_weights,
            d,
            axis=axes,
            weights=weights,
            keepdims=not squeeze,
            split_every=split_every,
            mtol=mtol,
        )

        units = _units_None
        if weights is not None:
            units = getattr(weights, "Units", None)
            if units is None:
                units = _units_None

        d.override_units(units, inplace=True)

        return d

    @_deprecated_kwarg_check("i", version="3.0.0", removed_at="4.0.0")
    @_inplace_enabled(default=False)
    def sum_of_weights2(
        self,
        axes=None,
        weights=None,
        squeeze=False,
        mtol=1,
        split_every=None,
        inplace=False,
        i=False,
    ):
        """Calculate sums of squares of weights.

        Calculates the sum of squares of weights or the sum of squares
        of weights values along axes.

        The weights given by the *weights* parameter are internally
        broadcast to the shape of the data, and those weights that
        are missing data, or that correspond to the missing elements
        of the data, are assigned a weight of 0. It is these processed
        weights that are squared and summed.

        See
        https://ncas-cms.github.io/cf-python/analysis.html#collapse-methods
        for mathematical definitions.

         ..seealso:: `sample_size`, `sum`, `sum_of_squares`,
                     `sum_of_weights`

        :Parameters:

            {{collapse axes: (sequence of) `int`, optional}}

            {{weights: data_like, `dict`, or `None`, optional}}

            {{collapse squeeze: `bool`, optional}}

            {{mtol: number, optional}}

            {{split_every: `int` or `dict`, optional}}

                .. versionadded:: 3.14.0

            {[inplace: `bool`, optional}}

            {{i: deprecated at version 3.0.0}}

        :Returns:

            `Data` or `None`
                The collapsed data, or `None` if the operation was
                in-place.

        **Examples**

        >>> a = np.ma.arange(12).reshape(4, 3)
        >>> d = cf.Data(a, 'K')
        >>> d[1, 1] = cf.masked
        >>> print(d.array)
        [[0 1 2]
         [3 -- 5]
         [6 7 8]
         [9 10 11]]
        >>> d.sum_of_weights2()
        <CF Data(1, 1): [[11]]>

        >>> w = np.linspace(1, 2, 3)
        >>> print(w)
        [1.  1.5 2. ]
        >>> d.sum_of_weights2(weights=w)
        <CF Data(1, 1): [[26.75]]>

        >>> d.sum_of_weights2(weights=cf.Data(w, 'm'))
        <CF Data(1, 1): [[26.75]] m2>

        """
        d = _inplace_enabled_define_and_cleanup(self)
        d, weights = collapse(
            Collapse().sum_of_weights2,
            d,
            axis=axes,
            weights=weights,
            keepdims=not squeeze,
            split_every=split_every,
            mtol=mtol,
        )

        units = _units_None
        if weights is not None:
            units = getattr(weights, "Units", None)
            if not units:
                units = _units_None
            else:
                units = units**2

        d.override_units(units, inplace=True)

        return d

    @_deprecated_kwarg_check("i", version="3.0.0", removed_at="4.0.0")
    @_inplace_enabled(default=False)
    def std(
        self,
        axes=None,
        squeeze=False,
        mtol=1,
        weights=None,
        ddof=0,
        split_every=None,
        inplace=False,
        i=False,
    ):
        r"""Calculate standard deviations.

        Calculates the standard deviation of an array or the standard
        deviations along axes.

        See
        https://ncas-cms.github.io/cf-python/analysis.html#collapse-methods
        for mathematical definitions.

         ..seealso:: `sample_size`, `mean`, `sum`, `var`

        :Parameters:

            {{collapse axes: (sequence of) `int`, optional}}

            {{weights: data_like, `dict`, or `None`, optional}}

            {{collapse squeeze: `bool`, optional}}

            {{mtol: number, optional}}

            {{ddof: number}}

                 By default *ddof* is 0.

            {{split_every: `int` or `dict`, optional}}

                .. versionadded:: 3.14.0

            {{inplace: `bool`, optional}}

            {{i: deprecated at version 3.0.0}}

        :Returns:

            `Data` or `None`
                The collapsed data, or `None` if the operation was
                in-place.

        **Examples**

        >>> a = np.ma.arange(12).reshape(4, 3)
        >>> d = cf.Data(a, 'K')
        >>> d[1, 1] = cf.masked
        >>> print(d.array)
        [[0 1 2]
         [3 -- 5]
         [6 7 8]
         [9 10 11]]
        >>> d.std()
        <CF Data(1, 1): [[3.5744733184250004]] K>
        >>> d.std(ddof=1)
        <CF Data(1, 1): [[3.7489392439122637]] K>

        >>> w = np.linspace(1, 2, 3)
        >>> print(w)
        [1.  1.5 2. ]
        >>> d.std(ddof=1, weights=w)
        <CF Data(1, 1): [[3.7457375639741506]] K>

        """
        d = _inplace_enabled_define_and_cleanup(self)
        d.var(
            axes=axes,
            weights=weights,
            squeeze=squeeze,
            mtol=mtol,
            ddof=ddof,
            split_every=split_every,
            inplace=True,
        )
        d.sqrt(inplace=True)
        return d

    @_inplace_enabled(default=False)
    @_deprecated_kwarg_check("i", version="3.0.0", removed_at="4.0.0")
    def var(
        self,
        axes=None,
        weights=None,
        squeeze=False,
        mtol=1,
        ddof=0,
        split_every=None,
        inplace=False,
        i=False,
    ):
        """Calculate variances.

        Calculates the variance of an array or the variance values
        along axes.

        See
        https://ncas-cms.github.io/cf-python/analysis.html#collapse-methods
        for mathematical definitions.

         ..seealso:: `sample_size`, `mean`, `sd`, `sum`

        :Parameters:

            {{collapse axes: (sequence of) `int`, optional}}

            {{weights: data_like, `dict`, or `None`, optional}}

            {{collapse squeeze: `bool`, optional}}

            {{mtol: number, optional}}

            {{ddof: number}}

                 By default *ddof* is 0.

            {{split_every: `int` or `dict`, optional}}

                .. versionadded:: 3.14.0

            {{inplace: `bool`, optional}}

            {{i: deprecated at version 3.0.0}}

        :Returns:

            `Data` or `None`
                The collapsed data, or `None` if the operation was
                in-place.

        **Examples**

        >>> a = np.ma.arange(12).reshape(4, 3)
        >>> d = cf.Data(a, 'K')
        >>> d[1, 1] = cf.masked
        >>> print(d.array)
        [[0 1 2]
         [3 -- 5]
         [6 7 8]
         [9 10 11]]
        >>> d.var()
        <CF Data(1, 1): [[12.776859504132233]] K2>
        >>> d.var(ddof=1)
        <CF Data(1, 1): [[14.054545454545456]] K2>

        >>> w = np.linspace(1, 2, 3)
        >>> print(w)
        [1.  1.5 2. ]
        >>> d.var(ddof=1, weights=w)
        <CF Data(1, 1): [[14.030549898167004]] K2>

        """
        d = _inplace_enabled_define_and_cleanup(self)
        d, _ = collapse(
            Collapse().var,
            d,
            axis=axes,
            weights=weights,
            keepdims=not squeeze,
            mtol=mtol,
            ddof=ddof,
            split_every=split_every,
        )

        units = d.Units
        if units:
            d.override_units(units**2, inplace=True)

        return d

    def section(
        self, axes, stop=None, chunks=False, min_step=1, mode="dictionary"
    ):
        """Returns a dictionary of sections of the `Data` object.

        Specifically, returns a dictionary of Data objects which are the
        m-dimensional sections of this n-dimensional Data object, where
        m <= n. The dictionary keys are the indices of the sections
        in the original Data object. The m dimensions that are not
        sliced are marked with None as a placeholder making it possible
        to reconstruct the original data object. The corresponding
        values are the resulting sections of type `Data`.

        :Parameters:

            axes: (sequence of) `int`
                This is should be one or more integers of the m indices of
                the m axes that define the sections of the `Data`
                object. If axes is `None` (the default) or an empty
                sequence then all axes are selected.

                Note that the axes specified by the *axes* parameter are
                the one which are to be kept whole. All other axes are
                sectioned.

            stop: `int`, optional
                Deprecated at version 3.14.0.

                Stop after this number of sections and return. If stop is
                None all sections are taken.

            chunks: `bool`, optional
                Deprecated at version 3.14.0. Consider using
                `cf.Data.rechunk` instead.

                If True return sections that are of the maximum possible
                size that will fit in one chunk of memory instead of
                sectioning into slices of size 1 along the dimensions that
                are being sectioned.


            min_step: `int`, optional
                The minimum step size when making chunks. By default this
                is 1. Can be set higher to avoid size 1 dimensions, which
                are problematic for linear regridding.

        :Returns:

            `dict`
                The dictionary of m dimensional sections of the Data
                object.

        **Examples**

        >>> d = cf.Data(np.arange(120).reshape(2, 6, 10))
        >>> d
        <CF Data(2, 6, 10): [[[0, ..., 119]]]>
        >>> d.section([1, 2])
        {(0, None, None): <CF Data(1, 6, 10): [[[0, ..., 59]]]>,
         (1, None, None): <CF Data(1, 6, 10): [[[60, ..., 119]]]>}
        >>> d.section([0, 1], min_step=2)
        {(None, None, 0): <CF Data(2, 6, 2): [[[0, ..., 111]]]>,
         (None, None, 2): <CF Data(2, 6, 2): [[[2, ..., 113]]]>,
         (None, None, 4): <CF Data(2, 6, 2): [[[4, ..., 115]]]>,
         (None, None, 6): <CF Data(2, 6, 2): [[[6, ..., 117]]]>,
         (None, None, 8): <CF Data(2, 6, 2): [[[8, ..., 119]]]>}

        """
        if chunks:
            _DEPRECATION_ERROR_KWARGS(
                self,
                "section",
                {"chunks": chunks},
                message="Consider using Data.rechunk() instead.",
                version="3.14.0",
                removed_at="5.0.0",
            )  # pragma: no cover

        if stop is not None:
            _DEPRECATION_ERROR_KWARGS(
                self,
                "section",
                {"stop": stop},
                version="3.14.0",
                removed_at="5.0.0",
            )  # pragma: no cover

        return _section(self, axes, min_step=min_step)

    @_inplace_enabled(default=False)
    def square(self, dtype=None, inplace=False):
        """Calculate the element-wise square.

        .. versionadded:: 3.14.0

        .. seealso:: `sqrt`, `sum_of_squares`

        :Parameters:

            dtype: data-type, optional
                Overrides the data type of the output arrays. A
                matching precision of the calculation should be
                chosen. For example, a *dtype* of ``'int32'`` is only
                allowed when the input values are integers.

             {{inplace: `bool`, optional}}

        :Returns:

            `Data` or `None`
                The element-wise square of the data, or `None` if the
                operation was in-place.

        **Examples**

        >>> d = cf.Data([[0, 1, 2.5, 3, 4]], 'K', mask=[[0, 0, 0, 1, 0]])
        >>> print(d.array)
        [[0.0 1.0 2.5 -- 4.0]]
        >>> e = d.square()
        >>> e
        <CF Data(1, 5): [[0.0, ..., 16.0]] K2>
        >>> print(e.array)
        [[0.0 1.0 6.25 -- 16.0]]

        """
        d = _inplace_enabled_define_and_cleanup(self)
        dx = d.to_dask_array()
        dx = da.square(dx, dtype=dtype)
        d._set_dask(dx)

        units = d.Units
        if units:
            d.override_units(units**2, inplace=True)

        return d

    @_inplace_enabled(default=False)
    def sqrt(self, dtype=None, inplace=False):
        """Calculate the non-negative square root.

        .. versionadded:: 3.14.0

        .. seealso:: `square`

        :Parameters:

            dtype: data-type, optional
                Overrides the data type of the output arrays. A
                matching precision of the calculation should be
                chosen. For example, a *dtype* of ``'int32'` is not
                allowed, even if the input values are perfect squares.

             {{inplace: `bool`, optional}}

        :Returns:

            `Data` or `None`
                The element-wise positive square root of the data, or
                `None` if the operation was in-place.

        **Examples**

        >>> d = cf.Data([[0, 1, 2, 3, 4]], 'K2', mask=[[0, 0, 0, 1, 0]])
        >>>print(d.array)
        [[0 1 2 -- 4]]
        >>> e = d.sqrt()
        >>> e
        <CF Data(1, 5): [[0.0, ..., 2.0]] K>
        >>> print(e.array)
        [[0.0 1.0 1.4142135623730951 -- 2.0]]

        Negative input values raise a warning but nonetheless result in NaN
        or, if there are already missing values, missing data:

        >>> import warnings
        >>> d = cf.Data([0, 1, -4])
        >>> print(d.array)
        [ 0  1 -4]
        >>> with warnings.catch_warnings():
        ...     warnings.simplefilter("ignore")
        ...     print(d.sqrt().array)
        ...
        [ 0.  1. nan]

        >>> d = cf.Data([0, 1, -4], mask=[1, 0, 0])
        >>> print(d.array)
        [-- 1 -4]
        >>> with warnings.catch_warnings():
        ...     warnings.simplefilter("ignore")
        ...     print(d.sqrt().array)
        ...
        [-- 1.0 --]

        """
        d = _inplace_enabled_define_and_cleanup(self)
        dx = d.to_dask_array()
        dx = da.sqrt(dx, dtype=dtype)
        d._set_dask(dx)

        units = d.Units
        if units:
            try:
                d.override_units(units**0.5, inplace=True)
            except ValueError as e:
                raise type(e)(
                    f"Incompatible units for taking a square root: {units!r}"
                )

        return d

    # ----------------------------------------------------------------
    # Aliases
    # ----------------------------------------------------------------
    @property
    def dtarray(self):
        """Alias for `datetime_array`"""
        return self.datetime_array

    @_inplace_enabled(default=False)
    @_deprecated_kwarg_check("i", version="3.0.0", removed_at="4.0.0")
    def maximum(
        self,
        axes=None,
        squeeze=False,
        mtol=1,
        split_every=None,
        inplace=False,
        i=False,
    ):
        """Alias for `max`"""
        return self.max(
            axes=axes,
            squeeze=squeeze,
            mtol=mtol,
            split_every=split_every,
            inplace=inplace,
            i=i,
        )

    @_inplace_enabled(default=False)
    @_deprecated_kwarg_check("i", version="3.0.0", removed_at="4.0.0")
    def minimum(
        self,
        axes=None,
        squeeze=False,
        mtol=1,
        split_every=None,
        inplace=False,
        i=False,
    ):
        """Alias for `min`"""
        return self.min(
            axes=axes,
            squeeze=squeeze,
            mtol=mtol,
            split_every=split_every,
            inplace=inplace,
            i=i,
        )

    @_inplace_enabled(default=False)
    @_deprecated_kwarg_check("i", version="3.0.0", removed_at="4.0.0")
    def sd(
        self,
        axes=None,
        squeeze=False,
        mtol=1,
        weights=None,
        ddof=0,
        split_every=None,
        inplace=False,
        i=False,
    ):
        """Alias for `std`"""
        return self.std(
            axes=axes,
            squeeze=squeeze,
            weights=weights,
            mtol=mtol,
            ddof=ddof,
            split_every=split_every,
            inplace=inplace,
            i=i,
        )

    @_inplace_enabled(default=False)
    @_deprecated_kwarg_check("i", version="3.0.0", removed_at="4.0.0")
    def standard_deviation(
        self,
        axes=None,
        squeeze=False,
        mtol=1,
        weights=None,
        ddof=0,
        split_every=None,
        inplace=False,
        i=False,
    ):
        """Alias for `std`"""
        return self.std(
            axes=axes,
            squeeze=squeeze,
            weights=weights,
            mtol=mtol,
            ddof=ddof,
            split_every=split_every,
            inplace=inplace,
            i=i,
        )

    @_inplace_enabled(default=False)
    @_deprecated_kwarg_check("i", version="3.0.0", removed_at="4.0.0")
    def variance(
        self,
        axes=None,
        squeeze=False,
        weights=None,
        mtol=1,
        ddof=0,
        split_every=None,
        inplace=False,
        i=False,
    ):
        """Alias for `var`"""
        return self.var(
            axes=axes,
            squeeze=squeeze,
            weights=weights,
            mtol=mtol,
            ddof=ddof,
            split_every=split_every,
            inplace=inplace,
            i=i,
        )


def _size_of_index(index, size=None):
    """Return the number of elements resulting in applying an index to a
    sequence.

    :Parameters:

        index: `slice` or `list` of `int`
            The index being applied to the sequence.

        size: `int`, optional
            The number of elements in the sequence being indexed. Only
            required if *index* is a slice object.

    :Returns:

        `int`
            The length of the sequence resulting from applying the index.

    **Examples**

    >>> _size_of_index(slice(None, None, -2), 10)
    5
    >>> _size_of_index([1, 4, 9])
    3

    """
    if isinstance(index, slice):
        # Index is a slice object
        start, stop, step = index.indices(size)
        div, mod = divmod(stop - start, step)
        if mod != 0:
            div += 1
        return div
    else:
        # Index is a list of integers
        return len(index)<|MERGE_RESOLUTION|>--- conflicted
+++ resolved
@@ -1459,11 +1459,7 @@
                 If `None` then do nothing. Otherwise set
                 `__asanyarray__` to the Boolean value of *asanyarray*.
 
-<<<<<<< HEAD
-                .. versionadded:: NEXTRELEASE
-=======
                 .. versionadded:: NEXTVERSION
->>>>>>> 0149116f
 
         :Returns:
 
@@ -1483,11 +1479,7 @@
                 "suitability (such as data type casting, "
                 "broadcasting, etc.). Note that the exception may be "
                 "difficult to diagnose, as dask will have silently "
-<<<<<<< HEAD
-                "trapped it and returned NotImplemented (seeprint , for "
-=======
                 "trapped it and returned NotImplemented (see, for "
->>>>>>> 0149116f
                 "instance, dask.array.core.elemwise). Print "
                 "statements in a local copy of dask are possibly the "
                 "way to go if the cause of the error is not obvious."
