--- conflicted
+++ resolved
@@ -11661,38 +11661,6 @@
         # ------------------------------------------------------------
         return self.size * (itemsize + 1) <= free_memory() - cf_fm_threshold()
 
-<<<<<<< HEAD
-=======
-    def fits_in_one_chunk_in_memory(self, itemsize):
-        """Return True if the master array is small enough to be
-        retained in memory.
-
-        :Parameters:
-
-            itemsize: `int`
-                The number of bytes per word of the master data array.
-
-        :Returns:
-
-            `bool`
-
-        **Examples**
-
-        >>> print(d.fits_one_chunk_in_memory(8))
-        False
-
-        """
-        # ------------------------------------------------------------
-        # Note that self._size*(itemsize+1) is the array size in bytes
-        # including space for a full boolean mask
-        # ------------------------------------------------------------
-        return (
-            cf_chunksize()
-            >= self._size * (itemsize + 1)
-            <= free_memory() - cf_fm_threshold()
-        )
-
->>>>>>> 6e3cf7e8
     @_deprecated_kwarg_check("i")
     @_inplace_enabled(default=False)
     @_manage_log_level_via_verbosity
