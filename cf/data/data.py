--- conflicted
+++ resolved
@@ -3931,7 +3931,6 @@
         dxs = [d.to_dask_array() for d in processed_data]
         dx = da.concatenate(dxs, axis=axis)
 
-<<<<<<< HEAD
         # Set the CFA write status
         #
         # Assume at first that all input data instance have True
@@ -3959,10 +3958,6 @@
 
         # Set the new dask array
         data0._set_dask(dx, clear=_ALL ^ cfa)
-=======
-        # Set the new dask array, retaining the cached elements ...
-        data0._set_dask(dx, clear=_ALL)
->>>>>>> a8e8213a
 
         # Set the appropriate cached elements
         cached_elements = {}
@@ -3973,7 +3968,6 @@
 
         data0._set_cached_elements(cached_elements)
 
-<<<<<<< HEAD
         # Set the CFA-netCDF aggregated data instructions and file
         # name substitutions by combining them from all of the input
         # data instances, giving precedence to those towards the left
@@ -3997,9 +3991,6 @@
 
         # Manage cyclicity of axes: if join axis was cyclic, it is no
         # longer.
-=======
-        # Manage cyclicity of axes: if join axis was cyclic, it is no longer
->>>>>>> a8e8213a
         axis = data0._parse_axes(axis)[0]
         if axis in data0.cyclic():
             logger.warning(
@@ -11254,16 +11245,10 @@
             # Short circuit if the transpose is a null operation
             return d
 
-<<<<<<< HEAD
         # Note: The _axes attribute is important because e.g. axes
         #       labelled as cyclic by the _cyclic attribute use it to
         #       determine their position (see #discussion_r694096462
         #       on PR #247).
-=======
-        # Note: _axes attribute is still important/utilised post-Daskification
-        # because e.g. axes labelled as cyclic by the _cyclic attribute use it
-        # to determine their position (see #discussion_r694096462 on PR #247).
->>>>>>> a8e8213a
         data_axes = d._axes
         d._axes = [data_axes[i] for i in iaxes]
 
