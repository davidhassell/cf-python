import logging
import math
import operator
from functools import partial, reduce
from itertools import product
from numbers import Integral
from operator import mul
from os import sep

import cfdm
import cftime
import dask.array as da
import numpy as np
from cfdm import is_log_level_info
from dask import compute, delayed  # noqa: F401
from dask.array.core import normalize_chunks
from dask.base import collections_to_dsk, is_dask_collection, tokenize
from dask.highlevelgraph import HighLevelGraph
from dask.optimization import cull
from scipy.sparse import issparse

from ..cfdatetime import dt as cf_dt
from ..constants import masked as cf_masked
from ..decorators import (
    _deprecated_kwarg_check,
    _display_or_return,
    _inplace_enabled,
    _inplace_enabled_define_and_cleanup,
    _manage_log_level_via_verbosity,
)
from ..functions import (
    _DEPRECATION_ERROR_KWARGS,
    _numpy_allclose,
    _section,
    abspath,
    atol,
    default_netCDF_fillvals,
    free_memory,
    parse_indices,
    rtol,
)
from ..mixin2 import CFANetCDF, Container
from ..units import Units
from .collapse import Collapse
from .creation import generate_axis_identifiers, to_dask
from .dask_utils import (
    _da_ma_allclose,
    cf_asanyarray,
    cf_contains,
    cf_dt2rt,
    cf_filled,
    cf_harden_mask,
    cf_is_masked,
    cf_percentile,
    cf_rt2dt,
    cf_soften_mask,
    cf_units,
    cf_where,
)
from .mixin import DataClassDeprecationsMixin
from .utils import (
    YMDhms,
    collapse,
    conform_units,
    convert_to_datetime,
    convert_to_reftime,
    first_non_missing_value,
    is_numeric_dtype,
    new_axis_identifier,
    scalar_masked_array,
)

logger = logging.getLogger(__name__)

# --------------------------------------------------------------------
# Constants
# --------------------------------------------------------------------
_year_length = 365.242198781
_month_length = _year_length / 12

_empty_set = set()

_units_None = Units()
_units_1 = Units("1")
_units_radians = Units("radians")

_month_units = ("month", "months")
_year_units = ("year", "years", "yr")

_dtype_float32 = np.dtype("float32")
_dtype_float = np.dtype(float)
_dtype_bool = np.dtype(bool)

_DEFAULT_CHUNKS = "auto"
_DEFAULT_HARDMASK = True

# Contstants used to specify which `Data` components should be cleared
# when a new dask array is set. See `Data._clear_after_dask_update`
# for details.
_NONE = 0  # =   0b0000
_ARRAY = 1  # =  0b0001
_CACHE = 2  # =  0b0010
_CFA = 4  # =    0b0100
_ACTIVE = 8  # = 0b1000
_ALL = 15  # =   0b1111


class Data(DataClassDeprecationsMixin, CFANetCDF, Container, cfdm.Data):
    """An N-dimensional data array with units and masked values.

    * Contains an N-dimensional, indexable and broadcastable array with
      many similarities to a `numpy` array.

    * Contains the units of the array elements.

    * Supports masked arrays, regardless of whether or not it was
      initialised with a masked array.

    * Stores and operates on data arrays which are larger than the
      available memory.

    **Indexing**

    A data array is indexable in a similar way to numpy array:

    >>> d.shape
    (12, 19, 73, 96)
    >>> d[...].shape
    (12, 19, 73, 96)
    >>> d[slice(0, 9), 10:0:-2, :, :].shape
    (9, 5, 73, 96)

    There are three extensions to the numpy indexing functionality:

    * Size 1 dimensions are never removed by indexing.

      An integer index i takes the i-th element but does not reduce the
      rank of the output array by one:

      >>> d.shape
      (12, 19, 73, 96)
      >>> d[0, ...].shape
      (1, 19, 73, 96)
      >>> d[:, 3, slice(10, 0, -2), 95].shape
      (12, 1, 5, 1)

      Size 1 dimensions may be removed with the `squeeze` method.

    * The indices for each axis work independently.

      When more than one dimension's slice is a 1-d boolean sequence or
      1-d sequence of integers, then these indices work independently
      along each dimension (similar to the way vector subscripts work in
      Fortran), rather than by their elements:

      >>> d.shape
      (12, 19, 73, 96)
      >>> d[0, :, [0, 1], [0, 13, 27]].shape
      (1, 19, 2, 3)

    * Boolean indices may be any object which exposes the numpy array
      interface.

      >>> d.shape
      (12, 19, 73, 96)
      >>> d[..., d[0, 0, 0]>d[0, 0, 0].min()]

    **Cyclic axes**

    """

    def __init__(
        self,
        array=None,
        units=None,
        calendar=None,
        fill_value=None,
        hardmask=_DEFAULT_HARDMASK,
        chunks=_DEFAULT_CHUNKS,
        dt=False,
        source=None,
        copy=True,
        dtype=None,
        mask=None,
        mask_value=None,
        to_memory=False,
        init_options=None,
        _use_array=True,
    ):
        """**Initialisation**

        :Parameters:

            array: optional
                The array of values. May be a scalar or array-like
                object, including another `Data` instance, anything
                with a `!to_dask_array` method, `numpy` array, `dask`
                array, `xarray` array, `cf.Array` subclass, `list`,
                `tuple`, scalar.

                *Parameter example:*
                  ``array=34.6``

                *Parameter example:*
                  ``array=[[1, 2], [3, 4]]``

                *Parameter example:*
                  ``array=numpy.ma.arange(10).reshape(2, 1, 5)``

            units: `str` or `Units`, optional
                The physical units of the data. if a `Units` object is
                provided then this an also set the calendar.

                The units (without the calendar) may also be set after
                initialisation with the `set_units` method.

                *Parameter example:*
                  ``units='km hr-1'``

                *Parameter example:*
                  ``units='days since 2018-12-01'``

            calendar: `str`, optional
                The calendar for reference time units.

                The calendar may also be set after initialisation with the
                `set_calendar` method.

                *Parameter example:*
                  ``calendar='360_day'``

            fill_value: optional
                The fill value of the data. By default, or if set to
                `None`, the `numpy` fill value appropriate to the array's
                data-type will be used (see
                `numpy.ma.default_fill_value`).

                The fill value may also be set after initialisation with
                the `set_fill_value` method.

                *Parameter example:*
                  ``fill_value=-999.``

            dtype: data-type, optional
                The desired data-type for the data. By default the
                data-type will be inferred form the *array*
                parameter.

                The data-type may also be set after initialisation with
                the `dtype` attribute.

                *Parameter example:*
                    ``dtype=float``

                *Parameter example:*
                    ``dtype='float32'``

                *Parameter example:*
                    ``dtype=numpy.dtype('i2')``

                .. versionadded:: 3.0.4

            mask: optional
                Apply this mask to the data given by the *array*
                parameter. By default, or if *mask* is `None`, no mask
                is applied. May be any scalar or array-like object
                (such as a `list`, `numpy` array or `Data` instance)
                that is broadcastable to the shape of *array*. Masking
                will be carried out where the mask elements evaluate
                to `True`.

                This mask will applied in addition to any mask already
                defined by the *array* parameter.

                .. versionadded:: 3.0.5

            mask_value: scalar array_like
                Mask *array* where it is equal to *mask_value*, using
                numerically tolerant floating point equality.

                .. versionadded:: 3.16.0

            {{init source: optional}}

            hardmask: `bool`, optional
                If False then the mask is soft. By default the mask is
                hard.

            dt: `bool`, optional
                If True then strings (such as ``'1990-12-01 12:00'``)
                given by the *array* parameter are re-interpreted as
                date-time objects. By default they are not.

            {{init copy: `bool`, optional}}

            {{chunks: `int`, `tuple`, `dict` or `str`, optional}}

                .. versionadded:: 3.14.0

            to_memory: `bool`, optional
                If True then ensure that the original data are in
                memory, rather than on disk.

                If the original data are on disk, then reading data
                into memory during initialisation will slow down the
                initialisation process, but can considerably improve
                downstream performance by avoiding the need for
                independent reads for every dask chunk, each time the
                data are computed.

                In general, setting *to_memory* to True is not the same
                as calling the `persist` of the newly created `Data`
                object, which also decompresses data compressed by
                convention and computes any data type, mask and
                date-time modifications.

                If the input *array* is a `dask.array.Array` object
                then *to_memory* is ignored.

                .. versionadded:: 3.14.0

            init_options: `dict`, optional
                Provide optional keyword arguments to methods and
                functions called during the initialisation process. A
                dictionary key identifies a method or function. The
                corresponding value is another dictionary whose
                key/value pairs are the keyword parameter names and
                values to be applied.

                Supported keys are:

                * ``'from_array'``: Provide keyword arguments to
                  the `dask.array.from_array` function. This is used
                  when initialising data that is not already a dask
                  array and is not compressed by convention.

                * ``'first_non_missing_value'``: Provide keyword
                  arguments to the
                  `cf.data.utils.first_non_missing_value`
                  function. This is used when the input array contains
                  date-time strings or objects, and may affect
                  performance.

                 *Parameter example:*
                   ``{'from_array': {'inline_array': True}}``

            chunk: deprecated at version 3.14.0
                Use the *chunks* parameter instead.

        **Examples**

        >>> d = cf.Data(5)
        >>> d = cf.Data([1,2,3], units='K')
        >>> import numpy
        >>> d = cf.Data(numpy.arange(10).reshape(2,5),
        ...             units=Units('m/s'), fill_value=-999)
        >>> d = cf.Data('fly')
        >>> d = cf.Data(tuple('fly'))

        """
        if source is None and isinstance(array, self.__class__):
            source = array

        if init_options is None:
            init_options = {}

        if source is not None:
            try:
                array = source._get_Array(None)
            except AttributeError:
                array = None

            super().__init__(
                source=source, _use_array=_use_array and array is not None
            )

            #            self._custom.setdefault("__asanyarray__", True)

            if _use_array:
                try:
                    array = source.to_dask_array(asanyarray=False)
                except (AttributeError, TypeError):
                    try:
                        array = source.to_dask_array()
                    except (AttributeError, TypeError):
                        pass
                    else:
                        self._set_dask(array, copy=copy, clear=_NONE)
                else:
                    self._set_dask(
                        array, copy=copy, clear=_NONE, asanyarray=None
                    )
            else:
                self._del_dask(None)

            # Set the mask hardness
            self.hardmask = getattr(source, "hardmask", _DEFAULT_HARDMASK)

            return

        super().__init__(
            array=array,
            fill_value=fill_value,
            _use_array=False,
        )

        # Set the units
        units = Units(units, calendar=calendar)
        self._Units = units

        # Set the mask hardness
        self.hardmask = hardmask

        if array is None:
            # No data has been set
            return

        sparse_array = issparse(array)

        try:
            ndim = array.ndim
        except AttributeError:
            ndim = np.ndim(array)

        # Create the _cyclic attribute: identifies which axes are
        # cyclic (and therefore allow cyclic slicing). It must be a
        # subset of the axes given by the _axes attribute. If an axis
        # is removed from _axes then it must also be removed from
        # _cyclic.
        #
        # Never change the value of the _cyclic attribute in-place.
        self._cyclic = _empty_set

        # Create the _axes attribute: an ordered sequence of unique
        # (within this `Data` instance) names for each array axis.
        self._axes = generate_axis_identifiers(ndim)

        if not _use_array:
            return

        # Still here? Then create a dask array and store it.
        custom = self._custom

        # Find out if the input data is compressed by convention
        try:
            compressed = array.get_compression_type()
        except AttributeError:
            compressed = ""

        if compressed and init_options.get("from_array"):
            raise ValueError(
                "Can't define 'from_array' initialisation options "
                "for compressed input arrays"
            )

        # Bring the compressed data into memory without
        # decompressing it
        if to_memory:
            try:
                array = array.to_memory()
            except AttributeError:
                pass

        if self._is_abstract_Array_subclass(array):
            # Save the input array in case it's useful later. For
            # compressed input arrays this will contain extra
            # information, such as a count or index variable.
            self._set_Array(array)
            # Data files are candidates for active storage reductions
            self._set_active_storage(True)

        # Cast the input data as a dask array
        kwargs = init_options.get("from_array", {})
        if "chunks" in kwargs:
            raise TypeError(
                "Can't define 'chunks' in the 'from_array' initialisation "
                "options. Use the 'chunks' parameter instead."
            )

        # Set whether or not we're sure that the Data instance has a
        # deterministic name
        is_dask = is_dask_collection(array)
        custom["deterministic"] = not is_dask

        # Set whether or not to call np.asanyarray on chunks to
        # convert them to numpy arrays.
        if is_dask:
            # We don't know what's in the dask array, so we should
            # assume that it might need converting to a numpy array.x
            custom["__asanyarray__"] = True
        else:
            custom["__asanyarray__"] = bool(
                getattr(array, "__asanyarray__", False)
            )

        dx = to_dask(array, chunks, **kwargs)

        # Find out if we have an array of date-time objects
        if units.isreftime:
            dt = True

        first_value = None
        if not dt and dx.dtype.kind == "O":
            kwargs = init_options.get("first_non_missing_value", {})
            first_value = first_non_missing_value(dx, **kwargs)

            if first_value is not None:
                dt = hasattr(first_value, "timetuple")

        # Convert string or object date-times to floating point
        # reference times
        if dt and dx.dtype.kind in "USO":
            dx, units = convert_to_reftime(dx, units, first_value)
            # Reset the units
            self._Units = units

        # Store the dask array
        self._set_dask(dx, clear=_NONE, asanyarray=None)

        # Override the data type
        if dtype is not None:
            self.dtype = dtype

        # Apply a mask
        if mask is not None:
            if sparse_array:
                raise ValueError("Can't mask sparse array")

            self.where(mask, cf_masked, inplace=True)

        # Apply masked values
        if mask_value is not None:
            if sparse_array:
                raise ValueError("Can't mask sparse array")

            self.masked_values(mask_value, inplace=True)

    @property
    def dask_compressed_array(self):
        """Returns a dask array of the compressed data.

        .. versionadded:: 3.14.0

        :Returns:

            `dask.array.Array`
                The compressed data.

        **Examples**

        >>> a = d.dask_compressed_array

        """
        ca = self.source(None)

        if ca is None or not ca.get_compression_type():
            raise ValueError("not compressed: can't get compressed dask array")

        return ca.to_dask_array()

    def __contains__(self, value):
        """Membership test operator ``in``

        x.__contains__(y) <==> y in x

        Returns True if the scalar *value* is contained anywhere in
        the data. If *value* is not scalar then an exception is
        raised.

        **Performance**

        `__contains__` causes all delayed operations to be computed
        unless *value* is a `Data` object with incompatible units, in
        which case `False` is always returned.

        **Examples**

        >>> d = cf.Data([[0, 1, 2], [3, 4, 5]], 'm')
        >>> 4 in d
        True
        >>> 4.0 in d
        True
        >>> cf.Data(5) in d
        True
        >>> cf.Data(5, 'm') in d
        True
        >>> cf.Data(0.005, 'km') in d
        True

        >>> 99 in d
        False
        >>> cf.Data(2, 'seconds') in d
        False

        >>> [1] in d
        Traceback (most recent call last):
            ...
        TypeError: elementwise comparison failed; must test against a scalar, not [1]
        >>> [1, 2] in d
        Traceback (most recent call last):
            ...
        TypeError: elementwise comparison failed; must test against a scalar, not [1, 2]

        >>> d = cf.Data(["foo", "bar"])
        >>> 'foo' in d
        True
        >>> 'xyz' in d
        False

        """
        # Check that value is scalar by seeing if its shape is ()
        shape = getattr(value, "shape", None)
        if shape is None:
            if isinstance(value, str):
                # Strings are scalars, even though they have a len().
                shape = ()
            else:
                try:
                    len(value)
                except TypeError:
                    # value has no len() so assume that it is a scalar
                    shape = ()
                else:
                    # value has a len() so assume that it is not a scalar
                    shape = True
        elif is_dask_collection(value) and math.isnan(value.size):
            # value is a dask array with unknown size, so calculate
            # the size. This is acceptable, as we're going to compute
            # it anyway at the end of this method.
            value.compute_chunk_sizes()
            shape = value.shape

        if shape:
            raise TypeError(
                "elementwise comparison failed; must test against a scalar, "
                f"not {value!r}"
            )

        # If value is a scalar Data object then conform its units
        if isinstance(value, self.__class__):
            self_units = self.Units
            value_units = value.Units
            if value_units.equivalent(self_units):
                if not value_units.equals(self_units):
                    value = value.copy()
                    value.Units = self_units
            elif value_units:
                # No need to check the dask array if the value units
                # are incompatible
                return False

            # 'cf_contains' has its own calls to 'cf_asanyarray', so
            # we can set 'asanyarray=False'.
            value = value.to_dask_array(asanyarray=False)

        # 'cf_contains' has its own calls to 'cf_asanyarray', so we
        # can set 'asanyarray=False'.
        dx = self.to_dask_array(asanyarray=False)

        out_ind = tuple(range(dx.ndim))
        dx_ind = out_ind

        dx = da.blockwise(
            cf_contains,
            out_ind,
            dx,
            dx_ind,
            value,
            (),
            adjust_chunks={i: 1 for i in out_ind},
            dtype=bool,
        )

        return bool(dx.any())

    @property
    def _atol(self):
        """Return the current value of the `cf.atol` function."""
        return atol().value

    @property
    def _rtol(self):
        """Return the current value of the `cf.rtol` function."""
        return rtol().value

    def __data__(self):
        """Returns a new reference to self."""
        return self

    def __float__(self):
        """Called to implement the built-in function `float`

        x.__float__() <==> float(x)

        **Performance**

        `__float__` causes all delayed operations to be executed,
        unless the dask array size is already known to be greater than
        1.

        """
        return float(self.to_dask_array())

    def __int__(self):
        """Called to implement the built-in function `int`

        x.__int__() <==> int(x)

        **Performance**

        `__int__` causes all delayed operations to be executed, unless
        the dask array size is already known to be greater than 1.

        """
        return int(self.to_dask_array())

    def __iter__(self):
        """Called when an iterator is required.

        x.__iter__() <==> iter(x)

        **Performance**

        If the shape of the data is unknown then it is calculated
        immediately by executing all delayed operations.

        **Examples**

        >>> d = cf.Data([1, 2, 3], 'metres')
        >>> for e in d:
        ...     print(repr(e))
        ...
        <CF Data(1): [1] metres>
        <CF Data(1): [2] metres>
        <CF Data(1): [3] metres>

        >>> d = cf.Data([[1, 2], [3, 4]], 'metres')
        >>> for e in d:
        ...     print(repr(e))
        ...
        <CF Data: [1, 2] metres>
        <CF Data: [3, 4] metres>

        >>> d = cf.Data(99, 'metres')
        >>> for e in d:
        ...     print(repr(e))
        ...
        Traceback (most recent call last):
            ...
        TypeError: iteration over a 0-d Data

        """
        try:
            n = len(self)
        except TypeError:
            raise TypeError(f"iteration over a 0-d {self.__class__.__name__}")

        if self.__keepdims_indexing__:
            for i in range(n):
                out = self[i]
                out.reshape(out.shape[1:], inplace=True)
                yield out
        else:
            for i in range(n):
                yield self[i]

    def __len__(self):
        """Called to implement the built-in function `len`.

        x.__len__() <==> len(x)

        **Performance**

        If the shape of the data is unknown then it is calculated
        immediately by executing all delayed operations.

        **Examples**

        >>> len(cf.Data([1, 2, 3]))
        3
        >>> len(cf.Data([[1, 2, 3]]))
        1
        >>> len(cf.Data([[1, 2, 3], [4, 5, 6]]))
        2
        >>> len(cf.Data(1))
        Traceback (most recent call last):
            ...
        TypeError: len() of unsized object

        """
        dx = self.to_dask_array(asanyarray=False)
        if math.isnan(dx.size):
            logger.debug("Computing data len: Performance may be degraded")
            dx.compute_chunk_sizes()

        return len(dx)

    def __bool__(self):
        """Truth value testing and the built-in operation `bool`

        x.__bool__() <==> bool(x)

        **Performance**

        `__bool__` causes all delayed operations to be computed.

        **Examples**

        >>> bool(cf.Data(1.5))
        True
        >>> bool(cf.Data([[False]]))
        False

        """
        size = self.size
        if size != 1:
            raise ValueError(
                f"The truth value of a {self.__class__.__name__} with {size} "
                "elements is ambiguous. Use d.any() or d.all()"
            )

        return bool(self.to_dask_array())

    def __getitem__(self, indices):
        """Return a subspace of the data defined by indices.

        d.__getitem__(indices) <==> d[indices]

        Indexing follows rules that are very similar to the numpy indexing
        rules, the only differences being:

        * An integer index i takes the i-th element but does not reduce
          the rank by one.

        * When two or more dimensions' indices are sequences of integers
          then these indices work independently along each dimension
          (similar to the way vector subscripts work in Fortran). This is
          the same behaviour as indexing on a `netCDF4.Variable` object.

        **Performance**

        If the shape of the data is unknown then it is calculated
        immediately by executing all delayed operations.

        . seealso:: `__keepdims_indexing__`,
                    `__orthogonal_indexing__`, `__setitem__`

        :Returns:

            `Data`
                The subspace of the data.

        **Examples**

        >>> import numpy
        >>> d = Data(numpy.arange(100, 190).reshape(1, 10, 9))
        >>> d.shape
        (1, 10, 9)
        >>> d[:, :, 1].shape
        (1, 10, 1)
        >>> d[:, 0].shape
        (1, 1, 9)
        >>> d[..., 6:3:-1, 3:6].shape
        (1, 3, 3)
        >>> d[0, [2, 9], [4, 8]].shape
        (1, 2, 2)
        >>> d[0, :, -2].shape
        (1, 10, 1)

        """
        if indices is Ellipsis:
            return self.copy()

        ancillary_mask = ()
        try:
            arg = indices[0]
        except (IndexError, TypeError):
            pass
        else:
            if isinstance(arg, str) and arg == "mask":
                ancillary_mask = indices[1]
                indices = indices[2:]

        shape = self.shape
        keepdims = self.__keepdims_indexing__

        indices, roll = parse_indices(
            shape, indices, cyclic=True, keepdims=keepdims
        )

        axes = self._axes
        cyclic_axes = self._cyclic

        # ------------------------------------------------------------
        # Roll axes with cyclic slices
        # ------------------------------------------------------------
        if roll:
            # For example, if slice(-2, 3) has been requested on a
            # cyclic axis, then we roll that axis by two points and
            # apply the slice(0, 5) instead.
            if not cyclic_axes.issuperset([axes[i] for i in roll]):
                raise IndexError(
                    "Can't take a cyclic slice of a non-cyclic axis"
                )

            new = self.roll(
                axis=tuple(roll.keys()), shift=tuple(roll.values())
            )
            dx = new.to_dask_array(asanyarray=False)
        else:
            new = self.copy(array=False)
            dx = self.to_dask_array(asanyarray=False)

        # ------------------------------------------------------------
        # Subspace the dask array
        # ------------------------------------------------------------
        if self.__orthogonal_indexing__:
            # Apply 'orthogonal indexing': indices that are 1-d arrays
            # or lists subspace along each dimension
            # independently. This behaviour is similar to Fortran, but
            # different to dask.
            axes_with_list_indices = [
                i
                for i, x in enumerate(indices)
                if isinstance(x, list) or getattr(x, "shape", False)
            ]
            n_axes_with_list_indices = len(axes_with_list_indices)

            if n_axes_with_list_indices < 2:
                # At most one axis has a list/1-d array index so do a
                # normal dask subspace
                dx = dx[tuple(indices)]
            else:
                # At least two axes have list/1-d array indices so we
                # can't do a normal dask subspace

                # Subspace axes which have list/1-d array indices
                for axis in axes_with_list_indices:
                    dx = da.take(dx, indices[axis], axis=axis)

                if n_axes_with_list_indices < len(indices):
                    # Subspace axes which don't have list/1-d array
                    # indices. (Do this after subspacing axes which do
                    # have list/1-d array indices, in case
                    # __keepdims_indexing__ is False.)
                    slice_indices = [
                        slice(None) if i in axes_with_list_indices else x
                        for i, x in enumerate(indices)
                    ]
                    dx = dx[tuple(slice_indices)]
        else:
            raise NotImplementedError(
                "Non-orthogonal indexing has not yet been implemented"
            )

        # ------------------------------------------------------------
        # Set the subspaced dask array. Set 'asanyarray=True' to
        # honour truely lazy subspacing.
        # ------------------------------------------------------------
        new._set_dask(dx, asanyarray=True)

        # ------------------------------------------------------------
        # Get the axis identifiers for the subspace
        # ------------------------------------------------------------
        shape0 = shape
        if keepdims:
            new_axes = axes
        else:
            new_axes = [
                axis
                for axis, x in zip(axes, indices)
                if not isinstance(x, Integral) and getattr(x, "shape", True)
            ]
            if new_axes != axes:
                new._axes = new_axes
                cyclic_axes = new._cyclic
                if cyclic_axes:
                    shape0 = [
                        n for n, axis in zip(shape, axes) if axis in new_axes
                    ]

        # ------------------------------------------------------------
        # Cyclic axes that have been reduced in size are no longer
        # considered to be cyclic
        # ------------------------------------------------------------
        if cyclic_axes:
            x = [
                axis
                for axis, n0, n1 in zip(new_axes, shape0, new.shape)
                if axis in cyclic_axes and n0 != n1
            ]
            if x:
                # Never change the value of the _cyclic attribute
                # in-place
                new._cyclic = cyclic_axes.difference(x)

        # ------------------------------------------------------------
        # Apply ancillary masks
        # ------------------------------------------------------------
        for mask in ancillary_mask:
            new.where(mask, cf_masked, None, inplace=True)

        if new.shape != self.shape:
            # Delete hdf5 chunksizes when the shape has changed.
            new.nc_clear_hdf5_chunksizes()

        return new

    def __setitem__(self, indices, value):
        """Implement indexed assignment.

        x.__setitem__(indices, y) <==> x[indices]=y

        Assignment to data array elements defined by indices.

        Elements of a data array may be changed by assigning values to
        a subspace. See `__getitem__` for details on how to define
        subspace of the data array.

        .. note:: Currently at most one dimension's assignment index
                  may be a 1-d array of integers or booleans. This is
                  is different to `__getitem__`, which by default
                  applies 'orthogonal indexing' when multiple indices
                  of 1-d array of integers or booleans are present.

        **Missing data**

        The treatment of missing data elements during assignment to a
        subspace depends on the value of the `hardmask` attribute. If
        it is True then masked elements will not be unmasked,
        otherwise masked elements may be set to any value.

        In either case, unmasked elements may be set, (including
        missing data).

        Unmasked elements may be set to missing data by assignment to
        the `cf.masked` constant or by assignment to a value which
        contains masked elements.

        **Performance**

        If the shape of the data is unknown then it is calculated
        immediately by executing all delayed operations.

        If indices for two or more dimensions are lists or 1-d arrays
        of Booleans or integers, and any of these are dask
        collections, then these dask collections will be
        computed immediately.

        .. seealso:: `__getitem__`, `__keedims_indexing__`,
                     `__orthogonal_indexing__`, `cf.masked`,
                     `hardmask`, `where`

        """
        shape = self.shape

        ancillary_mask = ()
        try:
            arg = indices[0]
        except (IndexError, TypeError):
            pass
        else:
            if isinstance(arg, str) and arg == "mask":
                # The indices include an ancillary mask that defines
                # elements which are protected from assignment
                original_self = self.copy()
                ancillary_mask = indices[1]
                indices = indices[2:]

        indices, roll = parse_indices(
            shape,
            indices,
            cyclic=True,
            keepdims=self.__keepdims_indexing__,
        )

        axes_with_list_indices = [
            i
            for i, x in enumerate(indices)
            if isinstance(x, list) or getattr(x, "shape", False)
        ]

        # When there are two or more 1-d array indices of Booleans or
        # integers, convert them to slices, if possible.
        #
        # Note: If any of these 1-d arrays is a dask collection, then
        #       this will be computed.
        if len(axes_with_list_indices) > 1:
            for i, index in enumerate(indices):
                if not (
                    isinstance(index, list) or getattr(index, "shape", False)
                ):
                    # Not a 1-d array
                    continue

                index = np.array(index)

                size = shape[i]
                if index.dtype == bool:
                    # Convert True values to integers
                    index = np.arange(size)[index]
                else:
                    # Make sure all integer values are non-negative
                    index = np.where(index < 0, index + size, index)

                if size == 1:
                    start = index[0]
                    index = slice(start, start + 1)
                else:
                    steps = index[1:] - index[:-1]
                    step = steps[0]
                    if step and not (steps - step).any():
                        # Array has a regular step, and so can be
                        # converted to a slice.
                        if step > 0:
                            start, stop = index[0], index[-1] + 1
                        elif step < 0:
                            start, stop = index[0], index[-1] - 1

                        if stop < 0:
                            stop = None

                        index = slice(start, stop, step)

                indices[i] = index

        # Roll axes with cyclic slices
        if roll:
            # For example, if assigning to slice(-2, 3) has been
            # requested on a cyclic axis (and we're not using numpy
            # indexing), then we roll that axis by two points and
            # assign to slice(0, 5) instead. The axis is then unrolled
            # by two points afer the assignment has been made.
            axes = self._axes
            if not self._cyclic.issuperset([axes[i] for i in roll]):
                raise IndexError(
                    "Can't do a cyclic assignment to a non-cyclic axis"
                )

            roll_axes = tuple(roll.keys())
            shifts = tuple(roll.values())
            self.roll(shift=shifts, axis=roll_axes, inplace=True)

        # Make sure that the units of value are the same as self
        value = conform_units(value, self.Units)

        # Missing values could be affected, so make sure that the mask
        # hardness has been applied.
        dx = self.to_dask_array(apply_mask_hardness=True)

        # Do the assignment
        self._set_subspace(dx, indices, value)
        self._set_dask(dx)

        # Unroll any axes that were rolled to enable a cyclic
        # assignment
        if roll:
            shifts = [-shift for shift in shifts]
            self.roll(shift=shifts, axis=roll_axes, inplace=True)

        # Reset the original array values at locations that are
        # excluded from the assignment by True values in any ancillary
        # masks
        if ancillary_mask:
            indices = tuple(indices)
            original_self = original_self[indices]
            reset = self[indices]
            for mask in ancillary_mask:
                reset.where(mask, original_self, inplace=True)

            self[indices] = reset

        return

    @property
    def __asanyarray__(self):
        """Whether the chunks need conversion to a `numpy` array.

        .. versionadded:: NEXTVERSION

        :Returns:

            `bool`
                If True then at compute time add a final operation to
                the Dask graph that converts chunks to `numpy` arrays,
                but only if a chunk's data object has an
                `__asanyarray__` attribute that is also `True`. If
                `False` then do not do this.

        """
        return self._custom.get("__asanyarray__", True)

    @property
    def __orthogonal_indexing__(self):
        """Flag to indicate that orthogonal indexing is supported.

        Always True, indicating that 'orthogonal indexing' is
        applied. This means that when indices are 1-d arrays or lists
        then they subspace along each dimension independently. This
        behaviour is similar to Fortran, but different to `numpy`.

        .. versionadded:: 3.14.0

        .. seealso:: `__keepdims_indexing__`, `__getitem__`,
                     `__setitem__`,
                     `netCDF4.Variable.__orthogonal_indexing__`

        **Examples**

        >>> d = cf.Data([[1, 2, 3],
        ...              [4, 5, 6]])
        >>> e = d[[0], [0, 2]]
        >>> e.shape
        (1, 2)
        >>> print(e.array)
        [[1 3]]
        >>> e = d[[0, 1], [0, 2]]
        >>> e.shape
        (2, 2)
        >>> print(e.array)
        [[1 3]
         [4 6]]

        """
        return True

    @property
    def __keepdims_indexing__(self):
        """Flag to indicate whether dimensions indexed with integers are
        kept.

        If set to True (the default) then providing a single integer
        as a single-axis index does *not* reduce the number of array
        dimensions by 1. This behaviour is different to `numpy`.

        If set to False then providing a single integer as a
        single-axis index reduces the number of array dimensions by
        1. This behaviour is the same as `numpy`.

        .. versionadded:: 3.14.0

        .. seealso:: `__orthogonal_indexing__`, `__getitem__`,
                     `__setitem__`

        **Examples**

        >>> d = cf.Data([[1, 2, 3],
        ...              [4, 5, 6]])
        >>> d.__keepdims_indexing__
        True
        >>> e = d[0]
        >>> e.shape
        (1, 3)
        >>> print(e.array)
        [[1 2 3]]

        >>> d.__keepdims_indexing__
        True
        >>> e = d[:, 1]
        >>> e.shape
        (2, 1)
        >>> print(e.array)
        [[2]
         [5]]

        >>> d.__keepdims_indexing__
        True
        >>> e = d[0, 1]
        >>> e.shape
        (1, 1)
        >>> print(e.array)
        [[2]]

        >>> d.__keepdims_indexing__ = False
        >>> e = d[0]
        >>> e.shape
        (3,)
        >>> print(e.array)
        [1 2 3]

        >>> d.__keepdims_indexing__
        False
        >>> e = d[:, 1]
        >>> e.shape
        (2,)
        >>> print(e.array)
        [2 5]

        >>> d.__keepdims_indexing__
        False
        >>> e = d[0, 1]
        >>> e.shape
        ()
        >>> print(e.array)
        2

        """
        return self._custom.get("__keepdims_indexing__", True)

    @__keepdims_indexing__.setter
    def __keepdims_indexing__(self, value):
        self._custom["__keepdims_indexing__"] = bool(value)

    def _cfa_del_write(self):
        """Set the CFA write status of the data to `False`.

        .. versionadded:: 3.15.0

        .. seealso:: `cfa_get_write`, `_cfa_set_write`

        :Returns:

            `bool`
                The CFA status prior to deletion.

        """
        return self._custom.pop("cfa_write", False)

    def _cfa_set_term(self, value):
        """Set the CFA aggregation instruction term status.

        .. versionadded:: 3.15.0

        .. seealso:: `cfa_get_term`, `cfa_set_term`

        :Parameters:

            status: `bool`
                The new CFA aggregation instruction term status.

        :Returns:

            `None`

        """
        if not value:
            self._custom.pop("cfa_term", None)

        self._custom["cfa_term"] = bool(value)

    def _clear_after_dask_update(self, clear=_ALL):
        """Remove components invalidated by updating the `dask` array.

        Removes or modifies components that can't be guaranteed to be
        consistent with an updated `dask` array. See the *clear*
        parameter for details.

        .. versionadded:: 3.14.0

        .. seealso:: `_del_Array`, `_del_cached_elements`,
                     `_cfa_del_write`, `_set_dask`

        :Parameters:

            clear: `int`, optional
                Specify which components should be removed. Which
                components are removed is determined by sequentially
                combining *clear* with the ``_ARRAY``, ``_CACHE`` and
                ``_CFA`` integer-valued contants, using the bitwise
                AND operator:

                * If ``clear & _ARRAY`` is non-zero then a source
                  array is deleted.

                * If ``clear & _CACHE`` is non-zero then cached
                  element values are deleted.

                * If ``clear & _CFA`` is non-zero then the CFA write
                  status is set to `False`.

                * If ``clear & _ACTIVE`` is non-zero then set the
                  active storage status to `False`.

                By default *clear* is the ``_ALL`` integer-valued
                constant, which results in all components being
                removed.

                If *clear* is the ``_NONE`` integer-valued constant
                then no components are removed.

                To retain a component and remove all others, use
                ``_ALL`` with the bitwise OR operator. For instance,
                if *clear* is ``_ALL ^ _CACHE`` then the cached
                element values will be kept but all other components
                will be removed.

                .. versionadded:: 3.15.0

        :Returns:

            `None`

        """
        if not clear:
            return

        if clear & _ARRAY:
            # Delete a source array
            self._del_Array(None)

        if clear & _CACHE:
            # Delete cached element values
            self._del_cached_elements()

        if clear & _CFA:
            # Set the CFA write status to False
            self._cfa_del_write()

<<<<<<< HEAD
        if clear & _ACTIVE:
            # Set active storage to False
            self._del_active_storage()

    def _set_dask(self, array, copy=False, clear=_ALL):
=======
    def _set_dask(self, dx, copy=False, clear=_ALL, asanyarray=False):
>>>>>>> 1c73b890
        """Set the dask array.

        .. versionadded:: 3.14.0

        .. seealso:: `to_dask_array`, `_clear_after_dask_update`,
                     `_del_dask`

        :Parameters:

            dx: `dask.array.Array`
                The array to be inserted.

            copy: `bool`, optional
                If True then copy *array* before setting it. By
                default it is not copied.

            clear: `int`, optional
                Specify which components should be removed. By default
                *clear* is the ``_ALL`` integer-valued constant, which
                results in all components being removed. See
                `_clear_after_dask_update` for details.

            asanyarray: `bool` or `None`, optional
                If True then at compute time add a final operation to
                the Dask graph that converts chunks to `numpy` arrays,
                but only if a chunk's data object has an
                `__asanyarray__` attribute that is also `True`. If
                False, the default, then do not do this. If `None`
                then do not change the current behaviour.

                .. versionadded:: NEXTRELEASE

        :Returns:

            `None`

        """
        if dx is NotImplemented:
            logger.warning(
                "WARNING: NotImplemented has been set in the place of a "
                "dask array."
                "\n\n"
                "This could occur if any sort of exception is raised "
                "by a function that is run on chunks (via, for "
                "instance, da.map_blocks or "
                "dask.array.core.elemwise). Such a function could get "
                "run at definition time in order to ascertain "
                "suitability (such as data type casting, "
                "broadcasting, etc.). Note that the exception may be "
                "difficult to diagnose, as dask will have silently "
                "trapped it and returned NotImplemented (seeprint , for "
                "instance, dask.array.core.elemwise). Print "
                "statements in a local copy of dask are possibly the "
                "way to go if the cause of the error is not obvious."
            )

        if copy:
            dx = dx.copy()

        custom = self._custom
        custom["dask"] = dx
        if asanyarray is not None:
            custom["__asanyarray__"] = bool(asanyarray)

        self._clear_after_dask_update(clear)

    def _del_dask(self, default=ValueError(), clear=_ALL):
        """Remove the dask array.

        .. versionadded:: 3.14.0

        .. seealso:: `to_dask_array`, `_clear_after_dask_update`,
                     `_set_dask`

        :Parameters:

            default: optional
                Return the value of the *default* parameter if the
                dask array axes has not been set. If set to an
                `Exception` instance then it will be raised instead.

            clear: `int`, optional
                Specify which components should be removed. By default
                *clear* is the ``_ALL`` integer-valued constant, which
                results in all components being removed. See
                `_clear_after_dask_update` for details. If there is
                no dask array then no components are removed,
                regardless of the value of *clear*.

        :Returns:

            `dask.array.Array`
                The removed dask array.

        **Examples**

        >>> d = cf.Data([1, 2, 3])
        >>> dx = d._del_dask()
        >>> d._del_dask("No dask array")
        'No dask array'
        >>> d._del_dask()
        Traceback (most recent call last):
            ...
        ValueError: 'Data' has no dask array
        >>> d._del_dask(RuntimeError('No dask array'))
        Traceback (most recent call last):
            ...
        RuntimeError: No dask array

        """
        try:
            out = self._custom.pop("dask")
        except KeyError:
            return self._default(
                default, f"{self.__class__.__name__!r} has no dask array"
            )

        self._clear_after_dask_update(clear)
        return out

    def _del_active_storage(self):
        """Set the active storage reduction status to False.

        .. versionadded:: NEXTVERSION

        .. seealso:: `active_storage`, `_set_active_storage`

        :Returns:

            `None`

        **Examples**

        >>> d = cf.Data([9])
        >>> d.active_storage()
        False
        >>> d._set_active_storage(True)
        >>> d.active_storage()
        True
        >>> d._del_active_storage()
        >>> d.active_storage()
        False

        """
        self._custom.pop("active_storage", False)

    def _del_cached_elements(self):
        """Delete any cached element values.

        Updates *data* in-place to remove the cached element values.

        .. versionadded:: 3.14.0

        .. seealso:: `_get_cached_elements`, `_set_cached_elements`

        :Returns:

            `None`

        """
        self._custom.pop("cached_elements", None)

    def _get_cached_elements(self):
        """Return the cache of selected element values.

        .. versionadded:: 3.14.1

        .. seealso:: `_del_cached_elements`, `_set_cached_elements`

        :Returns:

            `dict`
                The cached element values, where the keys are the element
                positions within the dask array and the values are the cached
                values for each position.

        **Examples**

        >>> d._get_cached_elements()
        {}

        >>> d._get_cached_elements()
        {0: 273.15, 1: 274.56, -1: 269.95}

        """
        cache = self._custom.get("cached_elements")
        if not cache:
            return {}

        return cache.copy()

    def _is_abstract_Array_subclass(self, array):
        """Whether or not an array is a type of Array.

        :Parameters:

            array:

        :Returns:

            `bool`

        """
        return isinstance(array, cfdm.Array)

    def _set_active_storage(self, value):
        """Set the active storage reduction status.

        .. versionadded:: NEXTVERSION

        .. seealso:: `active_storage`, `_del_active_storage`

        :Returns:

            `None`

        **Examples**

        >>> d = cf.Data([9])
        >>> d.active_storage()
        False
        >>> d._set_active_storage(True)
        >>> d.active_storage()
        True
        >>> d._del_active_storage()
        >>> d.active_storage()
        False

        """
        self._custom["active_storage"] = bool(value)

    def _set_cached_elements(self, elements):
        """Cache selected element values.

        Updates *data* in-place to store the given element values
        within its ``custom`` dictionary.

        .. warning:: Never change ``_custom['cached_elements']``
                     in-place.

        .. versionadded:: 3.14.0

        .. seealso:: `_del_cached_elements`, `_get_cached_elements`

        :Parameters:

            elements: `dict`
               Zero or more element values to be cached, each keyed by
               a unique identifier to allow unambiguous retrieval.
               Existing cached elements not specified by *elements*
               will not be removed.

        :Returns:

            `None`

        **Examples**

        >>> d._set_cached_elements({0: 273.15})

        """
        if not elements:
            return

        cache = self._custom.get("cached_elements")
        if cache:
            cache = cache.copy()
            cache.update(elements)
        else:
            cache = elements.copy()

        self._custom["cached_elements"] = cache

    def _cfa_set_write(self, status):
        """Set the CFA write status of the data.

        If and only if the CFA write status is True then it may be
        possible to write the data as an aggregation variable to a
        CFA-netCDF file.

        .. versionadded:: 3.15.0

        .. seealso:: `cfa_get_write`, `cfa_set_write`,
                     `_cfa_del_write`, `cf.read`, `cf.write`,

        :Parameters:

            status: `bool`
                The new CFA write status.

        :Returns:

            `None`

        """
        self._custom["cfa_write"] = bool(status)

    def _update_deterministic(self, other):
        """Update the deterministic name status.

        .. versionadded:: 3.15.1

        .. seealso:: `get_deterministic_name`,
                     `has_deterministic_name`

        :Parameters:

            other: `bool` or `Data`
                If `False` then set the deterministic name status to
                `False`. If `True` then do not change the
                deterministic name status. If `Data` then set the
                deterministic name status to `False` if and only if
                *other* has a False deterministic name status.

        :Returns:

            `None`

        """
        if other is False:
            self._custom["deterministic"] = False
            return

        if other is True:
            return

        custom = self._custom
        deterministic = custom["deterministic"]
        if deterministic:
            custom["deterministic"] = (
                deterministic and other._custom["deterministic"]
            )

    @_inplace_enabled(default=False)
    def diff(self, axis=-1, n=1, inplace=False):
        """Calculate the n-th discrete difference along the given axis.

        The first difference is given by ``x[i+1] - x[i]`` along the
        given axis, higher differences are calculated by using `diff`
        recursively.

        The shape of the output is the same as the input except along
        the given axis, where the dimension is smaller by *n*. The
        data type of the output is the same as the type of the
        difference between any two elements of the input.

        .. versionadded:: 3.2.0

        .. seealso:: `cumsum`, `sum`

        :Parameters:

            axis: int, optional
                The axis along which the difference is taken. By
                default the last axis is used. The *axis* argument is
                an integer that selects the axis corresponding to the
                given position in the list of axes of the data array.

            n: int, optional
                The number of times values are differenced. If zero,
                the input is returned as-is. By default *n* is ``1``.

            {{inplace: `bool`, optional}}

        :Returns:

            `Data` or `None`
                The n-th differences, or `None` if the operation was
                in-place.

        **Examples**

        >>> d = cf.Data(numpy.arange(12.).reshape(3, 4))
        >>> d[1, 1] = 4.5
        >>> d[2, 2] = 10.5
        >>> print(d.array)
        [[ 0.   1.   2.   3. ]
         [ 4.   4.5  6.   7. ]
         [ 8.   9.  10.5 11. ]]
        >>> print(d.diff().array)
        [[1.  1.  1. ]
         [0.5 1.5 1. ]
         [1.  1.5 0.5]]
        >>> print(d.diff(n=2).array)
        [[ 0.   0. ]
         [ 1.  -0.5]
         [ 0.5 -1. ]]
        >>> print(d.diff(axis=0).array)
        [[4.  3.5 4.  4. ]
         [4.  4.5 4.5 4. ]]
        >>> print(d.diff(axis=0, n=2).array)
        [[0.  1.  0.5 0. ]]
        >>> d[1, 2] = cf.masked
        >>> print(d.array)
        [[0.0 1.0  2.0  3.0]
         [4.0 4.5   --  7.0]
         [8.0 9.0 10.5 11.0]]
        >>> print(d.diff().array)
        [[1.0 1.0 1.0]
         [0.5  --  --]
         [1.0 1.5 0.5]]
        >>> print(d.diff(n=2).array)
        [[0.0  0.0]
         [ --   --]
         [0.5 -1.0]]
        >>> print(d.diff(axis=0).array)
        [[4.0 3.5 -- 4.0]
         [4.0 4.5 -- 4.0]]
        >>> print(d.diff(axis=0, n=2).array)
        [[0.0 1.0 -- 0.0]]

        """
        d = _inplace_enabled_define_and_cleanup(self)

        dx = self.to_dask_array()
        dx = da.diff(dx, axis=axis, n=n)
        d._set_dask(dx)

        # Convert to "difference" units
        #
        # TODO: Think about temperature units in relation to
        #       https://github.com/cf-convention/discuss/issues/101,
        #       whenever that issue is resolved.
        units = self.Units
        if units.isreftime:
            units = Units(units._units_since_reftime)
            d.override_units(units, inplace=True)

        return d

    @_inplace_enabled(default=False)
    def digitize(
        self,
        bins,
        upper=False,
        open_ends=False,
        closed_ends=None,
        return_bins=False,
        inplace=False,
    ):
        """Return the indices of the bins to which each value belongs.

        Values (including masked values) that do not belong to any bin
        result in masked values in the output data.

        Bins defined by percentiles are easily created with the
        `percentiles` method

        *Example*:
          Find the indices for bins defined by the 10th, 50th and 90th
          percentiles:

          >>> bins = d.percentile([0, 10, 50, 90, 100], squeeze=True)
          >>> i = f.digitize(bins, closed_ends=True)

        .. versionadded:: 3.0.2

        .. seealso:: `percentile`

        :Parameters:

            bins: array_like
                The bin boundaries. One of:

                * An integer.

                  Create this many equally sized, contiguous bins spanning
                  the range of the data. I.e. the smallest bin boundary is
                  the minimum of the data and the largest bin boundary is
                  the maximum of the data. In order to guarantee that each
                  data value lies inside a bin, the *closed_ends*
                  parameter is assumed to be True.

                * A 1-d array of numbers.

                  When sorted into a monotonically increasing sequence,
                  each boundary, with the exception of the two end
                  boundaries, counts as the upper boundary of one bin and
                  the lower boundary of next. If the *open_ends* parameter
                  is True then the lowest lower bin boundary also defines
                  a left-open (i.e. not bounded below) bin, and the
                  largest upper bin boundary also defines a right-open
                  (i.e. not bounded above) bin.

                * A 2-d array of numbers.

                  The second dimension, that must have size 2, contains
                  the lower and upper bin boundaries. Different bins may
                  share a boundary, but may not overlap. If the
                  *open_ends* parameter is True then the lowest lower bin
                  boundary also defines a left-open (i.e. not bounded
                  below) bin, and the largest upper bin boundary also
                  defines a right-open (i.e. not bounded above) bin.

            upper: `bool`, optional
                If True then each bin includes its upper bound but not its
                lower bound. By default the opposite is applied, i.e. each
                bin includes its lower bound but not its upper bound.

            open_ends: `bool`, optional
                If True then create left-open (i.e. not bounded below) and
                right-open (i.e. not bounded above) bins from the lowest
                lower bin boundary and largest upper bin boundary
                respectively. By default these bins are not created

            closed_ends: `bool`, optional
                If True then extend the most extreme open boundary by a
                small amount so that its bin includes values that are
                equal to the unadjusted boundary value. This is done by
                multiplying it by ``1.0 - epsilon`` or ``1.0 + epsilon``,
                whichever extends the boundary in the appropriate
                direction, where ``epsilon`` is the smallest positive
                64-bit float such that ``1.0 + epsilson != 1.0``. I.e. if
                *upper* is False then the largest upper bin boundary is
                made slightly larger and if *upper* is True then the
                lowest lower bin boundary is made slightly lower.

                By default *closed_ends* is assumed to be True if *bins*
                is a scalar and False otherwise.

            return_bins: `bool`, optional
                If True then also return the bins in their 2-d form.

            {{inplace: `bool`, optional}}

        :Returns:

            `Data`, [`Data`]
                The indices of the bins to which each value belongs.

                If *return_bins* is True then also return the bins in
                their 2-d form.

        **Examples**

        >>> d = cf.Data(numpy.arange(12).reshape(3, 4))
        [[ 0  1  2  3]
         [ 4  5  6  7]
         [ 8  9 10 11]]

        Equivalent ways to create indices for the four bins ``[-inf, 2),
        [2, 6), [6, 10), [10, inf)``

        >>> e = d.digitize([2, 6, 10])
        >>> e = d.digitize([[2, 6], [6, 10]])
        >>> print(e.array)
        [[0 0 1 1]
         [1 1 2 2]
         [2 2 3 3]]

        Equivalent ways to create indices for the two bins ``(2, 6], (6, 10]``

        >>> e = d.digitize([2, 6, 10], upper=True, open_ends=False)
        >>> e = d.digitize([[2, 6], [6, 10]], upper=True, open_ends=False)
        >>> print(e.array)
        [[-- -- --  0]
         [ 0  0  0  1]
         [ 1  1  1 --]]

        Create indices for the two bins ``[2, 6), [8, 10)``, which are
        non-contiguous

        >>> e = d.digitize([[2, 6], [8, 10]])
        >>> print(e.array)
        [[ 0 0  1  1]
         [ 1 1 -- --]
         [ 2 2  3  3]]

        Masked values result in masked indices in the output array.

        >>> d[1, 1] = cf.masked
        >>> print(d.array)
        [[ 0  1  2  3]
         [ 4 --  6  7]
         [ 8  9 10 11]]
        >>> print(d.digitize([2, 6, 10], open_ends=True).array)
        [[ 0  0  1  1]
         [ 1 --  2  2]
         [ 2  2  3  3]]
        >>> print(d.digitize([2, 6, 10]).array)
        [[-- --  0  0]
         [ 0 --  1  1]
         [ 1  1 -- --]]
        >>> print(d.digitize([2, 6, 10], closed_ends=True).array)
        [[-- --  0  0]
         [ 0 --  1  1]
         [ 1  1  1 --]]

        """
        d = _inplace_enabled_define_and_cleanup(self)

        org_units = d.Units

        bin_units = getattr(bins, "Units", None)

        if bin_units:
            if not bin_units.equivalent(org_units):
                raise ValueError(
                    "Can't put data into bins that have units that are "
                    "not equivalent to the units of the data."
                )

            if not bin_units.equals(org_units):
                bins = bins.copy()
                bins.Units = org_units
        else:
            bin_units = org_units

        # Get bins as a numpy array
        if isinstance(bins, np.ndarray):
            bins = bins.copy()
        else:
            bins = np.asanyarray(bins)

        if bins.ndim > 2:
            raise ValueError(
                "The 'bins' parameter must be scalar, 1-d or 2-d. "
                f"Got: {bins!r}"
            )

        two_d_bins = None

        if bins.ndim == 2:
            # --------------------------------------------------------
            # 2-d bins: Make sure that each bin is increasing and sort
            #           the bins by lower bounds
            # --------------------------------------------------------
            if bins.shape[1] != 2:
                raise ValueError(
                    "The second dimension of the 'bins' parameter must "
                    f"have size 2. Got: {bins!r}"
                )

            bins.sort(axis=1)
            bins.sort(axis=0)

            # Check for overlaps
            for i, (u, l) in enumerate(zip(bins[:-1, 1], bins[1:, 0])):
                if u > l:
                    raise ValueError(
                        f"Overlapping bins: "
                        f"{tuple(bins[i])}, {tuple(bins[i + i])}"
                    )

            two_d_bins = bins
            bins = np.unique(bins)

            # Find the bins that were omitted from the original 2-d
            # bins array. Note that this includes the left-open and
            # right-open bins at the ends.
            delete_bins = [
                n + 1
                for n, (a, b) in enumerate(zip(bins[:-1], bins[1:]))
                if (a, b) not in two_d_bins
            ]
        elif bins.ndim == 1:
            # --------------------------------------------------------
            # 1-d bins:
            # --------------------------------------------------------
            bins.sort()
            delete_bins = []
        else:
            # --------------------------------------------------------
            # 0-d bins:
            # --------------------------------------------------------
            if closed_ends is None:
                closed_ends = True

            if not closed_ends:
                raise ValueError(
                    "Can't set closed_ends=False when specifying bins as "
                    "a scalar."
                )

            if open_ends:
                raise ValueError(
                    "Can't set open_ends=True when specifying bins as a "
                    "scalar."
                )

            mx = d.max().datum()
            mn = d.min().datum()
            bins = np.linspace(mn, mx, int(bins) + 1, dtype=float)

            delete_bins = []

        if closed_ends:
            # Adjust the lowest/largest bin boundary to be inclusive
            if open_ends:
                raise ValueError(
                    "Can't set open_ends=True when closed_ends is True."
                )

            if bins.dtype.kind != "f":
                bins = bins.astype(float, copy=False)

            epsilon = np.finfo(float).eps
            ndim = bins.ndim
            if upper:
                mn = bins[(0,) * ndim]
                bins[(0,) * ndim] -= abs(mn) * epsilon
            else:
                mx = bins[(-1,) * ndim]
                bins[(-1,) * ndim] += abs(mx) * epsilon

        if not open_ends:
            delete_bins.insert(0, 0)
            delete_bins.append(bins.size)

        # Digitise the array
        dx = d.to_dask_array()
        dx = da.digitize(dx, bins, right=upper)
        d._set_dask(dx)
        d.override_units(_units_None, inplace=True)

        # More elegant to handle 'delete_bins' in cf- rather than Dask- space
        # i.e. using cf.where with d in-place rather than da.where with dx
        # just after the digitize operation above (cf.where already applies
        # equivalent logic element-wise).
        if delete_bins:
            for n, db in enumerate(delete_bins):
                db -= n
                d.where(d == db, np.ma.masked, None, inplace=True)
                # x = d - 1 rather than = d here since there is one fewer bin
                # therefore we need to adjust to the new corresponding indices
                d.where(d > db, d - 1, None, inplace=True)

        if return_bins:
            if two_d_bins is None:
                two_d_bins = np.empty((bins.size - 1, 2), dtype=bins.dtype)
                two_d_bins[:, 0] = bins[:-1]
                two_d_bins[:, 1] = bins[1:]

            two_d_bins = type(self)(two_d_bins, units=bin_units)
            return d, two_d_bins

        return d

    def median(
        self,
        axes=None,
        squeeze=False,
        mtol=1,
        inplace=False,
    ):
        """Calculate median values.

        Calculates the median value or the median values along axes.

        See
        https://ncas-cms.github.io/cf-python/analysis.html#collapse-methods
        for mathematical definitions.

         ..seealso:: `mean_of_upper_decile`, `percentile`

        :Parameters:

            {{collapse axes: (sequence of) `int`, optional}}

            {{collapse squeeze: `bool`, optional}}

            {{mtol: number, optional}}

            {{inplace: `bool`, optional}}

        :Returns:

            `Data` or `None`
                The collapsed data, or `None` if the operation was
                in-place.

        **Examples**

        >>> a = np.ma.arange(12).reshape(4, 3)
        >>> d = cf.Data(a, 'K')
        >>> d[1, 1] = cf.masked
        >>> print(d.array)
        [[0 1 2])
         [3 -- 5]
         [6 7 8]
         [9 10 11]]
        >>> d.median()
        <CF Data(1, 1): [[6.0]] K>

        """
        return self.percentile(
            50, axes=axes, squeeze=squeeze, mtol=mtol, inplace=inplace
        )

    @_inplace_enabled(default=False)
    def mean_of_upper_decile(
        self,
        axes=None,
        weights=None,
        method="linear",
        squeeze=False,
        mtol=1,
        include_decile=True,
        split_every=None,
        inplace=False,
    ):
        """Mean of values defined by the upper tenth of their
        distribution.

        For the values defined by the upper tenth of their
        distribution, calculates their mean, or their mean along axes.

        See
        https://ncas-cms.github.io/cf-python/analysis.html#collapse-methods
        for mathematical definitions.

         ..seealso:: `mean`, `median`, `percentile`

        :Parameters:

            {{collapse axes: (sequence of) `int`, optional}}

            {{weights: data_like, `dict`, or `None`, optional}}

                .. note:: *weights* only applies to the calculation of
                          the mean defined by the upper tenth of their
                          distribution.

            {{percentile method: `str`, optional}}

                .. versionadded:: 3.14.0

            {{collapse squeeze: `bool`, optional}}

            {{mtol: number, optional}}

                .. note:: *mtol* only applies to the calculation of
                          the location of the 90th percentile.

            include_decile: `bool`, optional
                If True then include in the mean any values that are
                equal to the 90th percentile. By default these are
                excluded.

            {{split_every: `int` or `dict`, optional}}

                .. versionadded:: 3.14.0

            {{inplace: `bool`, optional}}

        :Returns:

            `Data` or `None`
                The collapsed data, or `None` if the operation was
                in-place.

        **Examples**

        >>> d = cf.Data(np.arange(20).reshape(4, 5), 'm')
        >>> print(d.array)
        [[ 0  1  2  3  4]
         [ 5  6  7  8  9]
         [10 11 12 13 14]
         [15 16 17 18 19]]
        >>> e = d.mean_of_upper_decile()
        >>> e
        <CF Data(1, 1): [[18.5]] m>

        """
        d = _inplace_enabled_define_and_cleanup(self)

        # Find the 90th percentile
        p90 = d.percentile(
            90, axes=axes, squeeze=False, mtol=mtol, inplace=False
        )

        # Mask all elements that are less than (or equal to) the 90th
        # percentile
        if include_decile:
            less_than_p90 = d < p90
        else:
            less_than_p90 = d <= p90

        if mtol < 1:
            # Set missing values to True to ensure that 'd' gets
            # masked at those locations
            less_than_p90.filled(True, inplace=True)

        d.where(less_than_p90, cf_masked, inplace=True)

        # Find the mean of elements greater than (or equal to) the
        # 90th percentile
        d.mean(
            axes=axes,
            weights=weights,
            squeeze=squeeze,
            mtol=1,
            split_every=split_every,
            inplace=True,
        )

        return d

    @_inplace_enabled(default=False)
    def pad_missing(self, axis, pad_width=None, to_size=None, inplace=False):
        """Pad an axis with missing data.

        :Parameters:

            axis: `int`
                Select the axis for which the padding is to be
                applied.

                *Parameter example:*
                  Pad second axis: ``axis=1``.

                *Parameter example:*
                  Pad the last axis: ``axis=-1``.

            {{pad_width: sequence of `int`, optional}}

            {{to_size: `int`, optional}}

            {{inplace: `bool`, optional}}

        :Returns:

            `Data` or `None`
                The padded data, or `None` if the operation was
                in-place.

        **Examples**

        >>> d = cf.Data(np.arange(6).reshape(2, 3))
        >>> print(d.array)
        [[0 1 2]
         [3 4 5]]
        >>> e = d.pad_missing(1, (1, 2))
        >>> print(e.array)
        [[-- 0 1 2 -- --]
         [-- 3 4 5 -- --]]
        >>> f = e.pad_missing(0, (0, 1))
        >>> print(f.array)
        [[--  0  1  2 -- --]
         [--  3  4  5 -- --]
         [-- -- -- -- -- --]]

        >>> g = d.pad_missing(1, to_size=5)
        >>> print(g.array)
        [[0 1 2 -- --]
         [3 4 5 -- --]]

        """
        if not 0 <= axis < self.ndim:
            raise ValueError(
                f"'axis' must be a valid dimension position. Got {axis}"
            )

        if to_size is not None:
            # Set pad_width from to_size
            if pad_width is not None:
                raise ValueError("Can't set both 'pad_width' and 'to_size'")

            pad_width = (0, to_size - self.shape[axis])
        elif pad_width is None:
            raise ValueError("Must set either 'pad_width' or 'to_size'")

        pad_width = np.asarray(pad_width)
        if pad_width.shape != (2,) or not pad_width.dtype.kind == "i":
            raise ValueError(
                "'pad_width' must be a sequence of two integers. "
                f"Got: {pad_width}"
            )

        pad_width = tuple(pad_width)
        if any(n < 0 for n in pad_width):
            if to_size is not None:
                raise ValueError(
                    f"'to_size' ({to_size}) must not be smaller than the "
                    f"original axis size ({self.shape[axis]})"
                )

            raise ValueError(
                f"Can't set a negative number of pad values. Got: {pad_width}"
            )

        d = _inplace_enabled_define_and_cleanup(self)

        dx = d.to_dask_array()
        mask0 = da.ma.getmaskarray(dx)

        pad = [(0, 0)] * dx.ndim
        pad[axis] = pad_width

        # Pad the data with zero. This will lose the original mask.
        dx = da.pad(dx, pad, mode="constant", constant_values=0)

        # Pad the mask with True
        mask = da.pad(mask0, pad, mode="constant", constant_values=True)

        # Set the mask
        dx = da.ma.masked_where(mask, dx)

        d._set_dask(dx)
        return d

    @_inplace_enabled(default=False)
    def percentile(
        self,
        ranks,
        axes=None,
        method="linear",
        squeeze=False,
        mtol=1,
        inplace=False,
        interpolation=None,
        interpolation2=None,
    ):
        """Compute percentiles of the data along the specified axes.

        The default is to compute the percentiles along a flattened
        version of the data.

        If the input data are integers, or floats smaller than float64, or
        the input data contains missing values, then output data-type is
        float64. Otherwise, the output data-type is the same as that of
        the input.

        If multiple percentile ranks are given then a new, leading data
        dimension is created so that percentiles can be stored for each
        percentile rank.

        **Accuracy**

        The `percentile` method returns results that are consistent
        with `numpy.percentile`, which may be different to those
        created by `dask.percentile`. The dask method uses an
        algorithm that calculates approximate percentiles which are
        likely to be different from the correct values when there are
        two or more dask chunks.

        >>> import numpy as np
        >>> import dask.array as da
        >>> import cf
        >>> a = np.arange(101)
        >>> dx = da.from_array(a, chunks=10)
        >>> da.percentile(dx, 40).compute()
        array([40.36])
        >>> np.percentile(a, 40)
        40.0
        >>> d = cf.Data(a, chunks=10)
        >>> d.percentile(40).array
        array([40.])

        .. versionadded:: 3.0.4

        .. seealso:: `digitize`, `median`, `mean_of_upper_decile`,
                     `where`

        :Parameters:

            ranks: (sequence of) number
                Percentile rank, or sequence of percentile ranks, to
                compute, which must be between 0 and 100 inclusive.

            axes: (sequence of) `int`, optional
                Select the axes. The *axes* argument may be one, or a
                sequence, of integers that select the axis corresponding to
                the given position in the list of axes of the data array.

                By default, of *axes* is `None`, all axes are selected.

            {{percentile method: `str`, optional}}

                .. versionadded:: 3.14.0

            squeeze: `bool`, optional
                If True then all axes over which percentiles are
                calculated are removed from the returned data. By default
                axes over which percentiles have been calculated are left
                in the result as axes with size 1, meaning that the result
                is guaranteed to broadcast correctly against the original
                data.

            {{mtol: number, optional}}

            {{split_every: `int` or `dict`, optional}}

                .. versionadded:: 3.14.0

            {{inplace: `bool`, optional}}

            interpolation: deprecated at version 3.14.0
                Use the *method* parameter instead.

        :Returns:

            `Data` or `None`
                The percentiles of the original data, or `None` if the
                operation was in-place.

        **Examples**

        >>> d = cf.Data(numpy.arange(12).reshape(3, 4), 'm')
        >>> print(d.array)
        [[ 0  1  2  3]
         [ 4  5  6  7]
         [ 8  9 10 11]]
        >>> p = d.percentile([20, 40, 50, 60, 80])
        >>> p
        <CF Data(5, 1, 1): [[[2.2, ..., 8.8]]] m>

        >>> p = d.percentile([20, 40, 50, 60, 80], squeeze=True)
        >>> print(p.array)
        [2.2 4.4 5.5 6.6 8.8]

        Find the standard deviation of the values above the 80th percentile:

        >>> p80 = d.percentile(80)
        <CF Data(1, 1): [[8.8]] m>
        >>> e = d.where(d<=p80, cf.masked)
        >>> print(e.array)
        [[-- -- -- --]
         [-- -- -- --]
         [-- 9 10 11]]
        >>> e.std()
        <CF Data(1, 1): [[0.816496580927726]] m>

        Find the mean of the values above the 45th percentile along the
        second axis:

        >>> p45 = d.percentile(45, axes=1)
        >>> print(p45.array)
        [[1.35],
         [5.35],
         [9.35]]
        >>> e = d.where(d<=p45, cf.masked)
        >>> print(e.array)
        [[-- -- 2 3]
         [-- -- 6 7]
         [-- -- 10 11]]
        >>> f = e.mean(axes=1)
        >>> f
        <CF Data(3, 1): [[2.5, ..., 10.5]] m>
        >>> print(f.array)
        [[ 2.5]
         [ 6.5]
         [10.5]]

        Find the histogram bin boundaries associated with given
        percentiles, and digitize the data based on these bins:

        >>> bins = d.percentile([0, 10, 50, 90, 100], squeeze=True)
        >>> print(bins.array)
        [ 0.   1.1  5.5  9.9 11. ]
        >>> e = d.digitize(bins, closed_ends=True)
        >>> print(e.array)
        [[0 0 1 1]
         [1 1 2 2]
         [2 2 3 3]]

        """
        from dask.core import flatten

        # TODODASKAPI: interpolation -> method
        if interpolation is not None:
            _DEPRECATION_ERROR_KWARGS(
                self,
                "percentile",
                {"interpolation": None},
                message="Use the 'method' parameter instead.",
                version="3.14.0",
                removed_at="5.0.0",
            )  # pragma: no cover

        d = _inplace_enabled_define_and_cleanup(self)

        # Parse percentile ranks
        q = ranks
        if not (isinstance(q, np.ndarray) or is_dask_collection(q)):
            q = np.array(ranks)

        if q.ndim > 1:
            q = q.flatten()

        if not np.issubdtype(d.dtype, np.number):
            method = "nearest"

        if axes is None:
            axes = tuple(range(d.ndim))
        else:
            axes = tuple(sorted(d._parse_axes(axes)))

        # 'cf_percentile' has its own call to 'cf_asanyarray', so we
        # can set 'asanyarray=False'.
        dx = d.to_dask_array(asanyarray=False)
        dtype = dx.dtype
        shape = dx.shape

        # Rechunk the data so that the dimensions over which
        # percentiles are being calculated all have one chunk.
        #
        # Make sure that no new chunks are larger (in bytes) than any
        # original chunk.
        new_chunks = normalize_chunks(
            [-1 if i in axes else "auto" for i in range(dx.ndim)],
            shape=shape,
            dtype=dtype,
            limit=dtype.itemsize * reduce(mul, map(max, dx.chunks), 1),
        )
        dx = dx.rechunk(new_chunks)

        # Initialise the indices of each chunk of the result
        #
        # E.g. [(0, 0, 0), (0, 0, 1), (0, 1, 0), (0, 1, 1)]
        keys = [key[1:] for key in flatten(dx.__dask_keys__())]

        keepdims = not squeeze
        if not keepdims:
            # Remove axes that will be dropped in the result
            indices = [i for i in range(len(keys[0])) if i not in axes]
            keys = [tuple([k[i] for i in indices]) for k in keys]

        if q.ndim:
            # Insert a leading rank dimension for non-scalar input
            # percentile ranks
            keys = [(0,) + k for k in keys]

        # Create a new dask dictionary for the result
        name = "cf-percentile-" + tokenize(dx, axes, q, method)
        name = (name,)
        dsk = {
            name
            + chunk_index: (
                cf_percentile,
                dask_key,
                q,
                axes,
                method,
                keepdims,
                mtol,
            )
            for chunk_index, dask_key in zip(keys, flatten(dx.__dask_keys__()))
        }

        # Define the chunks for the result
        if q.ndim:
            out_chunks = [(q.size,)]
        else:
            out_chunks = []

        for i, c in enumerate(dx.chunks):
            if i in axes:
                if keepdims:
                    out_chunks.append((1,))
            else:
                out_chunks.append(c)

        name = name[0]
        graph = HighLevelGraph.from_collections(name, dsk, dependencies=[dx])
        dx = da.Array(graph, name, chunks=out_chunks, dtype=float)

        d._set_dask(dx)

        # Add a new axis identifier for a leading rank axis
        if q.ndim:
            axes = d._axes
            d._axes = (new_axis_identifier(axes),) + axes

        d._update_deterministic(not is_dask_collection(q))

        return d

    @_inplace_enabled(default=False)
    def persist(self, inplace=False):
        """Persist the underlying dask array into memory.

        This turns an underlying lazy dask array into a equivalent
        chunked dask array, but now with the results fully computed.

        `persist` is particularly useful when using distributed
        systems, because the results will be kept in distributed
        memory, rather than returned to the local process.

        Compare with `compute` and `array`.

        **Performance**

        `persist` causes all delayed operations to be computed.

        .. versionadded:: 3.14.0

        .. seealso:: `compute`, `array`, `datetime_array`,
                     `dask.array.Array.persist`

        :Parameters:

            {{inplace: `bool`, optional}}

        :Returns:

            `Data` or `None`
                The persisted data. If the operation was in-place then
                `None` is returned.

        **Examples**

        >>> e = d.persist()

        """
        d = _inplace_enabled_define_and_cleanup(self)
        dx = self.to_dask_array()
        dx = dx.persist()
        d._set_dask(dx, clear=_ALL ^ _ARRAY ^ _CACHE)
        return d

    @_deprecated_kwarg_check("i", version="3.0.0", removed_at="4.0.0")
    @_inplace_enabled(default=False)
    def ceil(self, inplace=False, i=False):
        """The ceiling of the data, element-wise.

        The ceiling of ``x`` is the smallest integer ``n``, such that
        ``n>=x``.

        .. versionadded:: 1.0

        .. seealso:: `floor`, `rint`, `trunc`

        :Parameters:

            {{inplace: `bool`, optional}}

            {{i: deprecated at version 3.0.0}}

        :Returns:

            `Data` or `None`
                The ceiling of the data. If the operation was in-place
                then `None` is returned.

        **Examples**

        >>> d = cf.Data([-1.9, -1.5, -1.1, -1, 0, 1, 1.1, 1.5 , 1.9])
        >>> print(d.array)
        [-1.9 -1.5 -1.1 -1.   0.   1.   1.1  1.5  1.9]
        >>> print(d.ceil().array)
        [-1. -1. -1. -1.  0.  1.  2.  2.  2.]

        """
        d = _inplace_enabled_define_and_cleanup(self)
        dx = d.to_dask_array()
        dx = da.ceil(dx)
        d._set_dask(dx)
        return d

    def cfa_get_term(self):
        """The CFA aggregation instruction term status.

        If True then the data represents that of a non-standard CFA
        aggregation instruction variable.

        .. versionadded:: 3.15.0

        .. seealso:: `cfa_set_term`

        :Returns:

            `bool`

        **Examples**

        >>> d = cf.Data([1, 2])
        >>> d.cfa_get_term()
        False

        """
        return bool(self._custom.get("cfa_term", False))

    def cfa_get_write(self):
        """The CFA write status of the data.

        If and only if the CFA write status is True then it may be
        possible to write the data as an aggregation variable to a
        CFA-netCDF file.

        .. versionadded:: 3.15.0

        .. seealso:: `cfa_set_write`, `cf.read`, `cf.write`

        :Returns:

            `bool`

        **Examples**

        >>> d = cf.Data([1, 2])
        >>> d.cfa_get_write()
        False

        """
        return bool(self._custom.get("cfa_write", False))

    def cfa_set_term(self, status):
        """Set the CFA aggregation instruction term status.

        If True then the data represents that of a non-standard CFA
        aggregation instruction variable.

        .. versionadded:: 3.15.0

        .. seealso:: `cfa_get_term`

        :Parameters:

            status: `bool`
                The new CFA aggregation instruction term status.

        :Returns:

            `None`

        """
        if status:
            raise ValueError(
                "'cfa_set_term' only allows the CFA aggregation instruction "
                "term write status to be set to False"
            )

        self._custom.pop("cfa_term", False)

    def cfa_set_write(self, status):
        """Set the CFA write status of the data.

        If and only if the CFA write status is True then it may be
        possible to write the data as an aggregation variable to a
        CFA-netCDF file.

        .. versionadded:: 3.15.0

        .. seealso:: `cfa_get_write`, `cf.read`, `cf.write`

        :Parameters:

            status: `bool`
                The new CFA write status.

        :Returns:

            `None`

        """
        if status:
            raise ValueError(
                "'cfa_set_write' only allows the CFA write status to be "
                "set to False"
            )

        self._cfa_del_write()

    def compute(self):  # noqa: F811
        """A view of the computed data.

        In-place changes to the returned array *might* affect the
        underlying dask array, depending on how the dask array has
        been defined, including any delayed operations.

        The returned array has the same mask hardness and fill values
        as the data.

        Compare with `array`.

        **Performance**

        `compute` causes all delayed operations to be computed.

        .. versionadded:: 3.14.0

        .. seealso:: `persist`, `array`, `datetime_array`,
                     `sparse_array`

        :Returns:

                An in-memory view of the data

        **Examples**

        >>> d = cf.Data([1, 2, 3.0], 'km')
        >>> d.compute()
        array([1., 2., 3.])

        >>> from scipy.sparse import csr_array
        >>> d = cf.Data(csr_array((2, 3)))
        >>> d.compute()
        <2x3 sparse array of type '<class 'numpy.float64'>'
                with 0 stored elements in Compressed Sparse Row format>
        >>>: d.array
        array([[0., 0., 0.],
               [0., 0., 0.]])
        >>> d.compute().toarray()
        array([[0., 0., 0.],
               [0., 0., 0.]])

        """
        dx = self.to_dask_array()
        a = dx.compute()

        if np.ma.isMA(a):
            if self.hardmask:
                a.harden_mask()
            else:
                a.soften_mask()

            a.set_fill_value(self.fill_value)

        return a

    @_inplace_enabled(default=False)
    def convolution_filter(
        self,
        window=None,
        axis=None,
        mode=None,
        cval=None,
        origin=0,
        inplace=False,
    ):
        """Return the data convolved along the given axis with the
        specified filter.

        The magnitude of the integral of the filter (i.e. the sum of the
        weights defined by the *weights* parameter) affects the convolved
        values. For example, filter weights of ``[0.2, 0.2 0.2, 0.2,
        0.2]`` will produce a non-weighted 5-point running mean; and
        weights of ``[1, 1, 1, 1, 1]`` will produce a 5-point running
        sum. Note that the weights returned by functions of the
        `scipy.signal.windows` package do not necessarily sum to 1 (see
        the examples for details).

        .. versionadded:: 3.3.0

        :Parameters:

            window: sequence of numbers
                Specify the window of weights to use for the filter.

                *Parameter example:*
                  An unweighted 5-point moving average can be computed
                  with ``weights=[0.2, 0.2, 0.2, 0.2, 0.2]``

                Note that the `scipy.signal.windows` package has suite of
                window functions for creating weights for filtering (see
                the examples for details).

            axis: `int`
                Select the axis over which the filter is to be applied.
                removed. The *axis* parameter is an integer that selects
                the axis corresponding to the given position in the list
                of axes of the data.

                *Parameter example:*
                  Convolve the second axis: ``axis=1``.

                *Parameter example:*
                  Convolve the last axis: ``axis=-1``.

            mode: `str`, optional
                The *mode* parameter determines how the input array is
                extended when the filter overlaps an array border. The
                default value is ``'constant'`` or, if the dimension being
                convolved is cyclic (as ascertained by the `iscyclic`
                method), ``'wrap'``. The valid values and their behaviours
                are as follows:

                ==============  ==========================  ============================
                *mode*          Description                 Behaviour
                ==============  ==========================  ============================
                ``'reflect'``   The input is extended by    ``(c b a | a b c | c b a)``
                                reflecting about the edge

                ``'constant'``  The input is extended by    ``(k k k | a b c | k k k)``
                                filling all values beyond
                                the edge with the same
                                constant value (``k``),
                                defined by the *cval*
                                parameter.

                ``'nearest'``   The input is extended by    ``(a a a | a b c | c c c )``
                                replicating the last point

                ``'mirror'``    The input is extended by    ``(c b | a b c | b a)``
                                reflecting about the
                                centre of the last point.

                ``'wrap'``      The input is extended by    ``(a b c | a b c | a b c)``
                                wrapping around to the
                                opposite edge.

                ``'periodic'``  This is a synonym for
                                ``'wrap'``.
                ==============  ==========================  ============================

                The position of the window relative to each value can be
                changed by using the *origin* parameter.

            cval: scalar, optional
                Value to fill past the edges of the array if *mode* is
                ``'constant'``. Defaults to `None`, in which case the
                edges of the array will be filled with missing data.

                *Parameter example:*
                   To extend the input by filling all values beyond the
                   edge with zero: ``cval=0``

            origin: `int`, optional
                Controls the placement of the filter. Defaults to 0, which
                is the centre of the window. If the window has an even
                number of weights then then a value of 0 defines the index
                defined by ``width/2 -1``.

                *Parameter example:*
                  For a weighted moving average computed with a weights
                  window of ``[0.1, 0.15, 0.5, 0.15, 0.1]``, if
                  ``origin=0`` then the average is centred on each
                  point. If ``origin=-2`` then the average is shifted to
                  include the previous four points. If ``origin=1`` then
                  the average is shifted to include the previous point and
                  the and the next three points.

            {{inplace: `bool`, optional}}

        :Returns:

            `Data` or `None`
                The convolved data, or `None` if the operation was
                in-place.

        """
        from .dask_utils import cf_convolve1d

        d = _inplace_enabled_define_and_cleanup(self)

        iaxis = d._parse_axes(axis)
        if len(iaxis) != 1:
            raise ValueError(
                "Must specify a unique domain axis with the 'axis' "
                f"parameter. {axis!r} specifies axes {iaxis!r}"
            )

        iaxis = iaxis[0]

        if mode is None:
            # Default mode is 'wrap' if the axis is cyclic, or else
            # 'constant'.
            if iaxis in d.cyclic():
                boundary = "periodic"
            else:
                boundary = cval
        elif mode == "wrap":
            boundary = "periodic"
        elif mode == "constant":
            boundary = cval
        elif mode == "mirror":
            raise ValueError(
                "'mirror' mode is no longer available. Please raise an "
                "issue at https://github.com/NCAS-CMS/cf-python/issues "
                "if you would like it to be re-implemented."
            )
            # This re-implementation would involve getting a 'mirror'
            # function added to dask.array.overlap, along similar
            # lines to the existing 'reflect' function in that module.
        else:
            boundary = mode

        # Set the overlap depth large enough to accommodate the
        # filter.
        #
        # For instance, for a 5-point window, the calculated value at
        # each point requires 2 points either side if the filter is
        # centred (i.e. origin is 0) and (up to) 3 points either side
        # if origin is 1 or -1.
        #
        # It is a restriction of dask.array.map_overlap that we can't
        # use asymmetric halos for general 'boundary' types.
        size = len(window)
        depth = int(size / 2)
        if not origin and not size % 2:
            depth += 1

        depth += abs(origin)

        # 'cf_convolve1d' has its own call to 'cf_asanyarray', but we
        # need to pre-empt that so that the halos can be created.
        dx = d.to_dask_array(asanyarray=None)

        # Cast to float to ensure that NaNs can be stored (so
        # map_overlap can correctly assign the halos)
        if dx.dtype != float:
            dx = dx.astype(float, copy=False)

        # Convolve each chunk
        convolve1d = partial(
            cf_convolve1d, window=window, axis=iaxis, origin=origin
        )

        dx = dx.map_overlap(
            convolve1d,
            depth={iaxis: depth},
            boundary=boundary,
            trim=True,
            meta=np.array((), dtype=float),
        )

        d._set_dask(dx)

        return d

    @_inplace_enabled(default=False)
    def cumsum(
        self,
        axis=None,
        masked_as_zero=False,
        method="sequential",
        inplace=False,
    ):
        """Return the data cumulatively summed along the given axis.

        .. versionadded:: 3.0.0

        .. seealso:: `diff`, `sum`

        :Parameters:

            axis: `int`, optional
                Select the axis over which the cumulative sums are to
                be calculated. By default the cumulative sum is
                computed over the flattened array.

            method: `str`, optional
                Choose which method to use to perform the cumulative
                sum. See `dask.array.cumsum` for details.

                .. versionadded:: 3.14.0

            {{inplace: `bool`, optional}}

                .. versionadded:: 3.3.0

            masked_as_zero: deprecated at version 3.14.0
                See the examples for the new behaviour when there are
                masked values.

        :Returns:

             `Data` or `None`
                The data with the cumulatively summed axis, or `None`
                if the operation was in-place.

        **Examples**

        >>> d = cf.Data(numpy.arange(12).reshape(3, 4))
        >>> print(d.array)
        [[ 0  1  2  3]
         [ 4  5  6  7]
         [ 8  9 10 11]]
        >>> print(d.cumsum().array)
        [ 0  1  3  6 10 15 21 28 36 45 55 66]
        >>> print(d.cumsum(axis=0).array)
        [[ 0  1  2  3]
         [ 4  6  8 10]
         [12 15 18 21]]
        >>> print(d.cumsum(axis=1).array)
        [[ 0  1  3  6]
         [ 4  9 15 22]
         [ 8 17 27 38]]

        >>> d[0, 0] = cf.masked
        >>> d[1, [1, 3]] = cf.masked
        >>> d[2, 0:2] = cf.masked
        >>> print(d.array)
        [[-- 1 2 3]
         [4 -- 6 --]
         [-- -- 10 11]]
        >>> print(d.cumsum(axis=0).array)
        [[-- 1 2 3]
         [4 -- 8 --]
         [-- -- 18 14]]
        >>> print(d.cumsum(axis=1).array)
        [[-- 1 3 6]
         [4 -- 10 --]
         [-- -- 10 21]]

        """
        if masked_as_zero:
            _DEPRECATION_ERROR_KWARGS(
                self,
                "cumsum",
                {"masked_as_zero": None},
                message="",
                version="3.14.0",
                removed_at="5.0.0",
            )  # pragma: no cover

        d = _inplace_enabled_define_and_cleanup(self)

        dx = d.to_dask_array()
        dx = dx.cumsum(axis=axis, method=method)
        d._set_dask(dx)

        return d

    @_inplace_enabled(default=False)
    def rechunk(
        self,
        chunks=_DEFAULT_CHUNKS,
        threshold=None,
        block_size_limit=None,
        balance=False,
        inplace=False,
    ):
        """Change the chunk structure of the data.

        **Performance**

        Rechunking can sometimes be expensive and incur a lot of
        communication overheads.

        .. versionadded:: 3.14.0

        .. seealso:: `chunks`, `dask.array.rechunk`

        :Parameters:

            {{chunks: `int`, `tuple`, `dict` or `str`, optional}}

            {{threshold: `int`, optional}}

            {{block_size_limit: `int`, optional}}

            {{balance: `bool`, optional}}

        :Returns:

            `Data` or `None`
                The rechunked data, or `None` if the operation was
                in-place.

        **Examples**

        >>> x = cf.Data.ones((1000, 1000), chunks=(100, 100))

        Specify uniform chunk sizes with a tuple

        >>> y = x.rechunk((1000, 10))

        Or chunk only specific dimensions with a dictionary

        >>> y = x.rechunk({0: 1000})

        Use the value ``-1`` to specify that you want a single chunk
        along a dimension or the value ``"auto"`` to specify that dask
        can freely rechunk a dimension to attain blocks of a uniform
        block size.

        >>> y = x.rechunk({0: -1, 1: 'auto'}, block_size_limit=1e8)

        If a chunk size does not divide the dimension then rechunk
        will leave any unevenness to the last chunk.

        >>> x.rechunk(chunks=(400, -1)).chunks
        ((400, 400, 200), (1000,))

        However if you want more balanced chunks, and don't mind
        `dask` choosing a different chunksize for you then you can use
        the ``balance=True`` option.

        >>> x.rechunk(chunks=(400, -1), balance=True).chunks
        ((500, 500), (1000,))

        """
        d = _inplace_enabled_define_and_cleanup(self)

        # Dask rechunking is essentially a wrapper for __getitem__
        # calls on the chunks, which allows us to use the same
        # 'asanyarray' settings as used in `__gettem__`.

        dx = d.to_dask_array(asanyarray=False)
        dx = dx.rechunk(chunks, threshold, block_size_limit, balance)
        d._set_dask(dx, clear=_ALL ^ _ARRAY ^ _CACHE, asanyarray=True)

        return d

    @_inplace_enabled(default=False)
    def _asdatetime(self, inplace=False):
        """Change the internal representation of data array elements
        from numeric reference times to datetime-like objects.

        If the calendar has not been set then the default CF calendar will
        be used and the units' and the `calendar` attribute will be
        updated accordingly.

        If the internal representations are already datetime-like objects
        then no change occurs.

        .. versionadded:: 1.3

        .. seealso:: `_asreftime`, `_isdatetime`

        :Parameters:

            {{inplace: `bool`, optional}}

            {{i: deprecated at version 3.0.0}}

        :Returns:

            `Data` or `None`

        **Examples**

        >>> d = cf.Data([[1.93, 5.17]], "days since 2000-12-29")
        >>> e = d._asdatetime()
        >>> print(e.array)
        [[cftime.DatetimeGregorian(2000, 12, 30, 22, 19, 12, 0, has_year_zero=False)
          cftime.DatetimeGregorian(2001, 1, 3, 4, 4, 48, 0, has_year_zero=False)]]
        >>> f = e._asreftime()
        >>> print(f.array)
        [[1.93 5.17]]

        """
        d = _inplace_enabled_define_and_cleanup(self)

        units = d.Units
        if not units.isreftime:
            raise ValueError(
                f"Can't convert {units!r} values to date-time objects"
            )

        if not d._isdatetime():
            # 'cf_rt2dt' has its own call to 'cf_asanyarray', so we
            # can set 'asanyarray=False'.
            dx = d.to_dask_array(asanyarray=False)
            dx = dx.map_blocks(cf_rt2dt, units=units, dtype=object)
            d._set_dask(dx)

        return d

    def _isdatetime(self):
        """True if the internal representation is a datetime object."""
        return self.dtype.kind == "O" and self.Units.isreftime

    @_inplace_enabled(default=False)
    def _asreftime(self, inplace=False):
        """Change the internal representation of data array elements
        from datetime-like objects to numeric reference times.

        If the calendar has not been set then the default CF calendar will
        be used and the units' and the `calendar` attribute will be
        updated accordingly.

        If the internal representations are already numeric reference
        times then no change occurs.

        .. versionadded:: 1.3

        .. seealso:: `_asdatetime`, `_isdatetime`

        :Parameters:

            {{inplace: `bool`, optional}}

        :Returns:

            `Data` or `None`

        **Examples**

        >>> d = cf.Data([[1.93, 5.17]], "days since 2000-12-29")
        >>> e = d._asdatetime()
        >>> print(e.array)
        [[cftime.DatetimeGregorian(2000, 12, 30, 22, 19, 12, 0, has_year_zero=False)
          cftime.DatetimeGregorian(2001, 1, 3, 4, 4, 48, 0, has_year_zero=False)]]
        >>> f = e._asreftime()
        >>> print(f.array)
        [[1.93 5.17]]

        """
        d = _inplace_enabled_define_and_cleanup(self)

        units = d.Units
        if not units.isreftime:
            raise ValueError(
                f"Can't convert {units!r} values to numeric reference times"
            )

        if d._isdatetime():
            # 'cf_dt2rt' has its own call to 'cf_asanyarray', so we
            # can set 'asanyarray=False'.
            dx = d.to_dask_array(asanyarray=False)
            dx = dx.map_blocks(cf_dt2rt, units=units, dtype=float)
            d._set_dask(dx)

        return d

    def _combined_units(self, data1, method, inplace):
        """Combines by given method the data's units with other units.

        :Parameters:

            data1: `Data`

            method: `str`

            {{inplace: `bool`, optional}}

        :Returns:

            `Data` or `None`, `Data` or `None`, `Units`

        **Examples**

        >>> d._combined_units(e, '__sub__')
        >>> d._combined_units(e, '__imul__')
        >>> d._combined_units(e, '__irdiv__')
        >>> d._combined_units(e, '__lt__')
        >>> d._combined_units(e, '__rlshift__')
        >>> d._combined_units(e, '__iand__')

        """
        method_type = method[-5:-2]

        data0 = self

        units0 = data0.Units
        units1 = data1.Units

        if not units0 and not units1:
            return data0, data1, units0
        if (
            units0.isreftime
            and units1.isreftime
            and not units0.equivalent(units1)
        ):
            # Both are reference_time, but have non-equivalent
            # calendars
            if units0._canonical_calendar and not units1._canonical_calendar:
                data1 = data1._asdatetime()
                data1.override_units(units0, inplace=True)
                data1._asreftime(inplace=True)
                units1 = units0
            elif units1._canonical_calendar and not units0._canonical_calendar:
                if not inplace:
                    inplace = True
                    data0 = data0.copy()
                data0._asdatetime(inplace=True)
                data0.override_units(units1, inplace=True)
                data0._asreftime(inplace=True)
                units0 = units1
        # --- End: if

        if method_type in ("_eq", "_ne", "_lt", "_le", "_gt", "_ge"):
            # ---------------------------------------------------------
            # Operator is one of ==, !=, >=, >, <=, <
            # ---------------------------------------------------------
            if units0.equivalent(units1):
                # Units are equivalent
                if not units0.equals(units1):
                    data1 = data1.copy()
                    data1.Units = units0
                return data0, data1, _units_None
            elif not units1 or not units0:
                # At least one of the units is undefined
                return data0, data1, _units_None
            else:
                raise ValueError(
                    "Can't compare {0!r} to {1!r}".format(units0, units1)
                )
        # --- End: if

        # still here?
        if method_type in ("and", "_or", "ior", "ror", "xor", "ift"):
            # ---------------------------------------------------------
            # Operation is one of &, |, ^, >>, <<
            # ---------------------------------------------------------
            if units0.equivalent(units1):
                # Units are equivalent
                if not units0.equals(units1):
                    data1 = data1.copy()
                    data1.Units = units0
                return data0, data1, units0
            elif not units1:
                # units1 is undefined
                return data0, data1, units0
            elif not units0:
                # units0 is undefined
                return data0, data1, units1
            else:
                # Both units are defined and not equivalent
                raise ValueError(
                    "Can't operate with {} on data with {!r} to {!r}".format(
                        method, units0, units1
                    )
                )
        # --- End: if

        # Still here?
        if units0.isreftime:
            # ---------------------------------------------------------
            # units0 is reference time
            # ---------------------------------------------------------
            if method_type == "sub":
                if units1.isreftime:
                    if units0.equivalent(units1):
                        # Equivalent reference_times: the output units
                        # are time
                        if not units0.equals(units1):
                            data1 = data1.copy()
                            data1.Units = units0
                        return data0, data1, Units(_ut_unit=units0._ut_unit)
                    else:
                        # Non-equivalent reference_times: raise an
                        # exception
                        getattr(units0, method)(units1)
                elif units1.istime:
                    # reference_time minus time: the output units are
                    # reference_time
                    time0 = Units(_ut_unit=units0._ut_unit)
                    if not units1.equals(time0):
                        data1 = data1.copy()
                        data1.Units = time0
                    return data0, data1, units0
                elif not units1:
                    # reference_time minus no_units: the output units
                    # are reference_time
                    return data0, data1, units0
                else:
                    # reference_time minus something not yet accounted
                    # for: raise an exception
                    getattr(units0, method)(units1)

            elif method_type in ("add", "mul", "div", "mod"):
                if units1.istime:
                    # reference_time plus regular_time: the output
                    # units are reference_time
                    time0 = Units(_ut_unit=units0._ut_unit)
                    if not units1.equals(time0):
                        data1 = data1.copy()
                        data1.Units = time0
                    return data0, data1, units0
                elif not units1:
                    # reference_time plus no_units: the output units
                    # are reference_time
                    return data0, data1, units0
                else:
                    # reference_time plus something not yet accounted
                    # for: raise an exception
                    getattr(units0, method)(units1)

            else:
                # Raise an exception
                getattr(units0, method)(units1)

        elif units1.isreftime:
            # ---------------------------------------------------------
            # units1 is reference time
            # ---------------------------------------------------------
            if method_type == "add":
                if units0.istime:
                    # Time plus reference_time: the output units are
                    # reference_time
                    time1 = Units(_ut_unit=units1._ut_unit)
                    if not units0.equals(time1):
                        if not inplace:
                            data0 = data0.copy()
                        data0.Units = time1
                    return data0, data1, units1
                elif not units0:
                    # No_units plus reference_time: the output units
                    # are reference_time
                    return data0, data1, units1
                else:
                    # Raise an exception
                    getattr(units0, method)(units1)
        # --- End: if

        # Still here?
        if method_type in ("mul", "div"):
            # ---------------------------------------------------------
            # Method is one of *, /, //
            # ---------------------------------------------------------
            if not units1:
                # units1 is undefined
                return data0, data1, getattr(units0, method)(_units_1)
            elif not units0:
                # units0 is undefined
                return data0, data1, getattr(_units_1, method)(units1)
                #  !!!!!!! units0*units0 YOWSER
            else:
                # Both units are defined (note: if the units are
                # noncombinable then this will raise an exception)
                return data0, data1, getattr(units0, method)(units1)
        # --- End: if

        # Still here?
        if method_type in ("sub", "add", "mod"):
            # ---------------------------------------------------------
            # Operator is one of +, -
            # ---------------------------------------------------------
            if units0.equivalent(units1):
                # Units are equivalent
                if not units0.equals(units1):
                    data1 = data1.copy()
                    data1.Units = units0
                return data0, data1, units0
            elif not units1:
                # units1 is undefined
                return data0, data1, units0
            elif not units0:
                # units0 is undefined
                return data0, data1, units1
            else:
                # Both units are defined and not equivalent (note: if
                # the units are noncombinable then this will raise an
                # exception)
                return data0, data1, getattr(units0, method)(units1)
        # --- End: if

        # Still here?
        if method_type == "pow":
            if method == "__rpow__":
                # -----------------------------------------------------
                # Operator is __rpow__
                # -----------------------------------------------------
                if not units1:
                    # units1 is undefined
                    if not units0:
                        # units0 is undefined
                        return data0, data1, _units_None
                    elif units0.isdimensionless:
                        # units0 is dimensionless
                        if not units0.equals(_units_1):
                            if not inplace:
                                data0 = data0.copy()
                            data0.Units = _units_1

                        return data0, data1, _units_None
                elif units1.isdimensionless:
                    # units1 is dimensionless
                    if not units1.equals(_units_1):
                        data1 = data1.copy()
                        data1.Units = _units_1

                    if not units0:
                        # units0 is undefined
                        return data0, data1, _units_1
                    elif units0.isdimensionless:
                        # units0 is dimensionless
                        if not units0.equals(_units_1):
                            if not inplace:
                                data0 = data0.copy()
                            data0.Units = _units_1

                        return data0, data1, _units_1
                else:
                    # units1 is defined and is not dimensionless
                    if data0.size > 1:
                        raise ValueError(
                            "Can only raise units to the power of a single "
                            "value at a time. Asking to raise to the power of "
                            "{}".format(data0)
                        )

                    if not units0:
                        # Check that the units are not shifted, as
                        # raising this to a power is a nonlinear
                        # operation
                        p = data0.datum(0)
                        if units0 != (units0**p) ** (1.0 / p):
                            raise ValueError(
                                "Can't raise shifted units {!r} to the "
                                "power {}".format(units0, p)
                            )

                        return data0, data1, units1**p
                    elif units0.isdimensionless:
                        # units0 is dimensionless
                        if not units0.equals(_units_1):
                            if not inplace:
                                data0 = data0.copy()
                            data0.Units = _units_1

                        # Check that the units are not shifted, as
                        # raising this to a power is a nonlinear
                        # operation
                        p = data0.datum(0)
                        if units0 != (units0**p) ** (1.0 / p):
                            raise ValueError(
                                "Can't raise shifted units {!r} to the "
                                "power {}".format(units0, p)
                            )

                        return data0, data1, units1**p
                # --- End: if

                # This will deliberately raise an exception
                units1**units0
            else:
                # -----------------------------------------------------
                # Operator is __pow__
                # -----------------------------------------------------
                if not units0:
                    # units0 is undefined
                    if not units1:
                        # units0 is undefined
                        return data0, data1, _units_None
                    elif units1.isdimensionless:
                        # units0 is dimensionless
                        if not units1.equals(_units_1):
                            data1 = data1.copy()
                            data1.Units = _units_1

                        return data0, data1, _units_None
                elif units0.isdimensionless:
                    # units0 is dimensionless
                    if not units0.equals(_units_1):
                        if not inplace:
                            data0 = data0.copy()
                        data0.Units = _units_1

                    if not units1:
                        # units1 is undefined
                        return data0, data1, _units_1
                    elif units1.isdimensionless:
                        # units1 is dimensionless
                        if not units1.equals(_units_1):
                            data1 = data1.copy()
                            data1.Units = _units_1

                        return data0, data1, _units_1
                else:
                    # units0 is defined and is not dimensionless
                    if data1.size > 1:
                        raise ValueError(
                            "Can only raise units to the power of a single "
                            "value at a time. Asking to raise to the power of "
                            "{}".format(data1)
                        )

                    if not units1:
                        # Check that the units are not shifted, as
                        # raising this to a power is a nonlinear
                        # operation
                        p = data1.datum(0)
                        if units0 != (units0**p) ** (1.0 / p):
                            raise ValueError(
                                "Can't raise shifted units {!r} to the "
                                "power {}".format(units0, p)
                            )

                        return data0, data1, units0**p
                    elif units1.isdimensionless:
                        # units1 is dimensionless
                        if not units1.equals(_units_1):
                            data1 = data1.copy()
                            data1.Units = _units_1

                        # Check that the units are not shifted, as
                        # raising this to a power is a nonlinear
                        # operation
                        p = data1.datum(0)
                        if units0 != (units0**p) ** (1.0 / p):
                            raise ValueError(
                                "Can't raise shifted units {!r} to the "
                                "power {}".format(units0, p)
                            )

                        return data0, data1, units0**p
                # --- End: if

                # This will deliberately raise an exception
                units0**units1
            # --- End: if
        # --- End: if

        # Still here?
        raise ValueError(
            "Can't operate with {} on data with {!r} to {!r}".format(
                method, units0, units1
            )
        )

    def _binary_operation(self, other, method):
        """Implement binary arithmetic and comparison operations with
        the numpy broadcasting rules.

        It is called by the binary arithmetic and comparison
        methods, such as `__sub__`, `__imul__`, `__rdiv__`, `__lt__`, etc.

        .. seealso:: `_unary_operation`

        :Parameters:

            other:
                The object on the right hand side of the operator.

            method: `str`
                The binary arithmetic or comparison method name (such as
                ``'__imul__'`` or ``'__ge__'``).

        :Returns:

            `Data`
                A new data object, or if the operation was in place, the
                same data object.

        **Examples**

        >>> d = cf.Data([0, 1, 2, 3])
        >>> e = cf.Data([1, 1, 3, 4])

        >>> f = d._binary_operation(e, '__add__')
        >>> print(f.array)
        [1 2 5 7]

        >>> e = d._binary_operation(e, '__lt__')
        >>> print(e.array)
        [ True False  True  True]

        >>> d._binary_operation(2, '__imul__')
        >>> print(d.array)
        [0 2 4 6]

        """
        if getattr(other, "_NotImplemented_RHS_Data_op", False):
            return NotImplemented

        inplace = method[2] == "i"

        # ------------------------------------------------------------
        # Ensure other is an independent Data object, for example
        # so that combination with cf.Query objects works.
        # ------------------------------------------------------------
        if not isinstance(other, self.__class__):
            if (
                isinstance(other, cftime.datetime)
                and other.calendar == ""
                and self.Units.isreftime
            ):
                other = cf_dt(
                    other, calendar=getattr(self.Units, "calendar", "standard")
                )
            elif other is None:
                # Can't sensibly initialise a Data object from a bare
                # `None` (issue #281)
                other = np.array(None, dtype=object)

            other = type(self).asdata(other)

        # ------------------------------------------------------------
        # Prepare data0 (i.e. self copied) and data1 (i.e. other)
        # ------------------------------------------------------------
        data0 = self.copy()

        # Parse units
        data0, other, new_Units = data0._combined_units(other, method, True)

        # Cast as dask arrays
        dx0 = data0.to_dask_array()
        dx1 = other.to_dask_array()

        # Set if applicable the tolerance levels for the result
        if method in ("__eq__", "__ne__"):
            rtol = self._rtol
            atol = self._atol

        # ------------------------------------------------------------
        # Perform the binary operation with data0 (self) and data1
        # (other)
        # ------------------------------------------------------------
        if method == "__eq__":
            if dx0.dtype.kind in "US" or dx1.dtype.kind in "US":
                result = getattr(dx0, method)(dx1)
            else:
                result = da.isclose(dx0, dx1, rtol=rtol, atol=atol)
        elif method == "__ne__":
            if dx0.dtype.kind in "US" or dx1.dtype.kind in "US":
                result = getattr(dx0, method)(dx1)
            else:
                result = ~da.isclose(dx0, dx1, rtol=rtol, atol=atol)
        elif inplace:
            # Find non-in-place equivalent operator (remove 'i')
            equiv_method = method[:2] + method[3:]
            # Need to add check in here to ensure that the operation is not
            # trying to cast in a way which is invalid. For example, doing
            # [an int array] ** float value = [a float array] is fine, but
            # doing this in-place would try to chance an int array into a
            # float one, which isn't valid casting. Therefore we need to
            # catch cases where __i<op>__ isn't possible even if __<op>__
            # is due to datatype consistency rules.
            result = getattr(dx0, equiv_method)(dx1)
        else:
            result = getattr(dx0, method)(dx1)

        if result is NotImplemented:
            raise TypeError(
                f"Unsupported operands for {method}: {self!r} and {other!r}"
            )

        # Set axes when other has more dimensions than self
        axes = None
        ndim0 = dx0.ndim
        if not ndim0:
            axes = other._axes
        else:
            diff = dx1.ndim - ndim0
            if diff > 0:
                axes = list(self._axes)
                for _ in range(diff):
                    axes.insert(0, new_axis_identifier(tuple(axes)))

        if inplace:  # in-place so concerns original self
            self._set_dask(result)
            self.override_units(new_Units, inplace=True)
            if axes is not None:
                self._axes = axes

            self._update_deterministic(other)
            return self

        else:  # not, so concerns a new Data object copied from self, data0
            data0._set_dask(result)
            data0.override_units(new_Units, inplace=True)
            if axes is not None:
                data0._axes = axes

            data0._update_deterministic(other)
            return data0

    def _parse_indices(self, *args, **kwargs):
        """'cf.Data._parse_indices' is not available.

        Use function `cf.parse_indices` instead.

        """
        raise NotImplementedError(
            "'cf.Data._parse_indices' is not available. "
            "Use function 'cf.parse_indices' instead."
        )

    def _regrid(
        self,
        method=None,
        operator=None,
        regrid_axes=None,
        regridded_sizes=None,
        min_weight=None,
    ):
        """Regrid the data.

        See `cf.regrid.regrid` for details.

        .. versionadded:: 3.14.0

        .. seealso:: `cf.Field.regridc`, `cf.Field.regrids`

        :Parameters:

            {{method: `str` or `None`, optional}}

            operator: `RegridOperator`
                The definition of the source and destination grids and
                the regridding weights.

            regrid_axes: sequence of `int`
                The positions of the regrid axes in the data, given in
                the relative order expected by the regrid
                operator. For spherical regridding this order is [Y,
                X] or [Z, Y, X].

                *Parameter example:*
                  ``[2, 3]``

            regridded_sizes: `dict`
                Mapping of the regrid axes, defined by the integer
                elements of *regrid_axes*, to their regridded sizes.

                *Parameter example:*
                  ``{3: 128, 2: 64}``

            {{min_weight: float, optional}}

        :Returns:

            `Data`
                The regridded data.

        """
        from .dask_regrid import regrid, regrid_weights

        shape = self.shape
        ndim = self.ndim
        src_shape = tuple(shape[i] for i in regrid_axes)
        if src_shape != operator.src_shape:
            raise ValueError(
                f"Regrid axes shape {src_shape} does not match "
                f"the shape of the regrid operator: {operator.src_shape}"
            )

        # 'regrid' has its own calls to 'cf_asanyarray', so we can set
        # 'asanyarray=False'.
        dx = self.to_dask_array(asanyarray=False)

        # Rechunk so that each chunk contains data in the form
        # expected by the regrid operator, i.e. the regrid axes all
        # have chunksize -1.
        numblocks = dx.numblocks
        if not all(numblocks[i] == 1 for i in regrid_axes):
            chunks = [
                -1 if i in regrid_axes else c for i, c in enumerate(dx.chunks)
            ]
            dx = dx.rechunk(chunks)

        # Define the regridded chunksizes (allowing for the regridded
        # data to have more/fewer axes).
        regridded_chunks = []  # The 'chunks' parameter to `map_blocks`
        drop_axis = []  # The 'drop_axis' parameter to `map_blocks`
        new_axis = []  # The 'new_axis' parameter to `map_blocks`
        n = 0
        for i, c in enumerate(dx.chunks):
            if i in regridded_sizes:
                sizes = regridded_sizes[i]
                n_sizes = len(sizes)
                if not n_sizes:
                    drop_axis.append(i)
                    continue

                regridded_chunks.extend(sizes)
                if n_sizes > 1:
                    new_axis.extend(range(n + 1, n + n_sizes))
                    n += n_sizes - 1
            else:
                regridded_chunks.append(c)

            n += 1

        # Update the axis identifiers.
        #
        # This is necessary when regridding changes the number of data
        # dimensions (e.g. as happens when regridding a mesh topology
        # axis to/from separate lat and lon axes).
        if new_axis:
            axes = list(self._axes)
            for i in new_axis:
                axes.insert(i, new_axis_identifier(tuple(axes)))

            self._axes = axes
        elif drop_axis:
            axes = self._axes
            axes = [axes[i] for i in range(ndim) if i not in drop_axis]
            self._axes = axes

        # Set the output data type
        if method in ("nearest_dtos", "nearest_stod"):
            dst_dtype = dx.dtype
        else:
            dst_dtype = float

        non_regrid_axes = [i for i in range(ndim) if i not in regrid_axes]

        src_mask = operator.src_mask
        if src_mask is not None:
            src_mask = da.asanyarray(src_mask)

        weights_dst_mask = delayed(regrid_weights, pure=True)(
            operator=operator, dst_dtype=dst_dtype
        )

        # Create a regridding function to apply to each chunk
        cf_regrid_func = partial(
            regrid,
            method=method,
            src_shape=src_shape,
            dst_shape=operator.dst_shape,
            axis_order=non_regrid_axes + list(regrid_axes),
            min_weight=min_weight,
        )

        # Performance note:
        #
        # The function 'regrid_func' is copied into every Dask
        # task. If we included the large 'weights_dst_mask' in the
        # 'partial' definition then it would also be copied to every
        # task, which "will start to be a pain in a few parts of the
        # pipeline" definition. Instead we can pass it in via a
        # keyword argument to 'map_blocks'.
        # github.com/pangeo-data/pangeo/issues/334#issuecomment-403787663

        dx = dx.map_blocks(
            cf_regrid_func,
            weights_dst_mask=weights_dst_mask,
            ref_src_mask=src_mask,
            chunks=regridded_chunks,
            drop_axis=drop_axis,
            new_axis=new_axis,
            meta=np.array((), dtype=dst_dtype),
        )

        d = self.copy()
        d._set_dask(dx)

        # Don't know (yet) if 'operator' has a deterministic name
        d._update_deterministic(False)

        return d

    @classmethod
    def concatenate(
        cls, data, axis=0, cull_graph=False, relaxed_units=False, copy=True
    ):
        """Join a sequence of data arrays together.

        .. seealso:: `cull_graph`

        :Parameters:

            data: sequence of `Data`
                The data arrays to be concatenated. Concatenation is
                carried out in the order given. Each data array must have
                equivalent units and the same shape, except in the
                concatenation axis. Note that scalar arrays are treated as
                if they were one dimensional.

            axis: `int`, optional
                The axis along which the arrays will be joined. The
                default is 0. Note that scalar arrays are treated as if
                they were one dimensional.

                .. note:: If the axis specified is cyclic, it will become
                          non-cyclic in the output.

            {{cull_graph: `bool`, optional}}

                .. versionadded:: 3.14.0

            {{relaxed_units: `bool`, optional}}

                 .. versionadded:: 3.14.1

            copy: `bool`, optional
                If True (the default) then make copies of the data, if
                required, prior to the concatenation, thereby ensuring
                that the input data arrays are not changed by the
                concatenation process. If False then some or all input
                data arrays might be changed in-place, but the
                concatenation process will be faster.

                .. versionadded:: 3.15.1

        :Returns:

            `Data`
                The concatenated data.

        **Examples**

        >>> d = cf.Data([[1, 2], [3, 4]], 'km')
        >>> e = cf.Data([[5.0, 6.0]], 'metre')
        >>> f = cf.Data.concatenate((d, e))
        >>> print(f.array)
        [[ 1.     2.   ]
         [ 3.     4.   ]
         [ 0.005  0.006]]
        >>> f.equals(cf.Data.concatenate((d, e), axis=-2))
        True

        >>> e = cf.Data([[5.0], [6.0]], 'metre')
        >>> f = cf.Data.concatenate((d, e), axis=1)
        >>> print(f.array)
        [[ 1.     2.     0.005]
         [ 3.     4.     0.006]]

        >>> d = cf.Data(1, 'km')
        >>> e = cf.Data(50.0, 'metre')
        >>> f = cf.Data.concatenate((d, e))
        >>> print(f.array)
        [ 1.    0.05]

        >>> e = cf.Data([50.0, 75.0], 'metre')
        >>> f = cf.Data.concatenate((d, e))
        >>> print(f.array)
        [ 1.     0.05   0.075]

        """
        data = tuple(data)
        if len(data) < 2:
            raise ValueError(
                "Can't concatenate: Must provide at least two data arrays"
            )

        if cull_graph:
            # Remove unnecessary components from the graph, which may
            # improve performance, and because complicated task graphs
            # can sometimes confuse da.concatenate.
            for d in data:
                d.cull_graph()

        data0 = data[0]
        units0 = data0.Units

        if copy:
            data0 = data0.copy()
            copied = True
        else:
            copied = False

        processed_data = []
        for index, data1 in enumerate(data):
            # Turn any scalar array into a 1-d array
            if not data1.ndim:
                if not copied:
                    data1 = data1.copy()
                    copied = True

                data1.insert_dimension(inplace=True)

            # Check and conform, if necessary, the units of all inputs
            units1 = data1.Units
            if (
                relaxed_units
                and not units0.isvalid
                and not units1.isvalid
                and units0.__dict__ == units1.__dict__
            ):
                # Allow identical invalid units to be equal
                pass
            elif units0.equals(units1):
                pass
            elif units0.equivalent(units1):
                if not copied:
                    data1 = data1.copy()
                    copied = True

                data1.Units = units0
            else:
                raise ValueError(
                    "Can't concatenate: All the input arrays must have "
                    "equivalent units"
                )

            processed_data.append(data1)
            copied = not copy  # to avoid making two copies in a given case

        # Get data as dask arrays and apply concatenation operation
        dxs = [d.to_dask_array() for d in processed_data]
        dx = da.concatenate(dxs, axis=axis)

        # Set the CFA write status
        #
        # Assume at first that all input data instances have True
        # status, but ...
        cfa = _CFA
        for d in processed_data:
            if not d.cfa_get_write():
                # ... the CFA write status is False when any input
                # data instance has False status ...
                cfa = _NONE
                break

        if cfa != _NONE:
            non_concat_axis_chunks0 = list(processed_data[0].chunks)
            non_concat_axis_chunks0.pop(axis)
            for d in processed_data[1:]:
                non_concat_axis_chunks = list(d.chunks)
                non_concat_axis_chunks.pop(axis)
                if non_concat_axis_chunks != non_concat_axis_chunks0:
                    # ... the CFA write status is False when any two
                    # input data instances have different chunk
                    # patterns for the non-concatenated axes.
                    cfa = _NONE
                    break

        # Set the active storage status
        active = _ACTIVE
        for d in processed_data:
            if not d.active_storage:
                # Set the output active storage status to False when
                # any input data instance has False status
                active = _NONE
                break

        # Set the new dask array
        data0._set_dask(dx, clear=_ALL ^ cfa ^ active)

        # Set appropriate cached elements
        cached_elements = {}
        for i in (0, -1):
            element = processed_data[i]._get_cached_elements().get(i)
            if element is not None:
                cached_elements[i] = element

        if cached_elements:
            data0._set_cached_elements(cached_elements)

        # Set whether or not the concatenated name is deterministic
        deterministic = True
        for d in processed_data:
            if not d.has_deterministic_name():
                deterministic = False
                break

        data0._update_deterministic(deterministic)

        # Set the CFA-netCDF aggregated data instructions and file
        # name substitutions by combining them from all of the input
        # data instances, giving precedence to those towards the left
        # hand side of the input list.
        if data0.cfa_get_write():
            aggregated_data = {}
            substitutions = {}
            for d in processed_data[::-1]:
                aggregated_data.update(d.cfa_get_aggregated_data())
                substitutions.update(d.cfa_file_substitutions())

            if aggregated_data:
                data0.cfa_set_aggregated_data(aggregated_data)

            if substitutions:
                data0.cfa_update_file_substitutions(substitutions)

        # Set the CFA aggregation instruction term status
        if data0.cfa_get_term():
            for d in processed_data[1:]:
                if not d.cfa_get_term():
                    data0.cfa_set_term(False)
                    break

        # Manage cyclicity of axes: if join axis was cyclic, it is no
        # longer.
        axis = data0._parse_axes(axis)[0]
        if axis in data0.cyclic():
            logger.warning(
                f"Concatenating along a cyclic axis ({axis}) therefore the "
                "axis has been set as non-cyclic in the output."
            )
            data0.cyclic(axes=axis, iscyclic=False)

        return data0

    def _unary_operation(self, operation):
        """Implement unary arithmetic operations.

        It is called by the unary arithmetic methods, such as
        __abs__().

        .. seealso:: `_binary_operation`

        :Parameters:

            operation: `str`
                The unary arithmetic method name (such as "__invert__").

        :Returns:

            `Data`
                A new Data array.

        **Examples**

        >>> d = cf.Data([[1, 2, -3, -4, -5]])

        >>> e = d._unary_operation('__abs__')
        >>> print(e.array)
        [[1 2 3 4 5]]

        >>> e = d.__abs__()
        >>> print(e.array)
        [[1 2 3 4 5]]

        >>> e = abs(d)
        >>> print(e.array)
        [[1 2 3 4 5]]

        """
        out = self.copy(array=False)

        dx = self.to_dask_array()
        dx = getattr(operator, operation)(dx)

        out._set_dask(dx)

        return out

    def __add__(self, other):
        """The binary arithmetic operation ``+``

        x.__add__(y) <==> x+y

        """
        return self._binary_operation(other, "__add__")

    def __iadd__(self, other):
        """The augmented arithmetic assignment ``+=``

        x.__iadd__(y) <==> x+=y

        """
        return self._binary_operation(other, "__iadd__")

    def __radd__(self, other):
        """The binary arithmetic operation ``+`` with reflected
        operands.

        x.__radd__(y) <==> y+x

        """
        return self._binary_operation(other, "__radd__")

    def __sub__(self, other):
        """The binary arithmetic operation ``-``

        x.__sub__(y) <==> x-y

        """
        return self._binary_operation(other, "__sub__")

    def __isub__(self, other):
        """The augmented arithmetic assignment ``-=``

        x.__isub__(y) <==> x-=y

        """
        return self._binary_operation(other, "__isub__")

    def __rsub__(self, other):
        """The binary arithmetic operation ``-`` with reflected
        operands.

        x.__rsub__(y) <==> y-x

        """
        return self._binary_operation(other, "__rsub__")

    def __mul__(self, other):
        """The binary arithmetic operation ``*``

        x.__mul__(y) <==> x*y

        """
        return self._binary_operation(other, "__mul__")

    def __imul__(self, other):
        """The augmented arithmetic assignment ``*=``

        x.__imul__(y) <==> x*=y

        """
        return self._binary_operation(other, "__imul__")

    def __rmul__(self, other):
        """The binary arithmetic operation ``*`` with reflected
        operands.

        x.__rmul__(y) <==> y*x

        """
        return self._binary_operation(other, "__rmul__")

    def __div__(self, other):
        """The binary arithmetic operation ``/``

        x.__div__(y) <==> x/y

        """
        return self._binary_operation(other, "__div__")

    def __idiv__(self, other):
        """The augmented arithmetic assignment ``/=``

        x.__idiv__(y) <==> x/=y

        """
        return self._binary_operation(other, "__idiv__")

    def __rdiv__(self, other):
        """The binary arithmetic operation ``/`` with reflected
        operands.

        x.__rdiv__(y) <==> y/x

        """
        return self._binary_operation(other, "__rdiv__")

    def __floordiv__(self, other):
        """The binary arithmetic operation ``//``

        x.__floordiv__(y) <==> x//y

        """
        return self._binary_operation(other, "__floordiv__")

    def __ifloordiv__(self, other):
        """The augmented arithmetic assignment ``//=``

        x.__ifloordiv__(y) <==> x//=y

        """
        return self._binary_operation(other, "__ifloordiv__")

    def __rfloordiv__(self, other):
        """The binary arithmetic operation ``//`` with reflected
        operands.

        x.__rfloordiv__(y) <==> y//x

        """
        return self._binary_operation(other, "__rfloordiv__")

    def __truediv__(self, other):
        """The binary arithmetic operation ``/`` (true division)

        x.__truediv__(y) <==> x/y

        """
        return self._binary_operation(other, "__truediv__")

    def __itruediv__(self, other):
        """The augmented arithmetic assignment ``/=`` (true division)

        x.__itruediv__(y) <==> x/=y

        """
        return self._binary_operation(other, "__itruediv__")

    def __rtruediv__(self, other):
        """The binary arithmetic operation ``/`` (true division) with
        reflected operands.

        x.__rtruediv__(y) <==> y/x

        """
        return self._binary_operation(other, "__rtruediv__")

    def __pow__(self, other, modulo=None):
        """The binary arithmetic operations ``**`` and ``pow``

        x.__pow__(y) <==> x**y

        """
        if modulo is not None:
            raise NotImplementedError(
                "3-argument power not supported for {!r}".format(
                    self.__class__.__name__
                )
            )

        return self._binary_operation(other, "__pow__")

    def __ipow__(self, other, modulo=None):
        """The augmented arithmetic assignment ``**=``

        x.__ipow__(y) <==> x**=y

        """
        if modulo is not None:
            raise NotImplementedError(
                "3-argument power not supported for {!r}".format(
                    self.__class__.__name__
                )
            )

        return self._binary_operation(other, "__ipow__")

    def __rpow__(self, other, modulo=None):
        """The binary arithmetic operations ``**`` and ``pow`` with
        reflected operands.

        x.__rpow__(y) <==> y**x

        """
        if modulo is not None:
            raise NotImplementedError(
                "3-argument power not supported for {!r}".format(
                    self.__class__.__name__
                )
            )

        return self._binary_operation(other, "__rpow__")

    def __mod__(self, other):
        """The binary arithmetic operation ``%``

        x.__mod__(y) <==> x % y

        """
        return self._binary_operation(other, "__mod__")

    def __imod__(self, other):
        """The binary arithmetic operation ``%=``

        x.__imod__(y) <==> x %= y

        """
        return self._binary_operation(other, "__imod__")

    def __rmod__(self, other):
        """The binary arithmetic operation ``%`` with reflected
        operands.

        x.__rmod__(y) <==> y % x

        """
        return self._binary_operation(other, "__rmod__")

    def __eq__(self, other):
        """The rich comparison operator ``==``

        x.__eq__(y) <==> x==y

        """
        return self._binary_operation(other, "__eq__")

    def __ne__(self, other):
        """The rich comparison operator ``!=``

        x.__ne__(y) <==> x!=y

        """
        return self._binary_operation(other, "__ne__")

    def __ge__(self, other):
        """The rich comparison operator ``>=``

        x.__ge__(y) <==> x>=y

        """
        return self._binary_operation(other, "__ge__")

    def __gt__(self, other):
        """The rich comparison operator ``>``

        x.__gt__(y) <==> x>y

        """
        return self._binary_operation(other, "__gt__")

    def __le__(self, other):
        """The rich comparison operator ``<=``

        x.__le__(y) <==> x<=y

        """
        return self._binary_operation(other, "__le__")

    def __lt__(self, other):
        """The rich comparison operator ``<``

        x.__lt__(y) <==> x<y

        """
        return self._binary_operation(other, "__lt__")

    def __and__(self, other):
        """The binary bitwise operation ``&``

        x.__and__(y) <==> x&y

        """
        return self._binary_operation(other, "__and__")

    def __iand__(self, other):
        """The augmented bitwise assignment ``&=``

        x.__iand__(y) <==> x&=y

        """
        return self._binary_operation(other, "__iand__")

    def __rand__(self, other):
        """The binary bitwise operation ``&`` with reflected operands.

        x.__rand__(y) <==> y&x

        """
        return self._binary_operation(other, "__rand__")

    def __or__(self, other):
        """The binary bitwise operation ``|``

        x.__or__(y) <==> x|y

        """
        return self._binary_operation(other, "__or__")

    def __ior__(self, other):
        """The augmented bitwise assignment ``|=``

        x.__ior__(y) <==> x|=y

        """
        return self._binary_operation(other, "__ior__")

    def __ror__(self, other):
        """The binary bitwise operation ``|`` with reflected operands.

        x.__ror__(y) <==> y|x

        """
        return self._binary_operation(other, "__ror__")

    def __xor__(self, other):
        """The binary bitwise operation ``^``

        x.__xor__(y) <==> x^y

        """
        return self._binary_operation(other, "__xor__")

    def __ixor__(self, other):
        """The augmented bitwise assignment ``^=``

        x.__ixor__(y) <==> x^=y

        """
        return self._binary_operation(other, "__ixor__")

    def __rxor__(self, other):
        """The binary bitwise operation ``^`` with reflected operands.

        x.__rxor__(y) <==> y^x

        """
        return self._binary_operation(other, "__rxor__")

    def __lshift__(self, y):
        """The binary bitwise operation ``<<``

        x.__lshift__(y) <==> x<<y

        """
        return self._binary_operation(y, "__lshift__")

    def __ilshift__(self, y):
        """The augmented bitwise assignment ``<<=``

        x.__ilshift__(y) <==> x<<=y

        """
        return self._binary_operation(y, "__ilshift__")

    def __rlshift__(self, y):
        """The binary bitwise operation ``<<`` with reflected operands.

        x.__rlshift__(y) <==> y<<x

        """
        return self._binary_operation(y, "__rlshift__")

    def __rshift__(self, y):
        """The binary bitwise operation ``>>``

        x.__lshift__(y) <==> x>>y

        """
        return self._binary_operation(y, "__rshift__")

    def __irshift__(self, y):
        """The augmented bitwise assignment ``>>=``

        x.__irshift__(y) <==> x>>=y

        """
        return self._binary_operation(y, "__irshift__")

    def __rrshift__(self, y):
        """The binary bitwise operation ``>>`` with reflected operands.

        x.__rrshift__(y) <==> y>>x

        """
        return self._binary_operation(y, "__rrshift__")

    def __abs__(self):
        """The unary arithmetic operation ``abs``

        x.__abs__() <==> abs(x)

        """
        return self._unary_operation("__abs__")

    def __neg__(self):
        """The unary arithmetic operation ``-``

        x.__neg__() <==> -x

        """
        return self._unary_operation("__neg__")

    def __invert__(self):
        """The unary bitwise operation ``~``

        x.__invert__() <==> ~x

        """
        return self._unary_operation("__invert__")

    def __pos__(self):
        """The unary arithmetic operation ``+``

        x.__pos__() <==> +x

        """
        return self._unary_operation("__pos__")

    def __query_isclose__(self, value, rtol, atol):
        """Query interface method for an "is close" condition.

        :Parameters:

            value:
                The object to test against.

            rtol: number
                The tolerance on relative numerical differences.

            atol: number
                The tolerance on absolute numerical differences.

        .. versionadded:: 3.15.2

        """
        return self.isclose(value, rtol=rtol, atol=atol)

    @property
    def _Units(self):
        """Storage for the units.

        The units are stored in a `Units` object, and reflect the
        units of the (yet to be computed) elements of the underlying
        data.

        .. warning:: Assigning to `_Units` does *not* trigger a units
                     conversion of the underlying data
                     values. Therefore assigning to `_Units` should
                     only be done in cases when it is known that the
                     intrinsic units represented by the data values
                     are inconsistent with the existing value of
                     `_Units`. Before assigning to `_Units`, first
                     consider if assigning to `Units`, or calling the
                     `override_units` or `override_calendar` method is
                     a more appropriate course of action, and use one
                     of those if possible.

        """
        return self._custom["_Units"]

    @_Units.setter
    def _Units(self, value):
        self._custom["_Units"] = value

    @_Units.deleter
    def _Units(self):
        self._custom["_Units"] = _units_None

    @property
    def _cyclic(self):
        """Storage for axis cyclicity.

        Contains a `set` that identifies which axes are cyclic (and
        therefore allow cyclic slicing). The set contains a subset of
        the axis identifiers defined by the `_axes` attribute.

        .. warning:: Never change the value of the `_cyclic` attribute
                     in-place.

        .. note:: When an axis identifier is removed from the `_axes`
                  attribute then it is automatically also removed from
                  the `_cyclic` attribute.

        """
        return self._custom["_cyclic"]

    @_cyclic.setter
    def _cyclic(self, value):
        self._custom["_cyclic"] = value

    @_cyclic.deleter
    def _cyclic(self):
        self._custom["_cyclic"] = _empty_set

    @property
    def _axes(self):
        """Storage for the axis identifiers.

        Contains a `tuple` of identifiers, one for each array axis.

        .. note:: When the axis identifiers are reset, then any axis
                  identifier named by the `_cyclic` attribute which is
                  not in the new `_axes` set is automatically removed
                  from the `_cyclic` attribute.

        """
        return self._custom["_axes"]

    @_axes.setter
    def _axes(self, value):
        self._custom["_axes"] = tuple(value)

        # Remove cyclic axes that are not in the new axes
        cyclic = self._cyclic
        if cyclic:
            # Never change the value of the _cyclic attribute in-place
            self._cyclic = cyclic.intersection(value)

    # ----------------------------------------------------------------
    # Dask attributes
    # ----------------------------------------------------------------
    @property
    def chunks(self):
        """The `dask` chunk sizes for each dimension.

        .. versionadded:: 3.14.0

        .. seealso:: `npartitions`, `numblocks`, `rechunk`

        **Examples**

        >>> d = cf.Data.ones((6, 5), chunks=(2, 4))
        >>> d.chunks
        ((2, 2, 2), (4, 1))
        >>> d.numblocks
        (3, 2)
        >>> d.npartitions
        6

        """
        return self.to_dask_array(asanyarray=False).chunks

    # ----------------------------------------------------------------
    # Attributes
    # ----------------------------------------------------------------
    @property
    def active_storage(self):
        """Whether or not active storage reductions are possible.

        When the `active_storage` attribute is False it signifies that
        active storage reductions are not available.

        When the `active_storage` attribute is True it signifies that
        active storage reductions are possible, but only when all of
        the conditions described by `cf.data.collapse.Collapse` are
        met.

        .. versionadded:: NEXTVERSION

        **Examples**

        >>> d = cf.Data([9])
        >>> d.active_storage
        False

        """
        return (
            self._custom.get("active_storage", False)
            and not self.get_compression_type()
        )

    @property
    def Units(self):
        """The `cf.Units` object containing the units of the data array.

        Can be set to any units equivalent to the existing units.

        .. seealso `override_units`, `override_calendar`

        **Examples**

        >>> d = cf.Data([1, 2, 3], units='m')
        >>> d.Units
        <Units: m>
        >>> d.Units = cf.Units('kilmetres')
        >>> d.Units
        <Units: kilmetres>
        >>> d.Units = cf.Units('km')
        >>> d.Units
        <Units: km>

        """
        return self._Units

    @Units.setter
    def Units(self, value):
        try:
            old_units = self._Units
        except KeyError:
            pass
        else:
            if not old_units or self.Units.equals(value):
                self._Units = value
                return

            if old_units and not old_units.equivalent(value):
                raise ValueError(
                    f"Can't set Units to {value!r} that are not "
                    f"equivalent to the current units {old_units!r}. "
                    "Consider using the override_units method instead."
                )

        dtype = self.dtype
        if dtype.kind in "iu":
            if dtype.char in "iI":
                dtype = _dtype_float32
            else:
                dtype = _dtype_float

        cf_func = partial(cf_units, from_units=old_units, to_units=value)

        # 'cf_units' has its own call to 'cf_asanyarray', so we can
        # set 'asanyarray=False'.
        dx = self.to_dask_array(asanyarray=False)
        dx = dx.map_blocks(cf_func, dtype=dtype)

        # Setting equivalent units doesn't affect the CFA write
        # status. Nor does it invalidate any cached values, but only
        # because we'll adjust those, too.
        self._set_dask(dx, clear=_ALL ^ _CACHE ^ _CFA)

        # Adjust cached values for the new units
        cache = self._get_cached_elements()
        if cache:
            self._set_cached_elements(
                {index: cf_func(value) for index, value in cache.items()}
            )

        self._Units = value

    @Units.deleter
    def Units(self):
        raise ValueError(
            "Can't delete the Units attribute. "
            "Consider using the override_units method instead."
        )

    @property
    def data(self):
        """The data as an object identity.

        **Examples**

        >>> d = cf.Data([1, 2], 'm')
        >>> d.data is d
        True

        """
        return self

    @property
    def dtype(self):
        """The `numpy` data-type of the data.

        Always returned as a `numpy` data-type instance, but may be set
        as any object that converts to a `numpy` data-type.

        **Examples**

        >>> d = cf.Data([1, 2.5, 3.9])
        >>> d.dtype
        dtype('float64')
        >>> print(d.array)
        [1.  2.5 3.9]
        >>> d.dtype = int
        >>> d.dtype
        dtype('int64')
        >>> print(d.array)
        [1 2 3]
        >>> d.dtype = 'float32'
        >>> print(d.array)
        [1. 2. 3.]
        >>> import numpy as np
        >>> d.dtype = np.dtype('int32')
        >>> d.dtype
        dtype('int32')
        >>> print(d.array)
        [1 2 3]

        """
        dx = self.to_dask_array(asanyarray=False)
        return dx.dtype

    @dtype.setter
    def dtype(self, value):
        # Only change the datatype if it's different to that of the
        # dask array
        if self.dtype != value:
            dx = self.to_dask_array()
            dx = dx.astype(value)
            self._set_dask(dx)

    @property
    def fill_value(self):
        """The data array missing data value.

        If set to `None` then the default `numpy` fill value appropriate to
        the data array's data-type will be used.

        Deleting this attribute is equivalent to setting it to None, so
        this attribute is guaranteed to always exist.

        **Examples**

        >>> d.fill_value = 9999.0
        >>> d.fill_value
        9999.0
        >>> del d.fill_value
        >>> d.fill_value
        None

        """
        return self.get_fill_value(None)

    @fill_value.setter
    def fill_value(self, value):
        self.set_fill_value(value)

    @fill_value.deleter
    def fill_value(self):
        self.del_fill_value(None)

    @property
    def hardmask(self):
        """Hardness of the mask.

        If the `hardmask` attribute is `True`, i.e. there is a hard
        mask, then unmasking an entry will silently not occur. This is
        the default, and prevents overwriting the mask.

        If the `hardmask` attribute is `False`, i.e. there is a soft
        mask, then masked entries may be overwritten with non-missing
        values.

        .. note:: Setting the `hardmask` attribute does not
                  immediately change the mask hardness, rather its
                  value indicates to other methods (such as `where`,
                  `transpose`, etc.) whether or not the mask needs
                  hardening or softening prior to an operation being
                  defined, and those methods will reset the mask
                  hardness if required.

                  By contrast, the `harden_mask` and `soften_mask`
                  methods immediately reset the mask hardness of the
                  underlying `dask` array, and also set the value of
                  the `hardmask` attribute.

        .. seealso:: `harden_mask`, `soften_mask`, `to_dask_array`,
                     `where`, `__setitem__`

        **Examples**

        >>> d = cf.Data([1, 2, 3])
        >>> d.hardmask
        True
        >>> d[0] = cf.masked
        >>> print(d.array)
        [-- 2 3]
        >>> d[...] = 999
        >>> print(d.array)
        [-- 999 999]
        >>> d.hardmask = False
        >>> d.hardmask
        False
        >>> d[...] = -1
        >>> print(d.array)
        [-1 -1 -1]

        """
        return self._custom.get("hardmask", _DEFAULT_HARDMASK)

    @hardmask.setter
    def hardmask(self, value):
        self._custom["hardmask"] = value

    @property
    def is_masked(self):
        """True if the data array has any masked values.

        **Performance**

        `is_masked` causes all delayed operations to be executed.

        **Examples**

        >>> d = cf.Data([[1, 2, 3], [4, 5, 6]])
        >>> print(d.is_masked)
        False
        >>> d[0, ...] = cf.masked
        >>> d.is_masked
        True

        """
        # 'cf_is_masked' has its own call to 'cf_asanyarray', so we
        # can set 'asanyarray=False'.
        dx = self.to_dask_array(asanyarray=False)

        out_ind = tuple(range(dx.ndim))
        dx_ind = out_ind

        dx = da.blockwise(
            cf_is_masked,
            out_ind,
            dx,
            dx_ind,
            adjust_chunks={i: 1 for i in out_ind},
            dtype=bool,
        )

        return bool(dx.any())

    @property
    def nbytes(self):
        """Total number of bytes consumed by the elements of the array.

        Does not include bytes consumed by the array mask

        **Performance**

        If the number of bytes is unknown then it is calculated
        immediately by executing all delayed operations.

        **Examples**

        >>> d = cf.Data([[1, 1.5, 2]])
        >>> d.dtype
        dtype('float64')
        >>> d.size, d.dtype.itemsize
        (3, 8)
        >>> d.nbytes
        24
        >>> d[0] = cf.masked
        >>> print(d.array)
        [[-- 1.5 2.0]]
        >>> d.nbytes
        24

        """
        dx = self.to_dask_array(asanyarray=False)
        if math.isnan(dx.size):
            logger.debug("Computing data nbytes: Performance may be degraded")
            dx.compute_chunk_sizes()

        return dx.nbytes

    @property
    def ndim(self):
        """Number of dimensions in the data array.

        **Examples**

        >>> d = cf.Data([[1, 2, 3], [4, 5, 6]])
        >>> d.ndim
        2

        >>> d = cf.Data([[1, 2, 3]])
        >>> d.ndim
        2

        >>> d = cf.Data([[3]])
        >>> d.ndim
        2

        >>> d = cf.Data([3])
        >>> d.ndim
        1

        >>> d = cf.Data(3)
        >>> d.ndim
        0

        """
        dx = self.to_dask_array(asanyarray=False)
        return dx.ndim

    @property
    def npartitions(self):
        """The total number of chunks.

        .. versionadded:: 3.14.0

        .. seealso:: `chunks`, `numblocks`, `rechunk`

        **Examples**

        >>> d = cf.Data.ones((6, 5), chunks=(2, 4))
        >>> d.chunks
        ((2, 2, 2), (4, 1))
        >>> d.numblocks
        (3, 2)
        >>> d.npartitions
        6

        """
        return self.to_dask_array(asanyarray=False).npartitions

    @property
    def numblocks(self):
        """The number of chunks along each dimension.

        .. versionadded:: 3.14.0

        .. seealso:: `chunks`, `npartitions`, `rechunk`

        **Examples**

        >>> d = cf.Data.ones((6, 5), chunks=(2, 4))
        >>> d.chunks
        ((2, 2, 2), (4, 1))
        >>> d.numblocks
        (3, 2)
        >>> d.npartitions
        6

        """
        return self.to_dask_array(asanyarray=False).numblocks

    @property
    def shape(self):
        """Tuple of the data array's dimension sizes.

        **Performance**

        If the shape of the data is unknown then it is calculated
        immediately by executing all delayed operations.

        **Examples**

        >>> d = cf.Data([[1, 2, 3], [4, 5, 6]])
        >>> d.shape
        (2, 3)

        >>> d = cf.Data([[1, 2, 3]])
        >>> d.shape
        (1, 3)

        >>> d = cf.Data([[3]])
        >>> d.shape
        (1, 1)

        >>> d = cf.Data(3)
        >>> d.shape
        ()

        """
        dx = self.to_dask_array(asanyarray=False)
        if math.isnan(dx.size):
            logger.debug("Computing data shape: Performance may be degraded")
            dx.compute_chunk_sizes()

        return dx.shape

    @property
    def size(self):
        """Number of elements in the data array.

        **Performance**

        If the size of the data is unknown then it is calculated
        immediately by executing all delayed operations.

        **Examples**

        >>> d = cf.Data([[1, 2, 3], [4, 5, 6]])
        >>> d.size
        6

        >>> d = cf.Data([[1, 2, 3]])
        >>> d.size
        3

        >>> d = cf.Data([[3]])
        >>> d.size
        1

        >>> d = cf.Data([3])
        >>> d.size
        1

        >>> d = cf.Data(3)
        >>> d.size
        1

        """
        dx = self.to_dask_array(asanyarray=False)
        size = dx.size
        if math.isnan(size):
            logger.debug("Computing data size: Performance may be degraded")
            dx.compute_chunk_sizes()
            size = dx.size

        return size

    @property
    def array(self):
        """A numpy array copy of the data.

        In-place changes to the returned numpy array do not affect the
        underlying dask array.

        The returned numpy array has the same mask hardness and fill
        values as the data.

        Compare with `compute`.

        **Performance**

        `array` causes all delayed operations to be computed. The
        returned `numpy` array is a deep copy of that returned by
        created `compute`.

        .. seealso:: `datetime_array`, `compute`, `persist`

        **Examples**

        >>> d = cf.Data([1, 2, 3.0], 'km')
        >>> a = d.array
        >>> isinstance(a, numpy.ndarray)
        True
        >>> print(a)
        [ 1.  2.  3.]
        >>> d[0] = -99
        >>> print(a[0])
        1.0
        >>> a[0] = 88
        >>> print(d[0])
        -99.0 km

        >>> d = cf.Data('2000-12-1', units='days since 1999-12-1')
        >>> print(d.array)
        366
        >>> print(d.datetime_array)
        2000-12-01 00:00:00

        """
        a = self.compute().copy()
        if issparse(a):
            a = a.toarray()
        elif not isinstance(a, np.ndarray):
            a = np.asanyarray(a)

        if not a.size:
            return a

        # Set cached elements
        items = [0, -1]
        if a.ndim == 2 and a.shape[-1] == 2:
            items.extend((1, -2))
        elif a.size == 3:
            items.append(1)

        self._set_cached_elements({i: a.item(i) for i in items})

        return a

    @property
    def datetime_array(self):
        """An independent numpy array of date-time objects.

        Only applicable to data arrays with reference time units.

        If the calendar has not been set then the CF default calendar will
        be used and the units will be updated accordingly.

        The data-type of the data array is unchanged.

        .. seealso:: `array`, `compute`, `persist`

        **Performance**

        `datetime_array` causes all delayed operations to be computed.

        **Examples**

        """
        units = self.Units

        if not units.isreftime:
            raise ValueError(
                f"Can't create date-time array from units {self.Units!r}"
            )

        if getattr(units, "calendar", None) == "none":
            raise ValueError(
                f"Can't create date-time array from units {self.Units!r} "
                "because calendar is 'none'"
            )

        units1, reftime = units.units.split(" since ")

        # Convert months and years to days, because cftime won't work
        # otherwise.
        if units1 in ("months", "month"):
            d = self * _month_length
            d.override_units(
                Units(
                    f"days since {reftime}",
                    calendar=getattr(units, "calendar", None),
                ),
                inplace=True,
            )
        elif units1 in ("years", "year", "yr"):
            d = self * _year_length
            d.override_units(
                Units(
                    f"days since {reftime}",
                    calendar=getattr(units, "calendar", None),
                ),
                inplace=True,
            )
        else:
            d = self

        dx = d.to_dask_array()
        dx = convert_to_datetime(dx, d.Units)

        a = dx.compute()

        if np.ma.isMA(a):
            if self.hardmask:
                a.harden_mask()
            else:
                a.soften_mask()

            a.set_fill_value(self.fill_value)

        return a

    @property
    def mask(self):
        """The Boolean missing data mask of the data array.

        The Boolean mask has True where the data array has missing data
        and False otherwise.

        :Returns:

            `Data`

        **Examples**

        >>> d.shape
        (12, 73, 96)
        >>> m = d.mask
        >>> m.dtype
        dtype('bool')
        >>> m.shape
        (12, 73, 96)

        """
        mask_data_obj = self.copy(array=False)

        dx = self.to_dask_array()
        mask = da.ma.getmaskarray(dx)

        mask_data_obj._set_dask(mask)
        mask_data_obj.override_units(_units_None, inplace=True)
        mask_data_obj.hardmask = _DEFAULT_HARDMASK

        return mask_data_obj

    @_inplace_enabled(default=False)
    def arctan(self, inplace=False):
        """Take the trigonometric inverse tangent of the data element-
        wise.

        Units are ignored in the calculation. The result has units of radians.

        .. versionadded:: 3.0.7

        .. seealso:: `tan`, `arcsin`, `arccos`, `arctanh`, `arctan2`

        :Parameters:

            {{inplace: `bool`, optional}}

        :Returns:

            `Data` or `None`

        **Examples**

        >>> print(d.array)
        [[0.5 0.7]
         [0.9 1.1]]
        >>> e = d.arctan()
        >>> e.Units
        <Units: radians>
        >>> print(e.array)
        [[0.46364761 0.61072596]
         [0.7328151  0.83298127]]

        >>> print(d.array)
        [1.2 1.0 0.8 0.6 --]
        >>> d.arctan(inplace=True)
        >>> print(d.array)
        [0.8760580505981934 0.7853981633974483 0.6747409422235527
         0.5404195002705842 --]

        """
        d = _inplace_enabled_define_and_cleanup(self)

        dx = d.to_dask_array()
        dx = da.arctan(dx)
        d._set_dask(dx)

        d.override_units(_units_radians, inplace=True)

        return d

    @_inplace_enabled(default=False)
    def arctanh(self, inplace=False):
        """Take the inverse hyperbolic tangent of the data element-wise.

        Units are ignored in the calculation. The result has units of radians.

        .. versionadded:: 3.2.0

        .. seealso::  `tanh`, `arcsinh`, `arccosh`, `arctan`

        :Parameters:

            {{inplace: `bool`, optional}}

        :Returns:

            `Data` or `None`

        **Examples**

        >>> print(d.array)
        [[0.5 0.7]
         [0.9 1.1]]
        >>> e = d.arctanh()
        >>> e.Units
        <Units: radians>
        >>> print(e.array)
        [[0.54930614 0.86730053]
         [1.47221949        nan]]

        >>> print(d.array)
        [1.2 1.0 0.8 0.6 --]
        >>> d.arctanh(inplace=True)
        >>> print(d.array)
        [nan inf 1.0986122886681098 0.6931471805599453 --]
        >>> d.masked_invalid(inplace=True)
        >>> print(d.array)
        [-- -- 1.0986122886681098 0.6931471805599453 --]

        """
        d = _inplace_enabled_define_and_cleanup(self)

        # Data.func is used instead of the Dask built-in in this case because
        # arctanh has a restricted domain therefore it is necessary to use our
        # custom logic implemented via the `preserve_invalid` keyword to func.
        d.func(
            np.arctanh,
            units=_units_radians,
            inplace=True,
            preserve_invalid=True,
        )

        return d

    @_inplace_enabled(default=False)
    def arcsin(self, inplace=False):
        """Take the trigonometric inverse sine of the data element-wise.

        Units are ignored in the calculation. The result has units of radians.

        .. versionadded:: 3.2.0

        .. seealso::  `sin`, `arccos`, `arctan`, `arcsinh`

        :Parameters:

            {{inplace: `bool`, optional}}

        :Returns:

            `Data` or `None`

        **Examples**

        >>> print(d.array)
        [[0.5 0.7]
         [0.9 1.1]]
        >>> e = d.arcsin()
        >>> e.Units
        <Units: radians>
        >>> print(e.array)
        [[0.52359878 0.7753975 ]
         [1.11976951        nan]]

        >>> print(d.array)
        [1.2 1.0 0.8 0.6 --]
        >>> d.arcsin(inplace=True)
        >>> print(d.array)
        [nan 1.5707963267948966 0.9272952180016123 0.6435011087932844 --]
        >>> d.masked_invalid(inplace=True)
        >>> print(d.array)
        [-- 1.5707963267948966 0.9272952180016123 0.6435011087932844 --]

        """
        d = _inplace_enabled_define_and_cleanup(self)

        # Data.func is used instead of the Dask built-in in this case because
        # arcsin has a restricted domain therefore it is necessary to use our
        # custom logic implemented via the `preserve_invalid` keyword to func.
        d.func(
            np.arcsin,
            units=_units_radians,
            inplace=True,
            preserve_invalid=True,
        )

        return d

    @_inplace_enabled(default=False)
    def arcsinh(self, inplace=False):
        """Take the inverse hyperbolic sine of the data element-wise.

        Units are ignored in the calculation. The result has units of radians.

        .. versionadded:: 3.1.0

        .. seealso:: `sinh`, `arccosh`, `arctanh`, `arcsin`

        :Parameters:

            {{inplace: `bool`, optional}}

        :Returns:

            `Data` or `None`

        **Examples**

        >>> print(d.array)
        [[0.5 0.7]
         [0.9 1.1]]
        >>> e = d.arcsinh()
        >>> e.Units
        <Units: radians>
        >>> print(e.array)
        [[0.48121183 0.65266657]
         [0.80886694 0.95034693]]

        >>> print(d.array)
        [1.2 1.0 0.8 0.6 --]
        >>> d.arcsinh(inplace=True)
        >>> print(d.array)
        [1.015973134179692 0.881373587019543 0.732668256045411 0.5688248987322475
         --]

        """
        d = _inplace_enabled_define_and_cleanup(self)

        dx = d.to_dask_array()
        dx = da.arcsinh(dx)
        d._set_dask(dx)

        d.override_units(_units_radians, inplace=True)

        return d

    @_inplace_enabled(default=False)
    def arccos(self, inplace=False):
        """Take the trigonometric inverse cosine of the data element-
        wise.

        Units are ignored in the calculation. The result has units of radians.

        .. versionadded:: 3.2.0

        .. seealso:: `cos`, `arcsin`, `arctan`, `arccosh`

        :Parameters:

            {{inplace: `bool`, optional}}

        :Returns:

            `Data` or `None`

        **Examples**

        >>> print(d.array)
        [[0.5 0.7]
         [0.9 1.1]]
        >>> e = d.arccos()
        >>> e.Units
        <Units: radians>
        >>> print(e.array)
        [[1.04719755 0.79539883]
         [0.45102681        nan]]

        >>> print(d.array)
        [1.2 1.0 0.8 0.6 --]
        >>> d.arccos(inplace=True)
        >>> print(d.array)
        [nan 0.0 0.6435011087932843 0.9272952180016123 --]
        >>> d.masked_invalid(inplace=True)
        >>> print(d.array)
        [-- 0.0 0.6435011087932843 0.9272952180016123 --]

        """
        d = _inplace_enabled_define_and_cleanup(self)

        # Data.func is used instead of the Dask built-in in this case because
        # arccos has a restricted domain therefore it is necessary to use our
        # custom logic implemented via the `preserve_invalid` keyword to func.
        d.func(
            np.arccos,
            units=_units_radians,
            inplace=True,
            preserve_invalid=True,
        )

        return d

    @_inplace_enabled(default=False)
    def arccosh(self, inplace=False):
        """Take the inverse hyperbolic cosine of the data element-wise.

        Units are ignored in the calculation. The result has units of radians.

        .. versionadded:: 3.2.0

        .. seealso::  `cosh`, `arcsinh`, `arctanh`, `arccos`

        :Parameters:

            {{inplace: `bool`, optional}}

        :Returns:

            `Data` or `None`

        **Examples**

        >>> print(d.array)
        [[0.5 0.7]
         [0.9 1.1]]
        >>> e = d.arccosh()
        >>> e.Units
        <Units: radians>
        >>> print(e.array)
        [[       nan        nan]
         [       nan 0.44356825]]

        >>> print(d.array)
        [1.2 1.0 0.8 0.6 --]
        >>> d.arccosh(inplace=True)
        >>> print(d.array)
        [0.6223625037147786 0.0 nan nan --]
        >>> d.masked_invalid(inplace=True)
        >>> print(d.array)
        [0.6223625037147786 0.0 -- -- --]

        """
        d = _inplace_enabled_define_and_cleanup(self)

        # Data.func is used instead of the Dask built-in in this case because
        # arccosh has a restricted domain therefore it is necessary to use our
        # custom logic implemented via the `preserve_invalid` keyword to func.
        d.func(
            np.arccosh,
            units=_units_radians,
            inplace=True,
            preserve_invalid=True,
        )

        return d

    def all(self, axis=None, keepdims=True, split_every=None):
        """Test whether all data array elements evaluate to True.

        .. seealso:: `allclose`, `any`, `isclose`

        :Parameters:

            axis: (sequence of) `int`, optional
                Axis or axes along which a logical AND reduction is
                performed. The default (`None`) is to perform a
                logical AND over all the dimensions of the input
                array. *axis* may be negative, in which case it counts
                from the last to the first axis.

            {{collapse keepdims: `bool`, optional}}

            {{split_every: `int` or `dict`, optional}}

        :Returns:

            `Data`
                Whether or not all data array elements evaluate to True.

        **Examples**

        >>> d = cf.Data([[1, 2], [3, 4]])
        >>> d.all()
        <CF Data(1, 1): [[True]]>
        >>> d.all(keepdims=False)
        <CF Data(1, 1): True>
        >>> d.all(axis=0)
        <CF Data(1, 2): [[True, True]]>
        >>> d.all(axis=1)
        <CF Data(2, 1): [[True, True]]>
        >>> d.all(axis=())
        <CF Data(2, 2): [[True, ..., True]]>

        >>> d[0] = cf.masked
        >>> d[1, 0] = 0
        >>> print(d.array)
        [[-- --]
         [0 4]]
        >>> d.all(axis=0)
        <CF Data(1, 2): [[False, True]]>
        >>> d.all(axis=1)
        <CF Data(2, 1): [[--, False]]>

        >>> d[...] = cf.masked
        >>> d.all()
        <CF Data(1, 1): [[--]]>
        >>> bool(d.all())
        True
        >>> bool(d.all(keepdims=False))
        False

        """
        d = self.copy(array=False)
        dx = self.to_dask_array()
        dx = da.all(dx, axis=axis, keepdims=keepdims, split_every=split_every)
        d._set_dask(dx)
        d.hardmask = _DEFAULT_HARDMASK
        d.override_units(_units_None, inplace=True)
        return d

    def allclose(self, y, rtol=None, atol=None):
        """Whether an array is element-wise equal within a tolerance.

        Return True if the data is broadcastable to array *y* and
        element-wise equal within a tolerance.

        {{equals tolerance}}

        .. seealso:: `all`, `any`, `isclose`

        :Parameters:

            y: data_like
                The data to compare.

            {{rtol: number, optional}}

            {{atol: number, optional}}

        :Returns:

            `Data`
                A scalar boolean array that is `True` if the two arrays
                are equal within the given tolerance, or `False`
                otherwise.

        **Examples**

        >>> d = cf.Data([1000, 2500], 'metre')
        >>> e = cf.Data([1, 2.5], 'km')
        >>> bool(d.allclose(e))
        True

        >>> d = cf.Data(['ab', 'cdef'])
        >>> bool(d.allclose([[['ab', 'cdef']]]))
        True

        >>> d = cf.Data([[1000, 2500], [1000, 2500]], 'metre')
        >>> e = cf.Data([1, 2.5], 'km')
        >>> bool(d.allclose(e))
        True

        >>> d = cf.Data([1, 1, 1], 's')
        >>> bool(d.allclose(1))
        True

        """
        return self.isclose(y, rtol=rtol, atol=atol).all()

    def any(self, axis=None, keepdims=True, split_every=None):
        """Test whether any data array elements evaluate to True.

        .. seealso:: `all`, `allclose`, `isclose`

        :Parameters:

            axis: (sequence of) `int`, optional
                Axis or axes along which a logical OR reduction is
                performed. The default (`None`) is to perform a
                logical OR over all the dimensions of the input
                array. *axis* may be negative, in which case it counts
                from the last to the first axis.

            {{collapse keepdims: `bool`, optional}}

            {{split_every: `int` or `dict`, optional}}

        :Returns:

            `Data`
                Whether or any data array elements evaluate to True.

        **Examples**

        >>> d = cf.Data([[0, 2], [0, 4]])
        >>> d.any()
        <CF Data(1, 1): [[True]]>
        >>> d.any(keepdims=False)
        <CF Data(1, 1): True>
        >>> d.any(axis=0)
        <CF Data(1, 2): [[False, True]]>
        >>> d.any(axis=1)
        <CF Data(2, 1): [[True, True]]>
        >>> d.any(axis=())
        <CF Data(2, 2): [[False, ..., True]]>

        >>> d[0] = cf.masked
        >>> print(d.array)
        [[-- --]
         [0 4]]
        >>> d.any(axis=0)
        <CF Data(1, 2): [[False, True]]>
        >>> d.any(axis=1)
        <CF Data(2, 1): [[--, True]]>

        >>> d[...] = cf.masked
        >>> d.any()
        <CF Data(1, 1): [[--]]>
        >>> bool(d.any())
        False
        >>> bool(d.any(keepdims=False))
        False

        """
        d = self.copy(array=False)
        dx = self.to_dask_array()
        dx = da.any(dx, axis=axis, keepdims=keepdims, split_every=split_every)
        d._set_dask(dx)
        d.hardmask = _DEFAULT_HARDMASK
        d.override_units(_units_None, inplace=True)
        return d

    @_inplace_enabled(default=False)
    def apply_masking(
        self,
        fill_values=None,
        valid_min=None,
        valid_max=None,
        valid_range=None,
        inplace=False,
    ):
        """Apply masking.

        Masking is applied according to the values of the keyword
        parameters.

        Elements that are already masked remain so.

        .. versionadded:: 3.4.0

        .. seealso:: `get_fill_value`, `hardmask`, `mask`, `where`

        :Parameters:

            fill_values: `bool` or sequence of scalars, optional
                Specify values that will be set to missing data. Data
                elements exactly equal to any of the values are set to
                missing data.

                If True then the value returned by the
                `get_fill_value` method, if such a value exists, is
                used.

                Zero or more values may be provided in a sequence of
                scalars.

                *Parameter example:*
                  Specify a fill value of 999: ``fill_values=[999]``

                *Parameter example:*
                  Specify fill values of 999 and -1.0e30:
                  ``fill_values=[999, -1.0e30]``

                *Parameter example:*
                  Use the fill value already set for the data:
                  ``fill_values=True``

                *Parameter example:*
                  Use no fill values: ``fill_values=False`` or
                  ``fill_value=[]``

            valid_min: number, optional
                A scalar specifying the minimum valid value. Data
                elements strictly less than this number will be set to
                missing data.

            valid_max: number, optional
                A scalar specifying the maximum valid value. Data
                elements strictly greater than this number will be set
                to missing data.

            valid_range: (number, number), optional
                A vector of two numbers specifying the minimum and
                maximum valid values, equivalent to specifying values
                for both *valid_min* and *valid_max* parameters. The
                *valid_range* parameter must not be set if either
                *valid_min* or *valid_max* is defined.

                *Parameter example:*
                  ``valid_range=[-999, 10000]`` is equivalent to setting
                  ``valid_min=-999, valid_max=10000``

            {{inplace: `bool`, optional}}

        :Returns:

            `Data` or `None`
                The data with masked values. If the operation was in-place
                then `None` is returned.

        **Examples**

        >>> import numpy
        >>> d = cf.Data(numpy.arange(12).reshape(3, 4), 'm')
        >>> d[1, 1] = cf.masked
        >>> print(d.array)
        [[0 1 2 3]
         [4 -- 6 7]
         [8 9 10 11]]
        >>> print(d.apply_masking().array)
        [[0 1 2 3]
         [4 -- 6 7]
         [8 9 10 11]]
        >>> print(d.apply_masking(fill_values=[0]).array)
        [[-- 1 2 3]
         [4 -- 6 7]
         [8 9 10 11]]
        >>> print(d.apply_masking(fill_values=[0, 11]).array)
        [[-- 1 2 3]
         [4 -- 6 7]
         [8 9 10 --]]
        >>> print(d.apply_masking(valid_min=3).array)
        [[-- -- -- 3]
         [4 -- 6 7]
         [8 9 10 11]]
        >>> print(d.apply_masking(valid_max=6).array)
        [[0 1 2 3]
         [4 -- 6 --]
         [-- -- -- --]]
        >>> print(d.apply_masking(valid_range=[2, 8]).array)
        [[-- -- 2 3]
         [4 -- 6 7]
         [8 -- -- --]]
        >>> d.set_fill_value(7)
        >>> print(d.apply_masking(fill_values=True).array)
        [[0 1 2 3]
         [4 -- 6 --]
         [8 9 10 11]]
        >>> print(d.apply_masking(fill_values=True,
        ...                       valid_range=[2, 8]).array)
        [[-- -- 2 3]
         [4 -- 6 --]
         [8 -- -- --]]

        """
        # Parse valid_range
        if valid_range is not None:
            if valid_min is not None or valid_max is not None:
                raise ValueError(
                    "Can't set 'valid_range' parameter with either the "
                    "'valid_min' nor 'valid_max' parameters"
                )

            try:
                if len(valid_range) != 2:
                    raise ValueError(
                        "'valid_range' parameter must be a vector of "
                        "two elements"
                    )
            except TypeError:
                raise ValueError(
                    "'valid_range' parameter must be a vector of "
                    "two elements"
                )

            valid_min, valid_max = valid_range

        # Parse fill_values
        if fill_values is None:
            fill_values = False

        if isinstance(fill_values, bool):
            if fill_values:
                fill_value = self.get_fill_value(None)
                if fill_value is not None:
                    fill_values = (fill_value,)
                else:
                    fill_values = ()
            else:
                fill_values = ()
        else:
            try:
                iter(fill_values)
            except TypeError:
                raise TypeError(
                    "'fill_values' parameter must be a sequence or "
                    f"of type bool. Got type {type(fill_values)}"
                )
            else:
                if isinstance(fill_values, str):
                    raise TypeError(
                        "'fill_values' parameter must be a sequence or "
                        f"of type bool. Got type {type(fill_values)}"
                    )

        d = _inplace_enabled_define_and_cleanup(self)

        dx = self.to_dask_array()

        mask = None
        if fill_values:
            mask = dx == fill_values[0]

            for fill_value in fill_values[1:]:
                mask |= dx == fill_value

        if valid_min is not None:
            if mask is None:
                mask = dx < valid_min
            else:
                mask |= dx < valid_min

        if valid_max is not None:
            if mask is None:
                mask = dx > valid_max
            else:
                mask |= dx > valid_max

        if mask is not None:
            dx = da.ma.masked_where(mask, dx)

        d._set_dask(dx)

        return d

    def argmax(self, axis=None, unravel=False):
        """Return the indices of the maximum values along an axis.

        If no axis is specified then the returned index locates the
        maximum of the whole data.

        In case of multiple occurrences of the maximum values, the
        indices corresponding to the first occurrence are returned.

        **Performance**

        If the data index is returned as a `tuple` (see the *unravel*
        parameter) then all delayed operations are computed.

        .. versionadded:: 3.0.0

        .. seealso:: `argmin`

        :Parameters:

            axis: `int`, optional
                The specified axis over which to locate the maximum
                values. By default the maximum over the flattened data
                is located.

            unravel: `bool`, optional
                If True then when locating the maximum over the whole
                data, return the location as an integer index for each
                axis as a `tuple`. By default an index to the
                flattened array is returned in this case. Ignored if
                locating the maxima over a subset of the axes.

        :Returns:

            `Data` or `tuple` of `int`
                The location of the maximum, or maxima.

        **Examples**

        >>> d = cf.Data(np.arange(6).reshape(2, 3))
        >>> print(d.array)
        [[0 1 2]
         [3 4 5]]
        >>> a = d.argmax()
        >>> a
        <CF Data(): 5>
        >>> print(a.array)
        5

        >>> index = d.argmax(unravel=True)
        >>> index
        (1, 2)
        >>> d[index]
        <CF Data(1, 1): [[5]]>

        >>> d.argmax(axis=0)
        <CF Data(3): [1, 1, 1]>
        >>> d.argmax(axis=1)
        <CF Data(2): [2, 2]>

        Only the location of the first occurrence is returned:

        >>> d = cf.Data([0, 4, 2, 3, 4])
        >>> d.argmax()
        <CF Data(): 1>

        >>> d = cf.Data(np.arange(6).reshape(2, 3))
        >>> d[1, 1] = 5
        >>> print(d.array)
        [[0 1 2]
         [3 5 5]]
        >>> d.argmax(axis=1)
        <CF Data(2): [2, 1]>

        """
        dx = self.to_dask_array()
        a = dx.argmax(axis=axis)

        if unravel and (axis is None or self.ndim <= 1):
            # Return a multidimensional index tuple
            return tuple(np.array(da.unravel_index(a, self.shape)))

        return type(self)(a)

    def argmin(self, axis=None, unravel=False):
        """Return the indices of the minimum values along an axis.

        If no axis is specified then the returned index locates the
        minimum of the whole data.

        In case of multiple occurrences of the minimum values, the
        indices corresponding to the first occurrence are returned.

        **Performance**

        If the data index is returned as a `tuple` (see the *unravel*
        parameter) then all delayed operations are computed.

        .. versionadded:: 3.15.1

        .. seealso:: `argmax`

        :Parameters:

            axis: `int`, optional
                The specified axis over which to locate the minimum
                values. By default the minimum over the flattened data
                is located.

            unravel: `bool`, optional
                If True then when locating the minimum over the whole
                data, return the location as an integer index for each
                axis as a `tuple`. By default an index to the
                flattened array is returned in this case. Ignored if
                locating the minima over a subset of the axes.

        :Returns:

            `Data` or `tuple` of `int`
                The location of the minimum, or minima.

        **Examples**

        >>> d = cf.Data(np.arange(5, -1, -1).reshape(2, 3))
        >>> print(d.array)
        [[5 4 3]
         [2 1 0]]
        >>> a = d.argmin()
        >>> a
        <CF Data(): 5>
        >>> print(a.array)
        5

        >>> index = d.argmin(unravel=True)
        >>> index
        (1, 2)
        >>> d[index]
        <CF Data(1, 1): [[0]]>

        >>> d.argmin(axis=0)
        <CF Data(3): [1, 1, 1]>
        >>> d.argmin(axis=1)
        <CF Data(2): [2, 2]>

        Only the location of the first occurrence is returned:

        >>> d = cf.Data([4, 0, 2, 3, 0])
        >>> d.argmin()
        <CF Data(): 1>

        >>> d = cf.Data(np.arange(5, -1, -1).reshape(2, 3))
        >>> d[1, 1] = 0
        >>> print(d.array)
        [[5 4 3]
         [2 0 0]]
        >>> d.argmin(axis=1)
        <CF Data(2): [2, 1]>

        """
        dx = self.to_dask_array()
        a = dx.argmin(axis=axis)

        if unravel and (axis is None or self.ndim <= 1):
            # Return a multidimensional index tuple
            return tuple(np.array(da.unravel_index(a, self.shape)))

        return type(self)(a)

    @_inplace_enabled(default=False)
    def convert_reference_time(
        self,
        units=None,
        calendar_months=False,
        calendar_years=False,
        inplace=False,
    ):
        """Convert reference time data values to have new units.

        Conversion is done by decoding the reference times to
        date-time objects and then re-encoding them for the new units.

        Any conversions are possible, but this method is primarily for
        conversions which require a change in the date-times
        originally encoded. For example, use this method to
        reinterpret data values in units of "months" since a reference
        time to data values in "calendar months" since a reference
        time. This is often necessary when units of "calendar months"
        were intended but encoded as "months", which have special
        definition. See the note and examples below for more details.

        .. note:: It is recommended that the units "year" and "month"
                  be used with caution, as explained in the following
                  excerpt from the CF conventions: "The Udunits
                  package defines a year to be exactly 365.242198781
                  days (the interval between 2 successive passages of
                  the sun through vernal equinox). It is not a
                  calendar year. Udunits includes the following
                  definitions for years: a common_year is 365 days, a
                  leap_year is 366 days, a Julian_year is 365.25 days,
                  and a Gregorian_year is 365.2425 days. For similar
                  reasons the unit ``month``, which is defined to be
                  exactly year/12, should also be used with caution.

        **Performance**

        For conversions which do not require a change in the
        date-times implied by the data orginal values, this method
        will be considerably slower than a simple reassignment of the
        units. For example, if the original units are ``'days since
        2000-12-1'`` then ``d.Units = cf.Units('days since
        1901-1-1')`` will give the same result and be considerably
        faster than ``d.convert_reference_time(cf.Units('days since
        1901-1-1'))``.

        .. versionadded:: 3.14.0

        .. seeealso:: `change_calendar`, `datetime_array`, `Units`

        :Parameters:

            units: `Units`, optional
                The reference time units to convert to. By default the
                units are days since the original reference time in
                the original calendar.

                *Parameter example:*
                  If the original units are ``'months since
                  2000-1-1'`` in the Gregorian calendar then the
                  default units to convert to are ``'days since
                  2000-1-1'`` in the Gregorian calendar.

            calendar_months: `bool`, optional
                If True then treat units of ``'months'`` as if they
                were calendar months (in whichever calendar is
                originally specified), rather than a 12th of the
                interval between two successive passages of the sun
                through vernal equinox (i.e. 365.242198781/12 days).

            calendar_years: `bool`, optional
                If True then treat units of ``'years'`` as if they
                were calendar years (in whichever calendar is
                originally specified), rather than the interval
                between two successive passages of the sun through
                vernal equinox (i.e. 365.242198781 days).

            {{inplace: `bool`, optional}}

            {{i: deprecated at version 3.0.0}}

        :Returns:

            `{{class}}` or `None`
                The data with converted reference time values, or
                `None` if the operation was in-place.

        **Examples**

        >>> d = cf.Data([1, 2, 3, 4], units="months since 2004-1-1")
        >>> d.Units
        <Units: months since 2004-1-1>
        >>> print(d.datetime_array)
        [cftime.DatetimeGregorian(2003, 12, 1, 0, 0, 0, 0, has_year_zero=False)
         cftime.DatetimeGregorian(2003, 12, 31, 10, 29, 3, 831223, has_year_zero=False)
         cftime.DatetimeGregorian(2004, 1, 30, 20, 58, 7, 662446, has_year_zero=False)
         cftime.DatetimeGregorian(2004, 3, 1, 7, 27, 11, 493670, has_year_zero=False)]
        >>> print(d.array)
        [0 1 2 3]
        >>> e = d.convert_reference_time(calendar_months=True)
        >>> e.Units
        <Units: days since 2004-1-1>
        >>> print(e.datetime_array)
        [cftime.DatetimeGregorian(2003, 12, 1, 0, 0, 0, 0, has_year_zero=False)
         cftime.DatetimeGregorian(2004, 1, 1, 0, 0, 0, 0, has_year_zero=False)
         cftime.DatetimeGregorian(2004, 2, 1, 0, 0, 0, 0, has_year_zero=False)
         cftime.DatetimeGregorian(2004, 3, 1, 0, 0, 0, 0, has_year_zero=False)]
        >>> print(e.array)
        [ 0 31 62 91]

        """
        units0 = self.Units

        if not units0.isreftime:
            raise ValueError(
                f"{self.__class__.__name__} must have reference time units. "
                f"Got {units0!r}"
            )

        d = _inplace_enabled_define_and_cleanup(self)

        if units is None:
            # By default, set the target units to "days since
            # <reference time of units0>, calendar=<calendar of
            # units0>"
            units = Units(
                "days since " + units0.units.split(" since ")[1],
                calendar=units0._calendar,
            )
        elif not getattr(units, "isreftime", False):
            raise ValueError(
                f"New units must be reference time units, not {units!r}"
            )

        units0_since_reftime = units0._units_since_reftime
        if units0_since_reftime in _month_units:
            if calendar_months:
                units0 = Units(
                    "calendar_" + units0.units, calendar=units0._calendar
                )
            else:
                units0 = Units(
                    "days since " + units0.units.split(" since ")[1],
                    calendar=units0._calendar,
                )
                d.Units = units0
        elif units0_since_reftime in _year_units:
            if calendar_years:
                units0 = Units(
                    "calendar_" + units0.units, calendar=units0._calendar
                )
            else:
                units0 = Units(
                    "days since " + units0.units.split(" since ")[1],
                    calendar=units0._calendar,
                )
                d.Units = units0

        # 'cf_rt2dt' its own call to 'cf_asanyarray', so we can set
        # 'asanyarray=False'.
        dx = d.to_dask_array(asanyarray=False)

        # Convert to the correct date-time objects
        dx = dx.map_blocks(cf_rt2dt, units=units0, dtype=object)

        # Convert the date-time objects to reference times
        dx = dx.map_blocks(cf_dt2rt, units=units, dtype=float)

        d._set_dask(dx)
        d.override_units(units, inplace=True)

        return d

    def get_data(self, default=ValueError(), _units=None, _fill_value=None):
        """Returns the data.

        .. versionadded:: 3.0.0

        :Returns:

            `Data`

        """
        return self

    def get_deterministic_name(self):
        """Get the deterministic name for the data.

        If there is a deterministic name then the data array may be
        assumed to be 'equal' to that of another `Data` object with
        the same deterministic name. This measure of equality is
        different to that applied by the `equals` method in that NaN
        and inf values are, in effect, always considered equal.

        Note that the opposite is not always true. Two `Data` objects
        that are considered equal by their `equals` methods might not
        have the same deterministic name.

        An exception is raised if there is no deterministic name.

        .. versionadded:: 3.15.1

        .. seealso:: `has_deterministic_name`

        :Returns:

            `str`
                The deterministic name.

        **Examples**

        >>> d = cf.Data([1, 2, 3], 'm')
        >>> d.has_deterministic_name()
        True
        >>> d.get_deterministic_name()
        '6380dd3674fbf10d30561484b084e9b3'
        >>> d1 = cf.Data([1, 2, 3], 'metre')
        >>> d1.get_deterministic_name()
        '6380dd3674fbf10d30561484b084e9b3'
        >>> d1.get_deterministic_name() == d.get_deterministic_name()
        True
        >>> d1.equals(d)
        True

        >>> e = d + 1 - 1
        >>> e.get_deterministic_name()
        '0b83ada62d4b014bae83c3de1c1d3a80'
        >>> e.get_deterministic_name() == d.get_deterministic_name()
        False
        >>> e.equals(d)
        True

        """
        if not self._custom["deterministic"]:
            raise ValueError()

        units = self._Units
        return tokenize(
            self.to_dask_array(asanyarray=None).name,
            units.formatted(definition=True, names=True),
            units._canonical_calendar,
        )

    def get_filenames(self):
        """The names of files containing parts of the data array.

        Returns the names of any files that may be required to deliver
        the computed data array. This set may contain fewer names than
        the collection of file names that defined the data when it was
        first instantiated, as could be the case after the data has
        been subspaced.

        **Implementation**

        A `dask` chunk that contributes to the computed array is
        assumed to reference data within a file if that chunk's array
        object has a callable `get_filenames` method, the output of
        which is added to the returned `set`.

        :Returns:

            `set`
                The file names. If no files are required to compute
                the data then an empty `set` is returned.

        **Examples**

        >>> d = cf.Data.full((5, 8), 1, chunks=4)
        >>> d.get_filenames()
        set()

        >>> f = cf.example_field(0)
        >>> cf.write(f, "file_A.nc")
        >>> cf.write(f, "file_B.nc")

        >>> a = cf.read("file_A.nc", chunks=4)[0].data
        >>> a += 999
        >>> b = cf.read("file_B.nc", chunks=4)[0].data
        >>> c = cf.Data(b.array, units=b.Units, chunks=4)
        >>> print(a.shape, b.shape, c.shape)
        (5, 8) (5, 8) (5, 8)
        >>> d = cf.Data.concatenate([a, a.copy(), b, c], axis=1)
        >>> print(d.shape)
        (5, 32)

        >>> d.get_filenames()
        {'file_A.nc', 'file_B.nc'}
        >>> d[:, 2:7].get_filenames()
        {'file_A.nc'}
        >>> d[:, 2:14].get_filenames()
        {'file_A.nc', 'file_B.nc'}
        >>> d[:, 2:20].get_filenames()
        {'file_A.nc', 'file_B.nc'}
        >>> d[:, 2:30].get_filenames()
        {'file_A.nc', 'file_B.nc'}
        >>> d[:, 29:30].get_filenames()
        set()
        >>> d[2, 3] = -99
        >>> d[2, 3].get_filenames()
        {'file_A.nc'}

        """
        out = set()
        for a in self.todict(asanyarray=False).values():
            try:
                out.update(a.get_filenames())
            except AttributeError:
                pass

        return out

    def get_units(self, default=ValueError()):
        """Return the units.

        .. seealso:: `del_units`, `set_units`

        :Parameters:

            default: optional
                Return the value of the *default* parameter if the units
                have not been set. If set to an `Exception` instance then
                it will be raised instead.

        :Returns:

                The units.

        **Examples**

        >>> d.set_units('metres')
        >>> d.get_units()
        'metres'
        >>> d.del_units()
        >>> d.get_units()
        ValueError: Can't get non-existent units
        >>> print(d.get_units(None))
        None

        """
        try:
            return self.Units.units
        except AttributeError:
            return super().get_units(default=default)

    def get_calendar(self, default=ValueError()):
        """Return the calendar.

        .. seealso:: `del_calendar`, `set_calendar`

        :Parameters:

            default: optional
                Return the value of the *default* parameter if the
                calendar has not been set. If set to an `Exception`
                instance then it will be raised instead.

        :Returns:

                The calendar.

        **Examples**

        >>> d.set_calendar('julian')
        >>> d.get_calendar
        'metres'
        >>> d.del_calendar()
        >>> d.get_calendar()
        ValueError: Can't get non-existent calendar
        >>> print(d.get_calendar(None))
        None

        """
        try:
            return self.Units.calendar
        except (AttributeError, KeyError):
            return super().get_calendar(default=default)

    def set_calendar(self, calendar):
        """Set the calendar.

        .. seealso:: `override_calendar`, `override_units`,
                     `del_calendar`, `get_calendar`

        :Parameters:

            value: `str`
                The new calendar.

        :Returns:

            `None`

        **Examples**

        >>> d.set_calendar('none')
        >>> d.get_calendar
        'none'
        >>> d.del_calendar()
        >>> d.get_calendar()
        ValueError: Can't get non-existent calendar
        >>> print(d.get_calendar(None))
        None

        """
        self.Units = Units(self.get_units(default=None), calendar)

    def add_file_location(self, location):
        """Add a new file location in-place.

        All data definitions that reference files are additionally
        referenced from the given location.

        .. versionadded:: 3.15.0

        .. seealso:: `del_file_location`, `file_locations`

        :Parameters:

            location: `str`
                The new location.

        :Returns:

            `str`
                The new location as an absolute path with no trailing
                path name component separator.

        **Examples**

        >>> d.add_file_location('/data/model/')
        '/data/model'

        """
        location = abspath(location).rstrip(sep)

        updated = False
        dsk = self.todict(asanyarray=False)
        for key, a in dsk.items():
            try:
                dsk[key] = a.add_file_location(location)
            except AttributeError:
                # This chunk doesn't contain a file array
                continue

            # This chunk contains a file array and the dask graph has
            # been updated
            updated = True

        if updated:
            dx = self.to_dask_array(asanyarray=False)
            dx = da.Array(dsk, dx.name, dx.chunks, dx.dtype, dx._meta)
            self._set_dask(dx, clear=_NONE, asanyarray=None)

        return location

    def set_units(self, value):
        """Set the units.

        .. seealso:: `override_units`, `del_units`, `get_units`,
                     `has_units`, `Units`

        :Parameters:

            value: `str`
                The new units.

        :Returns:

            `None`

        **Examples**

        >>> d.set_units('watt')
        >>> d.get_units()
        'watt'
        >>> d.del_units()
        >>> d.get_units()
        ValueError: Can't get non-existent units
        >>> print(d.get_units(None))
        None

        """
        self.Units = Units(value, self.get_calendar(default=None))

    @_inplace_enabled(default=False)
    @_deprecated_kwarg_check("i", version="3.0.0", removed_at="4.0.0")
    def max(
        self,
        axes=None,
        squeeze=False,
        mtol=1,
        split_every=None,
        inplace=False,
        i=False,
    ):
        """Calculate maximum values.

        Calculates the maximum value or the maximum values along axes.

        See
        https://ncas-cms.github.io/cf-python/analysis.html#collapse-methods
        for mathematical definitions.

         ..seealso:: `sample_size`, `maximum_absolute_value`, `min`

        :Parameters:

            {{collapse axes: (sequence of) `int`, optional}}

            {{collapse squeeze: `bool`, optional}}

            {{mtol: number, optional}}

            {{split_every: `int` or `dict`, optional}}

                .. versionadded:: 3.14.0

            {{inplace: `bool`, optional}}

            {{i: deprecated at version 3.0.0}}

        :Returns:

            `Data` or `None`
                The collapsed data, or `None` if the operation was
                in-place.

        **Examples**

        >>> a = np.ma.arange(12).reshape(4, 3)
        >>> d = cf.Data(a, 'K')
        >>> d[1, 1] = cf.masked
        >>> print(d.array)
        [[0 1 2]
         [3 -- 5]
         [6 7 8]
         [9 10 11]]
        >>> d.max()
        <CF Data(1, 1): [[11]] K>

        """
        d = _inplace_enabled_define_and_cleanup(self)
        d, _ = collapse(
            Collapse().max,
            d,
            axis=axes,
            keepdims=not squeeze,
            split_every=split_every,
            mtol=mtol,
        )

        return d

    @_inplace_enabled(default=False)
    def maximum_absolute_value(
        self, axes=None, squeeze=False, mtol=1, split_every=None, inplace=False
    ):
        """Calculate maximum absolute values.

        Calculates the maximum absolute value or the maximum absolute
        values along axes.

        See
        https://ncas-cms.github.io/cf-python/analysis.html#collapse-methods
        for mathematical definitions.

         ..seealso:: `sample_size`, `max`, `minimum_absolute_value`

        :Parameters:

            {{collapse axes: (sequence of) `int`, optional}}

            {{collapse squeeze: `bool`, optional}}

            {{mtol: number, optional}}

            {{split_every: `int` or `dict`, optional}}

                .. versionadded:: 3.14.0

            {{inplace: `bool`, optional}}

            {{i: deprecated at version 3.0.0}}

        :Returns:

            `Data` or `None`
                The collapsed data, or `None` if the operation was
                in-place.

        **Examples**

        >>> a = np.ma.arange(12).reshape(4, 3)
        >>> d = cf.Data(a, 'K')
        >>> d[1, 1] = cf.masked
        >>> print(d.array)
        [[-99 1 2]
         [3 -- 5]
         [6 7 8]
         [9 10 11]]
        >>> d.maximum_absolute_value()
        <CF Data(1, 1): [[99]] K>

        """
        d = _inplace_enabled_define_and_cleanup(self)
        d, _ = collapse(
            Collapse().max_abs,
            d,
            axis=axes,
            keepdims=not squeeze,
            split_every=split_every,
            mtol=mtol,
        )
        return d

    @_inplace_enabled(default=False)
    @_deprecated_kwarg_check("i", version="3.0.0", removed_at="4.0.0")
    def min(
        self,
        axes=None,
        squeeze=False,
        mtol=1,
        split_every=None,
        inplace=False,
        i=False,
    ):
        """Calculate minimum values.

        Calculates the minimum value or the minimum values along axes.

        See
        https://ncas-cms.github.io/cf-python/analysis.html#collapse-methods
        for mathematical definitions.

         ..seealso:: `sample_size`, `max`, `minimum_absolute_value`

        :Parameters:

            {{collapse axes: (sequence of) `int`, optional}}

            {{collapse squeeze: `bool`, optional}}

            {{mtol: number, optional}}

            {{split_every: `int` or `dict`, optional}}

                .. versionadded:: 3.14.0

            {{inplace: `bool`, optional}}

            {{i: deprecated at version 3.0.0}}

        :Returns:

            `Data` or `None`
                The collapsed data, or `None` if the operation was
                in-place.

        **Examples**

        >>> a = np.ma.arange(12).reshape(4, 3)
        >>> d = cf.Data(a, 'K')
        >>> d[1, 1] = cf.masked
        >>> print(d.array)
        [[0 1 2]
         [3 -- 5]
         [6 7 8]
         [9 10 11]]
        >>> d.min()
        <CF Data(1, 1): [[0]] K>

        """
        d = _inplace_enabled_define_and_cleanup(self)
        d, _ = collapse(
            Collapse().min,
            d,
            axis=axes,
            keepdims=not squeeze,
            split_every=split_every,
            mtol=mtol,
        )
        return d

    @_inplace_enabled(default=False)
    def minimum_absolute_value(
        self, axes=None, squeeze=False, mtol=1, split_every=None, inplace=False
    ):
        """Calculate minimum absolute values.

        Calculates the minimum absolute value or the minimum absolute
        values along axes.

        See
        https://ncas-cms.github.io/cf-python/analysis.html#collapse-methods
        for mathematical definitions.

         ..seealso:: `sample_size`, `maximum_absolute_value`, `min`

        :Parameters:

            {{collapse axes: (sequence of) `int`, optional}}

            {{collapse squeeze: `bool`, optional}}

            {{mtol: number, optional}}

            {{split_every: `int` or `dict`, optional}}

                .. versionadded:: 3.14.0

            {{inplace: `bool`, optional}}

            {{i: deprecated at version 3.0.0}}

        :Returns:

            `Data` or `None`
                The collapsed data, or `None` if the operation was
                in-place.

        **Examples**

        >>> a = np.ma.arange(12).reshape(4, 3)
        >>> d = cf.Data(a, 'K')
        >>> d[0, 0] = -99
        >>> d[1, 1] = cf.masked
        >>> print(d.array)
        [[-99 1 2]
         [3 -- 5]
         [6 7 8]
         [9 10 11]]
        >>> d.minimum_absolute_value()
        <CF Data(1, 1): [[1]] K>

        """
        d = _inplace_enabled_define_and_cleanup(self)
        d, _ = collapse(
            Collapse().min_abs,
            d,
            axis=axes,
            keepdims=not squeeze,
            split_every=split_every,
            mtol=mtol,
        )
        return d

    @_inplace_enabled(default=False)
    @_deprecated_kwarg_check("i", version="3.0.0", removed_at="4.0.0")
    def mean(
        self,
        axes=None,
        weights=None,
        squeeze=False,
        mtol=1,
        split_every=None,
        inplace=False,
        i=False,
    ):
        """Calculate mean values.

        Calculates the mean value or the mean values along axes.

        See
        https://ncas-cms.github.io/cf-python/analysis.html#collapse-methods
        for mathematical definitions.

         ..seealso:: `sample_size`, `mean_abslute_value`, `sd`, `sum`

        :Parameters:

            {{collapse axes: (sequence of) `int`, optional}}

            {{weights: data_like, `dict`, or `None`, optional}}

            {{collapse squeeze: `bool`, optional}}

            {{mtol: number, optional}}

            {{split_every: `int` or `dict`, optional}}

                .. versionadded:: 3.14.0

            {{inplace: `bool`, optional}}

            {{i: deprecated at version 3.0.0}}

        :Returns:

            `Data` or `None`
                The collapsed data, or `None` if the operation was
                in-place.

        **Examples**

        >>> a = np.ma.arange(12).reshape(4, 3)
        >>> d = cf.Data(a, 'K')
        >>> d[1, 1] = cf.masked
        >>> print(d.array)
        [[0 1 2]
         [3 -- 5]
         [6 7 8]
         [9 10 11]]
        >>> d.mean()
        <CF Data(1, 1): [[5.636363636363637]] K>

        >>> w = np.linspace(1, 2, 3)
        >>> print(w)
        [1.  1.5 2. ]
        >>> d.mean(weights=w)
        <CF Data(1, 1): [[5.878787878787879]] K>

        """
        d = _inplace_enabled_define_and_cleanup(self)
        d, _ = collapse(
            Collapse().mean,
            d,
            axis=axes,
            weights=weights,
            keepdims=not squeeze,
            split_every=split_every,
            mtol=mtol,
        )
        return d

    @_inplace_enabled(default=False)
    def mean_absolute_value(
        self,
        axes=None,
        squeeze=False,
        mtol=1,
        weights=None,
        split_every=None,
        inplace=False,
    ):
        """Calculate mean absolute values.

        Calculates the mean absolute value or the mean absolute values
        along axes.

        See
        https://ncas-cms.github.io/cf-python/analysis.html#collapse-methods
        for mathematical definitions.

         ..seealso:: `sample_size`, `mean`, `sd`, `sum`

        :Parameters:

            {{collapse axes: (sequence of) `int`, optional}}

            {{weights: data_like, `dict`, or `None`, optional}}

            {{collapse squeeze: `bool`, optional}}

            {{mtol: number, optional}}

            {{split_every: `int` or `dict`, optional}}

                .. versionadded:: 3.14.0

            {{inplace: `bool`, optional}}

        :Returns:

            `Data` or `None`
                The collapsed data, or `None` if the operation was
                in-place.

        **Examples**

        >>> a = np.ma.arange(12).reshape(4, 3)
        >>> d = cf.Data(a, 'K')
        >>> d[0, 0] = -99
        >>> d[1, 1] = cf.masked
        >>> print(d.array)
        [[-99 1 2]
         [3 -- 5]
         [6 7 8]
         [9 10 11]]
        >>> d.mean_absolute_value()
        <CF Data(1, 1): [[14.636363636363637]] K>

        >>> w = np.linspace(1, 2, 3)
        >>> print(w)
        [1.  1.5 2. ]
        >>> d.mean_absolute_value(weights=w)
        <CF Data(1, 1): [[11.878787878787879]] K>

        """
        d = _inplace_enabled_define_and_cleanup(self)
        d, _ = collapse(
            Collapse().mean_abs,
            d,
            axis=axes,
            weights=weights,
            keepdims=not squeeze,
            split_every=split_every,
            mtol=mtol,
        )
        return d

    @_inplace_enabled(default=False)
    def integral(
        self,
        axes=None,
        squeeze=False,
        mtol=1,
        weights=None,
        split_every=None,
        inplace=False,
    ):
        """Calculate summed values.

        Calculates the sum value or the sum values along axes.

        See
        https://ncas-cms.github.io/cf-python/analysis.html#collapse-methods
        for mathematical definitions.

         ..seealso:: `sample_size`, `mean`, `sd`, `sum`

        :Parameters:

            {{collapse axes: (sequence of) `int`, optional}}

            {{weights: data_like, `dict`, or `None`, optional}}

            {{collapse squeeze: `bool`, optional}}

            {{mtol: number, optional}}

            {{split_every: `int` or `dict`, optional}}

                .. versionadded:: 3.14.0

            {{inplace: `bool`, optional}}

            {{i: deprecated at version 3.0.0}}

        :Returns:

            `Data` or `None`
                The collapsed data, or `None` if the operation was
                in-place.

        **Examples**

        >>> a = np.ma.arange(12).reshape(4, 3)
        >>> d = cf.Data(a, 'K')
        >>> d[1, 1] = cf.masked
        >>> print(d.array)
        [[0 1 2]
         [3 -- 5]
         [6 7 8]
         [9 10 11]]
        >>> d.integral()
        <CF Data(1, 1): [[62]] K>

        >>> w = np.linspace(1, 2, 3)
        >>> print(w)
        [1.  1.5 2. ]
        >>> d.integral(weights=w)
        <CF Data(1, 1): [[97.0]] K>

        >>> d.integral(weights=cf.Data(w, 'm'))
        <CF Data(1, 1): [[97.0]] m.K>

        """
        d = _inplace_enabled_define_and_cleanup(self)
        d, weights = collapse(
            Collapse().sum,
            d,
            axis=axes,
            weights=weights,
            keepdims=not squeeze,
            split_every=split_every,
            mtol=mtol,
        )

        new_units = None
        if weights is not None:
            weights_units = getattr(weights, "Units", None)
            if weights_units:
                units = self.Units
                if units:
                    new_units = units * weights_units
                else:
                    new_units = weights_units

        if new_units is not None:
            d.override_units(new_units, inplace=True)

        return d

    @_inplace_enabled(default=False)
    @_deprecated_kwarg_check("i", version="3.0.0", removed_at="4.0.0")
    def sample_size(
        self,
        axes=None,
        squeeze=False,
        mtol=1,
        split_every=None,
        inplace=False,
        i=False,
    ):
        """Calculate sample size values.

        The sample size is the number of non-missing values.

        Calculates the sample size value or the sample size values
        along axes.

        .. seealso:: `sum_of_weights`

        :Parameters:

            {{collapse axes: (sequence of) `int`, optional}}

            {{collapse squeeze: `bool`, optional}}

            {{mtol: number, optional}}

            {{split_every: `int` or `dict`, optional}}

                .. versionadded:: 3.14.0

            {{inplace: `bool`, optional}}

            {{i: deprecated at version 3.0.0}}

        :Returns:

            `Data` or `None`
                The collapsed data, or `None` if the operation was
                in-place.

        **Examples**

        >>> a = np.ma.arange(12).reshape(4, 3)
        >>> d = cf.Data(a, 'K')
        >>> d[1, 1] = cf.masked
        >>> print(d.array)
        [[0 1 2]
         [3 -- 5]
         [6 7 8]
         [9 10 11]]
        >>> d.sample_size()
        <CF Data(1, 1): [[11]]>

        """
        d = _inplace_enabled_define_and_cleanup(self)
        d, _ = collapse(
            Collapse().sample_size,
            d,
            axis=axes,
            keepdims=not squeeze,
            split_every=split_every,
            mtol=mtol,
        )
        d.override_units(_units_None, inplace=True)

        return d

    @property
    def binary_mask(self):
        """A binary (0 and 1) mask of the data array.

        The binary mask's data array comprises dimensionless 32-bit
        integers and has 0 where the data array has missing data and 1
        otherwise.

        .. seealso:: `mask`

        :Returns:

            `Data`
                The binary mask.

        **Examples**

        >>> d = cf.Data([[0, 1, 2, 3]], 'm')
        >>> m = d.binary_mask
        >>> m
        <CF Data(1, 4): [[0, ..., 0]] 1>
        >>> print(m.array)
        [[0 0 0 0]]
        >>> d[0, 1] = cf.masked
        >>> print(d.binary_mask.array)
        [[0 1 0 0]]

        """
        m = self.mask
        m.dtype = "int32"
        m.override_units(_units_1, inplace=True)
        return m

    @_deprecated_kwarg_check("i", version="3.0.0", removed_at="4.0.0")
    @_inplace_enabled(default=False)
    def clip(self, a_min, a_max, units=None, inplace=False, i=False):
        """Clip (limit) the values in the data array in place.

        Given an interval, values outside the interval are clipped to
        the interval edges. For example, if an interval of [0, 1] is
        specified then values smaller than 0 become 0 and values
        larger than 1 become 1.

        :Parameters:

            a_min: number
                Minimum value. If `None`, clipping is not performed on
                lower interval edge. Not more than one of `a_min` and
                `a_max` may be `None`.

            a_max: number
                Maximum value. If `None`, clipping is not performed on
                upper interval edge. Not more than one of `a_min` and
                `a_max` may be `None`.

            units: `str` or `Units`
                Specify the units of *a_min* and *a_max*. By default the
                same units as the data are assumed.

            {{inplace: `bool`, optional}}

            {{i: deprecated at version 3.0.0}}

        :Returns:

            `Data` or `None`
                The clipped data. If the operation was in-place then
                `None` is returned.


        **Examples**

        >>> d = cf.Data(np.arange(12).reshape(3, 4), 'm')
        >>> print(d.array)
        [[ 0  1  2  3]
         [ 4  5  6  7]
         [ 8  9 10 11]]
        >>> print(d.clip(2, 10).array)
        [[ 2  2  2  3]
         [ 4  5  6  7]
         [ 8  9 10 10]]
        >>> print(d.clip(0.003, 0.009, 'km').array)
        [[3. 3. 3. 3.]
         [4. 5. 6. 7.]
         [8. 9. 9. 9.]]

        """
        if units is not None:
            # Convert the limits to the same units as the data array
            units = Units(units)
            self_units = self.Units
            if self_units != units:
                a_min = Units.conform(np.asanyarray(a_min), units, self_units)
                a_max = Units.conform(np.asanyarray(a_max), units, self_units)

        d = _inplace_enabled_define_and_cleanup(self)
        dx = self.to_dask_array()
        dx = da.clip(dx, a_min, a_max)
        d._set_dask(dx)
        return d

    @classmethod
    def asdata(cls, d, dtype=None, copy=False):
        """Convert the input to a `Data` object.

        If the input *d* has the Data interface (i.e. it has a
        `__data__` method), then the output of this method is used as
        the returned `Data` object. Otherwise, `Data(d)` is returned.

        :Parameters:

            d: data-like
                Input data in any form that can be converted to a
                `Data` object. This includes `Data` and `Field`
                objects, and objects with the Data interface, numpy
                arrays and any object which may be converted to a
                numpy array.

           dtype: data-type, optional
                By default, the data-type is inferred from the input data.

           copy: `bool`, optional
                If True and *d* has the Data interface, then a copy of
                `d.__data__()` is returned.

        :Returns:

            `Data`
                `Data` interpretation of *d*. No copy is performed on the
                input if it is already a `Data` object with matching dtype
                and *copy* is False.

        **Examples**

        >>> d = cf.Data([1, 2])
        >>> cf.Data.asdata(d) is d
        True
        >>> d.asdata(d) is d
        True

        >>> cf.Data.asdata([1, 2])
        <CF Data: [1, 2]>

        >>> cf.Data.asdata(numpy.array([1, 2]))
        <CF Data: [1, 2]>

        """
        data = getattr(d, "__data__", None)
        if data is None:
            # d does not have a Data interface
            data = cls(d)
            if dtype is not None:
                data.dtype = dtype

            return data

        # d does have a Data interface
        data = data()
        if copy:
            data = data.copy()
            if dtype is not None and np.dtype(dtype) != data.dtype:
                data.dtype = dtype
        elif dtype is not None and np.dtype(dtype) != data.dtype:
            data = data.copy()
            data.dtype = dtype

        return data

    @classmethod
    def arctan2(cls, x1, x2):
        """Element-wise arc tangent of ``x1/x2`` with correct quadrant.

        The quadrant (i.e. branch) is chosen so that ``arctan2(y, x)``
        is the signed angle in radians between the ray ending at the
        origin and passing through the point ``(1, 0)``, and the ray
        ending at the origin and passing through the point ``(x, y)``.
        (Note the role reversal: the "y-coordinate" is the first
        function parameter, the "x-coordinate" is the second.) By IEEE
        convention, this function is defined for ``x = +/-0`` and for
        either or both of ``y = +/-inf`` and ``x = +/-inf`` (see Notes
        for specific values).

        `arctan2` is identical to the ``atan2`` function of the
        underlying C library. The following special values are defined
        in the C standard:

        ======  ======  ===================
        *x1*    *x2*    ``arctan2(x1, x2)``
        ======  ======  ===================
        +/- 0   +0      +/- 0
        +/- 0   -0      +/- pi
        > 0     +/-inf  +0 / +pi
        < 0     +/-inf  -0 / -pi
        +/-inf  +inf    +/- (pi/4)
        +/-inf  -inf    +/- (3*pi/4)
        ======  ======  ===================

        Note that ``+0`` and ``-0`` are distinct floating point
        numbers, as are ``+inf`` and ``-inf``.

        .. versionadded:: 3.16.0

        .. seealso:: `arctan`, `tan`

        :Parameters:

            x1: array_like
                Y coordinates.

            x2: array_like
                X coordinates. *x1* and *x2* must be broadcastable to
                a common shape (which becomes the shape of the
                output).

        :Returns:

            `Data`
                Array of angles in radians, in the range ``(-pi,
                pi]``.

        **Examples**

        >>> import numpy as np
        >>> x = cf.Data([-1, +1, +1, -1])
        >>> y = cf.Data([-1, -1, +1, +1])
        >>> print((cf.Data.arctan2(y, x) * 180 / np.pi).array)
        [-135.0 -45.0 45.0 135.0]
        >>> x[1] = cf.masked
        >>> y[1] = cf.masked
        >>> print((cf.Data.arctan2(y, x) * 180 / np.pi).array)
        [-135.0 -- 45.0 135.0]

        >>> print(cf.Data.arctan2([0, 0, np.inf], [+0., -0., np.inf]).array)
        [0.0 3.141592653589793 0.7853981633974483]

        >>> print((cf.Data.arctan2([1, -1], [0, 0]) * 180 / np.pi).array)
        [90.0 -90.0]

        """
        try:
            y = x1.to_dask_array()
        except AttributeError:
            y = cls.asdata(x1).to_dask_array()

        try:
            x = x2.to_dask_array()
        except AttributeError:
            x = cls.asdata(x2).to_dask_array()

        mask = da.ma.getmaskarray(y) | da.ma.getmaskarray(x)
        y = da.ma.filled(y, 1)
        x = da.ma.filled(x, 1)

        dx = da.arctan2(y, x)
        dx = da.ma.masked_array(dx, mask=mask)

        return cls(dx, units=_units_radians)

    @_inplace_enabled(default=False)
    def compressed(self, inplace=False):
        """Return all non-masked values in a one dimensional data array.

        Not to be confused with compression by convention (see the
        `uncompress` method).

        .. versionadded:: 3.2.0

        .. seealso:: `flatten`

        :Parameters:

            {{inplace: `bool`, optional}}

        :Returns:

            `Data` or `None`
                The non-masked values, or `None` if the operation was
                in-place.

        **Examples**

        >>> d = cf.Data(numpy.arange(12).reshape(3, 4), 'm')
        >>> print(d.array)
        [[ 0  1  2  3]
         [ 4  5  6  7]
         [ 8  9 10 11]]
        >>> print(d.compressed().array)
        [ 0  1  2  3  4  5  6  7  8  9 10 11]
        >>> d[1, 1] = cf.masked
        >>> d[2, 3] = cf.masked
        >>> print(d.array)
        [[0  1  2  3]
         [4 --  6  7]
         [8  9 10 --]]
        >>> print(d.compressed().array)
        [ 0  1  2  3  4  6  7  8  9 10]

        >>> d = cf.Data(9)
        >>> print(d.compressed().array)
        [9]

        """
        d = _inplace_enabled_define_and_cleanup(self)

        dx = d.to_dask_array()
        dx = da.blockwise(
            np.ma.compressed,
            "i",
            dx.ravel(),
            "i",
            adjust_chunks={"i": lambda n: np.nan},
            dtype=dx.dtype,
            meta=np.array((), dtype=dx.dtype),
        )

        d._set_dask(dx)
        return d

    @_deprecated_kwarg_check("i", version="3.0.0", removed_at="4.0.0")
    @_inplace_enabled(default=False)
    def cos(self, inplace=False, i=False):
        """Take the trigonometric cosine of the data element-wise.

        Units are accounted for in the calculation. If the units are not
        equivalent to radians (such as Kelvin) then they are treated as if
        they were radians. For example, the cosine of 90 degrees_east
        is 0.0, as is the cosine of 1.57079632 kg m-2.

        The output units are changed to '1' (nondimensional).

        .. seealso:: `arccos`, `sin`, `tan`, `cosh`

        :Parameters:

            {{inplace: `bool`, optional}}

            {{i: deprecated at version 3.0.0}}

        :Returns:

            `Data` or `None`

        **Examples**

        >>> d.Units
        <Units: degrees_east>
        >>> print(d.array)
        [[-90 0 90 --]]
        >>> e = d.cos()
        >>> e.Units
        <Units: 1>
        >>> print(e.array)
        [[0.0 1.0 0.0 --]]

        >>> d.Units
        <Units: m s-1>
        >>> print(d.array)
        [[1 2 3 --]]
        >>> d.cos(inplace=True)
        >>> d.Units
        <Units: 1>
        >>> print(d.array)
        [[0.540302305868 -0.416146836547 -0.9899924966 --]]

        """
        d = _inplace_enabled_define_and_cleanup(self)

        if d.Units.equivalent(_units_radians):
            d.Units = _units_radians

        dx = d.to_dask_array()
        dx = da.cos(dx)
        d._set_dask(dx)

        d.override_units(_units_1, inplace=True)

        return d

    def count(self, axis=None, keepdims=True, split_every=None):
        """Count the non-masked elements of the data.

        .. seealso:: `count_masked`

        :Parameters:

            axis: (sequence of) `int`, optional
                Axis or axes along which the count is performed. The
                default (`None`) performs the count over all the
                dimensions of the input array. *axis* may be negative,
                in which case it counts from the last to the first
                axis.

            {{collapse keepdims: `bool`, optional}}

            {{split_every: `int` or `dict`, optional}}

        :Returns:

            `Data`
                The count of non-missing elements.

        **Examples**

        >>> d = cf.Data(numpy.arange(12).reshape(3, 4))
        >>> print(d.array)
        [[ 0  1  2  3]
         [ 4  5  6  7]
         [ 8  9 10 11]]
        >>> d.count()
        <CF Data(1, 1): [[12]]>

        >>> d[0, :] = cf.masked
        >>> print(d.array)
        [[-- -- -- --]
         [ 4  5  6  7]
         [ 8  9 10 11]]
        >>> d.count()
        <CF Data(1, 1): [[8]]>

        >>> print(d.count(0).array)
        [[2 2 2 2]]
        >>> print(d.count(1).array)
        [[0]
         [4]
         [4]]
        >>> print(d.count([0, 1], keepdims=False).array)
        8

        """
        d = self.copy(array=False)
        dx = self.to_dask_array()
        dx = da.ma.count(
            dx, axis=axis, keepdims=keepdims, split_every=split_every
        )
        d._set_dask(dx)
        d.hardmask = _DEFAULT_HARDMASK
        d.override_units(_units_None, inplace=True)
        return d

    def count_masked(self, split_every=None):
        """Count the masked elements of the data.

        .. seealso:: `count`

        :Parameters:

            {{split_every: `int` or `dict`, optional}}

        :Returns:

            `Data`
                The count of missing elements.

        **Examples**

        >>> d = cf.Data(numpy.arange(12).reshape(3, 4))
        >>> print(d.array)
        [[ 0  1  2  3]
         [ 4  5  6  7]
         [ 8  9 10 11]]
        >>> d.count_masked()
        <CF Data(1, 1): [[0]]>

        >>> d[0, :] = cf.masked
        >>> print(d.array)
        [[-- -- -- --]
         [ 4  5  6  7]
         [ 8  9 10 11]]
        >>> d.count_masked()
        <CF Data(1, 1): [[4]]>

        """
        return self.size - self.count(split_every=split_every)

    def cyclic(self, axes=None, iscyclic=True):
        """Get or set the cyclic axes.

        Some methods treat the first and last elements of a cyclic
        axis as adjacent and physically connected, such as
        `convolution_filter`, `__getitem__` and `__setitem__`. Some
        methods may make a cyclic axis non-cyclic, such as `halo`.

        :Parameters:

            axes: (sequence of) `int`, optional
                Select the axes to have their cyclicity set. By
                default, or if *axes* is `None` or an empty sequence,
                no axes are modified.

            iscyclic: `bool`
                Specify whether to make the axes cyclic or
                non-cyclic. By default (True), the axes are set as
                cyclic.

        :Returns:

            `set`
                The cyclic axes prior to the change, or the current
                cyclic axes if no axes are specified.

        **Examples**

        >>> d = cf.Data(np.arange(12).reshape(3, 4))
        >>> d.cyclic()
        set()
        >>> d.cyclic(0)
        set()
        >>> d.cyclic()
        {0}
        >>> d.cyclic(0, iscyclic=False)
        {0}
        >>> d.cyclic()
        set()
        >>> d.cyclic([0, 1])
        set()
        >>> d.cyclic()
        {0, 1}
        >>> d.cyclic([0, 1], iscyclic=False)
        {0, 1}
        >>> d.cyclic()
        set()

        >>> print(d.array)
        [[ 0  1  2  3]
         [ 4  5  6  7]
         [ 8  9 10 11]]
        >>> d[0, -1:2]
        Traceback (most recent call last):
            ...
        IndexError: Can't take a cyclic slice of a non-cyclic axis
        >>> d.cyclic(1)
        set()
        >>> d[0, -1:2]
        <CF Data(1, 2): [[3, 0, 1]]>

        """
        cyclic_axes = self._cyclic
        data_axes = self._axes

        old = set([data_axes.index(axis) for axis in cyclic_axes])

        if axes is None:
            return old

        axes = [data_axes[i] for i in self._parse_axes(axes)]

        # Never change the value of the _cyclic attribute in-place
        if iscyclic:
            self._cyclic = cyclic_axes.union(axes)
        else:
            self._cyclic = cyclic_axes.difference(axes)

        return old

    @property
    def year(self):
        """The year of each date-time value.

        Only applicable for data with reference time units. The
        returned `Data` will have the same mask hardness as the
        original array.

        .. seealso:: `~cf.Data.month`, `~cf.Data.day`, `~cf.Data.hour`,
                     `~cf.Data.minute`, `~cf.Data.second`

        **Examples**

        >>> d = cf.Data([[1.93, 5.17]], 'days since 2000-12-29')
        >>> d
        <CF Data(1, 2): [[2000-12-30 22:19:12, 2001-01-03 04:04:48]] >
        >>> d.year
        <CF Data(1, 2): [[2000, 2001]] >

        """
        return YMDhms(self, "year")

    @property
    def month(self):
        """The month of each date-time value.

        Only applicable for data with reference time units. The
        returned `Data` will have the same mask hardness as the
        original array.

        .. seealso:: `~cf.Data.year`, `~cf.Data.day`, `~cf.Data.hour`,
                     `~cf.Data.minute`, `~cf.Data.second`

        **Examples**

        >>> d = cf.Data([[1.93, 5.17]], 'days since 2000-12-29')
        >>> d
        <CF Data(1, 2): [[2000-12-30 22:19:12, 2001-01-03 04:04:48]] >
        >>> d.month
        <CF Data(1, 2): [[12, 1]] >

        """
        return YMDhms(self, "month")

    @property
    def day(self):
        """The day of each date-time value.

        Only applicable for data with reference time units. The
        returned `Data` will have the same mask hardness as the
        original array.

        .. seealso:: `~cf.Data.year`, `~cf.Data.month`, `~cf.Data.hour`,
                     `~cf.Data.minute`, `~cf.Data.second`

        **Examples**

        >>> d = cf.Data([[1.93, 5.17]], 'days since 2000-12-29')
        >>> d
        <CF Data(1, 2): [[2000-12-30 22:19:12, 2001-01-03 04:04:48]] >
        >>> d.day
        <CF Data(1, 2): [[30, 3]] >

        """
        return YMDhms(self, "day")

    @property
    def hour(self):
        """The hour of each date-time value.

        Only applicable for data with reference time units. The
        returned `Data` will have the same mask hardness as the
        original array.

        .. seealso:: `~cf.Data.year`, `~cf.Data.month`, `~cf.Data.day`,
                     `~cf.Data.minute`, `~cf.Data.second`

        **Examples**

        >>> d = cf.Data([[1.93, 5.17]], 'days since 2000-12-29')
        >>> d
        <CF Data(1, 2): [[2000-12-30 22:19:12, 2001-01-03 04:04:48]] >
        >>> d.hour
        <CF Data(1, 2): [[22, 4]] >

        """
        return YMDhms(self, "hour")

    @property
    def minute(self):
        """The minute of each date-time value.

        Only applicable for data with reference time units. The
        returned `Data` will have the same mask hardness as the
        original array.

        .. seealso:: `~cf.Data.year`, `~cf.Data.month`, `~cf.Data.day`,
                     `~cf.Data.hour`, `~cf.Data.second`

        **Examples**

        >>> d = cf.Data([[1.93, 5.17]], 'days since 2000-12-29')
        >>> d
        <CF Data(1, 2): [[2000-12-30 22:19:12, 2001-01-03 04:04:48]] >
        >>> d.minute
        <CF Data(1, 2): [[19, 4]] >

        """
        return YMDhms(self, "minute")

    @property
    def second(self):
        """The second of each date-time value.

        Only applicable for data with reference time units. The
        returned `Data` will have the same mask hardness as the
        original array.

        .. seealso:: `~cf.Data.year`, `~cf.Data.month`, `~cf.Data.day`,
                     `~cf.Data.hour`, `~cf.Data.minute`

        **Examples**

        >>> d = cf.Data([[1.93, 5.17]], 'days since 2000-12-29')
        >>> d
        <CF Data(1, 2): [[2000-12-30 22:19:12, 2001-01-03 04:04:48]] >
        >>> d.second
        <CF Data(1, 2): [[12, 48]] >

        """
        return YMDhms(self, "second")

    @property
    def sparse_array(self):
        """Return an independent `scipy` sparse array of the data.

        In-place changes to the returned sparse array do not affect
        the underlying dask array.

        An `AttributeError` is raised if a sparse array representation
        is not available.

        **Performance**

        `sparse_array` causes all delayed operations to be
        computed. The returned sparse array is a deep copy of that
        returned by created `compute`.

        .. versionadded:: 3.16.0

        .. seealso:: `array`

        :Returns:

                An independent `scipy` sparse array of the data.

        **Examples**

        >>> from scipy.sparse import issparse
        >>> issparse(d.sparse_array)
        True

        """
        array = self.compute()
        if issparse(array):
            return array.copy()

        raise AttributeError(
            "A sparse array representation of the data is not available"
        )

    @_inplace_enabled(default=False)
    def uncompress(self, inplace=False):
        """Uncompress the data.

        Only affects data that is compressed by convention, i.e.

          * Ragged arrays for discrete sampling geometries (DSG) and
            simple geometry cell definitions.

          * Compression by gathering.

          * Compression by coordinate subsampling.

        Data that is already uncompressed is returned
        unchanged. Whether the data is compressed or not does not
        alter its functionality nor external appearance, but may
        affect how the data are written to a dataset on disk.

        .. versionadded:: 3.0.6

        .. seealso:: `array`, `compressed_array`, `source`

        :Parameters:

            {{inplace: `bool`, optional}}

        :Returns:

            `Data` or `None`
                The uncompressed data, or `None` if the operation was
                in-place.

        **Examples**

        >>> d.get_compression_type()
        'ragged contiguous'
        >>> d.uncompress()
        >>> d.get_compression_type()
        ''

        """
        d = _inplace_enabled_define_and_cleanup(self)
        if d.get_compression_type():
            d._del_Array(None)

        return d

    def unique(self, split_every=None):
        """The unique elements of the data.

        Returns the sorted unique elements of the array.

        :Parameters:

            {{split_every: `int` or `dict`, optional}}

        :Returns:

            `Data`
                The unique values in a 1-d array.

        **Examples**

        >>> d = cf.Data([[4, 2, 1], [1, 2, 3]], 'metre')
        >>> print(d.array)
        [[4 2 1]
         [1 2 3]]
        >>> e = d.unique()
        >>> e
        <CF Data(4): [1, ..., 4] metre>
        >>> print(e.array)
        [1 2 3 4]
        >>> d[0, 0] = cf.masked
        >>> print(d.array)
        [[-- 2 1]
         [1 2 3]]
        >>> e = d.unique()
        >>> print(e.array)
        [1 2 3 --]

        """
        d = self.copy()

        # Soften the hardmask so that the result doesn't contain a
        # seperate missing value for each input chunk that contains
        # missing values. For any number greater than 0 of missing
        # values in the original data, we only want one missing value
        # in the result.
        d.soften_mask()

<<<<<<< HEAD
        dx = d.to_dask_array()
        dx = Collapse().unique(
            dx,
            split_every=split_every,
        )
=======
        # The applicable chunk function will have its own call to
        # 'cf_asanyarray', so we can set 'asanyarray=False'.
        dx = d.to_dask_array(asanyarray=False)
        dx = Collapse().unique(dx, split_every=split_every)
>>>>>>> 1c73b890

        d._set_dask(dx)

        d.hardmask = _DEFAULT_HARDMASK

        return d

    @_display_or_return
    def dump(self, display=True, prefix=None):
        """Return a string containing a full description of the
        instance.

        :Parameters:

            display: `bool`, optional
                If False then return the description as a string. By
                default the description is printed, i.e. ``d.dump()`` is
                equivalent to ``print(d.dump(display=False))``.

            prefix: `str`, optional
               Set the common prefix of component names. By default the
               instance's class name is used.

        :Returns:

            `None` or `str`
                A string containing the description.

        """
        if prefix is None:
            prefix = self.__class__.__name__

        string = [f"{prefix}.shape = {self.shape}"]

        if self.size == 1:
            string.append(f"{prefix}.first_datum = {self.datum(0)}")
        else:
            string.append(f"{prefix}.first_datum = {self.datum(0)}")
            string.append(f"{prefix}.last_datum  = {self.datum(-1)}")

        for attr in ("fill_value", "Units"):
            string.append(f"{prefix}.{attr} = {getattr(self, attr)!r}")

        return "\n".join(string)

    def ndindex(self):
        """Return an iterator over the N-dimensional indices of the data
        array.

        At each iteration a tuple of indices is returned, the last
        dimension is iterated over first.

        :Returns:

            `itertools.product`
                An iterator over tuples of indices of the data array.

        **Examples**

        >>> d = cf.Data(np.arange(6).reshape(2, 3))
        >>> print(d.array)
        [[0 1 2]
         [3 4 5]]
        >>> for i in d.ndindex():
        ...     print(i, d[i])
        ...
        (0, 0) [[0]]
        (0, 1) [[1]]
        (0, 2) [[2]]
        (1, 0) [[3]]
        (1, 1) [[4]]
        (1, 2) [[5]]

        >>> d = cf.Data(9)
        >>> for i in d.ndindex():
        ...     print(i, d[i])
        ...
        () 9

        """
        return product(*[range(0, r) for r in self.shape])

    @_deprecated_kwarg_check("traceback", version="3.0.0", removed_at="4.0.0")
    @_manage_log_level_via_verbosity
    def equals(
        self,
        other,
        rtol=None,
        atol=None,
        ignore_fill_value=False,
        ignore_data_type=False,
        ignore_type=False,
        verbose=None,
        traceback=False,
        ignore_compression=False,
    ):
        """True if two data arrays are logically equal, False otherwise.

        {{equals tolerance}}

        :Parameters:

            other:
                The object to compare for equality.

            {{rtol: number, optional}}

            {{atol: number, optional}}

            ignore_fill_value: `bool`, optional
                If True then data arrays with different fill values are
                considered equal. By default they are considered unequal.

            {{ignore_data_type: `bool`, optional}}

            {{ignore_type: `bool`, optional}}

            {{verbose: `int` or `str` or `None`, optional}}

            traceback: deprecated at version 3.0.0
                Use the *verbose* parameter instead.

            {{ignore_compression: `bool`, optional}}

        :Returns:

            `bool`
                Whether or not the two instances are equal.

        **Examples**

        >>> d.equals(d)
        True
        >>> d.equals(d + 1)
        False

        """
        # Set default tolerances
        if rtol is None:
            rtol = self._rtol

        if atol is None:
            atol = self._atol

        if not super().equals(
            other,
            rtol=rtol,
            atol=atol,
            verbose=verbose,
            ignore_data_type=ignore_data_type,
            ignore_fill_value=ignore_fill_value,
            ignore_type=ignore_type,
            _check_values=False,
        ):
            # TODODASK: consistency with cfdm Data.equals needs to be verified
            # possibly via a follow-up PR to cfdm to implement any changes.
            return False

        # ------------------------------------------------------------
        # Check that each instance has equal array values
        # ------------------------------------------------------------
        self_dx = self.to_dask_array()
        other_dx = other.to_dask_array()

        # Check that each instance has the same units. Do this before
        # any other possible short circuits.
        self_Units = self.Units
        other_Units = other.Units
        if self_Units != other_Units:
            if is_log_level_info(logger):
                logger.info(
                    f"{self.__class__.__name__}: Different Units "
                    f"({self_Units!r}, {other_Units!r})"
                )

            return False

        rtol = float(rtol)
        atol = float(atol)

        # Return False if there are different cached elements. This
        # provides a possible short circuit for that case that two
        # arrays are not equal (but not in the case that they are).
        cache0 = self._get_cached_elements()
        if cache0:
            cache1 = other._get_cached_elements()
            if cache1 and sorted(cache0) == sorted(cache1):
                a = []
                b = []
                for key, value0 in cache0.items():
                    value1 = cache1[key]
                    if value0 is np.ma.masked or value1 is np.ma.masked:
                        # Don't test on masked values - this logic is
                        # determined elsewhere.
                        continue

                    # Make sure strings are unicode
                    try:
                        value0 = value0.decode()
                        value1 = value1.decode()
                    except AttributeError:
                        pass

                    a.append(value0)
                    b.append(value1)

                if a and not _numpy_allclose(a, b, rtol=rtol, atol=atol):
                    if is_log_level_info(logger):
                        logger.info(
                            f"{self.__class__.__name__}: Different array "
                            f"values (atol={atol}, rtol={rtol})"
                        )

                    return False

        # Now check that corresponding elements are equal within a tolerance.
        # We assume that all inputs are masked arrays. Note we compare the
        # data first as this may return False due to different dtype without
        # having to wait until the compute call.
        self_is_numeric = is_numeric_dtype(self_dx)
        other_is_numeric = is_numeric_dtype(other_dx)
        if self_is_numeric and other_is_numeric:
            data_comparison = _da_ma_allclose(
                self_dx,
                other_dx,
                masked_equal=True,
                rtol=rtol,
                atol=atol,
            )
        elif not self_is_numeric and not other_is_numeric:
            # If the array (say d) is fully masked, then the output of
            # np.all(d == d) and therefore da.all(d == d) will be a
            # np.ma.masked object which has dtype('float64'), and not
            # a Boolean, causing issues later. To ensure data_comparison
            # is Boolean, we must do an early compute to check if it is
            # a masked object and if so, force the desired result (True).
            #
            # This early compute won't degrade performance because it
            # would be performed towards result.compute() below anyway.
            data_comparison = da.all(self_dx == other_dx).compute()
            if data_comparison is np.ma.masked:
                data_comparison = True

        else:  # one is numeric and other isn't => not equal (incompat. dtype)
            if is_log_level_info(logger):
                logger.info(
                    f"{self.__class__.__name__}: Different data types:"
                    f"{self_dx.dtype} != {other_dx.dtype}"
                )

            return False

        mask_comparison = da.all(
            da.equal(da.ma.getmaskarray(self_dx), da.ma.getmaskarray(other_dx))
        )

        # Apply a (dask) logical 'and' to confirm if both the mask and the
        # data are equal for the pair of masked arrays:
        result = da.logical_and(data_comparison, mask_comparison)
        if not result.compute():
            if is_log_level_info(logger):
                logger.info(
                    f"{self.__class__.__name__}: Different array values ("
                    f"atol={atol}, rtol={rtol})"
                )

            return False
        else:
            return True

    @_deprecated_kwarg_check("i", version="3.0.0", removed_at="4.0.0")
    @_inplace_enabled(default=False)
    def exp(self, inplace=False, i=False):
        """Take the exponential of the data array.

        :Parameters:

            {{inplace: `bool`, optional}}

            {{i: deprecated at version 3.0.0}}

        :Returns:

            `Data` or `None`

        **Examples**

        """
        d = _inplace_enabled_define_and_cleanup(self)

        units = self.Units
        if units and not units.isdimensionless:
            raise ValueError(
                "Can't take exponential of dimensional "
                f"quantities: {units!r}"
            )

        if d.Units:
            d.Units = _units_1

        dx = d.to_dask_array()
        dx = da.exp(dx)
        d._set_dask(dx)

        return d

    @_inplace_enabled(default=False)
    def insert_dimension(self, position=0, inplace=False):
        """Expand the shape of the data array in place.

        .. seealso:: `flip`, `squeeze`, `swapaxes`, `transpose`

        :Parameters:

            position: `int`, optional
                Specify the position that the new axis will have in the data
                array axes. By default the new axis has position 0, the
                slowest varying position.

            {{inplace: `bool`, optional}}

        :Returns:

            `Data` or `None`

        **Examples**

        """
        # TODODASKAPI bring back expand_dims alias (or rather alias this to
        # that)

        d = _inplace_enabled_define_and_cleanup(self)

        # Parse position
        if not isinstance(position, int):
            raise ValueError("Position parameter must be an integer")

        ndim = d.ndim
        if -ndim - 1 <= position < 0:
            position += ndim + 1
        elif not 0 <= position <= ndim:
            raise ValueError(
                f"Can't insert dimension: Invalid position {position!r}"
            )

        shape = list(d.shape)
        shape.insert(position, 1)

        dx = d.to_dask_array()
        dx = dx.reshape(shape)

        # Inserting a dimension doesn't affect the cached elements nor
        # the CFA write status
        d._set_dask(dx, clear=_ALL ^ _CACHE ^ _CFA)

        # Expand _axes
        axis = new_axis_identifier(d._axes)
        data_axes = list(d._axes)
        data_axes.insert(position, axis)
        d._axes = data_axes

        return d

    @_deprecated_kwarg_check("size", version="3.14.0", removed_at="5.0.0")
    @_inplace_enabled(default=False)
    @_manage_log_level_via_verbosity
    def halo(
        self,
        depth,
        axes=None,
        tripolar=None,
        fold_index=-1,
        inplace=False,
        verbose=None,
        size=None,
    ):
        """Expand the data by adding a halo.

        The halo contains the adjacent values up to the given
        depth(s). See the example for details.

        The halo may be applied over a subset of the data dimensions
        and each dimension may have a different halo size (including
        zero). The halo region is populated with a copy of the
        proximate values from the original data.

        **Cyclic axes**

        A cyclic axis that is expanded with a halo of at least size 1
        is no longer considered to be cyclic.

        **Tripolar domains**

        Data for global tripolar domains are a special case in that a
        halo added to the northern end of the "Y" axis must be filled
        with values that are flipped in "X" direction. Such domains
        need to be explicitly indicated with the *tripolar* parameter.

        .. versionadded:: 3.5.0

        :Parameters:

            depth: `int` or `dict`
                Specify the size of the halo for each axis.

                If *depth* is a non-negative `int` then this is the
                halo size that is applied to all of the axes defined
                by the *axes* parameter.

                Alternatively, halo sizes may be assigned to axes
                individually by providing a `dict` for which a key
                specifies an axis (defined by its integer position in
                the data) with a corresponding value of the halo size
                for that axis. Axes not specified by the dictionary
                are not expanded, and the *axes* parameter must not
                also be set.

                *Parameter example:*
                  Specify a halo size of 1 for all otherwise selected
                  axes: ``depth=1``.

                *Parameter example:*
                  Specify a halo size of zero ``depth=0``. This
                  results in no change to the data shape.

                *Parameter example:*
                  For data with three dimensions, specify a halo size
                  of 3 for the first dimension and 1 for the second
                  dimension: ``depth={0: 3, 1: 1}``. This is
                  equivalent to ``depth={0: 3, 1: 1, 2: 0}``.

                *Parameter example:*
                  Specify a halo size of 2 for the first and last
                  dimensions `depth=2, axes=[0, -1]`` or equivalently
                  ``depth={0: 2, -1: 2}``.

            axes: (sequence of) `int`
                Select the domain axes to be expanded, defined by
                their integer positions in the data. By default, or if
                *axes* is `None`, all axes are selected. No axes are
                expanded if *axes* is an empty sequence.

            tripolar: `dict`, optional
                A dictionary defining the "X" and "Y" axes of a global
                tripolar domain. This is necessary because in the
                global tripolar case the "X" and "Y" axes need special
                treatment, as described above. It must have keys
                ``'X'`` and ``'Y'``, whose values identify the
                corresponding domain axis construct by their integer
                positions in the data.

                The "X" and "Y" axes must be a subset of those
                identified by the *depth* or *axes* parameter.

                See the *fold_index* parameter.

                *Parameter example:*
                  Define the "X" and Y" axes by positions 2 and 1
                  respectively of the data: ``tripolar={'X': 2, 'Y':
                  1}``

            fold_index: `int`, optional
                Identify which index of the "Y" axis corresponds to
                the fold in "X" axis of a tripolar grid. The only
                valid values are ``-1`` for the last index, and ``0``
                for the first index. By default it is assumed to be
                the last index. Ignored if *tripolar* is `None`.

            {{inplace: `bool`, optional}}

            {{verbose: `int` or `str` or `None`, optional}}

            size: deprecated at version 3.14.0
                Use the *depth* parameter instead.

        :Returns:

            `Data` or `None`
                The expanded data, or `None` if the operation was
                in-place.

        **Examples**

        >>> d = cf.Data(numpy.arange(12).reshape(3, 4), 'm')
        >>> d[-1, -1] = cf.masked
        >>> d[1, 1] = cf.masked
        >>> print(d.array)
        [[0 1 2 3]
         [4 -- 6 7]
         [8 9 10 --]]

        >>> e = d.halo(1)
        >>> print(e.array)
        [[0 0 1 2 3 3]
         [0 0 1 2 3 3]
         [4 4 -- 6 7 7]
         [8 8 9 10 -- --]
         [8 8 9 10 -- --]]

        >>> d.equals(e[1:-1, 1:-1])
        True

        >>> e = d.halo(2)
        >>> print(e.array)
        [[0 1 0 1 2 3 2 3]
         [4 -- 4 -- 6 7 6 7]
         [0 1 0 1 2 3 2 3]
         [4 -- 4 -- 6 7 6 7]
         [8 9 8 9 10 -- 10 --]
         [4 -- 4 -- 6 7 6 7]
         [8 9 8 9 10 -- 10 --]]
        >>> d.equals(e[2:-2, 2:-2])
        True

        >>> e = d.halo(0)
        >>> d.equals(e)
        True

        >>> e = d.halo(1, axes=0)
        >>> print(e.array)
        [[0 1 2 3]
         [0 1 2 3]
         [4 -- 6 7]
         [8 9 10 --]
         [8 9 10 --]]

        >>> d.equals(e[1:-1, :])
        True
        >>> f = d.halo({0: 1})
        >>> f.equals(e)
        True

        >>> e = d.halo(1, tripolar={'X': 1, 'Y': 0})
        >>> print(e.array)
        [[0 0 1 2 3 3]
         [0 0 1 2 3 3]
         [4 4 -- 6 7 7]
         [8 8 9 10 -- --]
         [-- -- 10 9 8 8]]

        >>> e = d.halo(1, tripolar={'X': 1, 'Y': 0}, fold_index=0)
        >>> print(e.array)
        [[3 3 2 1 0 0]
         [0 0 1 2 3 3]
         [4 4 -- 6 7 7]
         [8 8 9 10 -- --]
         [8 8 9 10 -- --]]

        """
        from dask.array.core import concatenate

        if size is not None:
            _DEPRECATION_ERROR_KWARGS(
                self,
                "halo",
                {"size": None},
                message="Use the 'depth' parameter instead.",
                version="3.14.0",
                removed_at="5.0.0",
            )  # pragma: no cover

        d = _inplace_enabled_define_and_cleanup(self)

        ndim = d.ndim
        shape = d.shape

        # Parse the depth and axes parameters
        if isinstance(depth, dict):
            if axes is not None:
                raise ValueError(
                    "Can't set the axes parameter when the "
                    "depth parameter is a dictionary"
                )

            # Check that the dictionary keys are OK and remove size
            # zero depths
            axes = self._parse_axes(tuple(depth))
            depth = {i: size for i, size in depth.items() if size}
        else:
            if axes is None:
                axes = list(range(ndim))
            else:
                axes = d._parse_axes(axes)

            depth = {i: depth for i in axes}

        # Return if all axis depths are zero
        if not any(depth.values()):
            return d

        # Parse the tripolar parameter
        if tripolar:
            if fold_index not in (0, -1):
                raise ValueError(
                    "fold_index parameter must be -1 or 0. "
                    f"Got {fold_index!r}"
                )

            # Find the X and Y axes of a tripolar grid
            tripolar = tripolar.copy()
            X_axis = tripolar.pop("X", None)
            Y_axis = tripolar.pop("Y", None)

            if tripolar:
                raise ValueError(
                    f"Can not set key {tripolar.popitem()[0]!r} in the "
                    "tripolar dictionary."
                )

            if X_axis is None:
                raise ValueError("Must provide a tripolar 'X' axis.")

            if Y_axis is None:
                raise ValueError("Must provide a tripolar 'Y' axis.")

            X = d._parse_axes(X_axis)
            Y = d._parse_axes(Y_axis)

            if len(X) != 1:
                raise ValueError(
                    "Must provide exactly one tripolar 'X' axis. "
                    f"Got {X_axis!r}"
                )

            if len(Y) != 1:
                raise ValueError(
                    "Must provide exactly one tripolar 'Y' axis. "
                    f"Got {Y_axis!r}"
                )

            X_axis = X[0]
            Y_axis = Y[0]

            if X_axis == Y_axis:
                raise ValueError(
                    "Tripolar 'X' and 'Y' axes must be different. "
                    f"Got {X_axis!r}, {Y_axis!r}"
                )

            for A, axis in zip(("X", "Y"), (X_axis, Y_axis)):
                if axis not in axes:
                    raise ValueError(
                        "If dimensions have been identified with the "
                        "axes or depth parameters then they must include "
                        f"the tripolar {A!r} axis: {axis!r}"
                    )

            tripolar = Y_axis in depth

        # Create the halo
        dx = d.to_dask_array()

        indices = [slice(None)] * ndim
        for axis, size in sorted(depth.items()):
            if not size:
                continue

            if size > shape[axis]:
                raise ValueError(
                    f"Halo depth {size} is too large for axis of size "
                    f"{shape[axis]}"
                )

            left_indices = indices[:]
            right_indices = indices[:]

            left_indices[axis] = slice(0, size)
            right_indices[axis] = slice(-size, None)

            left = dx[tuple(left_indices)]
            right = dx[tuple(right_indices)]

            dx = concatenate([left, dx, right], axis=axis)

        d._set_dask(dx)

        # Special case for tripolar: The northern Y axis halo contains
        # the values that have been flipped in the X direction.
        if tripolar:
            # Make sure that we can overwrite any missing values in
            # the northern Y axis halo
            d.soften_mask()

            indices1 = indices[:]
            if fold_index == -1:
                # The last index of the Y axis corresponds to the fold
                # in X axis of a tripolar grid
                indices1[Y_axis] = slice(-depth[Y_axis], None)
            else:
                # The first index of the Y axis corresponds to the
                # fold in X axis of a tripolar grid
                indices1[Y_axis] = slice(0, depth[Y_axis])

            indices2 = indices1[:]
            indices2[X_axis] = slice(None, None, -1)

            dx = d.to_dask_array()
            dx[tuple(indices1)] = dx[tuple(indices2)]

            d._set_dask(dx)

            # Reset the mask hardness
            d.hardmask = self.hardmask

        # Set expanded axes to be non-cyclic
        d.cyclic(axes=tuple(depth), iscyclic=False)

        return d

    def harden_mask(self):
        """Force the mask to hard.

        Whether the mask of a masked array is hard or soft is
        determined by its `hardmask` property. `harden_mask` sets
        `hardmask` to `True`.

        .. versionadded:: 3.14.0

        .. seealso:: `hardmask`, `soften_mask`

        **Examples**

        >>> d = cf.Data([1, 2, 3], hardmask=False)
        >>> d.hardmask
        False
        >>> d.harden_mask()
        >>> d.hardmask
        True

        >>> d = cf.Data([1, 2, 3], mask=[False, True, False])
        >>> d.hardmask
        True
        >>> d[1] = 999
        >>> print(d.array)
        [1 -- 3]

        """
        # 'cf_harden_mask' has its own call to 'cf_asanyarray', so we
        # can set 'asanyarray=False'.
        dx = self.to_dask_array(asanyarray=False)
        dx = dx.map_blocks(cf_harden_mask, dtype=self.dtype)
        self._set_dask(dx, clear=_NONE)
        self.hardmask = True

    def has_calendar(self):
        """Whether a calendar has been set.

        .. seealso:: `del_calendar`, `get_calendar`, `set_calendar`,
                     `has_units`, `Units`

        :Returns:

            `bool`
                True if the calendar has been set, otherwise False.

        **Examples**

        >>> d = cf.Data(1, "days since 2000-1-1", calendar="noleap")
        >>> d.has_calendar()
        True

        >>> d = cf.Data(1, calendar="noleap")
        >>> d.has_calendar()
        True

        >>> d = cf.Data(1, "days since 2000-1-1")
        >>> d.has_calendar()
        False

        >>> d = cf.Data(1, "m")
        >>> d.has_calendar()
        False

        """
        return hasattr(self.Units, "calendar")

    def has_deterministic_name(self):
        """Whether there is a deterministic name for the data.

        See `get_deterministic_name` for details.

        .. versionadded:: 3.15.1

        .. seealso:: `get_deterministic_name`

        :Returns:

            `bool`
                Whether or not there is a deterministic name.

        **Examples**

        >>> d = cf.Data([1, 2, 3], 'm')
        >>> d.has_deterministic_name()
        True

        """
        return self._custom["deterministic"]

    def has_units(self):
        """Whether units have been set.

        .. seealso:: `del_units`, `get_units`, `set_units`,
                     `has_calendar`, `Units`

        :Returns:

            `bool`
                True if units have been set, otherwise False.

        **Examples**

        >>> d = cf.Data(1, "")
        >>> d.has_units()
        True

        >>> d = cf.Data(1, "m")
        >>> d.has_units()
        True

        >>> d = cf.Data(1)
        >>> d.has_units()
        False

        >>> d = cf.Data(1, calendar='noleap')
        >>> d.has_units()
        False

        """
        return hasattr(self.Units, "units")

    def soften_mask(self):
        """Force the mask to soft.

        Whether the mask of a masked array is hard or soft is
        determined by its `hardmask` property. `soften_mask` sets
        `hardmask` to `False`.

        .. versionadded:: 3.14.0

        .. seealso:: `hardmask`, `harden_mask`

        **Examples**

        >>> d = cf.Data([1, 2, 3])
        >>> d.hardmask
        True
        >>> d.soften_mask()
        >>> d.hardmask
        False

        >>> d = cf.Data([1, 2, 3], mask=[False, True, False], hardmask=False)
        >>> d.hardmask
        False
        >>> d[1] = 999
        >>> print(d.array)
        [  1 999   3]

        """
        # 'cf_soften_mask' has its own call to 'cf_asanyarray', so we
        # can set 'asanyarray=False'.
        dx = self.to_dask_array(asanyarray=False)
        dx = dx.map_blocks(cf_soften_mask, dtype=self.dtype)
        self._set_dask(dx, clear=_NONE)
        self.hardmask = False

    def file_locations(self):
        """The locations of files containing parts of the data.

        Returns the locations of any files that may be required to
        deliver the computed data array.

        .. versionadded:: 3.15.0

        .. seealso:: `add_file_location`, `del_file_location`

        :Returns:

            `set`
                The unique file locations as absolute paths with no
                trailing path name component separator.

        **Examples**

        >>> d.file_locations()
        {'/home/data1', 'file:///data2'}

        """
        out = set()

        for key, a in self.todict(asanyarray=False).items():
            try:
                out.update(a.file_locations())
            except AttributeError:
                # This chunk doesn't contain a file array
                pass

        return out

    @_inplace_enabled(default=False)
    def filled(self, fill_value=None, inplace=False):
        """Replace masked elements with a fill value.

        .. versionadded:: 3.4.0

        :Parameters:

            fill_value: scalar, optional
                The fill value. By default the fill returned by
                `get_fill_value` is used, or if this is not set then the
                netCDF default fill value for the data type is used (as
                defined by `netCDF.fillvals`).

            {{inplace: `bool`, optional}}

        :Returns:

            `Data` or `None`
                The filled data, or `None` if the operation was in-place.

        **Examples**

        >>> d = cf.Data([[1, 2, 3]])
        >>> print(d.filled().array)
        [[1 2 3]]
        >>> d[0, 0] = cf.masked
        >>> print(d.filled().array)
        [-9223372036854775806                    2                    3]
        >>> d.set_fill_value(-99)
        >>> print(d.filled().array)
        [[-99   2   3]]

        """
        d = _inplace_enabled_define_and_cleanup(self)

        if fill_value is None:
            fill_value = d.get_fill_value(None)
            if fill_value is None:  # still...
                fill_value = default_netCDF_fillvals().get(d.dtype.str[1:])
                if fill_value is None and d.dtype.kind in ("SU"):
                    fill_value = default_netCDF_fillvals().get("S1", None)

                if fill_value is None:
                    raise ValueError(
                        "Can't determine fill value for "
                        f"data type {d.dtype.str!r}"
                    )

        # 'cf_filled' has its own call to 'cf_asanyarray', so we can
        # set 'asanyarray=False'.
        dx = d.to_dask_array(asanyarray=False)
        dx = dx.map_blocks(cf_filled, fill_value=fill_value, dtype=d.dtype)
        d._set_dask(dx)

        return d

    def first_element(self):
        """Return the first element of the data as a scalar.

        .. seealso:: `last_element`, `second_element`

        **Performance**

        If possible, a cached value is returned. Otherwise the delayed
        operations needed to compute the element are executed, and
        cached for subsequent calls.

        :Returns:

                The first element of the data.

        **Examples**

        >>> d = {{package}}.{{class}}(9.0)
        >>> x = d.first_element()
        >>> print(x, type(x))
        9.0 <class 'float'>

        >>> d = {{package}}.{{class}}([[1, 2], [3, 4]])
        >>> x = d.first_element()
        >>> print(x, type(x))
        1 <class 'int'>
        >>> d[0, 0] = {{package}}.masked
        >>> y = d.first_element()
        >>> print(y, type(y))
        -- <class 'numpy.ma.core.MaskedConstant'>

        >>> d = {{package}}.{{class}}(['foo', 'bar'])
        >>> x = d.first_element()
        >>> print(x, type(x))
        foo <class 'str'>

        """
        try:
            return self._custom["cached_elements"][0]
        except KeyError:
            item = super().first_element()
            self._set_cached_elements({0: item})
            return item

    def second_element(self):
        """Return the second element of the data as a scalar.

        .. seealso:: `first_element`, `last_element`

        **Performance**

        If possible, a cached value is returned. Otherwise the delayed
        operations needed to compute the element are executed, and
        cached for subsequent calls.

        :Returns:

                The second element of the data.

        **Examples**

        >>> d = {{package}}.{{class}}([[1, 2], [3, 4]])
        >>> x = d.second_element()
        >>> print(x, type(x))
        2 <class 'int'>
        >>> d[0, 1] = {{package}}.masked
        >>> y = d.second_element()
        >>> print(y, type(y))
        -- <class 'numpy.ma.core.MaskedConstant'>

        >>> d = {{package}}.{{class}}(['foo', 'bar'])
        >>> x = d.second_element()
        >>> print(x, type(x))
        bar <class 'str'>

        """
        try:
            return self._custom["cached_elements"][1]
        except KeyError:
            item = super().second_element()
            self._set_cached_elements({1: item})
            return item

    def last_element(self):
        """Return the last element of the data as a scalar.

        .. seealso:: `first_element`, `second_element`

        **Performance**

        If possible, a cached value is returned. Otherwise the delayed
        operations needed to compute the element are executed, and
        cached for subsequent calls.

        :Returns:

                The last element of the data.

        **Examples**

        >>> d = {{package}}.{{class}}(9.0)
        >>> x = d.last_element()
        >>> print(x, type(x))
        9.0 <class 'float'>

        >>> d = {{package}}.{{class}}([[1, 2], [3, 4]])
        >>> x = d.last_element()
        >>> print(x, type(x))
        4 <class 'int'>
        >>> d[-1, -1] = {{package}}.masked
        >>> y = d.last_element()
        >>> print(y, type(y))
        -- <class 'numpy.ma.core.MaskedConstant'>

        >>> d = {{package}}.{{class}}(['foo', 'bar'])
        >>> x = d.last_element()
        >>> print(x, type(x))
        bar <class 'str'>

        """
        try:
            return self._custom["cached_elements"][-1]
        except KeyError:
            item = super().last_element()
            self._set_cached_elements({-1: item})
            return item

    def flat(self, ignore_masked=True):
        """Return a flat iterator over elements of the data array.

        **Performance**

        Any delayed operations and/or disk interactions will be
        executed during *each* iteration, possibly leading to poor
        performance. If possible, consider bringing the values into
        memory first with `persist` or using ``d.array.flat``.

        .. seealso:: `flatten`, `persist`

        :Parameters:

            ignore_masked: `bool`, optional
                If False then masked and unmasked elements will be
                returned. By default only unmasked elements are
                returned

        :Returns:

            generator
                An iterator over elements of the data array.

        **Examples**

        >>> d = cf.Data([[1, 2], [3,4]], mask=[[0, 1], [0, 0]])
        >>> print(d.array)
        [[1 --]
         [3 4]]
        >>> list(d.flat())
        [1, 3, 4]
        >>> list(d.flat(ignore_masked=False))
        [1, masked, 3, 4]

        """
        mask = self.mask

        if ignore_masked:
            for index in self.ndindex():
                if not mask[index]:
                    yield self[index].array.item()
        else:
            for index in self.ndindex():
                if not mask[index]:
                    yield self[index].array.item()
                else:
                    yield cf_masked

    @_inplace_enabled(default=False)
    def flatten(self, axes=None, inplace=False):
        """Flatten specified axes of the data.

        Any subset of the axes may be flattened.

        The shape of the data may change, but the size will not.

        The flattening is executed in row-major (C-style) order. For
        example, the array ``[[1, 2], [3, 4]]`` would be flattened across
        both dimensions to ``[1 2 3 4]``.

        .. versionadded:: 3.0.2

        .. seealso:: `compressed`, `flat`, `insert_dimension`, `flip`,
                     `swapaxes`, `transpose`

        :Parameters:

            axes: (sequence of) `int`
                Select the axes to be flattened. By default all axes
                are flattened. Each axis is identified by its integer
                position. No axes are flattened if *axes* is an empty
                sequence.

            {{inplace: `bool`, optional}}

        :Returns:

            `Data` or `None`
                The flattened data, or `None` if the operation was
                in-place.

        **Examples**

        >>> import numpy as np
        >>> d = cf.Data(np.arange(24).reshape(1, 2, 3, 4))
        >>> d
        <CF Data(1, 2, 3, 4): [[[[0, ..., 23]]]]>
        >>> print(d.array)
        [[[[ 0  1  2  3]
           [ 4  5  6  7]
           [ 8  9 10 11]]
          [[12 13 14 15]
           [16 17 18 19]
           [20 21 22 23]]]]

        >>> e = d.flatten()
        >>> e
        <CF Data(24): [0, ..., 23]>
        >>> print(e.array)
        [ 0  1  2  3  4  5  6  7  8  9 10 11 12 13 14 15 16 17 18 19 20 21 22 23]

        >>> e = d.flatten([])
        >>> e
        <CF Data(1, 2, 3, 4): [[[[0, ..., 23]]]]>

        >>> e = d.flatten([1, 3])
        >>> e
        <CF Data(1, 8, 3): [[[0, ..., 23]]]>
        >>> print(e.array)
        [[[ 0  4  8]
          [ 1  5  9]
          [ 2  6 10]
          [ 3  7 11]
          [12 16 20]
          [13 17 21]
          [14 18 22]
          [15 19 23]]]

        >>> d.flatten([0, -1], inplace=True)
        >>> d
        <CF Data(4, 2, 3): [[[0, ..., 23]]]>
        >>> print(d.array)
        [[[ 0  4  8]
          [12 16 20]]
         [[ 1  5  9]
          [13 17 21]]
         [[ 2  6 10]
          [14 18 22]]
         [[ 3  7 11]
          [15 19 23]]]

        """
        d = _inplace_enabled_define_and_cleanup(self)

        ndim = d.ndim
        if not ndim:
            if axes or axes == 0:
                raise ValueError(
                    "Can't flatten: Can't remove axes from "
                    f"scalar {self.__class__.__name__}"
                )

            return d

        if axes is None:
            axes = list(range(ndim))
        else:
            axes = sorted(d._parse_axes(axes))

        n_axes = len(axes)
        if n_axes <= 1:
            return d

        dx = d.to_dask_array()

        # It is important that the first axis in the list is the
        # left-most flattened axis.
        #
        # E.g. if the shape is (10, 20, 30, 40, 50, 60) and the axes
        #      to be flattened are [2, 4], then the data must be
        #      transposed with order [0, 1, 2, 4, 3, 5]
        order = [i for i in range(ndim) if i not in axes]
        order[axes[0] : axes[0]] = axes
        dx = dx.transpose(order)

        # Find the flattened shape.
        #
        # E.g. if the *transposed* shape is (10, 20, 30, 50, 40, 60)
        #      and *transposed* axes [2, 3] are to be flattened then
        #      the new shape will be (10, 20, 1500, 40, 60)
        shape = d.shape
        new_shape = [n for i, n in enumerate(shape) if i not in axes]
        new_shape.insert(axes[0], reduce(mul, [shape[i] for i in axes], 1))

        dx = dx.reshape(new_shape)
        d._set_dask(dx)

        return d

    @_deprecated_kwarg_check("i", version="3.0.0", removed_at="4.0.0")
    @_inplace_enabled(default=False)
    def floor(self, inplace=False, i=False):
        """Return the floor of the data array.

        .. versionadded:: 1.0

        .. seealso:: `ceil`, `rint`, `trunc`

        :Parameters:

            {{inplace: `bool`, optional}}

            {{i: deprecated at version 3.0.0}}

        :Returns:

            `Data` or `None`

        **Examples**

        >>> d = cf.Data([-1.9, -1.5, -1.1, -1, 0, 1, 1.1, 1.5 , 1.9])
        >>> print(d.array)
        [-1.9 -1.5 -1.1 -1.   0.   1.   1.1  1.5  1.9]
        >>> print(d.floor().array)
        [-2. -2. -2. -1.  0.  1.  1.  1.  1.]

        """
        d = _inplace_enabled_define_and_cleanup(self)
        dx = d.to_dask_array()
        d._set_dask(da.floor(dx))
        return d

    @_inplace_enabled(default=False)
    @_deprecated_kwarg_check("i", version="3.0.0", removed_at="4.0.0")
    def outerproduct(self, a, inplace=False, i=False):
        """Compute the outer product with another data array.

        The axes of result will be the combined axes of the two input
        arrays.

        .. seealso:: `np.multiply.outer`

        :Parameters:

            a: array_like
                The data with which to form the outer product.

            {{inplace: `bool`, optional}}

            {{i: deprecated at version 3.0.0}}

        :Returns:

            `Data` or `None`
                The outer product, or `None` if the operation was
                in-place.

        **Examples**

        >>> d = cf.Data([1, 2, 3], 'm')
        >>> d
        <CF Data(3): [1, 2, 3] m>
        >>> f = d.outerproduct([4, 5, 6, 7])
        >>> f
        <CF Data(3, 4): [[4, ..., 21]] m>
        >>> print(f.array)
        [[ 4  5  6  7]
         [ 8 10 12 14]
         [12 15 18 21]]

        >>> e = cf.Data([[4, 5, 6, 7], [6, 7, 8, 9]], 's-1')
        >>> e
        <CF Data(2, 4): [[4, ..., 9]] s-1>
        >>> f = d.outerproduct(e)
        >>> f
        <CF Data(3, 2, 4): [[[4, ..., 27]]] m.s-1>
        >>> print(f.array)
        [[[ 4  5  6  7]
          [ 6  7  8  9]]

         [[ 8 10 12 14]
          [12 14 16 18]]

         [[12 15 18 21]
          [18 21 24 27]]]

        """
        d = _inplace_enabled_define_and_cleanup(self)

        # Cast 'a' as a Data object so that it definitely has sensible
        # Units. We don't mind if the units of 'a' are incompatible
        # with those of 'self', but if they are then it's nice if the
        # units are conformed.
        a = self.asdata(a)
        try:
            a = conform_units(a, d.Units, message="")
        except ValueError:
            pass

        dx = d.to_dask_array()
        ndim = dx.ndim

        dx = da.ufunc.multiply.outer(dx, a)
        d._set_dask(dx)

        d.override_units(d.Units * a.Units, inplace=True)

        # Include axis names for the new dimensions
        axes = d._axes
        for i, a_axis in enumerate(a._axes):
            axes += (new_axis_identifier(axes),)

        d._axes = axes

        # Make sure that cyclic axes in 'a' are still cyclic in 'd'
        for a_axis in a._cyclic:
            d.cyclic(ndim + a._axes.index(a_axis))

        d._update_deterministic(a)
        return d

    @_deprecated_kwarg_check("i", version="3.0.0", removed_at="4.0.0")
    @_inplace_enabled(default=False)
    def change_calendar(self, calendar, inplace=False, i=False):
        """Change the calendar of date-time array elements.

        Reinterprets the existing date-times for the new calendar by
        adjusting the underlying numerical values relative to the
        reference date-time defined by the units.

        If a date-time value is not allowed in the new calendar then
        an exception is raised when the data array is accessed.

        .. seealso:: `override_calendar`, `Units`

        :Parameters:

            calendar: `str`
                The new calendar, as recognised by the CF conventions.

                *Parameter example:*
                  ``'proleptic_gregorian'``

            {{inplace: `bool`, optional}}

            {{i: deprecated at version 3.0.0}}

        :Returns:

            `Data` or `None`
                The new data with updated calendar, or `None` if the
                operation was in-place.

        **Examples**

        >>> d = cf.Data([0, 1, 2, 3, 4], 'days since 2004-02-27')
        >>> print(d.array)
        [0 1 2 3 4]
        >>> print(d.datetime_as_string)
        ['2004-02-27 00:00:00' '2004-02-28 00:00:00' '2004-02-29 00:00:00'
         '2004-03-01 00:00:00' '2004-03-02 00:00:00']
        >>> e = d.change_calendar('360_day')
        >>> print(e.array)
        [0 1 2 4 5]
        >>> print(e.datetime_as_string)
        ['2004-02-27 00:00:00' '2004-02-28 00:00:00' '2004-02-29 00:00:00'
        '2004-03-01 00:00:00' '2004-03-02 00:00:00']

        >>> d.change_calendar('noleap').array
        Traceback (most recent call last):
            ...
        ValueError: invalid day number provided in cftime.DatetimeNoLeap(2004, 2, 29, 0, 0, 0, 0, has_year_zero=True)

        """
        d = _inplace_enabled_define_and_cleanup(self)

        units = self.Units
        if not units.isreftime:
            raise ValueError(
                "Can't change calendar of non-reference time "
                f"units: {units!r}"
            )

        d._asdatetime(inplace=True)
        d.override_calendar(calendar, inplace=True)
        d._asreftime(inplace=True)

        return d

    def chunk_indices(self):
        """Return indices that define each dask compute chunk.

        .. versionadded:: 3.15.0

        .. seealso:: `chunks`

        :Returns:

            `itertools.product`
                An iterator over tuples of indices of the data array.

        **Examples**

        >>> d = cf.Data(np.arange(405).reshape(3, 9, 15),
        ...             chunks=((1, 2), (9,), (4, 5, 6)))
        >>> d.npartitions
        6
        >>> for index in d.chunk_indices():
        ...     print(index)
        ...
        (slice(0, 1, None), slice(0, 9, None), slice(0, 4, None))
        (slice(0, 1, None), slice(0, 9, None), slice(4, 9, None))
        (slice(0, 1, None), slice(0, 9, None), slice(9, 15, None))
        (slice(1, 3, None), slice(0, 9, None), slice(0, 4, None))
        (slice(1, 3, None), slice(0, 9, None), slice(4, 9, None))
        (slice(1, 3, None), slice(0, 9, None), slice(9, 15, None))

        """
        from dask.utils import cached_cumsum

        chunks = self.chunks

        cumdims = [cached_cumsum(bds, initial_zero=True) for bds in chunks]
        indices = [
            [slice(s, s + dim) for s, dim in zip(starts, shapes)]
            for starts, shapes in zip(cumdims, chunks)
        ]
        return product(*indices)

    @_deprecated_kwarg_check("i", version="3.0.0", removed_at="4.0.0")
    @_inplace_enabled(default=False)
    def override_units(self, units, inplace=False, i=False):
        """Override the data array units.

        Not to be confused with setting the `Units` attribute to units
        which are equivalent to the original units. This is different
        because in this case the new units need not be equivalent to the
        original ones and the data array elements will not be changed to
        reflect the new units.

        :Parameters:

            units: `str` or `Units`
                The new units for the data array.

            {{inplace: `bool`, optional}}

            {{i: deprecated at version 3.0.0}}

        :Returns:

            `Data` or `None`
                The new data, or `None` if the operation was in-place.

        **Examples**

        >>> d = cf.Data(1012.0, 'hPa')
        >>> e = d.override_units('km')
        >>> e.Units
        <Units: km>
        >>> e.datum()
        1012.0
        >>> d.override_units(cf.Units('watts'), inplace=True)
        >>> d.Units
        <Units: watts>
        >>> d.datum()
        1012.0

        """
        d = _inplace_enabled_define_and_cleanup(self)
        d._Units = Units(units)
        return d

    @_deprecated_kwarg_check("i", version="3.0.0", removed_at="4.0.0")
    @_inplace_enabled(default=False)
    def override_calendar(self, calendar, inplace=False, i=False):
        """Override the calendar of the data array elements.

        Not to be confused with using the `change_calendar` method or
        setting the `d.Units.calendar`. `override_calendar` is different
        because the new calendar need not be equivalent to the original
        ones and the data array elements will not be changed to reflect
        the new units.

        :Parameters:

            calendar: `str`
                The new calendar.

            {{inplace: `bool`, optional}}

            {{i: deprecated at version 3.0.0}}

        :Returns:

            `Data` or `None`
                The new data, or `None` if the operation was in-place.

        **Examples**

        >>> d = cf.Data(1, 'days since 2020-02-28')
        >>> d
        <CF Data(): 2020-02-29 00:00:00>
        >>> d.datum()
        1
        >>> e = d.override_calendar('noleap')
        <CF Data(): 2020-03-01 00:00:00 noleap>
        >>> e.datum()
        1

        """
        d = _inplace_enabled_define_and_cleanup(self)
        d._Units = Units(d.Units._units, calendar)
        return d

    def to_dask_array(self, apply_mask_hardness=False, asanyarray=None):
        """Convert the data to a `dask` array.

        .. warning:: By default, the mask hardness of the returned
                     dask array might not be the same as that
                     specified by the `hardmask` attribute.

                     This could cause problems if a subsequent
                     operation on the returned dask array involves the
                     un-masking of masked values (such as by indexed
                     assignment).

                     To guarantee that the mask hardness of the
                     returned dask array is correct, set the
                     *apply_mask_hardness* parameter to True.

        .. versionadded:: 3.14.0

        :Parameters:

            apply_mask_hardness: `bool`, optional
                If True then force the mask hardness of the returned
                array to be that given by the `hardmask` attribute.

            asanyarray: `bool` or `None`, optional
                If True then add a final operation to the Dask graph
                that converts chunks to `numpy` arrays, but only if a
                chunk's data object has an `__asanyarray__` attribute
                that is also `True`. If False then do not do this. If
                `None`, the default, then the final operation is added
                if the `Data` object's `__asanyarray__` attribute is
                `True`.

                .. note:: Such a final operation is included in the
                          returned Dask array, but is not included in
                          the Dask array stored in the `Data` object.

                .. versionadded:: NEXTVERSION

        :Returns:

            `dask.array.Array`
                The dask array contained within the `Data` instance.

        **Examples**

        >>> d = cf.Data([1, 2, 3, 4], 'm')
        >>> dx = d.to_dask_array()
        >>> dx
        >>> dask.array<array, shape=(4,), dtype=int64, chunksize=(4,), chunktype=numpy.ndarray>
        >>> dask.array.asanyarray(d) is dx
        True

        >>> d.to_dask_array(apply_mask_hardness=True)
        dask.array<cf_harden_mask, shape=(4,), dtype=int64, chunksize=(4,), chunktype=numpy.ndarray>

        >>> d = cf.Data([1, 2, 3, 4], 'm', hardmask=False)
        >>> d.to_dask_array(apply_mask_hardness=True)
        dask.array<cf_soften_mask, shape=(4,), dtype=int64, chunksize=(4,), chunktype=numpy.ndarray>

        """
        dx = self._custom.get("dask")
        if dx is None:
            raise ValueError(f"{self.__class__.__name__} object has no data")

        if apply_mask_hardness:
            if self.hardmask:
                self.harden_mask()
            else:
                self.soften_mask()

            dx = self._custom["dask"]
        else:
            if asanyarray is None:
                asanyarray = self.__asanyarray__

            if asanyarray:
                dx = dx.map_blocks(cf_asanyarray, dtype=dx.dtype)

        return dx

    def datum(self, *index):
        """Return an element of the data array as a standard Python
        scalar.

        The first and last elements are always returned with
        ``d.datum(0)`` and ``d.datum(-1)`` respectively, even if the data
        array is a scalar array or has two or more dimensions.

        The returned object is of the same type as is stored internally.

        .. seealso:: `array`, `datetime_array`

        :Parameters:

            index: *optional*
                Specify which element to return. When no positional
                arguments are provided, the method only works for data
                arrays with one element (but any number of dimensions),
                and the single element is returned. If positional
                arguments are given then they must be one of the
                fdlowing:

                * An integer. This argument is interpreted as a flat index
                  into the array, specifying which element to copy and
                  return.

                  *Parameter example:*
                    If the data array shape is ``(2, 3, 6)`` then:
                    * ``d.datum(0)`` is equivalent to ``d.datum(0, 0, 0)``.
                    * ``d.datum(-1)`` is equivalent to ``d.datum(1, 2, 5)``.
                    * ``d.datum(16)`` is equivalent to ``d.datum(0, 2, 4)``.

                  If *index* is ``0`` or ``-1`` then the first or last data
                  array element respectively will be returned, even if the
                  data array is a scalar array.

                * Two or more integers. These arguments are interpreted as a
                  multidimensional index to the array. There must be the
                  same number of integers as data array dimensions.

                * A tuple of integers. This argument is interpreted as a
                  multidimensional index to the array. There must be the
                  same number of integers as data array dimensions.

                  *Parameter example:*
                    ``d.datum((0, 2, 4))`` is equivalent to ``d.datum(0,
                    2, 4)``; and ``d.datum(())`` is equivalent to
                    ``d.datum()``.

        :Returns:

                A copy of the specified element of the array as a suitable
                Python scalar.

        **Examples**

        >>> d = cf.Data(2)
        >>> d.datum()
        2
        >>> 2 == d.datum(0) == d.datum(-1) == d.datum(())
        True

        >>> d = cf.Data([[2]])
        >>> 2 == d.datum() == d.datum(0) == d.datum(-1)
        True
        >>> 2 == d.datum(0, 0) == d.datum((-1, -1)) == d.datum(-1, 0)
        True

        >>> d = cf.Data([[4, 5, 6], [1, 2, 3]], 'metre')
        >>> d[0, 1] = cf.masked
        >>> print(d)
        [[4 -- 6]
         [1  2 3]]
        >>> d.datum(0)
        4
        >>> d.datum(-1)
        3
        >>> d.datum(1)
        masked
        >>> d.datum(4)
        2
        >>> d.datum(-2)
        2
        >>> d.datum(0, 0)
        4
        >>> d.datum(-2, -1)
        6
        >>> d.datum(1, 2)
        3
        >>> d.datum((0, 2))
        6

        """
        # TODODASKAPI: consider renaming/aliasing to 'item'. Might depend
        # on whether or not the APIs are the same.

        if index:
            n_index = len(index)
            if n_index == 1:
                index = index[0]
                if index == 0:
                    # This also works for scalar arrays
                    index = (slice(0, 1),) * self.ndim
                elif index == -1:
                    # This also works for scalar arrays
                    index = (slice(-1, None),) * self.ndim
                elif isinstance(index, int):
                    if index < 0:
                        index += self.size

                    index = np.unravel_index(index, self.shape)
                elif len(index) == self.ndim:
                    index = tuple(index)
                else:
                    raise ValueError(
                        f"Incorrect number of indices ({n_index}) for "
                        f"{self.ndim}-d {self.__class__.__name__} data"
                    )
            elif n_index != self.ndim:
                raise ValueError(
                    f"Incorrect number of indices ({n_index}) for "
                    f"{self.ndim}-d {self.__class__.__name__} data"
                )

            array = self[index].array

        elif self.size == 1:
            array = self.array

        else:
            raise ValueError(
                f"For size {self.size} data, must provide an index of "
                "the element to be converted to a Python scalar"
            )

        if not np.ma.isMA(array):
            return array.item()

        mask = array.mask
        if mask is np.ma.nomask or not mask.item():
            return array.item()

        return cf_masked

    @_inplace_enabled(default=False)
    def masked_invalid(self, inplace=False):
        """Mask the array where invalid values occur (NaN or inf).

        .. seealso:: `where`, `numpy.ma.masked_invalid`

        :Parameters:

            {{inplace: `bool`, optional}}

        :Returns:

            `Data` or `None`
                The masked data, or `None` if the operation was
                in-place.

        **Examples**

        >>> d = cf.Data([0, 1, 2])
        >>> e = cf.Data([0, 2, 0])
        >>> f = d / e
        >>> f
        <CF Data(3): [nan, 0.5, inf]>
        >>> f.masked_invalid()
        <CF Data(3): [--, 0.5, --]>

        """
        d = _inplace_enabled_define_and_cleanup(self)
        dx = self.to_dask_array()
        dx = da.ma.masked_invalid(dx)
        d._set_dask(dx)
        return d

    def del_calendar(self, default=ValueError()):
        """Delete the calendar.

        .. seealso:: `get_calendar`, `has_calendar`, `set_calendar`,
                     `del_units`, `Units`

        :Parameters:

            default: optional
                Return the value of the *default* parameter if the
                calendar has not been set. If set to an `Exception`
                instance then it will be raised instead.

        :Returns:

            `str`
                The value of the deleted calendar.

        **Examples**

        >>> d = cf.Data(1, "days since 2000-1-1", calendar="noleap")
        >>> d.del_calendar()
        'noleap'
        >>> print(d.del_calendar())
        None

        >>> d = cf.Data(1, "days since 2000-1-1")
        >>> print(d.del_calendar())
        None

        >>> d = cf.Data(1, "m")
        Traceback (most recent call last):
            ...
        ValueError: Units <Units: m> have no calendar

        """
        units = self.Units
        if not units.isreftime:
            return self._default(default, f"Units {units!r} have no calendar")

        calendar = getattr(units, "calendar", None)
        if calendar is None:
            return self._default(
                default, f"{self.__class__.__name__} has no calendar"
            )

        self.override_calendar(None, inplace=True)
        return calendar

    def del_file_location(self, location):
        """Remove a file location in-place.

        All data definitions that reference files will have references
        to files in the given location removed from them.

        .. versionadded:: 3.15.0

        .. seealso:: `add_file_location`, `file_locations`

        :Parameters:

            location: `str`
                 The file location to remove.

        :Returns:

            `str`
                The removed location as an absolute path with no
                trailing path name component separator.

        **Examples**

        >>> d.del_file_location('/data/model/')
        '/data/model'

        """
        location = abspath(location).rstrip(sep)

        updated = False
        dsk = self.todict(asanyarray=False)
        for key, a in dsk.items():
            try:
                dsk[key] = a.del_file_location(location)
            except AttributeError:
                # This chunk doesn't contain a file array
                continue

            # This chunk contains a file array and the dask graph has
            # been updated
            updated = True

        if updated:
            dx = self.to_dask_array(asanyarray=False)
            dx = da.Array(dsk, dx.name, dx.chunks, dx.dtype, dx._meta)
            self._set_dask(dx, clear=_NONE, asanyarray=None)

        return location

    def del_units(self, default=ValueError()):
        """Delete the units.

        .. seealso:: `get_units`, `has_units`, `set_units`,
                     `del_calendar`, `Units`

        :Parameters:

            default: optional
                Return the value of the *default* parameter if the
                units has not been set. If set to an `Exception`
                instance then it will be raised instead.

        :Returns:

            `str`
                The value of the deleted units.

        **Examples**

        >>> d = cf.Data(1, "m")
        >>> d.del_units()
        'm'
        >>> d.Units
        <Units: >
        >>> d.del_units()
        Traceback (most recent call last):
            ...
        ValueError: Data has no units

        >>> d = cf.Data(1, "days since 2000-1-1", calendar="noleap")
        >>> d.del_units()
        'days since 2000-1-1'
        >>> d.Units
        <Units: noleap>

        """
        u = self.Units
        units = getattr(u, "units", None)
        calendar = getattr(u, "calendar", None)
        self.override_units(Units(None, calendar), inplace=True)

        if units is not None:
            return units

        return self._default(
            default, f"{self.__class__.__name__} has no units"
        )

    @classmethod
    def masked_all(
        cls,
        shape,
        dtype=None,
        units=None,
        calendar=None,
        chunks=_DEFAULT_CHUNKS,
    ):
        """Return an empty masked array with all elements masked.

        .. seealso:: `empty`, `ones`, `zeros`, `masked_invalid`

        :Parameters:

            shape: `int` or `tuple` of `int`
                The shape of the new array. e.g. ``(2, 3)`` or ``2``.

            dtype: data-type
                The desired output data-type for the array, e.g.
                `numpy.int8`. The default is `numpy.float64`.

            units: `str` or `Units`
                The units for the new data array.

            calendar: `str`, optional
                The calendar for reference time units.

            {{chunks: `int`, `tuple`, `dict` or `str`, optional}}

                .. versionadded:: 3.14.0

        :Returns:

            `Data`
                A masked array with all data masked.

        **Examples**

        >>> d = cf.Data.masked_all((2, 2))
        >>> print(d.array)
        [[-- --]
         [-- --]]

        >>> d = cf.Data.masked_all((), dtype=bool)
        >>> d.array
        masked_array(data=--,
                     mask=True,
               fill_value=True,
                    dtype=bool)

        """
        d = cls.empty(
            shape=shape,
            dtype=dtype,
            units=units,
            calendar=calendar,
            chunks=chunks,
        )
        dx = d.to_dask_array()
        dx = dx.map_blocks(partial(np.ma.array, mask=True, copy=False))
        d._set_dask(dx)
        return d

    @_inplace_enabled(default=False)
    def masked_values(self, value, rtol=None, atol=None, inplace=False):
        """Mask using floating point equality.

        Masks the data where elements are approximately equal to the
        given value. For integer types, exact equality is used.

        .. versionadded:: 3.16.0

        .. seealso:: `mask`

        :Parameters:

            value: number
                Masking value.

            {{rtol: number, optional}}

            {{atol: number, optional}}

            {{inplace: `bool`, optional}}

        :Returns:

            `{{class}}` or `None`
                The result of masking the data where approximately
                equal to *value*, or `None` if the operation was
                in-place.

        **Examples**

        >>> d = {{package}}.{{class}}([1, 1.1, 2, 1.1, 3])
        >>> e = d.masked_values(1.1)
        >>> print(e.array)
        [1.0 -- 2.0 -- 3.0]

        """
        d = _inplace_enabled_define_and_cleanup(self)

        if rtol is None:
            rtol = self._rtol
        else:
            rtol = float(rtol)

        if atol is None:
            atol = self._atol
        else:
            atol = float(atol)

        dx = d.to_dask_array()
        dx = da.ma.masked_values(dx, value, rtol=rtol, atol=atol)
        d._set_dask(dx)
        return d

    @_inplace_enabled(default=False)
    @_deprecated_kwarg_check("i", version="3.0.0", removed_at="4.0.0")
    def mid_range(
        self,
        axes=None,
        squeeze=False,
        mtol=1,
        split_every=None,
        inplace=False,
        i=False,
    ):
        """Calculate mid-range values.

        The mid-range is half of the maximum plus the minimum.

        Calculates the mid-range value or the mid-range values along
        axes.

        See
        https://ncas-cms.github.io/cf-python/analysis.html#collapse-methods
        for mathematical definitions.

         ..seealso:: `sample_size`, `max`, `min`, `range`

        :Parameters:

            {{collapse axes: (sequence of) `int`, optional}}

            {{collapse squeeze: `bool`, optional}}

            {{mtol: number, optional}}

            {{split_every: `int` or `dict`, optional}}

                .. versionadded:: 3.14.0

            {{inplace: `bool`, optional}}

            {{i: deprecated at version 3.0.0}}

        :Returns:

            `Data` or `None`
                The collapsed array.

        **Examples**

        >>> a = np.ma.arange(12).reshape(4, 3)
        >>> d = cf.Data(a, 'K')
        >>> d[1, 1] = cf.masked
        >>> print(d.array)
        [[0 1 2]
         [3 -- 5]
         [6 7 8]
         [9 10 11]]
        >>> d.mid_range()
        <CF Data(1, 1): [[5.5]] K>

        """
        d = _inplace_enabled_define_and_cleanup(self)
        d, _ = collapse(
            Collapse().mid_range,
            d,
            axis=axes,
            keepdims=not squeeze,
            split_every=split_every,
            mtol=mtol,
        )
        return d

    @_deprecated_kwarg_check("i", version="3.0.0", removed_at="4.0.0")
    @_inplace_enabled(default=False)
    def flip(self, axes=None, inplace=False, i=False):
        """Reverse the direction of axes of the data array.

        .. seealso:: `flatten', `insert_dimension`, `squeeze`, `swapaxes`,
                     `transpose`

        :Parameters:

            axes: (sequence of) `int`
                Select the axes. By default all axes are flipped. Each
                axis is identified by its integer position. No axes
                are flipped if *axes* is an empty sequence.

            {{inplace: `bool`, optional}}

            {{i: deprecated at version 3.0.0}}

        :Returns:

            `Data` or `None`

        **Examples**

        >>> d.flip()
        >>> d.flip(1)
        >>> d.flip([0, 1])
        >>> d.flip([])

        >>> e = d[::-1, :, ::-1]
        >>> d.flip((2, 0)).equals(e)
        True

        """
        d = _inplace_enabled_define_and_cleanup(self)

        if axes is not None and not axes and axes != 0:  # i.e. empty sequence
            return d

        if axes is None:
            iaxes = range(d.ndim)
        else:
            iaxes = d._parse_axes(axes)

        if not iaxes:
            return d

        index = [
            slice(None, None, -1) if i in iaxes else slice(None)
            for i in range(d.ndim)
        ]

        dx = d.to_dask_array()
        dx = dx[tuple(index)]
        d._set_dask(dx)

        return d

    def inspect(self):
        """Inspect the object for debugging.

        .. seealso:: `cf.inspect`

        :Returns:

            `None`

        **Examples**

        >>> d = cf.Data([9], 'm')
        >>> d.inspect()
        <CF Data(1): [9] m>
        -------------------
        {'_components': {'custom': {'_Units': <Units: m>,
                                    '_axes': ('dim0',),
                                    '_cyclic': set(),
                                    '_hardmask': True,
                                    'dask': dask.array<cf_harden_mask, shape=(1,), dtype=int64, chunksize=(1,), chunktype=numpy.ndarray>},
                         'netcdf': {}}}

        """
        from ..functions import inspect

        inspect(self)

    def isclose(self, y, rtol=None, atol=None):
        """Return where data are element-wise equal within a tolerance.

        {{equals tolerance}}

        For numeric data arrays, ``d.isclose(e, rtol, atol)`` is
        equivalent to ``abs(d - e) <= atol + rtol*abs(e)``,
        otherwise it is equivalent to ``d == e``.

        :Parameters:

            y: data_like
                The array to compare.

            atol: `float`, optional
                The absolute tolerance for all numerical comparisons. By
                default the value returned by the `atol` function is used.

            rtol: `float`, optional
                The relative tolerance for all numerical comparisons. By
                default the value returned by the `rtol` function is used.

        :Returns:

             `bool`
                 A boolean array of where the data are close to *y*.

        **Examples**

        >>> d = cf.Data([1000, 2500], 'metre')
        >>> e = cf.Data([1, 2.5], 'km')
        >>> print(d.isclose(e).array)
        [ True  True]

        >>> d = cf.Data(['ab', 'cdef'])
        >>> print(d.isclose([[['ab', 'cdef']]]).array)
        [[[ True  True]]]

        >>> d = cf.Data([[1000, 2500], [1000, 2500]], 'metre')
        >>> e = cf.Data([1, 2.5], 'km')
        >>> print(d.isclose(e).array)
        [[ True  True]
         [ True  True]]

        >>> d = cf.Data([1, 1, 1], 's')
        >>> print(d.isclose(1).array)
        [ True  True  True]

        """
        a = np.empty((), dtype=self.dtype)
        b = np.empty((), dtype=da.asanyarray(y).dtype)
        try:
            # Check if a numerical isclose is possible
            np.isclose(a, b)
        except TypeError:
            # self and y do not have suitable numeric data types
            # (e.g. both are strings)
            return self == y
        else:
            # self and y have suitable numeric data types
            if atol is None:
                atol = self._atol

            if rtol is None:
                rtol = self._rtol

            y = conform_units(y, self.Units)

            dx = da.isclose(self, y, atol=atol, rtol=rtol)

            d = self.copy()
            d._set_dask(dx)
            d.hardmask = _DEFAULT_HARDMASK
            d.override_units(_units_None, inplace=True)
            d._update_deterministic(not is_dask_collection(y))

            return d

    @_inplace_enabled(default=False)
    def reshape(self, *shape, merge_chunks=True, limit=None, inplace=False):
        """Change the shape of the data without changing its values.

        It assumes that the array is stored in row-major order, and
        only allows for reshapings that collapse or merge dimensions
        like ``(1, 2, 3, 4) -> (1, 6, 4)`` or ``(64,) -> (4, 4, 4)``.

        :Parameters:

            shape: `tuple` of `int`, or any number of `int`
                The new shape for the data, which should be compatible
                with the original shape. If an integer, then the
                result will be a 1-d array of that length. One shape
                dimension can be -1, in which case the value is
                inferred from the length of the array and remaining
                dimensions.

            merge_chunks: `bool`
                When True (the default) merge chunks using the logic
                in `dask.array.rechunk` when communication is
                necessary given the input array chunking and the
                output shape. When False, the input array will be
                rechunked to a chunksize of 1, which can create very
                many tasks. See `dask.array.reshape` for details.

            limit: int, optional
                The maximum block size to target in bytes. If no limit
                is provided, it defaults to a size in bytes defined by
                the `cf.chunksize` function.

        :Returns:

            `Data` or `None`
                 The reshaped data, or `None` if the operation was
                 in-place.

        **Examples**

        >>> d = cf.Data(np.arange(12))
        >>> print(d.array)
        [ 0  1  2  3  4  5  6  7  8  9 10 11]
        >>> print(d.reshape(3, 4).array)
        [[ 0  1  2  3]
         [ 4  5  6  7]
         [ 8  9 10 11]]
        >>> print(d.reshape((4, 3)).array)
        [[ 0  1  2]
         [ 3  4  5]
         [ 6  7  8]
         [ 9 10 11]]
        >>> print(d.reshape(-1, 6).array)
        [[ 0  1  2  3  4  5]
         [ 6  7  8  9 10 11]]
        >>>  print(d.reshape(1, 1, 2, 6).array)
        [[[[ 0  1  2  3  4  5]
           [ 6  7  8  9 10 11]]]]
        >>> print(d.reshape(1, 1, -1).array)
        [[[[ 0  1  2  3  4  5  6  7  8  9 10 11]]]]

        """
        d = _inplace_enabled_define_and_cleanup(self)
        dx = d.to_dask_array()
        dx = dx.reshape(*shape, merge_chunks=merge_chunks, limit=limit)

        # Set axes when the new array has more dimensions than self
        axes = None
        ndim0 = self.ndim
        if not ndim0:
            axes = generate_axis_identifiers(dx.ndim)
        else:
            diff = dx.ndim - ndim0
            if diff > 0:
                axes = list(self._axes)
                for _ in range(diff):
                    axes.insert(0, new_axis_identifier(tuple(axes)))

        if axes is not None:
            d._axes = axes

        d._set_dask(dx)

        return d

    @_deprecated_kwarg_check("i", version="3.0.0", removed_at="4.0.0")
    @_inplace_enabled(default=False)
    def rint(self, inplace=False, i=False):
        """Round the data to the nearest integer, element-wise.

        .. versionadded:: 1.0

        .. seealso:: `ceil`, `floor`, `trunc`

        :Parameters:

            {{inplace: `bool`, optional}}

            {{i: deprecated at version 3.0.0}}

        :Returns:

            `Data` or `None`
                The rounded data. If the operation was in-place then
                `None` is returned.

        **Examples**

        >>> d = cf.Data([-1.9, -1.5, -1.1, -1, 0, 1, 1.1, 1.5 , 1.9])
        >>> print(d.array)
        [-1.9 -1.5 -1.1 -1.   0.   1.   1.1  1.5  1.9]
        >>> print(d.rint().array)
        [-2. -2. -1. -1.  0.  1.  1.  2.  2.]

        """
        d = _inplace_enabled_define_and_cleanup(self)
        dx = d.to_dask_array()
        d._set_dask(da.rint(dx))
        return d

    @_inplace_enabled(default=False)
    def root_mean_square(
        self,
        axes=None,
        squeeze=False,
        mtol=1,
        weights=None,
        split_every=None,
        inplace=False,
    ):
        """Calculate root mean square (RMS) values.

        Calculates the RMS value or the RMS values along axes.

        See
        https://ncas-cms.github.io/cf-python/analysis.html#collapse-methods
        for mathematical definitions.

         ..seealso:: `sample_size`, `mean`, `sum`,

        :Parameters:

            {{collapse axes: (sequence of) `int`, optional}}

            {{weights: data_like, `dict`, or `None`, optional}}

            {{collapse squeeze: `bool`, optional}}

            {{mtol: number, optional}}

            {{split_every: `int` or `dict`, optional}}

                .. versionadded:: 3.14.0

            {{inplace: `bool`, optional}}

        :Returns:

            `Data` or `None`
                The collapsed array.

        **Examples**

        >>> a = np.ma.arange(12).reshape(4, 3)
        >>> d = cf.Data(a, 'K')
        >>> d[1, 1] = cf.masked
        >>> print(d.array)
        [[0 1 2]
         [3 -- 5]
         [6 7 8]
         [9 10 11]]
        >>> d.root_mean_square()
        <CF Data(1, 1): [[6.674238124719146]] K>

        >>> w = np.linspace(1, 2, 3)
        >>> print(w)
        [1.  1.5 2. ]
        >>> d.root_mean_square(weights=w)
        <CF Data(1, 1): [[6.871107713616576]] K>

        """
        d = _inplace_enabled_define_and_cleanup(self)
        d, _ = collapse(
            Collapse().rms,
            d,
            axis=axes,
            weights=weights,
            keepdims=not squeeze,
            split_every=split_every,
            mtol=mtol,
        )
        return d

    @_deprecated_kwarg_check("i", version="3.0.0", removed_at="4.0.0")
    @_inplace_enabled(default=False)
    def round(self, decimals=0, inplace=False, i=False):
        """Evenly round elements of the data array to the given number
        of decimals.

        Values exactly halfway between rounded decimal values are rounded
        to the nearest even value. Thus 1.5 and 2.5 round to 2.0, -0.5 and
        0.5 round to 0.0, etc. Results may also be surprising due to the
        inexact representation of decimal fractions in the IEEE floating
        point standard and errors introduced when scaling by powers of
        ten.

        .. versionadded:: 1.1.4

        .. seealso:: `ceil`, `floor`, `rint`, `trunc`

        :Parameters:

            decimals : `int`, optional
                Number of decimal places to round to (default: 0). If
                decimals is negative, it specifies the number of positions
                to the left of the decimal point.

            {{inplace: `bool`, optional}}

            {{i: deprecated at version 3.0.0}}

        :Returns:

            `Data` or `None`

        **Examples**

        >>> d = cf.Data([-1.81, -1.41, -1.01, -0.91, 0.09, 1.09, 1.19, 1.59, 1.99])
        >>> print(d.array)
        [-1.81 -1.41 -1.01 -0.91  0.09  1.09  1.19  1.59  1.99]
        >>> print(d.round().array)
        [-2., -1., -1., -1.,  0.,  1.,  1.,  2.,  2.]
        >>> print(d.round(1).array)
        [-1.8, -1.4, -1. , -0.9,  0.1,  1.1,  1.2,  1.6,  2. ]
        >>> print(d.round(-1).array)
        [-0., -0., -0., -0.,  0.,  0.,  0.,  0.,  0.]

        """
        d = _inplace_enabled_define_and_cleanup(self)
        dx = d.to_dask_array()
        d._set_dask(da.round(dx, decimals=decimals))
        return d

    def stats(
        self,
        all=False,
        compute=True,
        minimum=True,
        mean=True,
        median=True,
        maximum=True,
        range=True,
        mid_range=True,
        standard_deviation=True,
        root_mean_square=True,
        sample_size=True,
        minimum_absolute_value=False,
        maximum_absolute_value=False,
        mean_absolute_value=False,
        mean_of_upper_decile=False,
        sum=False,
        sum_of_squares=False,
        variance=False,
        weights=None,
    ):
        """Calculate statistics of the data.

        By default the minimum, mean, median, maximum, range, mid-range,
        standard deviation, root mean square, and sample size are
        calculated. But this selection may be edited, and other metrics
        are available.

        .. seealso:: `minimum`, `mean`, `median`, `maximum`, `range`,
                     `mid_range`, `standard_deviation`,
                     `root_mean_square`, `sample_size`,
                     `minimum_absolute_value`, `maximum_absolute_value`,
                     `mean_absolute_value`, `mean_of_upper_decile`, `sum`,
                     `sum_of_squares`, `variance`

        :Parameters:

            all: `bool`, optional
                Calculate all possible statistics, regardless of the value
                of individual metric parameters.

            compute: `bool`, optional
                If True (the default), returned values for the statistical
                calculations in the output dictionary are computed, else
                each is given in the form of a delayed `Data` operation.

            minimum: `bool`, optional
                Calculate the minimum of the values.

            maximum: `bool`, optional
                Calculate the maximum of the values.

            maximum_absolute_value: `bool`, optional
                Calculate the maximum of the absolute values.

            minimum_absolute_value: `bool`, optional
                Calculate the minimum of the absolute values.

            mid_range: `bool`, optional
                Calculate the average of the maximum and the minimum of
                the values.

            median: `bool`, optional
                Calculate the median of the values.

            range: `bool`, optional
                Calculate the absolute difference between the maximum and
                the minimum of the values.

            sum: `bool`, optional
                Calculate the sum of the values.

            sum_of_squares: `bool`, optional
                Calculate the sum of the squares of values.

            sample_size: `bool`, optional
                Calculate the sample size, i.e. the number of non-missing
                values.

            mean: `bool`, optional
                Calculate the weighted or unweighted mean of the values.

            mean_absolute_value: `bool`, optional
                Calculate the mean of the absolute values.

            mean_of_upper_decile: `bool`, optional
                Calculate the mean of the upper group of data values
                defined by the upper tenth of their distribution.

            variance: `bool`, optional
                Calculate the weighted or unweighted variance of the
                values, with a given number of degrees of freedom.

            standard_deviation: `bool`, optional
                Calculate the square root of the weighted or unweighted
                variance.

            root_mean_square: `bool`, optional
                Calculate the square root of the weighted or unweighted
                mean of the squares of the values.

            {{weights: data_like, `dict`, or `None`, optional}}

        :Returns:

            `dict`
                The statistics, with keys giving the operation names and
                values being the result of the corresponding statistical
                calculation, which are either the computed numerical
                values if `compute` is True, else the delayed `Data`
                operations which encapsulate those.

        **Examples**

        >>> d = cf.Data([[0, 1, 2], [3, -99, 5]], mask=[[0, 0, 0], [0, 1, 0]])
        >>> print(d.array)
        [[0  1  2]
         [3 --  5]]
        >>> d.stats()
        {'minimum': 0,
         'mean': 2.2,
         'median': 2.0,
         'maximum': 5,
         'range': 5,
         'mid_range': 2.5,
         'standard_deviation': 1.7204650534085255,
         'root_mean_square': 2.792848008753788,
         'sample_size': 5}
        >>> d.stats(all=True)
        {'minimum': 0,
         'mean': 2.2,
         'median': 2.0,
         'maximum': 5,
         'range': 5,
         'mid_range': 2.5,
         'standard_deviation': 1.7204650534085255,
         'root_mean_square': 2.792848008753788,
         'minimum_absolute_value': 0,
         'maximum_absolute_value': 5,
         'mean_absolute_value': 2.2,
         'mean_of_upper_decile': 5.0,
         'sum': 11,
         'sum_of_squares': 39,
         'variance': 2.9600000000000004,
         'sample_size': 5}
        >>> d.stats(mean_of_upper_decile=True, range=False)
        {'minimum': 0,
         'mean': 2.2,
         'median': 2.0,
         'maximum': 5,
         'mid_range': 2.5,
         'standard_deviation': 1.7204650534085255,
         'root_mean_square': 2.792848008753788,
         'mean_of_upper_decile': 5.0,
         'sample_size': 5}

        To ask for delayed operations instead of computed values:

        >>> d.stats(compute=False)
        {'minimum': <CF Data(): 0>,
         'mean': <CF Data(): 2.2>,
         'median': <CF Data(): 2.0>,
         'maximum': <CF Data(): 5>,
         'range': <CF Data(): 5>,
         'mid_range': <CF Data(): 2.5>,
         'standard_deviation': <CF Data(): 1.7204650534085255>,
         'root_mean_square': <CF Data(): 2.792848008753788>,
         'sample_size': <CF Data(1, 1): [[5]]>}

        """
        no_weights = (
            "minimum",
            "median",
            "maximum",
            "range",
            "mid_range",
            "minimum_absolute_value",
            "maximum_absolute_value",
        )

        out = {}
        for stat in (
            "minimum",
            "mean",
            "median",
            "maximum",
            "range",
            "mid_range",
            "standard_deviation",
            "root_mean_square",
            "minimum_absolute_value",
            "maximum_absolute_value",
            "mean_absolute_value",
            "mean_of_upper_decile",
            "sum",
            "sum_of_squares",
            "variance",
        ):
            if all or locals()[stat]:
                func = getattr(self, stat)
                if stat in no_weights:
                    value = delayed(func)(squeeze=True)
                else:
                    value = delayed(func)(squeeze=True, weights=weights)

                out[stat] = value

        if all or sample_size:
            out["sample_size"] = delayed(lambda: self.sample_size())()

        data_values = globals()["compute"](out)[0]  # noqa: F811
        if compute:
            # Convert cf.Data objects holding the scalars (or scalar array
            # for the case of sample_size only) to scalar values
            return {op: val.array.item() for op, val in data_values.items()}
        else:
            return data_values

    @_deprecated_kwarg_check("i", version="3.0.0", removed_at="4.0.0")
    @_inplace_enabled(default=False)
    def swapaxes(self, axis0, axis1, inplace=False, i=False):
        """Interchange two axes of an array.

        .. seealso:: `flatten', `flip`, 'insert_dimension`, `squeeze`,
                     `transpose`

        :Parameters:

            axis0, axis1 : `int`, `int`
                Select the axes to swap. Each axis is identified by its
                original integer position.

            {{inplace: `bool`, optional}}

            {{i: deprecated at version 3.0.0}}

        :Returns:

            `Data` or `None`
                The data with swapped axis positions.

        **Examples**

        >>> d = cf.Data([[[1, 2, 3], [4, 5, 6]]])
        >>> d
        <CF Data(1, 2, 3): [[[1, ..., 6]]]>
        >>> d.swapaxes(1, 0)
        <CF Data(2, 1, 3): [[[1, ..., 6]]]>
        >>> d.swapaxes(0, -1)
        <CF Data(3, 2, 1): [[[1, ..., 6]]]>
        >>> d.swapaxes(1, 1)
        <CF Data(1, 2, 3): [[[1, ..., 6]]]>
        >>> d.swapaxes(-1, -1)
        <CF Data(1, 2, 3): [[[1, ..., 6]]]>

        """
        d = _inplace_enabled_define_and_cleanup(self)
        dx = self.to_dask_array()
        dx = da.swapaxes(dx, axis0, axis1)
        d._set_dask(dx)
        return d

    def fits_in_memory(self):
        """Return True if the array is small enough to be retained in
        memory.

        Returns True if the size of the computed array, always
        including space for a full boolean mask, is small enough to be
        retained in available memory.

        **Performance**

        The delayed operations are actually not computed by
        `fits_in_memory`, so it is possible that an intermediate
        operation may require more than the available memory, even if
        the final array does not.

        .. seealso:: `array`, `compute`, `nbytes`, `persist`,
                     `cf.free_memory`

        :Parameters:

            itemsize: deprecated at version 3.14.0
                The number of bytes per word of the master data array.

        :Returns:

            `bool`
                Whether or not the computed array fits in memory.

        **Examples**

        >>> d = cf.Data([1], 'm')
        >>> d.fits_in_memory()
        True

        Create a double precision (8 bytes per word) array that is
        approximately twice the size of the available memory:

        >>> size = int(2 * cf.free_memory() / 8)
        >>> d = cf.Data.empty((size,), dtype=float)
        >>> d.fits_in_memory()
        False
        >>> d.nbytes * (1 + 1/8) > cf.free_memory()
        True

        """
        return self.size * (self.dtype.itemsize + 1) <= free_memory()

    @_deprecated_kwarg_check("i", version="3.0.0", removed_at="4.0.0")
    @_inplace_enabled(default=False)
    @_manage_log_level_via_verbosity
    def where(
        self, condition, x=None, y=None, inplace=False, i=False, verbose=None
    ):
        """Assign array elements depending on a condition.

        The elements to be changed are identified by a
        condition. Different values can be assigned according to where
        the condition is True (assignment from the *x* parameter) or
        False (assignment from the *y* parameter).

        **Missing data**

        Array elements may be set to missing values if either *x* or
        *y* are the `cf.masked` constant, or by assignment from any
        missing data elements in *x* or *y*.

        If the data mask is hard (see the `hardmask` attribute) then
        missing data values in the array will not be overwritten,
        regardless of the content of *x* and *y*.

        If the *condition* contains missing data then the
        corresponding elements in the array will not be assigned to,
        regardless of the contents of *x* and *y*.

        **Broadcasting**

        The array and the *condition*, *x* and *y* parameters must all
        be broadcastable across the original array, such that the size
        of the result is identical to the original size of the
        array. Leading size 1 dimensions of these parameters are
        ignored, thereby also ensuring that the shape of the result is
        identical to the original shape of the array.

        If *condition* is a `Query` object then for the purposes of
        broadcasting, the condition is considered to be that which is
        produced by applying the query to the array.

        **Performance**

        If any of the shapes of the *condition*, *x*, or *y*
        parameters, or the array, is unknown, then there is a
        possibility that an unknown shape will need to be calculated
        immediately by executing all delayed operations on that
        object.

        .. seealso:: `cf.masked`, `hardmask`, `__setitem__`

        :Parameters:

            condition: array_like or `Query`
                The condition which determines how to assign values to
                the data.

                Assignment from the *x* and *y* parameters will be
                done where elements of the condition evaluate to
                `True` and `False` respectively.

                If *condition* is a `Query` object then this implies a
                condition defined by applying the query to the data.

                *Parameter example:*
                  ``d.where(d < 0, x=-999)`` will set all data
                  values that are less than zero to -999.

                *Parameter example:*
                  ``d.where(True, x=-999)`` will set all data values
                  to -999. This is equivalent to ``d[...] = -999``.

                *Parameter example:*
                  ``d.where(False, y=-999)`` will set all data values
                  to -999. This is equivalent to ``d[...] = -999``.

                *Parameter example:*
                  If ``d`` has shape ``(5, 3)`` then ``d.where([True,
                  False, True], x=-999, y=cf.masked)`` will set data
                  values in columns 0 and 2 to -999, and data values
                  in column 1 to missing data. This works because the
                  condition has shape ``(3,)`` which broadcasts to the
                  data shape.

                *Parameter example:*
                  ``d.where(cf.lt(0), x=-999)`` will set all data
                  values that are less than zero to -999. This is
                  equivalent to ``d.where(d < 0, x=-999)``.

            x, y: array-like or `None`
                Specify the assignment values. Where the condition is
                True assign to the data from *x*, and where the
                condition is False assign to the data from *y*.

                If *x* is `None` (the default) then no assignment is
                carried out where the condition is True.

                If *y* is `None` (the default) then no assignment is
                carried out where the condition is False.

                *Parameter example:*
                  ``d.where(condition)``, for any ``condition``, returns
                  data with identical data values.

                *Parameter example:*
                  ``d.where(cf.lt(0), x=-d, y=cf.masked)`` will change the
                  sign of all negative data values, and set all other data
                  values to missing data.

                *Parameter example:*
                  ``d.where(cf.lt(0), x=-d)`` will change the sign of
                  all negative data values, and leave all other data
                  values unchanged. This is equivalent to, but faster
                  than, ``d.where(cf.lt(0), x=-d, y=d)``

            {{inplace: `bool`, optional}}

            {{verbose: `int` or `str` or `None`, optional}}

            {{i: deprecated at version 3.0.0}}

        :Returns:

            `Data` or `None`
                The new data with updated values, or `None` if the
                operation was in-place.

        **Examples**

        >>> d = cf.Data([0, 1, 2, 3, 4, 5, 6, 7, 8, 9])
        >>> e = d.where(d < 5, d, 10 * d)
        >>> print(e.array)
        [ 0  1  2  3  4 50 60 70 80 90]

        >>> d = cf.Data([0, 1, 2, 3, 4, 5, 6, 7, 8, 9], 'km')
        >>> e = d.where(d < 5, cf.Data(10000 * d, 'metre'))
        >>> print(e.array)
        [ 0. 10. 20. 30. 40.  5.  6.  7.  8.  9.]

        >>> e = d.where(d < 5, cf.masked)
        >>> print(e.array)
        [-- -- -- -- -- 5 6 7 8 9]

        >>> d = cf.Data([[1, 2,],
        ...              [3, 4]])
        >>> e = d.where([[True, False], [True, True]], d, [[9, 8], [7, 6]])
        >>> print(e.array)
        [[1 8]
         [3 4]]
        >>> e = d.where([[True, False], [True, True]], [[9, 8], [7, 6]])
        >>> print(e.array)
        [[9 2]
         [7 6]]

        The shape of the result must have the same shape as the
        original data:

        >>> e = d.where([True, False], [9, 8])
        >>> print(e.array)
        [[9 2]
         [9 4]]

        >>> d = cf.Data(np.array([[0, 1, 2],
        ...                       [0, 2, 4],
        ...                       [0, 3, 6]]))
        >>> d.where(d < 4, None, -1)
        >>> print(e.array)
        [[ 0  1  2]
         [ 0  2 -1]
         [ 0  3 -1]]

        >>> x, y = np.ogrid[:3, :4]
        >>> print(x)
        [[0]
         [1]
         [2]]
        >>> print(y)
        [[0 1 2 3]]
        >>> condition = x < y
        >>> print(condition)
        [[False  True  True  True]
         [False False  True  True]
         [False False False  True]]
        >>> d = cf.Data(x)
        >>> e = d.where(condition, d, 10 + y)
            ...
        ValueError: where: 'condition' parameter with shape (3, 4) can not be broadcast across data with shape (3, 1) when the result will have a different shape to the data

        >>> d = cf.Data(np.arange(9).reshape(3, 3))
        >>> e = d.copy()
        >>> e[1, 0] = cf.masked
        >>> f = e.where(d > 5, None, -3.1416)
        >>> print(f.array)
        [[-3.1416 -3.1416 -3.1416]
         [-- -3.1416 -3.1416]
         [6.0 7.0 8.0]]
        >>> e.soften_mask()
        >>> f = e.where(d > 5, None, -3.1416)
        >>> print(f.array)
        [[-3.1416 -3.1416 -3.1416]
         [-3.1416 -3.1416 -3.1416]
         [ 6.      7.      8.    ]]

        """
        from .utils import where_broadcastable

        d = _inplace_enabled_define_and_cleanup(self)

        # Missing values could be affected, so make sure that the mask
        # hardness has been applied.
        #
        # 'cf_where' has its own calls to 'cf_asanyarray', so we can
        # set 'asanyarray=False'.
        dx = d.to_dask_array(apply_mask_hardness=True, asanyarray=False)

        units = d.Units

        # Parse condition
        if getattr(condition, "isquery", False):
            # Condition is a cf.Query object: Make sure that the
            # condition units are OK, and convert the condition to a
            # boolean Data instance with the same shape as the data.
            condition = condition.copy()
            condition.set_condition_units(units)
            condition = condition.evaluate(d)

        condition = type(self).asdata(condition)
        condition = where_broadcastable(d, condition, "condition")
        # 'cf_where' has its own calls to 'cf_asanyarray', so we can
        # set 'asanyarray=False'.
        condition = condition.to_dask_array(asanyarray=False)

        # If x or y is self then change it to None. This prevents an
        # unnecessary copy; and, at compute time, an unncessary numpy
        # where.
        if x is self:
            x = None

        if y is self:
            y = None

        if x is None and y is None:
            # The data is unchanged regardless of the condition
            return d

        # Parse x and y
        xy = []
        for arg, name in zip((x, y), ("x", "y")):
            if arg is None:
                xy.append(arg)
                continue

            if arg is cf_masked:
                # Replace masked constant with array
                xy.append(scalar_masked_array(self.dtype))
                continue

            arg = type(self).asdata(arg)
            arg = where_broadcastable(d, arg, name)

            arg_units = arg.Units
            if arg_units:
                arg = conform_units(
                    arg,
                    units,
                    message=f"where: {name!r} parameter units {arg_units!r} "
                    f"are not equivalent to data units {units!r}",
                )

            xy.append(arg.to_dask_array())

        x, y = xy

        # Apply the where operation
        dx = da.core.elemwise(cf_where, dx, condition, x, y, d.hardmask)
        d._set_dask(dx)

        # Don't know (yet) if 'x' and 'y' have a deterministic names
        d._update_deterministic(False)

        return d

    @_deprecated_kwarg_check("i", version="3.0.0", removed_at="4.0.0")
    @_inplace_enabled(default=False)
    def sin(self, inplace=False, i=False):
        """Take the trigonometric sine of the data element-wise.

        Units are accounted for in the calculation. If the units are not
        equivalent to radians (such as Kelvin) then they are treated as if
        they were radians. For example, the sine of 90 degrees_east
        is 1.0, as is the sine of 1.57079632 radians.

        The output units are changed to '1' (nondimensional).

        .. seealso:: `arcsin`, `cos`, `tan`, `sinh`

        :Parameters:

            {{inplace: `bool`, optional}}

            {{i: deprecated at version 3.0.0}}

        :Returns:

            `Data` or `None`

        **Examples**

        >>> d.Units
        <Units: degrees_north>
        >>> print(d.array)
        [[-90 0 90 --]]
        >>> e = d.sin()
        >>> e.Units
        <Units: 1>
        >>> print(e.array)
        [[-1.0 0.0 1.0 --]]

        >>> d.Units
        <Units: m s-1>
        >>> print(d.array)
        [[1 2 3 --]]
        >>> d.sin(inplace=True)
        >>> d.Units
        <Units: 1>
        >>> print(d.array)
        [[0.841470984808 0.909297426826 0.14112000806 --]]

        """
        d = _inplace_enabled_define_and_cleanup(self)

        if d.Units.equivalent(_units_radians):
            d.Units = _units_radians

        dx = d.to_dask_array()
        dx = da.sin(dx)
        d._set_dask(dx)

        d.override_units(_units_1, inplace=True)

        return d

    @_deprecated_kwarg_check("i", version="3.0.0", removed_at="4.0.0")
    @_inplace_enabled(default=False)
    def sinh(self, inplace=False):
        """Take the hyperbolic sine of the data element-wise.

        Units are accounted for in the calculation. If the units are not
        equivalent to radians (such as Kelvin) then they are treated as if
        they were radians. For example, the the hyperbolic sine of 90
        degrees_north is 2.30129890, as is the hyperbolic sine of
        1.57079632 radians.

        The output units are changed to '1' (nondimensional).

        .. versionadded:: 3.1.0

        .. seealso:: `arcsinh`, `cosh`, `tanh`, `sin`

        :Parameters:

            {{inplace: `bool`, optional}}

        :Returns:

            `Data` or `None`

        **Examples**

        >>> d.Units
        <Units: degrees_north>
        >>> print(d.array)
        [[-90 0 90 --]]
        >>> e = d.sinh()
        >>> e.Units
        <Units: 1>
        >>> print(e.array)
        [[-2.3012989023072947 0.0 2.3012989023072947 --]]

        >>> d.Units
        <Units: m s-1>
        >>> print(d.array)
        [[1 2 3 --]]
        >>> d.sinh(inplace=True)
        >>> d.Units
        <Units: 1>
        >>> print(d.array)
        [[1.1752011936438014 3.626860407847019 10.017874927409903 --]]

        """
        d = _inplace_enabled_define_and_cleanup(self)

        if d.Units.equivalent(_units_radians):
            d.Units = _units_radians

        dx = d.to_dask_array()
        dx = da.sinh(dx)
        d._set_dask(dx)

        d.override_units(_units_1, inplace=True)

        return d

    @_inplace_enabled(default=False)
    def cosh(self, inplace=False):
        """Take the hyperbolic cosine of the data element-wise.

        Units are accounted for in the calculation. If the units are not
        equivalent to radians (such as Kelvin) then they are treated as if
        they were radians. For example, the the hyperbolic cosine of 0
        degrees_east is 1.0, as is the hyperbolic cosine of 1.57079632 radians.

        The output units are changed to '1' (nondimensional).

        .. versionadded:: 3.1.0

        .. seealso:: `arccosh`, `sinh`, `tanh`, `cos`

        :Parameters:

            {{inplace: `bool`, optional}}

        :Returns:

            `Data` or `None`

        **Examples**

        >>> d.Units
        <Units: degrees_north>
        >>> print(d.array)
        [[-90 0 90 --]]
        >>> e = d.cosh()
        >>> e.Units
        <Units: 1>
        >>> print(e.array)
        [[2.5091784786580567 1.0 2.5091784786580567 --]]

        >>> d.Units
        <Units: m s-1>
        >>> print(d.array)
        [[1 2 3 --]]
        >>> d.cosh(inplace=True)
        >>> d.Units
        <Units: 1>
        >>> print(d.array)
        [[1.5430806348152437 3.7621956910836314 10.067661995777765 --]]

        """
        d = _inplace_enabled_define_and_cleanup(self)

        if d.Units.equivalent(_units_radians):
            d.Units = _units_radians

        dx = d.to_dask_array()
        dx = da.cosh(dx)
        d._set_dask(dx)

        d.override_units(_units_1, inplace=True)

        return d

    def cull_graph(self):
        """Remove unnecessary tasks from the dask graph in-place.

        **Performance**

        An unnecessary task is one which does not contribute to the
        computed result. Such tasks are always automatically removed
        (culled) at compute time, but removing them beforehand might
        improve performance by reducing the amount of work done in
        later steps.

        .. versionadded:: 3.14.0

        .. seealso:: `dask.optimization.cull`

        :Returns:

            `None`

        **Examples**

        >>> d = cf.Data([1, 2, 3, 4, 5], chunks=3)
        >>> d = d[:2]
        >>> dict(d.to_dask_array().dask)
        {('array-21ea057f160746a3d3f0943bba945460', 0): array([1, 2, 3]),
         ('array-21ea057f160746a3d3f0943bba945460', 1): array([4, 5]),
         ('getitem-3e4edac0a632402f6b45923a6b9d215f',
          0): (<function dask.array.chunk.getitem(obj, index)>, ('array-21ea057f160746a3d3f0943bba945460',
           0), (slice(0, 2, 1),))}
        >>> d.cull_graph()
        >>> dict(d.to_dask_array().dask)
        {('getitem-3e4edac0a632402f6b45923a6b9d215f',
          0): (<function dask.array.chunk.getitem(obj, index)>, ('array-21ea057f160746a3d3f0943bba945460',
           0), (slice(0, 2, 1),)),
         ('array-21ea057f160746a3d3f0943bba945460', 0): array([1, 2, 3])}

        """
        dx = self.to_dask_array(asanyarray=False)
        dsk, _ = cull(dx.dask, dx.__dask_keys__())
        dx = da.Array(dsk, name=dx.name, chunks=dx.chunks, dtype=dx.dtype)
        self._set_dask(dx, clear=_NONE, asanyarray=None)

    @_deprecated_kwarg_check("i", version="3.0.0", removed_at="4.0.0")
    @_inplace_enabled(default=False)
    def tanh(self, inplace=False):
        """Take the hyperbolic tangent of the data element-wise.

        Units are accounted for in the calculation. If the units are not
        equivalent to radians (such as Kelvin) then they are treated as if
        they were radians. For example, the the hyperbolic tangent of 90
        degrees_east is 0.91715234, as is the hyperbolic tangent of
        1.57079632 radians.

        The output units are changed to '1' (nondimensional).

        .. versionadded:: 3.1.0

        .. seealso:: `arctanh`, `sinh`, `cosh`, `tan`, `arctan2`


        :Parameters:

            {{inplace: `bool`, optional}}

        :Returns:

            `Data` or `None`

        **Examples**

        >>> d.Units
        <Units: degrees_north>
        >>> print(d.array)
        [[-90 0 90 --]]
        >>> e = d.tanh()
        >>> e.Units
        <Units: 1>
        >>> print(e.array)
        [[-0.9171523356672744 0.0 0.9171523356672744 --]]

        >>> d.Units
        <Units: m s-1>
        >>> print(d.array)
        [[1 2 3 --]]
        >>> d.tanh(inplace=True)
        >>> d.Units
        <Units: 1>
        >>> print(d.array)
        [[0.7615941559557649 0.9640275800758169 0.9950547536867305 --]]

        """
        d = _inplace_enabled_define_and_cleanup(self)

        if d.Units.equivalent(_units_radians):
            d.Units = _units_radians

        dx = d.to_dask_array()
        dx = da.tanh(dx)
        d._set_dask(dx)

        d.override_units(_units_1, inplace=True)

        return d

    @_deprecated_kwarg_check("i", version="3.0.0", removed_at="4.0.0")
    @_inplace_enabled(default=False)
    def log(self, base=None, inplace=False, i=False):
        """Takes the logarithm of the data array.

        :Parameters:

            base:

            {{inplace: `bool`, optional}}

            {{i: deprecated at version 3.0.0}}

        :Returns:

            `Data` or `None`

        """
        d = _inplace_enabled_define_and_cleanup(self)
        dx = d.to_dask_array()

        if base is None:
            dx = da.log(dx)
        elif base == 10:
            dx = da.log10(dx)
        elif base == 2:
            dx = da.log2(dx)
        else:
            dx = da.log(dx)
            dx /= da.log(base)

        d._set_dask(dx)

        d.override_units(
            _units_1, inplace=True
        )  # all logarithm outputs are unitless

        return d

    @_deprecated_kwarg_check("i", version="3.0.0", removed_at="4.0.0")
    @_inplace_enabled(default=False)
    def squeeze(self, axes=None, inplace=False, i=False):
        """Remove size 1 axes from the data array.

        By default all size 1 axes are removed, but particular axes
        may be selected with the keyword arguments.

        .. seealso:: `flatten`, `insert_dimension`, `flip`,
                     `swapaxes`, `transpose`

        :Parameters:

            axes: (sequence of) int, optional
                Select the axes. By default all size 1 axes are
                removed. The *axes* argument may be one, or a
                sequence, of integers that select the axis
                corresponding to the given position in the list of
                axes of the data array.

                No axes are removed if *axes* is an empty sequence.

            {{inplace: `bool`, optional}}

            {{i: deprecated at version 3.0.0}}

        :Returns:

            `Data` or `None`
                The squeezed data array.

        **Examples**

        >>> v.shape
        (1,)
        >>> v.squeeze()
        >>> v.shape
        ()

        >>> v.shape
        (1, 2, 1, 3, 1, 4, 1, 5, 1, 6, 1)
        >>> v.squeeze((0,))
        >>> v.shape
        (2, 1, 3, 1, 4, 1, 5, 1, 6, 1)
        >>> v.squeeze(1)
        >>> v.shape
        (2, 3, 1, 4, 1, 5, 1, 6, 1)
        >>> v.squeeze([2, 4])
        >>> v.shape
        (2, 3, 4, 5, 1, 6, 1)
        >>> v.squeeze([])
        >>> v.shape
        (2, 3, 4, 5, 1, 6, 1)
        >>> v.squeeze()
        >>> v.shape
        (2, 3, 4, 5, 6)

        """
        d = _inplace_enabled_define_and_cleanup(self)

        if not d.ndim:
            if axes or axes == 0:
                raise ValueError(
                    "Can't squeeze: Can't remove an axis from "
                    f"scalar {d.__class__.__name__}"
                )

            if inplace:
                d = None

            return d

        shape = d.shape

        if axes is None:
            iaxes = tuple([i for i, n in enumerate(shape) if n == 1])
        else:
            iaxes = d._parse_axes(axes)

            # Check the squeeze axes
            for i in iaxes:
                if shape[i] > 1:
                    raise ValueError(
                        f"Can't squeeze {d.__class__.__name__}: "
                        f"Can't remove axis of size {shape[i]}"
                    )

        if not iaxes:
            # Short circuit if the squeeze is a null operation
            return d

        # Still here? Then the data array is not scalar and at least
        # one size 1 axis needs squeezing.
        dx = d.to_dask_array()
        dx = dx.squeeze(axis=iaxes)

        # Squeezing a dimension doesn't affect the cached elements
        d._set_dask(dx, clear=_ALL ^ _CACHE)

        # Remove the squeezed axes names
        d._axes = [axis for i, axis in enumerate(d._axes) if i not in iaxes]

        return d

    @_deprecated_kwarg_check("i", version="3.0.0", removed_at="4.0.0")
    @_inplace_enabled(default=False)
    def tan(self, inplace=False, i=False):
        """Take the trigonometric tangent of the data element-wise.

        Units are accounted for in the calculation. If the units are not
        equivalent to radians (such as Kelvin) then they are treated as if
        they were radians. For example, the tangents of 45
        degrees_east, 0.78539816 radians and 0.78539816 Kelvin are all
        1.0.

        The output units are changed to '1' (nondimensional).

        .. seealso:: `arctan`, `cos`, `sin`, `tanh`

        :Parameters:

            {{inplace: `bool`, optional}}

            {{i: deprecated at version 3.0.0}}

        :Returns:

            `Data` or `None`

        **Examples**

        >>> d.Units
        <Units: degrees_north>
        >>> print(d.array)
        [[-45 0 45 --]]
        >>> e = d.tan()
        >>> e.Units
        <Units: 1>
        >>> print(e.array)
        [[-1.0 0.0 1.0 --]]

        >>> d.Units
        <Units: m s-1>
        >>> print(d.array)
        [[1 2 3 --]]
        >>> d.tan(inplace=True)
        >>> d.Units
        <Units: 1>
        >>> print(d.array)
        [[1.55740772465 -2.18503986326 -0.142546543074 --]]

        """
        d = _inplace_enabled_define_and_cleanup(self)

        if d.Units.equivalent(_units_radians):
            d.Units = _units_radians

        dx = d.to_dask_array()
        dx = da.tan(dx)
        d._set_dask(dx)

        d.override_units(_units_1, inplace=True)

        return d

    def todict(
        self, optimize_graph=True, apply_mask_hardness=False, asanyarray=None
    ):
        """Return a dictionary of the dask graph key/value pairs.

        .. versionadded:: 3.15.0

        .. seealso:: `to_dask_array`, `tolist`

        :Parameters:

            `optimize_graph`: `bool`
                If True, the default, then prior to being converted to
                a dictionary, the graph is optimised to remove unused
                chunks. Note that optimising the graph can add a
                considerable performance overhead.

            apply_mask_hardness: `bool`, optional
                If True then force the mask hardness of the returned
                array to be that given by the `hardmask` attribute.

                .. versionadded:: NEXTVERSION

            asanyarray: `bool` or `None`, optional
                If True then add a final operation to the Dask graph
                that converts chunks to `numpy` arrays, but only if
                chunk's data object has an `__asanyarray__` attribute
                that is also `True`. If False then do not do this. If
                `None`, the default, then the final operation is added
                if the `Data` object's `__asanyarray__` attribute is
                `True`.

                .. versionadded:: NEXTVERSION

        :Returns:

            `dict`
                The dictionary of the dask graph key/value pairs.

        **Examples**

        >>> d = cf.Data([1, 2, 3, 4], chunks=2)
        >>> d.todict()
        {('array-2f41b21b4cd29f757a7bfa932bf67832', 0): array([1, 2]),
         ('array-2f41b21b4cd29f757a7bfa932bf67832', 1): array([3, 4])}
        >>> e = d[0]
        >>> e.todict()
        {('getitem-153fd24082bc067cf438a0e213b41ce6',
          0): (<function dask.array.chunk.getitem(obj, index)>, ('array-2f41b21b4cd29f757a7bfa932bf67832',
           0), (slice(0, 1, 1),)),
         ('array-2f41b21b4cd29f757a7bfa932bf67832', 0): array([1, 2])}
        >>> e.todict(optimize_graph=False)
        {('array-2f41b21b4cd29f757a7bfa932bf67832', 0): array([1, 2]),
         ('array-2f41b21b4cd29f757a7bfa932bf67832', 1): array([3, 4]),
         ('getitem-153fd24082bc067cf438a0e213b41ce6',
          0): (<function dask.array.chunk.getitem(obj, index)>, ('array-2f41b21b4cd29f757a7bfa932bf67832',
           0), (slice(0, 1, 1),))}

        """
        dx = self.to_dask_array(
            apply_mask_hardness=apply_mask_hardness, asanyarray=asanyarray
        )

        if optimize_graph:
            return collections_to_dsk((dx,), optimize_graph=True)

        return dict(collections_to_dsk((dx,), optimize_graph=False))

    def tolist(self):
        """Return the data as a scalar or (nested) list.

        Returns the data as an ``N``-levels deep nested list of Python
        scalars, where ``N`` is the number of data dimensions.

        If ``N`` is 0 then, since the depth of the nested list is 0,
        it will not be a list at all, but a simple Python scalar.

        .. sealso:: `todict`

        :Returns:

            `list` or scalar
                The (nested) list of array elements, or a scalar if
                the data has 0 dimensions.

        **Examples**

        >>> d = cf.Data(9)
        >>> d.tolist()
        9

        >>> d = cf.Data([1, 2])
        >>> d.tolist()
        [1, 2]

        >>> d = cf.Data(([[1, 2], [3, 4]]))
        >>> d.tolist()
        [[1, 2], [3, 4]]

        >>> d.equals(cf.Data(d.tolist()))
        True

        """
        return self.array.tolist()

    def to_memory(self):
        """Bring data on disk into memory.

        Not implemented. Consider using `persist` instead.

        """
        raise NotImplementedError(
            "'Data.to_memory' is not available. "
            "Consider using 'Data.persist' instead."
        )

    @_deprecated_kwarg_check("i", version="3.0.0", removed_at="4.0.0")
    @_inplace_enabled(default=False)
    def transpose(self, axes=None, inplace=False, i=False):
        """Permute the axes of the data array.

        .. seealso:: `flatten', `insert_dimension`, `flip`, `squeeze`,
                     `swapaxes`

        :Parameters:

            axes: (sequence of) `int`
                The new axis order of the data array. By default the order
                is reversed. Each axis of the new order is identified by
                its original integer position.

            {{inplace: `bool`, optional}}

            {{i: deprecated at version 3.0.0}}

        :Returns:

            `Data` or `None`

        **Examples**

        >>> d.shape
        (19, 73, 96)
        >>> d.transpose()
        >>> d.shape
        (96, 73, 19)
        >>> d.transpose([1, 0, 2])
        >>> d.shape
        (73, 96, 19)
        >>> d.transpose((-1, 0, 1))
        >>> d.shape
        (19, 73, 96)

        """
        d = _inplace_enabled_define_and_cleanup(self)

        ndim = d.ndim
        if axes is None:
            iaxes = tuple(range(ndim - 1, -1, -1))
        else:
            iaxes = d._parse_axes(axes)

        if iaxes == tuple(range(ndim)):
            # Short circuit if the transpose is a null operation
            return d

        # Note: The _axes attribute is important because e.g. axes
        #       labelled as cyclic by the _cyclic attribute use it to
        #       determine their position (see #discussion_r694096462
        #       on PR #247).
        data_axes = d._axes
        d._axes = [data_axes[i] for i in iaxes]

        dx = d.to_dask_array()
        try:
            dx = da.transpose(dx, axes=axes)
        except ValueError:
            raise ValueError(
                f"Can't transpose: Axes don't match array: {axes}"
            )

        d._set_dask(dx)
        return d

    @_deprecated_kwarg_check("i", version="3.0.0", removed_at="4.0.0")
    @_inplace_enabled(default=False)
    def trunc(self, inplace=False, i=False):
        """Return the truncated values of the data array.

        The truncated value of the number, ``x``, is the nearest integer
        which is closer to zero than ``x`` is. In short, the fractional
        part of the signed number ``x`` is discarded.

        .. versionadded:: 1.0

        .. seealso:: `ceil`, `floor`, `rint`

        :Parameters:

            {{inplace: `bool`, optional}}

            {{i: deprecated at version 3.0.0}}

        :Returns:

            `Data` or `None`

        **Examples**

        >>> d = cf.Data([-1.9, -1.5, -1.1, -1, 0, 1, 1.1, 1.5 , 1.9])
        >>> print(d.array)
        [-1.9 -1.5 -1.1 -1.   0.   1.   1.1  1.5  1.9]
        >>> print(d.trunc().array)
        [-1. -1. -1. -1.  0.  1.  1.  1.  1.]

        """
        d = _inplace_enabled_define_and_cleanup(self)
        dx = d.to_dask_array()
        dx = da.trunc(dx)
        d._set_dask(dx)
        return d

    @classmethod
    def empty(
        cls,
        shape,
        dtype=None,
        units=None,
        calendar=None,
        fill_value=None,
        chunks=_DEFAULT_CHUNKS,
    ):
        """Return a new array of given shape and type, without
        initialising entries.

        .. seealso:: `full`, `ones`, `zeros`

        :Parameters:

            shape: `int` or `tuple` of `int`
                The shape of the new array. e.g. ``(2, 3)`` or ``2``.

            dtype: data-type
                The desired output data-type for the array, e.g.
                `numpy.int8`. The default is `numpy.float64`.

            units: `str` or `Units`
                The units for the new data array.

            calendar: `str`, optional
                The calendar for reference time units.

            {{chunks: `int`, `tuple`, `dict` or `str`, optional}}

                .. versionadded:: 3.14.0

            fill_value: deprecated at version 3.14.0
                Use `set_fill_value` instead.

        :Returns:

            `Data`
                Array of uninitialised (arbitrary) data of the given
                shape and dtype.

        **Examples**

        >>> d = cf.Data.empty((2, 2))
        >>> print(d.array)
        [[ -9.74499359e+001  6.69583040e-309],
         [  2.13182611e-314  3.06959433e-309]]         #uninitialised

        >>> d = cf.Data.empty((2,), dtype=bool)
        >>> print(d.array)
        [ False  True]                                 #uninitialised

        """
        dx = da.empty(shape, dtype=dtype, chunks=chunks)
        return cls(dx, units=units, calendar=calendar)

    @classmethod
    def full(
        cls,
        shape,
        fill_value,
        dtype=None,
        units=None,
        calendar=None,
        chunks=_DEFAULT_CHUNKS,
    ):
        """Return a new array of given shape and type, filled with a
        fill value.

        .. seealso:: `empty`, `ones`, `zeros`

        :Parameters:

            shape: `int` or `tuple` of `int`
                The shape of the new array. e.g. ``(2, 3)`` or ``2``.

            fill_value: scalar
                The fill value.

            dtype: data-type
                The desired data-type for the array. The default, `None`,
                means ``np.array(fill_value).dtype``.

            units: `str` or `Units`
                The units for the new data array.

            calendar: `str`, optional
                The calendar for reference time units.

            {{chunks: `int`, `tuple`, `dict` or `str`, optional}}

                .. versionadded:: 3.14.0

        :Returns:

            `Data`
                Array of *fill_value* with the given shape and data
                type.

        **Examples**

        >>> d = cf.Data.full((2, 3), -99)
        >>> print(d.array)
        [[-99 -99 -99]
         [-99 -99 -99]]

        >>> d = cf.Data.full(2, 0.0)
        >>> print(d.array)
        [0. 0.]

        >>> d = cf.Data.full((2,), 0, dtype=bool)
        >>> print(d.array)
        [False False]

        """
        if dtype is None:
            # Need to explicitly set the default because dtype is not
            # a named keyword of da.full
            dtype = getattr(fill_value, "dtype", None)
            if dtype is None:
                dtype = np.array(fill_value).dtype

        dx = da.full(shape, fill_value, dtype=dtype, chunks=chunks)
        return cls(dx, units=units, calendar=calendar)

    @classmethod
    def ones(
        cls,
        shape,
        dtype=None,
        units=None,
        calendar=None,
        chunks=_DEFAULT_CHUNKS,
    ):
        """Returns a new array filled with ones of set shape and type.

        .. seealso:: `empty`, `full`, `zeros`

        :Parameters:

            shape: `int` or `tuple` of `int`
                The shape of the new array. e.g. ``(2, 3)`` or ``2``.

            dtype: data-type
                The desired data-type for the array, e.g.
                `numpy.int8`. The default is `numpy.float64`.

            units: `str` or `Units`
                The units for the new data array.

            calendar: `str`, optional
                The calendar for reference time units.

            {{chunks: `int`, `tuple`, `dict` or `str`, optional}}

                .. versionadded:: 3.14.0

        :Returns:

            `Data`
                Array of ones with the given shape and data type.

        **Examples**

        >>> d = cf.Data.ones((2, 3))
        >>> print(d.array)
        [[1. 1. 1.]
         [1. 1. 1.]]

        >>> d = cf.Data.ones((2,), dtype=bool)
        >>> print(d.array)
        [ True  True]

        """
        dx = da.ones(shape, dtype=dtype, chunks=chunks)
        return cls(dx, units=units, calendar=calendar)

    @classmethod
    def zeros(
        cls,
        shape,
        dtype=None,
        units=None,
        calendar=None,
        chunks=_DEFAULT_CHUNKS,
    ):
        """Returns a new array filled with zeros of set shape and type.

        .. seealso:: `empty`, `full`, `ones`

        :Parameters:

            shape: `int` or `tuple` of `int`
                The shape of the new array.

            dtype: data-type
                The data-type of the new array. By default the
                data-type is ``float``.

            units: `str` or `Units`
                The units for the new data array.

            calendar: `str`, optional
                The calendar for reference time units.

            {{chunks: `int`, `tuple`, `dict` or `str`, optional}}

                .. versionadded:: 3.14.0

        :Returns:

            `Data`
                Array of zeros with the given shape and data type.

        **Examples**

        >>> d = cf.Data.zeros((2, 3))
        >>> print(d.array)
        [[0. 0. 0.]
         [0. 0. 0.]]

        >>> d = cf.Data.zeros((2,), dtype=bool)
        >>> print(d.array)
        [False False]

        """
        dx = da.zeros(shape, dtype=dtype, chunks=chunks)
        return cls(dx, units=units, calendar=calendar)

    @_deprecated_kwarg_check("out", version="3.14.0", removed_at="5.0.0")
    @_deprecated_kwarg_check("i", version="3.0.0", removed_at="4.0.0")
    @_inplace_enabled(default=False)
    def func(
        self,
        f,
        units=None,
        out=False,
        inplace=False,
        preserve_invalid=False,
        i=False,
        **kwargs,
    ):
        """Apply an element-wise array operation to the data array.

        :Parameters:

            f: `function`
                The function to be applied.

            units: `Units`, optional

            out: deprecated at version 3.14.0

            {{inplace: `bool`, optional}}

            preserve_invalid: `bool`, optional
                For MaskedArray arrays only, if True any invalid values produced
                by the operation will be preserved, otherwise they are masked.

            {{i: deprecated at version 3.0.0}}

        :Returns:

            `Data` or `None`

        **Examples**

        >>> d.Units
        <Units: radians>
        >>> print(d.array)
        [[ 0.          1.57079633]
         [ 3.14159265  4.71238898]]
        >>> import numpy
        >>> e = d.func(numpy.cos)
        >>> e.Units
        <Units: 1>
        >>> print(e.array)
        [[ 1.0  0.0]
         [-1.0  0.0]]
        >>> d.func(numpy.sin, inplace=True)
        >>> print(d.array)
        [[0.0   1.0]
         [0.0  -1.0]]

        >>> d = cf.Data([-2, -1, 1, 2], mask=[0, 0, 0, 1])
        >>> f = d.func(numpy.arctanh, preserve_invalid=True)
        >>> f.array
        masked_array(data=[nan, -inf, inf, --],
                     mask=[False, False, False,  True],
               fill_value=1e+20)
        >>> e = d.func(numpy.arctanh)  # default preserve_invalid is False
        >>> e.array
        masked_array(data=[--, --, --, --],
                     mask=[ True,  True,  True,  True],
               fill_value=1e+20,
                    dtype=float64)

        """
        d = _inplace_enabled_define_and_cleanup(self)

        dx = d.to_dask_array()

        if preserve_invalid:
            # Assume all inputs are masked, as checking for a mask to confirm
            # is expensive. If unmasked, effective mask will be all False.
            dx_mask = da.ma.getmaskarray(dx)  # store original mask
            dx = da.ma.getdata(dx)

        # Step 2: apply operation to data alone
        axes = tuple(range(dx.ndim))
        dx = da.blockwise(f, axes, dx, axes, **kwargs)

        if preserve_invalid:
            # Step 3: reattach original mask onto the output data
            dx = da.ma.masked_array(dx, mask=dx_mask)

        d._set_dask(dx)

        if units is not None:
            d.override_units(units, inplace=True)

        return d

    @_inplace_enabled(default=False)
    @_deprecated_kwarg_check("i", version="3.0.0", removed_at="4.0.0")
    def range(
        self,
        axes=None,
        squeeze=False,
        mtol=1,
        split_every=None,
        inplace=False,
        i=False,
    ):
        """Calculate range values.

        The range is the maximum minus the minimum.

        Calculates the range value or the range values along axes.

        See
        https://ncas-cms.github.io/cf-python/analysis.html#collapse-methods
        for mathematical definitions.

         ..seealso:: `sample_size`, `max`, `min`, `mid_range`

        :Parameters:

            {{collapse axes: (sequence of) `int`, optional}}

            {{collapse squeeze: `bool`, optional}}

            {{mtol: number, optional}}

            {{split_every: `int` or `dict`, optional}}

                .. versionadded:: 3.14.0

            {{inplace: `bool`, optional}}

            {{i: deprecated at version 3.0.0}}

        :Returns:

            `Data` or `None`
                The collapsed array.

        **Examples**

        >>> a = np.ma.arange(12).reshape(4, 3)
        >>> d = cf.Data(a, 'K')
        >>> d[1, 1] = cf.masked
        >>> print(d.array)
        [[0 1 2]
         [3 -- 5]
         [6 7 8]
         [9 10 11]]
        >>> d.range()
        <CF Data(1, 1): [[11]] K>

        """
        d = _inplace_enabled_define_and_cleanup(self)
        d, _ = collapse(
            Collapse().range,
            d,
            axis=axes,
            keepdims=not squeeze,
            split_every=split_every,
            mtol=mtol,
        )
        return d

    @_inplace_enabled(default=False)
    @_deprecated_kwarg_check("i", version="3.0.0", removed_at="4.0.0")
    def roll(self, axis, shift, inplace=False, i=False):
        """Roll array elements along one or more axes.

        Elements that roll beyond the last position are re-introduced
        at the first.

        .. seealso:: `flatten`, `insert_dimension`, `flip`, `squeeze`,
                     `transpose`

        :Parameters:

            axis: `int`, or `tuple` of `int`
                Axis or axes along which elements are shifted.

                *Parameter example:*
                  Roll the second axis: ``axis=1``.

                *Parameter example:*
                  Roll the last axis: ``axis=-1``.

                *Parameter example:*
                  Roll the first and last axes: ``axis=(0, -1)``.

            shift: `int`, or `tuple` of `int`
                The number of places by which elements are shifted.
                If a `tuple`, then *axis* must be a tuple of the same
                size, and each of the given axes is shifted by the
                corresponding number. If an `int` while *axis* is a
                `tuple` of `int`, then the same value is used for all
                given axes.

            {{inplace: `bool`, optional}}

            {{i: deprecated at version 3.0.0}}

        :Returns:

            `Data` or `None`
                The rolled data.

        **Examples**

        >>> d = cf.Data([0, 1, 2, 3, 4, 5, 6, 7, 8, 9, 10, 11])
        >>> print(d.roll(0, 2).array)
        [10 11  0  1  2  3  4  5  6  7  8  9]
        >>> print(d.roll(0, -2).array)
        [ 2  3  4  5  6  7  8  9 10 11  0  1]

        >>> d2 = d.reshape(3, 4)
        >>> print(d2.array)
        [[ 0  1  2  3]
         [ 4  5  6  7]
         [ 8  9 10 11]]
        >>> print(d2.roll(0, 1).array)
        [[ 8  9 10 11]
         [ 0  1  2  3]
         [ 4  5  6  7]]
        >>> print(d2.roll(0, -1).array)
        [[ 4  5  6  7]
         [ 8  9 10 11]
         [ 0  1  2  3]]
        >>> print(d2.roll(1, 1).array)
        [[ 3  0  1  2]
         [ 7  4  5  6]
         [11  8  9 10]]
        >>> print(d2.roll(1, -1).array)
        [[ 1  2  3  0]
         [ 5  6  7  4]
         [ 9 10 11  8]]
        >>> print(d2.roll((1, 0), (1, 1)).array)
        [[11  8  9 10]
         [ 3  0  1  2]
         [ 7  4  5  6]]
        >>> print(d2.roll((1, 0), (2, 1)).array)
        [[10 11  8  9]
         [ 2  3  0  1]
         [ 6  7  4  5]]

        """
        # TODODASKAPI - consider matching the numpy/dask api:
        #               "shift,axis=", and the default axis behaviour
        #               of a flattened roll followed by shape
        #               restore

        d = _inplace_enabled_define_and_cleanup(self)

        dx = d.to_dask_array()
        dx = da.roll(dx, shift, axis=axis)
        d._set_dask(dx)

        return d

    @_inplace_enabled(default=False)
    @_deprecated_kwarg_check("i", version="3.0.0", removed_at="4.0.0")
    def sum(
        self,
        axes=None,
        weights=None,
        squeeze=False,
        mtol=1,
        split_every=None,
        inplace=False,
        i=False,
    ):
        """Calculate sum values.

        Calculates the sum value or the sum values along axes.

        See
        https://ncas-cms.github.io/cf-python/analysis.html#collapse-methods
        for mathematical definitions.

         ..seealso:: `sample_size`, `integral`, `mean`, `sd`,
                     `sum_of_squares`, `sum_of_weights`

        :Parameters:

            {{collapse axes: (sequence of) `int`, optional}}

            {{weights: data_like, `dict`, or `None`, optional}}

            {{collapse squeeze: `bool`, optional}}

            {{mtol: number, optional}}

            {{split_every: `int` or `dict`, optional}}

                .. versionadded:: 3.14.0

            {{inplace: `bool`, optional}}

            {{i: deprecated at version 3.0.0}}

        :Returns:

            `Data` or `None`
                The collapsed data, or `None` if the operation was
                in-place.

        **Examples**

        >>> a = np.ma.arange(12).reshape(4, 3)
        >>> d = cf.Data(a, 'K')
        >>> d[1, 1] = cf.masked
        >>> print(d.array)
        [[0 1 2]
         [3 -- 5]
         [6 7 8]
         [9 10 11]]
        >>> d.sum()
        <CF Data(1, 1): [[62]] K>

        >>> w = np.linspace(1, 2, 3)
        >>> print(w)
        [1.  1.5 2. ]
        >>> d.sum(weights=cf.Data(w, 'm'))
        <CF Data(1, 1): [[97.0]] K>

        """
        d = _inplace_enabled_define_and_cleanup(self)
        d, _ = collapse(
            Collapse().sum,
            d,
            axis=axes,
            weights=weights,
            keepdims=not squeeze,
            split_every=split_every,
            mtol=mtol,
        )
        return d

    @_inplace_enabled(default=False)
    def sum_of_squares(
        self,
        axes=None,
        weights=None,
        squeeze=False,
        mtol=1,
        split_every=None,
        inplace=False,
    ):
        """Calculate sums of squares.

        Calculates the sum of squares or the sum of squares values
        along axes.

        See
        https://ncas-cms.github.io/cf-python/analysis.html#collapse-methods
        for mathematical definitions.

         ..seealso:: `sample_size`, `sum`, `sum_of_squares`,
                     `sum_of_weights2`

        :Parameters:

            {{collapse axes: (sequence of) `int`, optional}}

            {{weights: data_like, `dict`, or `None`, optional}}

            {{collapse squeeze: `bool`, optional}}

            {{mtol: number, optional}}

            {{split_every: `int` or `dict`, optional}}

                .. versionadded:: 3.14.0

            {{inplace: `bool`, optional}}

        :Returns:

            `Data` or `None`
                The collapsed data, or `None` if the operation was
                in-place.

        **Examples**

        >>> a = np.ma.arange(12).reshape(4, 3)
        >>> d = cf.Data(a, 'K')
        >>> d[1, 1] = cf.masked
        >>> print(d.array)
        [[0 1 2]
         [3 -- 5]
         [6 7 8]
         [9 10 11]]
        >>> d.sum_of_squares()
        <CF Data(1, 1): [[490]] K2>

        >>> w = np.linspace(1, 2, 3)
        >>> print(w)
        [1.  1.5 2. ]
        >>> d.sum_of_squares(weights=w)
        <CF Data(1, 1): [[779.0]] K2>

        """
        d = _inplace_enabled_define_and_cleanup(self)
        d.square(inplace=True)
        d.sum(
            axes=axes,
            weights=weights,
            squeeze=squeeze,
            mtol=mtol,
            split_every=split_every,
            inplace=True,
        )
        return d

    @_deprecated_kwarg_check("i", version="3.0.0", removed_at="4.0.0")
    @_inplace_enabled(default=False)
    def sum_of_weights(
        self,
        axes=None,
        weights=None,
        squeeze=False,
        mtol=1,
        split_every=None,
        inplace=False,
        i=False,
    ):
        """Calculate sums of weights.

        Calculates the sum of weights or the sum of weights values
        along axes.

        The weights given by the *weights* parameter are internally
        broadcast to the shape of the data, and those weights that are
        missing data, or that correspond to the missing elements of
        the data, are assigned a weight of 0. It is these processed
        weights that are summed.

        See
        https://ncas-cms.github.io/cf-python/analysis.html#collapse-methods
        for mathematical definitions.

         ..seealso:: `sample_size`, `sum`, `sum_of_squares`,
                     `sum_of_weights2`

        :Parameters:

            {{collapse axes: (sequence of) `int`, optional}}

            {{weights: data_like, `dict`, or `None`, optional}}

            {{collapse squeeze: `bool`, optional}}

            {{mtol: number, optional}}

            {{split_every: `int` or `dict`, optional}}

                .. versionadded:: 3.14.0

            {[inplace: `bool`, optional}}

            {{i: deprecated at version 3.0.0}}

        :Returns:

            `Data` or `None`
                The collapsed data, or `None` if the operation was
                in-place.

        **Examples**

        >>> a = np.ma.arange(12).reshape(4, 3)
        >>> d = cf.Data(a, 'K')
        >>> d[1, 1] = cf.masked
        >>> print(d.array)
        [[0 1 2]
         [3 -- 5]
         [6 7 8]
         [9 10 11]]
        >>> d.sum_of_weights()
        <CF Data(1, 1): [[11]]>

        >>> w = np.linspace(1, 2, 3)
        >>> print(w)
        [1.  1.5 2. ]
        >>> d.sum_of_weights(weights=w)
        <CF Data(1, 1): [[16.5]]>

        >>> d.sum_of_weights(weights=cf.Data(w, 'm'))
        <CF Data(1, 1): [[16.5]] m>

        """
        d = _inplace_enabled_define_and_cleanup(self)
        d, weights = collapse(
            Collapse().sum_of_weights,
            d,
            axis=axes,
            weights=weights,
            keepdims=not squeeze,
            split_every=split_every,
            mtol=mtol,
        )

        units = _units_None
        if weights is not None:
            units = getattr(weights, "Units", None)
            if units is None:
                units = _units_None

        d.override_units(units, inplace=True)

        return d

    @_deprecated_kwarg_check("i", version="3.0.0", removed_at="4.0.0")
    @_inplace_enabled(default=False)
    def sum_of_weights2(
        self,
        axes=None,
        weights=None,
        squeeze=False,
        mtol=1,
        split_every=None,
        inplace=False,
        i=False,
    ):
        """Calculate sums of squares of weights.

        Calculates the sum of squares of weights or the sum of squares
        of weights values along axes.

        The weights given by the *weights* parameter are internally
        broadcast to the shape of the data, and those weights that
        are missing data, or that correspond to the missing elements
        of the data, are assigned a weight of 0. It is these processed
        weights that are squared and summed.

        See
        https://ncas-cms.github.io/cf-python/analysis.html#collapse-methods
        for mathematical definitions.

         ..seealso:: `sample_size`, `sum`, `sum_of_squares`,
                     `sum_of_weights`

        :Parameters:

            {{collapse axes: (sequence of) `int`, optional}}

            {{weights: data_like, `dict`, or `None`, optional}}

            {{collapse squeeze: `bool`, optional}}

            {{mtol: number, optional}}

            {{split_every: `int` or `dict`, optional}}

                .. versionadded:: 3.14.0

            {[inplace: `bool`, optional}}

            {{i: deprecated at version 3.0.0}}

        :Returns:

            `Data` or `None`
                The collapsed data, or `None` if the operation was
                in-place.

        **Examples**

        >>> a = np.ma.arange(12).reshape(4, 3)
        >>> d = cf.Data(a, 'K')
        >>> d[1, 1] = cf.masked
        >>> print(d.array)
        [[0 1 2]
         [3 -- 5]
         [6 7 8]
         [9 10 11]]
        >>> d.sum_of_weights2()
        <CF Data(1, 1): [[11]]>

        >>> w = np.linspace(1, 2, 3)
        >>> print(w)
        [1.  1.5 2. ]
        >>> d.sum_of_weights2(weights=w)
        <CF Data(1, 1): [[26.75]]>

        >>> d.sum_of_weights2(weights=cf.Data(w, 'm'))
        <CF Data(1, 1): [[26.75]] m2>

        """
        d = _inplace_enabled_define_and_cleanup(self)
        d, weights = collapse(
            Collapse().sum_of_weights2,
            d,
            axis=axes,
            weights=weights,
            keepdims=not squeeze,
            split_every=split_every,
            mtol=mtol,
        )

        units = _units_None
        if weights is not None:
            units = getattr(weights, "Units", None)
            if not units:
                units = _units_None
            else:
                units = units**2

        d.override_units(units, inplace=True)

        return d

    @_deprecated_kwarg_check("i", version="3.0.0", removed_at="4.0.0")
    @_inplace_enabled(default=False)
    def std(
        self,
        axes=None,
        squeeze=False,
        mtol=1,
        weights=None,
        ddof=0,
        split_every=None,
        inplace=False,
        i=False,
    ):
        r"""Calculate standard deviations.

        Calculates the standard deviation of an array or the standard
        deviations along axes.

        See
        https://ncas-cms.github.io/cf-python/analysis.html#collapse-methods
        for mathematical definitions.

         ..seealso:: `sample_size`, `mean`, `sum`, `var`

        :Parameters:

            {{collapse axes: (sequence of) `int`, optional}}

            {{weights: data_like, `dict`, or `None`, optional}}

            {{collapse squeeze: `bool`, optional}}

            {{mtol: number, optional}}

            {{ddof: number}}

                 By default *ddof* is 0.

            {{split_every: `int` or `dict`, optional}}

                .. versionadded:: 3.14.0

            {{inplace: `bool`, optional}}

            {{i: deprecated at version 3.0.0}}

        :Returns:

            `Data` or `None`
                The collapsed data, or `None` if the operation was
                in-place.

        **Examples**

        >>> a = np.ma.arange(12).reshape(4, 3)
        >>> d = cf.Data(a, 'K')
        >>> d[1, 1] = cf.masked
        >>> print(d.array)
        [[0 1 2]
         [3 -- 5]
         [6 7 8]
         [9 10 11]]
        >>> d.std()
        <CF Data(1, 1): [[3.5744733184250004]] K>
        >>> d.std(ddof=1)
        <CF Data(1, 1): [[3.7489392439122637]] K>

        >>> w = np.linspace(1, 2, 3)
        >>> print(w)
        [1.  1.5 2. ]
        >>> d.std(ddof=1, weights=w)
        <CF Data(1, 1): [[3.7457375639741506]] K>

        """
        d = _inplace_enabled_define_and_cleanup(self)
        d.var(
            axes=axes,
            weights=weights,
            squeeze=squeeze,
            mtol=mtol,
            ddof=ddof,
            split_every=split_every,
            inplace=True,
        )
        d.sqrt(inplace=True)
        return d

    @_inplace_enabled(default=False)
    @_deprecated_kwarg_check("i", version="3.0.0", removed_at="4.0.0")
    def var(
        self,
        axes=None,
        weights=None,
        squeeze=False,
        mtol=1,
        ddof=0,
        split_every=None,
        inplace=False,
        i=False,
    ):
        """Calculate variances.

        Calculates the variance of an array or the variance values
        along axes.

        See
        https://ncas-cms.github.io/cf-python/analysis.html#collapse-methods
        for mathematical definitions.

         ..seealso:: `sample_size`, `mean`, `sd`, `sum`

        :Parameters:

            {{collapse axes: (sequence of) `int`, optional}}

            {{weights: data_like, `dict`, or `None`, optional}}

            {{collapse squeeze: `bool`, optional}}

            {{mtol: number, optional}}

            {{ddof: number}}

                 By default *ddof* is 0.

            {{split_every: `int` or `dict`, optional}}

                .. versionadded:: 3.14.0

            {{inplace: `bool`, optional}}

            {{i: deprecated at version 3.0.0}}

        :Returns:

            `Data` or `None`
                The collapsed data, or `None` if the operation was
                in-place.

        **Examples**

        >>> a = np.ma.arange(12).reshape(4, 3)
        >>> d = cf.Data(a, 'K')
        >>> d[1, 1] = cf.masked
        >>> print(d.array)
        [[0 1 2]
         [3 -- 5]
         [6 7 8]
         [9 10 11]]
        >>> d.var()
        <CF Data(1, 1): [[12.776859504132233]] K2>
        >>> d.var(ddof=1)
        <CF Data(1, 1): [[14.054545454545456]] K2>

        >>> w = np.linspace(1, 2, 3)
        >>> print(w)
        [1.  1.5 2. ]
        >>> d.var(ddof=1, weights=w)
        <CF Data(1, 1): [[14.030549898167004]] K2>

        """
        d = _inplace_enabled_define_and_cleanup(self)
        d, _ = collapse(
            Collapse().var,
            d,
            axis=axes,
            weights=weights,
            keepdims=not squeeze,
            mtol=mtol,
            ddof=ddof,
            split_every=split_every,
        )

        units = d.Units
        if units:
            d.override_units(units**2, inplace=True)

        return d

    def section(
        self, axes, stop=None, chunks=False, min_step=1, mode="dictionary"
    ):
        """Returns a dictionary of sections of the `Data` object.

        Specifically, returns a dictionary of Data objects which are the
        m-dimensional sections of this n-dimensional Data object, where
        m <= n. The dictionary keys are the indices of the sections
        in the original Data object. The m dimensions that are not
        sliced are marked with None as a placeholder making it possible
        to reconstruct the original data object. The corresponding
        values are the resulting sections of type `Data`.

        :Parameters:

            axes: (sequence of) `int`
                This is should be one or more integers of the m indices of
                the m axes that define the sections of the `Data`
                object. If axes is `None` (the default) or an empty
                sequence then all axes are selected.

                Note that the axes specified by the *axes* parameter are
                the one which are to be kept whole. All other axes are
                sectioned.

            stop: `int`, optional
                Deprecated at version 3.14.0.

                Stop after this number of sections and return. If stop is
                None all sections are taken.

            chunks: `bool`, optional
                Deprecated at version 3.14.0. Consider using
                `cf.Data.rechunk` instead.

                If True return sections that are of the maximum possible
                size that will fit in one chunk of memory instead of
                sectioning into slices of size 1 along the dimensions that
                are being sectioned.


            min_step: `int`, optional
                The minimum step size when making chunks. By default this
                is 1. Can be set higher to avoid size 1 dimensions, which
                are problematic for linear regridding.

        :Returns:

            `dict`
                The dictionary of m dimensional sections of the Data
                object.

        **Examples**

        >>> d = cf.Data(np.arange(120).reshape(2, 6, 10))
        >>> d
        <CF Data(2, 6, 10): [[[0, ..., 119]]]>
        >>> d.section([1, 2])
        {(0, None, None): <CF Data(1, 6, 10): [[[0, ..., 59]]]>,
         (1, None, None): <CF Data(1, 6, 10): [[[60, ..., 119]]]>}
        >>> d.section([0, 1], min_step=2)
        {(None, None, 0): <CF Data(2, 6, 2): [[[0, ..., 111]]]>,
         (None, None, 2): <CF Data(2, 6, 2): [[[2, ..., 113]]]>,
         (None, None, 4): <CF Data(2, 6, 2): [[[4, ..., 115]]]>,
         (None, None, 6): <CF Data(2, 6, 2): [[[6, ..., 117]]]>,
         (None, None, 8): <CF Data(2, 6, 2): [[[8, ..., 119]]]>}

        """
        if chunks:
            _DEPRECATION_ERROR_KWARGS(
                self,
                "section",
                {"chunks": chunks},
                message="Consider using Data.rechunk() instead.",
                version="3.14.0",
                removed_at="5.0.0",
            )  # pragma: no cover

        if stop is not None:
            _DEPRECATION_ERROR_KWARGS(
                self,
                "section",
                {"stop": stop},
                version="3.14.0",
                removed_at="5.0.0",
            )  # pragma: no cover

        return _section(self, axes, min_step=min_step)

    @_inplace_enabled(default=False)
    def square(self, dtype=None, inplace=False):
        """Calculate the element-wise square.

        .. versionadded:: 3.14.0

        .. seealso:: `sqrt`, `sum_of_squares`

        :Parameters:

            dtype: data-type, optional
                Overrides the data type of the output arrays. A
                matching precision of the calculation should be
                chosen. For example, a *dtype* of ``'int32'`` is only
                allowed when the input values are integers.

             {{inplace: `bool`, optional}}

        :Returns:

            `Data` or `None`
                The element-wise square of the data, or `None` if the
                operation was in-place.

        **Examples**

        >>> d = cf.Data([[0, 1, 2.5, 3, 4]], 'K', mask=[[0, 0, 0, 1, 0]])
        >>> print(d.array)
        [[0.0 1.0 2.5 -- 4.0]]
        >>> e = d.square()
        >>> e
        <CF Data(1, 5): [[0.0, ..., 16.0]] K2>
        >>> print(e.array)
        [[0.0 1.0 6.25 -- 16.0]]

        """
        d = _inplace_enabled_define_and_cleanup(self)
        dx = d.to_dask_array()
        dx = da.square(dx, dtype=dtype)
        d._set_dask(dx)

        units = d.Units
        if units:
            d.override_units(units**2, inplace=True)

        return d

    @_inplace_enabled(default=False)
    def sqrt(self, dtype=None, inplace=False):
        """Calculate the non-negative square root.

        .. versionadded:: 3.14.0

        .. seealso:: `square`

        :Parameters:

            dtype: data-type, optional
                Overrides the data type of the output arrays. A
                matching precision of the calculation should be
                chosen. For example, a *dtype* of ``'int32'` is not
                allowed, even if the input values are perfect squares.

             {{inplace: `bool`, optional}}

        :Returns:

            `Data` or `None`
                The element-wise positive square root of the data, or
                `None` if the operation was in-place.

        **Examples**

        >>> d = cf.Data([[0, 1, 2, 3, 4]], 'K2', mask=[[0, 0, 0, 1, 0]])
        >>>print(d.array)
        [[0 1 2 -- 4]]
        >>> e = d.sqrt()
        >>> e
        <CF Data(1, 5): [[0.0, ..., 2.0]] K>
        >>> print(e.array)
        [[0.0 1.0 1.4142135623730951 -- 2.0]]

        Negative input values raise a warning but nonetheless result in NaN
        or, if there are already missing values, missing data:

        >>> import warnings
        >>> d = cf.Data([0, 1, -4])
        >>> print(d.array)
        [ 0  1 -4]
        >>> with warnings.catch_warnings():
        ...     warnings.simplefilter("ignore")
        ...     print(d.sqrt().array)
        ...
        [ 0.  1. nan]

        >>> d = cf.Data([0, 1, -4], mask=[1, 0, 0])
        >>> print(d.array)
        [-- 1 -4]
        >>> with warnings.catch_warnings():
        ...     warnings.simplefilter("ignore")
        ...     print(d.sqrt().array)
        ...
        [-- 1.0 --]

        """
        d = _inplace_enabled_define_and_cleanup(self)
        dx = d.to_dask_array()
        dx = da.sqrt(dx, dtype=dtype)
        d._set_dask(dx)

        units = d.Units
        if units:
            try:
                d.override_units(units**0.5, inplace=True)
            except ValueError as e:
                raise type(e)(
                    f"Incompatible units for taking a square root: {units!r}"
                )

        return d

    # ----------------------------------------------------------------
    # Aliases
    # ----------------------------------------------------------------
    @property
    def dtarray(self):
        """Alias for `datetime_array`"""
        return self.datetime_array

    @_inplace_enabled(default=False)
    @_deprecated_kwarg_check("i", version="3.0.0", removed_at="4.0.0")
    def maximum(
        self,
        axes=None,
        squeeze=False,
        mtol=1,
        split_every=None,
        inplace=False,
        i=False,
    ):
        """Alias for `max`"""
        return self.max(
            axes=axes,
            squeeze=squeeze,
            mtol=mtol,
            split_every=split_every,
            inplace=inplace,
            i=i,
        )

    @_inplace_enabled(default=False)
    @_deprecated_kwarg_check("i", version="3.0.0", removed_at="4.0.0")
    def minimum(
        self,
        axes=None,
        squeeze=False,
        mtol=1,
        split_every=None,
        inplace=False,
        i=False,
    ):
        """Alias for `min`"""
        return self.min(
            axes=axes,
            squeeze=squeeze,
            mtol=mtol,
            split_every=split_every,
            inplace=inplace,
            i=i,
        )

    @_inplace_enabled(default=False)
    @_deprecated_kwarg_check("i", version="3.0.0", removed_at="4.0.0")
    def sd(
        self,
        axes=None,
        squeeze=False,
        mtol=1,
        weights=None,
        ddof=0,
        split_every=None,
        inplace=False,
        i=False,
    ):
        """Alias for `std`"""
        return self.std(
            axes=axes,
            squeeze=squeeze,
            weights=weights,
            mtol=mtol,
            ddof=ddof,
            split_every=split_every,
            inplace=inplace,
            i=i,
        )

    @_inplace_enabled(default=False)
    @_deprecated_kwarg_check("i", version="3.0.0", removed_at="4.0.0")
    def standard_deviation(
        self,
        axes=None,
        squeeze=False,
        mtol=1,
        weights=None,
        ddof=0,
        split_every=None,
        inplace=False,
        i=False,
    ):
        """Alias for `std`"""
        return self.std(
            axes=axes,
            squeeze=squeeze,
            weights=weights,
            mtol=mtol,
            ddof=ddof,
            split_every=split_every,
            inplace=inplace,
            i=i,
        )

    @_inplace_enabled(default=False)
    @_deprecated_kwarg_check("i", version="3.0.0", removed_at="4.0.0")
    def variance(
        self,
        axes=None,
        squeeze=False,
        weights=None,
        mtol=1,
        ddof=0,
        split_every=None,
        inplace=False,
        i=False,
    ):
        """Alias for `var`"""
        return self.var(
            axes=axes,
            squeeze=squeeze,
            weights=weights,
            mtol=mtol,
            ddof=ddof,
            split_every=split_every,
            inplace=inplace,
            i=i,
        )


def _size_of_index(index, size=None):
    """Return the number of elements resulting in applying an index to a
    sequence.

    :Parameters:

        index: `slice` or `list` of `int`
            The index being applied to the sequence.

        size: `int`, optional
            The number of elements in the sequence being indexed. Only
            required if *index* is a slice object.

    :Returns:

        `int`
            The length of the sequence resulting from applying the index.

    **Examples**

    >>> _size_of_index(slice(None, None, -2), 10)
    5
    >>> _size_of_index([1, 4, 9])
    3

    """
    if isinstance(index, slice):
        # Index is a slice object
        start, stop, step = index.indices(size)
        div, mod = divmod(stop - start, step)
        if mod != 0:
            div += 1
        return div
    else:
        # Index is a list of integers
        return len(index)<|MERGE_RESOLUTION|>--- conflicted
+++ resolved
@@ -1406,15 +1406,11 @@
             # Set the CFA write status to False
             self._cfa_del_write()
 
-<<<<<<< HEAD
         if clear & _ACTIVE:
             # Set active storage to False
             self._del_active_storage()
 
-    def _set_dask(self, array, copy=False, clear=_ALL):
-=======
     def _set_dask(self, dx, copy=False, clear=_ALL, asanyarray=False):
->>>>>>> 1c73b890
         """Set the dask array.
 
         .. versionadded:: 3.14.0
@@ -8313,18 +8309,10 @@
         # in the result.
         d.soften_mask()
 
-<<<<<<< HEAD
-        dx = d.to_dask_array()
-        dx = Collapse().unique(
-            dx,
-            split_every=split_every,
-        )
-=======
         # The applicable chunk function will have its own call to
         # 'cf_asanyarray', so we can set 'asanyarray=False'.
         dx = d.to_dask_array(asanyarray=False)
         dx = Collapse().unique(dx, split_every=split_every)
->>>>>>> 1c73b890
 
         d._set_dask(dx)
 
