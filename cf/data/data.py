--- conflicted
+++ resolved
@@ -5748,78 +5748,6 @@
         return mask_data_obj
 
     @staticmethod
-<<<<<<< HEAD
-=======
-    def mask_fpe(*arg):
-        """Masking of floating-point errors in the results of arithmetic
-        operations.
-
-        If masking is allowed then only floating-point errors which would
-        otherwise be raised as `FloatingPointError` exceptions are
-        masked. Whether `FloatingPointError` exceptions may be raised is
-        determined by `cf.Data.seterr`.
-
-        If called without an argument then the current behaviour is
-        returned.
-
-        Note that if the raising of `FloatingPointError` exceptions has
-        suppressed then invalid values in the results of arithmetic
-        operations may be subsequently converted to masked values with the
-        `mask_invalid` method.
-
-        .. seealso:: `cf.Data.seterr`, `mask_invalid`
-
-        :Parameters:
-
-            arg: `bool`, optional
-                The new behaviour. True means that `FloatingPointError`
-                exceptions are suppressed and replaced with masked
-                values. False means that `FloatingPointError` exceptions
-                are raised. The default is not to change the current
-                behaviour.
-
-        :Returns:
-
-            `bool`
-                The behaviour prior to the change, or the current
-                behaviour if no new value was specified.
-
-        **Examples**
-
-        >>> d = cf.Data([0., 1])
-        >>> e = cf.Data([1., 2])
-
-        >>> old = cf.Data.mask_fpe(False)
-        >>> old = cf.Data.seterr('raise')
-        >>> e/d
-        FloatingPointError: divide by zero encountered in divide
-        >>> e**123456
-        FloatingPointError: overflow encountered in power
-
-        >>> old = cf.Data.mask_fpe(True)
-        >>> old = cf.Data.seterr('raise')
-        >>> e/d
-        <CF Data: [--, 2.0] >
-        >>> e**123456
-        <CF Data: [1.0, --] >
-
-        >>> old = cf.Data.mask_fpe(True)
-        >>> old = cf.Data.seterr('ignore')
-        >>> e/d
-        <CF Data: [inf, 2.0] >
-        >>> e**123456
-        <CF Data: [1.0, inf] >
-
-        """
-        old = _mask_fpe[0]
-
-        if arg:
-            _mask_fpe[0] = bool(arg[0])
-
-        return old
-
-    @staticmethod
->>>>>>> 4367fcca
     def seterr(all=None, divide=None, over=None, under=None, invalid=None):
         """Set how floating-point errors in the results of arithmetic
         operations are handled.
