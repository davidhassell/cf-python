import logging
import math
import operator
from functools import partial, reduce, wraps
from itertools import product
from json import dumps as json_dumps
from json import loads as json_loads
from numbers import Integral
from operator import mul

import cfdm
import cftime
import dask.array as da
import numpy as np
from dask.array import Array
from dask.array.core import normalize_chunks
from dask.base import is_dask_collection, tokenize
from dask.core import flatten
from dask.highlevelgraph import HighLevelGraph

from ..cfdatetime import dt as cf_dt
from ..constants import masked as cf_masked
from ..decorators import (
    _deprecated_kwarg_check,
    _display_or_return,
    _inplace_enabled,
    _inplace_enabled_define_and_cleanup,
    _manage_log_level_via_verbosity,
)
from ..functions import (
    _DEPRECATION_ERROR_KWARGS,
    _numpy_isclose,
    _section,
    abspath,
)
from ..functions import atol as cf_atol
from ..functions import chunksize as cf_chunksize
from ..functions import default_netCDF_fillvals
from ..functions import fm_threshold as cf_fm_threshold
from ..functions import free_memory
from ..functions import inspect as cf_inspect
from ..functions import log_level, parse_indices, pathjoin
from ..functions import rtol as cf_rtol
from ..mixin_container import Container
from ..units import Units
from . import FileArray, NetCDFArray, UMArray
from .collapse import Collapse
from .creation import (
    compressed_to_dask,
    convert_to_builtin_type,
    generate_axis_identifiers,
    to_dask,
)
from .dask_utils import (
    _da_ma_allclose,
    cf_contains,
    cf_dt2rt,
    cf_harden_mask,
    cf_percentile,
    cf_rt2dt,
    cf_soften_mask,
    cf_where,
)
from .filledarray import FilledArray
from .mixin import DataClassDeprecationsMixin
from .utils import (  # is_small,; is_very_small,
    YMDhms,
    _is_numeric_dtype,
    conform_units,
    convert_to_datetime,
    convert_to_reftime,
    dask_compatible,
    first_non_missing_value,
    new_axis_identifier,
    scalar_masked_array,
)

_DASKIFIED_VERBOSE = None  # see below for valid levels, adapt as useful


logger = logging.getLogger(__name__)

daskified_log_level = 0


def daskified(apply_temp_log_level=None):
    def decorator(method):
        """Temporary decorator to mark and log methods migrated to Dask.

        A log level argument will set the log level throughout the call of
        the method to that level and then reset it back to the previous
        global level. A message will also be emitted to indicate whenever
        the method is called, unless no argument is given [daskified()]
        in which case the decorator does nothing except mark methods
        which are considered to be daskified, a main purpose for this
        decorator.

        Note: for properties the decorator must be placed underneath the
        property decorator so it is called before and not after it.

        """

        @wraps(method)
        def wrapper(*args, **kwargs):
            if apply_temp_log_level is None:  # distingush from 0
                return method(*args, **kwargs)

            original_global_log_level = log_level()
            # Switch log level for the duration of the method call, with an
            # initial message to indicate a run first guaranteed to show
            log_level(apply_temp_log_level)
            # Not actually a warning, but setting as warning ensures it shows
            # (unless logging is disabled, but ignore that complication for
            # this temporary and informal decorator!)
            logger.warning(f"%%%%% Running daskified {method.__name__} %%%%%")

            out = method(*args, **kwargs)

            # ... then return the log level to the global level afterwards
            log_level(original_global_log_level)
            return out

        return wrapper

    return decorator


# --------------------------------------------------------------------
# Constants
# --------------------------------------------------------------------
_year_length = 365.242198781
_month_length = _year_length / 12

# --------------------------------------------------------------------
# _seterr = How floating-point errors in the results of arithmetic
#           operations are handled. These defaults are those of
#           numpy 1.10.1.
# --------------------------------------------------------------------
_seterr = {
    "divide": "warn",
    "invalid": "warn",
    "over": "warn",
    "under": "ignore",
}

# --------------------------------------------------------------------
# _seterr_raise_to_ignore = As _seterr but with any values of 'raise'
#                           changed to 'ignore'.
# --------------------------------------------------------------------
_seterr_raise_to_ignore = _seterr.copy()


for key, value in _seterr.items():
    if value == "raise":
        _seterr_raise_to_ignore[key] = "ignore"
# --- End: for

_empty_set = set()

_units_None = Units()
_units_1 = Units("1")
_units_radians = Units("radians")

_dtype_float32 = np.dtype("float32")
_dtype_float = np.dtype(float)
_dtype_bool = np.dtype(bool)

_DEFAULT_CHUNKS = "auto"
_DEFAULT_HARDMASK = True


class Data(Container, cfdm.Data, DataClassDeprecationsMixin):
    """An N-dimensional data array with units and masked values.

    * Contains an N-dimensional, indexable and broadcastable array with
      many similarities to a `numpy` array.

    * Contains the units of the array elements.

    * Supports masked arrays, regardless of whether or not it was
      initialised with a masked array.

    * Stores and operates on data arrays which are larger than the
      available memory.

    **Indexing**

    A data array is indexable in a similar way to numpy array:

    >>> d.shape
    (12, 19, 73, 96)
    >>> d[...].shape
    (12, 19, 73, 96)
    >>> d[slice(0, 9), 10:0:-2, :, :].shape
    (9, 5, 73, 96)

    There are three extensions to the numpy indexing functionality:

    * Size 1 dimensions are never removed by indexing.

      An integer index i takes the i-th element but does not reduce the
      rank of the output array by one:

      >>> d.shape
      (12, 19, 73, 96)
      >>> d[0, ...].shape
      (1, 19, 73, 96)
      >>> d[:, 3, slice(10, 0, -2), 95].shape
      (12, 1, 5, 1)

      Size 1 dimensions may be removed with the `squeeze` method.

    * The indices for each axis work independently.

      When more than one dimension's slice is a 1-d boolean sequence or
      1-d sequence of integers, then these indices work independently
      along each dimension (similar to the way vector subscripts work in
      Fortran), rather than by their elements:

      >>> d.shape
      (12, 19, 73, 96)
      >>> d[0, :, [0, 1], [0, 13, 27]].shape
      (1, 19, 2, 3)

    * Boolean indices may be any object which exposes the numpy array
      interface.

      >>> d.shape
      (12, 19, 73, 96)
      >>> d[..., d[0, 0, 0]>d[0, 0, 0].min()]

    **Cyclic axes**

    """

    def __init__(
        self,
        array=None,
        units=None,
        calendar=None,
        fill_value=None,
        hardmask=_DEFAULT_HARDMASK,
        chunks=_DEFAULT_CHUNKS,
        loadd=None,
        loads=None,
        dt=False,
        source=None,
        copy=True,
        dtype=None,
        mask=None,
        persist=False,
        init_options=None,
        _use_array=True,
    ):
        """**Initialization**

        :Parameters:

            array: optional
                The array of values. May be any scalar or array-like
                object, including another `Data` instance.

                *Parameter example:*
                  ``array=[34.6]``

                *Parameter example:*
                  ``array=[[1, 2], [3, 4]]``

                *Parameter example:*
                  ``array=numpy.ma.arange(10).reshape(2, 1, 5)``

            units: `str` or `Units`, optional
                The physical units of the data. if a `Units` object is
                provided then this an also set the calendar.

                The units (without the calendar) may also be set after
                initialisation with the `set_units` method.

                *Parameter example:*
                  ``units='km hr-1'``

                *Parameter example:*
                  ``units='days since 2018-12-01'``

            calendar: `str`, optional
                The calendar for reference time units.

                The calendar may also be set after initialisation with the
                `set_calendar` method.

                *Parameter example:*
                  ``calendar='360_day'``

            fill_value: optional
                The fill value of the data. By default, or if set to
                `None`, the `numpy` fill value appropriate to the array's
                data-type will be used (see
                `numpy.ma.default_fill_value`).

                The fill value may also be set after initialisation with
                the `set_fill_value` method.

                *Parameter example:*
                  ``fill_value=-999.``

            dtype: data-type, optional
                The desired data-type for the data. By default the
                data-type will be inferred form the *array*
                parameter.

                The data-type may also be set after initialisation with
                the `dtype` attribute.

                *Parameter example:*
                    ``dtype=float``

                *Parameter example:*
                    ``dtype='float32'``

                *Parameter example:*
                    ``dtype=numpy.dtype('i2')``

                .. versionadded:: 3.0.4

            mask: optional
                Apply this mask to the data given by the *array*
                parameter. By default, or if *mask* is `None`, no mask
                is applied. May be any scalar or array-like object
                (such as a `list`, `numpy` array or `Data` instance)
                that is broadcastable to the shape of *array*. Masking
                will be carried out where the mask elements evaluate
                to `True`.

                This mask will applied in addition to any mask already
                defined by the *array* parameter.

                .. versionadded:: 3.0.5

            source: optional
                Initialize the data values and metadata (such as
                units, mask hardness, etc.) from the data of
                *source*. All other arguments, with the exception of
                *copy*, are ignored.

            hardmask: `bool`, optional
                If False then the mask is soft. By default the mask is
                hard.

            dt: `bool`, optional
                If True then strings (such as ``'1990-12-01 12:00'``)
                given by the *array* parameter are re-interpreted as
                date-time objects. By default they are not.

            loadd: `dict`, optional
                Initialise the data from a dictionary serialization of a
                `cf.Data` object. All other arguments are ignored. See the
                `dumpd` and `loadd` methods.

            loads: `str`, optional
                Initialise the data array from a string serialization of a
                `Data` object. All other arguments are ignored. See the
                `dumps` and `loads` methods.

            copy: `bool`, optional
                If False then do not deep copy input parameters prior to
                initialization. By default arguments are deep copied.

            {{chunks: `int`, `tuple`, `dict` or `str`, optional}}

                .. versionadded:: TODODASK

            persist: `bool`, optional
                If True then persist the underlying array into memory,
                equivalent to calling `persist` on the data
                immediately after initialisation.

                If the original data are on disk then reading data
                into memory during initialisation will slow down the
                initialisation process, but can considerably improve
                downstream performance by avoiding the need for
                independent reads for every dask chunk, each time the
                data are computed.

                .. versionadded:: TODODASK

            init_options: `dict`, optional
                Provide optional keyword arguments to methods and
                functions called during the initialisation process. A
                dictionary key identifies a method or function. The
                corresponding value is another dictionary whose
                key/value pairs are the keyword parameter names and
                values to be applied.

                Supported keys are:

                * ``'from_array'``: Provide keyword arguments to
                  the `dask.array.from_array` function. This is used
                  when initialising data that is not already a dask
                  array and is not compressed by convention.

                * ``'first_non_missing_value'``: Provide keyword
                  arguments to the
                  `cf.data.utils.first_non_missing_value`
                  function. This is used when the input array contains
                  date-time strings or objects, and may affect
                  performance.

                 *Parameter example:*
                   ``{'from_array': {'inline_array': True}}``

            chunk: deprecated at version TODODASK
                Use the *chunks* parameter instead.

        **Examples**

        >>> d = cf.Data(5)
        >>> d = cf.Data([1,2,3], units='K')
        >>> import numpy
        >>> d = cf.Data(numpy.arange(10).reshape(2,5),
        ...             units=Units('m/s'), fill_value=-999)
        >>> d = cf.Data('fly')
        >>> d = cf.Data(tuple('fly'))

        """
        if source is None and isinstance(array, self.__class__):
            source = array

        if init_options is None:
            init_options = {}

        if source is not None:
            if loadd is not None:
                raise ValueError(
                    "Can't set the 'source' and 'loadd' parameters "
                    "at the same time"
                )

            if loads is not None:
                raise ValueError(
                    "Can't set the 'source' and 'loads' parameters "
                    "at the same time"
                )

        if source is not None:
            try:
                array = source._get_Array(None)
            except AttributeError:
                array = None

            super().__init__(
                source=source, _use_array=_use_array and array is not None
            )

            if _use_array:
                try:
                    array = source.get_dask(copy=False)
                except (AttributeError, TypeError):
                    pass
                else:
                    self._set_dask(
                        array,
                        copy=copy,
                        delete_source=False,
                        reset_mask_hardness=False,
                    )
            else:
                self._del_dask(None)

            # Note the mask hardness. It is safe to assume that if a
            # dask array has been set, then it's mask hardness will be
            # already baked into each chunk.
            self._hardmask = getattr(source, "hardmask", _DEFAULT_HARDMASK)

            return

        super().__init__(array=array, fill_value=fill_value, _use_array=False)

        if loadd is not None:
            self.loadd(loadd)
            return

        if loads is not None:
            self.loads(loads)
            return

        # Set the units
        units = Units(units, calendar=calendar)
        self._Units = units

        # Note the mask hardness. This only records what we want the
        # mask hardness to be, and is required in case this
        # initialization does not set an array (i.e. array is None or
        # _use_array is False). If a dask array is actually set later
        # on, then the mask hardness will be set properly, i.e. it
        # will be baked into each chunk.
        self._hardmask = hardmask

        if array is None:
            return

        try:
            ndim = array.ndim
        except AttributeError:
            ndim = np.ndim(array)

        # Create the _cyclic attribute: identifies which axes are
        # cyclic (and therefore allow cyclic slicing). It must be a
        # subset of the axes given by the _axes attribute. If an axis
        # is removed from _axes then it must also be removed from
        # _cyclic.
        #
        # Never change the value of the _cyclic attribute in-place.
        self._cyclic = _empty_set

        # Create the _axes attribute: an ordered sequence of unique
        # (within this `Data` instance) names for each array axis.
        self._axes = generate_axis_identifiers(ndim)

        if not _use_array:
            return

        # Still here? Then create a dask array and store it.

        # Find out if the data is compressed
        try:
            compressed = array.get_compression_type()
        except AttributeError:
            compressed = ""

        if compressed:
            # The data is compressed, so create a uncompressed dask
            # view of it.
            if chunks != _DEFAULT_CHUNKS:
                raise ValueError(
                    "Can't define chunks for compressed input arrays. "
                    "Consider rechunking after initialisation."
                )

            if init_options.get("from_array"):
                raise ValueError(
                    "Can't define 'from_array' initialisation options "
                    "for compressed input arrays"
                )

            # Save the input compressed array, as this will contain
            # extra information, such as a count or index variable.
            self._set_Array(array)

            array = compressed_to_dask(array, chunks)
        elif not is_dask_collection(array):
            # Turn the data into a dask array
            kwargs = init_options.get("from_array", {})
            if "chunks" in kwargs:
                raise TypeError(
                    "Can't define 'chunks' in the 'from_array' "
                    "initialisation options. "
                    "Use the 'chunks' parameter instead."
                )

            array = to_dask(array, chunks, **kwargs)

        elif chunks != _DEFAULT_CHUNKS:
            # The data is already a dask array
            raise ValueError(
                "Can't define chunks for dask input arrays. Consider "
                "rechunking the dask array before initialisation, or "
                "rechunking the Data after initialisation."
            )

        # Find out if we have an array of date-time objects
        if units.isreftime:
            dt = True

        first_value = None
        if not dt and array.dtype.kind == "O":
            kwargs = init_options.get("first_non_missing_value", {})
            first_value = first_non_missing_value(array, **kwargs)

            if first_value is not None:
                dt = hasattr(first_value, "timetuple")

        # Convert string or object date-times to floating point
        # reference times
        if dt and array.dtype.kind in "USO":
            array, units = convert_to_reftime(array, units, first_value)
            # Reset the units
            self._Units = units

        # Store the dask array
        self._set_dask(array, delete_source=False, reset_mask_hardness=False)

        # Set the mask hardness on each chunk.
        self.hardmask = hardmask

        # Override the data type
        if dtype is not None:
            self.dtype = dtype

        # Apply a mask
        if mask is not None:
            self.where(mask, cf_masked, inplace=True)

        # Bring the data into memory
        if persist:
            self.persist(inplace=True)

    #    @property#
    #    def dask_array(s#elf):
    #        """TODODASK.##
    #
    #        :Returns:
    #
    #            `dask.array.Array`##
    #
    #        """
    #        return self.get_dask(copy=True)

    @property
    def dask_compressed_array(self):
        """TODODASK.

        :Returns:

            `dask.array.Array`

        """
        ca = self.source(None)

        if ca is None or not ca.get_compression_type():
            raise ValueError("not compressed: can't get compressed dask array")

        return ca.get_dask(copy=False).copy()

    @daskified(_DASKIFIED_VERBOSE)
    def __contains__(self, value):
        """Membership test operator ``in``

        x.__contains__(y) <==> y in x

        Returns True if the scalar *value* is contained anywhere in
        the data. If *value* is not scalar then an exception is
        raised.

        **Performance**

        `__contains__` causes all delayed operations to be computed
        unless *value* is a `Data` object with incompatible units, in
        which case `False` is always returned.

        **Examples**

        >>> d = cf.Data([[0, 1, 2], [3, 4, 5]], 'm')
        >>> 4 in d
        True
        >>> 4.0 in d
        True
        >>> cf.Data(5) in d
        True
        >>> cf.Data(5, 'm') in d
        True
        >>> cf.Data(0.005, 'km') in d
        True

        >>> 99 in d
        False
        >>> cf.Data(2, 'seconds') in d
        False

        >>> [1] in d
        Traceback (most recent call last):
            ...
        TypeError: elementwise comparison failed; must test against a scalar, not [1]
        >>> [1, 2] in d
        Traceback (most recent call last):
            ...
        TypeError: elementwise comparison failed; must test against a scalar, not [1, 2]

        >>> d = cf.Data(["foo", "bar"])
        >>> 'foo' in d
        True
        >>> 'xyz' in d
        False

        """
        # Check that value is scalar by seeing if its shape is ()
        shape = getattr(value, "shape", None)
        if shape is None:
            if isinstance(value, str):
                # Strings are scalars, even though they have a len().
                shape = ()
            else:
                try:
                    len(value)
                except TypeError:
                    # value has no len() so assume that it is a scalar
                    shape = ()
                else:
                    # value has a len() so assume that it is not a scalar
                    shape = True
        elif is_dask_collection(value) and math.isnan(value.size):
            # value is a dask array with unknown size, so calculate
            # the size. This is acceptable, as we're going to compute
            # it anyway at the end of this method.
            value.compute_chunk_sizes()
            shape = value.shape

        if shape:
            raise TypeError(
                "elementwise comparison failed; must test against a scalar, "
                f"not {value!r}"
            )

        # If value is a scalar Data object then conform its units
        if isinstance(value, self.__class__):
            self_units = self.Units
            value_units = value.Units
            if value_units.equivalent(self_units):
                if not value_units.equals(self_units):
                    value = value.copy()
                    value.Units = self_units
            elif value_units:
                # No need to check the dask array if the value units
                # are incompatible
                return False

            value = value.get_dask(copy=False)

        dx = self.get_dask(copy=False)

        out_ind = tuple(range(dx.ndim))
        dx_ind = out_ind

        dx = da.blockwise(
            cf_contains,
            out_ind,
            dx,
            dx_ind,
            value,
            (),
            adjust_chunks={i: 1 for i in out_ind},
            dtype=bool,
        )

        return bool(dx.any())

    @property
    def _atol(self):
        """Return the current value of the `atol` function."""
        return cf_atol().value

    @property
    def _rtol(self):
        """Return the current value of the `rtol` function."""
        return cf_rtol().value

    def _is_abstract_Array_subclass(self, array):
        """Whether or not an array is a type of abstract Array.

        :Parameters:

            array:

        :Returns:

            `bool`

        """
        return isinstance(array, cfdm.Array)

    def __data__(self):
        """Returns a new reference to self."""
        return self

    @daskified(_DASKIFIED_VERBOSE)
    def __float__(self):
        """Called to implement the built-in function `float`

        x.__float__() <==> float(x)

        **Performance**

        `__float__` causes all delayed operations to be executed,
        unless the dask array size is already known to be greater than
        1.

        """
        return float(self._get_dask())

    @daskified(_DASKIFIED_VERBOSE)
    def __int__(self):
        """Called to implement the built-in function `int`

        x.__int__() <==> int(x)

        **Performance**

        `__int__` causes all delayed operations to be executed, unless
        the dask array size is already known to be greater than 1.

        """
        return int(self._get_dask())

    def __iter__(self):
        """Called when an iterator is required.

        x.__iter__() <==> iter(x)

        **Performance**

        If the shape of the data is unknown then it is calculated
        immediately by executing all delayed operations.

        **Examples**

        >>> d = cf.Data([1, 2, 3], 'metres')
        >>> for e in d:
        ...     print(repr(e))
        ...
        <CF Data(1): [1] metres>
        <CF Data(1): [2] metres>
        <CF Data(1): [3] metres>

        >>> d = cf.Data([[1, 2], [3, 4]], 'metres')
        >>> for e in d:
        ...     print(repr(e))
        ...
        <CF Data: [1, 2] metres>
        <CF Data: [3, 4] metres>

        >>> d = cf.Data(99, 'metres')
        >>> for e in d:
        ...     print(repr(e))
        ...
        Traceback (most recent call last):
            ...
        TypeError: iteration over a 0-d Data

        """
        try:
            n = len(self)
        except TypeError:
            raise TypeError(f"iteration over a 0-d {self.__class__.__name__}")

        for i in range(n):
            yield self[i]

    def __len__(self):
        """Called to implement the built-in function `len`.

        x.__len__() <==> len(x)

        **Performance**

        If the shape of the data is unknown then it is calculated
        immediately by executing all delayed operations.

        **Examples**

        >>> len(cf.Data([1, 2, 3]))
        3
        >>> len(cf.Data([[1, 2, 3]]))
        1
        >>> len(cf.Data([[1, 2, 3], [4, 5, 6]]))
        2
        >>> len(cf.Data(1))
        Traceback (most recent call last):
            ...
        TypeError: len() of unsized object

        """
        dx = self._get_dask()
        if math.isnan(dx.size):
            logger.debug("Computing data len: Performance may be degraded")
            dx.compute_chunk_sizes()

        return len(dx)

    def __bool__(self):
        """Truth value testing and the built-in operation `bool`

        x.__bool__() <==> bool(x)

        **Performance**

        `__bool__` causes all delayed operations to be computed.

        **Examples**

        >>> bool(cf.Data(1.5))
        True
        >>> bool(cf.Data([[False]]))
        False

        """
        size = self.size
        if size != 1:
            raise ValueError(
                f"The truth value of a {self.__class__.__name__} with {size} "
                "elements is ambiguous. Use d.any() or d.all()"
            )

        return bool(self.array)

    def __repr__(self):
        """Called by the `repr` built-in function.

        x.__repr__() <==> repr(x)

        """
        return super().__repr__().replace("<", "<CF ", 1)

    @daskified(_DASKIFIED_VERBOSE)
    def __getitem__(self, indices):
        """Return a subspace of the data defined by indices.

        d.__getitem__(indices) <==> d[indices]

        Indexing follows rules that are very similar to the numpy indexing
        rules, the only differences being:

        * An integer index i takes the i-th element but does not reduce
          the rank by one.

        * When two or more dimensions' indices are sequences of integers
          then these indices work independently along each dimension
          (similar to the way vector subscripts work in Fortran). This is
          the same behaviour as indexing on a `netCDF4.Variable` object.

        **Performance**

        If the shape of the data is unknown then it is calculated
        immediately by exectuting all delayed operations.

        . seealso:: `__setitem__`, `__keepdims_indexing__`,
                    `__orthogonal_indexing__`

        :Returns:

            `Data`
                The subspace of the data.

        **Examples**

        >>> import numpy
        >>> d = Data(numpy.arange(100, 190).reshape(1, 10, 9))
        >>> d.shape
        (1, 10, 9)
        >>> d[:, :, 1].shape
        (1, 10, 1)
        >>> d[:, 0].shape
        (1, 1, 9)
        >>> d[..., 6:3:-1, 3:6].shape
        (1, 3, 3)
        >>> d[0, [2, 9], [4, 8]].shape
        (1, 2, 2)
        >>> d[0, :, -2].shape
        (1, 10, 1)

        """
        if indices is Ellipsis:
            return self.copy()

        auxiliary_mask = ()
        try:
            arg = indices[0]
        except (IndexError, TypeError):
            pass
        else:
            if isinstance(arg, str) and arg == "mask":
                auxiliary_mask = indices[1]
                indices = indices[2:]

        shape = self.shape
        keepdims = self.__keepdims_indexing__

        indices, roll = parse_indices(
            shape, indices, cyclic=True, keepdims=keepdims
        )

        axes = self._axes
        cyclic_axes = self._cyclic

        # ------------------------------------------------------------
        # Roll axes with cyclic slices
        # ------------------------------------------------------------
        if roll:
            # For example, if slice(-2, 3) has been requested on a
            # cyclic axis, then we roll that axis by two points and
            # apply the slice(0, 5) instead.
            if not cyclic_axes.issuperset([axes[i] for i in roll]):
                raise IndexError(
                    "Can't take a cyclic slice of a non-cyclic axis"
                )

            new = self.roll(
                axis=tuple(roll.keys()), shift=tuple(roll.values())
            )
            dx = new.get_dask(copy=False)
        else:
            new = self.copy(array=False)
            dx = self.get_dask(copy=False)

        # ------------------------------------------------------------
        # Subspace the dask array
        # ------------------------------------------------------------
        if self.__orthogonal_indexing__:
            # Apply 'orthogonal indexing': indices that are 1-d arrays
            # or lists subspace along each dimension
            # independently. This behaviour is similar to Fortran, but
            # different to dask.
            axes_with_list_indices = [
                i
                for i, x in enumerate(indices)
                if isinstance(x, list) or getattr(x, "shape", False)
            ]
            n_axes_with_list_indices = len(axes_with_list_indices)

            if n_axes_with_list_indices < 2:
                # At most one axis has a list/1-d array index so do a
                # normal dask subspace
                dx = dx[tuple(indices)]
            else:
                # At least two axes have list/1-d array indices so we
                # can't do a normal dask subspace

                # Subspace axes which have list/1-d array indices
                for axis in axes_with_list_indices:
                    dx = da.take(dx, indices[axis], axis=axis)

                if n_axes_with_list_indices < len(indices):
                    # Subspace axes which don't have list/1-d array
                    # indices. (Do this after subspacing axes which do
                    # have list/1-d array indices, in case
                    # __keepdims_indexing__ is False.)
                    slice_indices = [
                        slice(None) if i in axes_with_list_indices else x
                        for i, x in enumerate(indices)
                    ]
                    dx = dx[tuple(slice_indices)]
        else:
            raise NotImplementedError(
                "Non-orthogonal indexing has not yet been implemented"
            )

        # ------------------------------------------------------------
        # Set the subspaced dask array
        # ------------------------------------------------------------
        new._set_dask(dx, reset_mask_hardness=False)

        # ------------------------------------------------------------
        # Get the axis identifiers for the subspace
        # ------------------------------------------------------------
        shape0 = shape
        if keepdims:
            new_axes = axes
        else:
            new_axes = [
                axis
                for axis, x in zip(axes, indices)
                if not isinstance(x, Integral) and getattr(x, "shape", True)
            ]
            if new_axes != axes:
                new._axes = new_axes
                cyclic_axes = new._cyclic
                if cyclic_axes:
                    shape0 = [
                        n for n, axis in zip(shape, axes) if axis in new_axes
                    ]

        # ------------------------------------------------------------
        # Cyclic axes that have been reduced in size are no longer
        # considered to be cyclic
        # ------------------------------------------------------------
        if cyclic_axes:
            x = [
                axis
                for axis, n0, n1 in zip(new_axes, shape0, new.shape)
                if axis in cyclic_axes and n0 != n1
            ]
            if x:
                # Never change the value of the _cyclic attribute
                # in-place
                new._cyclic = cyclic_axes.difference(x)

        # ------------------------------------------------------------
        # Apply auxiliary masks
        # ------------------------------------------------------------
        for mask in auxiliary_mask:
            new.where(mask, cf_masked, None, inplace=True)

        if new.shape != self.shape:
            # Delete hdf5 chunksizes when the shape has changed.
            new.nc_clear_hdf5_chunksizes()

        return new

    @daskified(_DASKIFIED_VERBOSE)
    def __setitem__(self, indices, value):
        """Implement indexed assignment.

        x.__setitem__(indices, y) <==> x[indices]=y

        Assignment to data array elements defined by indices.

        Elements of a data array may be changed by assigning values to
        a subspace. See `__getitem__` for details on how to define
        subspace of the data array.

        .. note:: Currently at most one dimension's assignment index
                  may be a 1-d array of integers or booleans. This is
                  is different to `__getitem__`, which by default
                  applies 'orthogonal indexing' when multiple indices
                  of 1-d array of integers or booleans are present.

        **Missing data**

        The treatment of missing data elements during assignment to a
        subspace depends on the value of the `hardmask` attribute. If
        it is True then masked elements will not be unmasked,
        otherwise masked elements may be set to any value.

        In either case, unmasked elements may be set, (including
        missing data).

        Unmasked elements may be set to missing data by assignment to
        the `cf.masked` constant or by assignment to a value which
        contains masked elements.

        **Performance**

        If the shape of the data is unknown then it is calculated
        immediately by executing all delayed operations.

        .. seealso:: `__getitem__`, `__orthogonal_indexing__`,
        `cf.masked`, `hardmask`, `where`

        **Examples**

        """
        indices, roll = parse_indices(
            self.shape, indices, cyclic=True, keepdims=True
        )
        indices = tuple(indices)

        axes_with_list_indices = [
            i
            for i, x in enumerate(indices)
            if isinstance(x, list) or getattr(x, "shape", False)
        ]
        if len(axes_with_list_indices) > 1:
            raise NotImplementedError(
                "Currently limited to at most one dimension's assignment "
                "index being a 1-d array of integers or booleans. "
                f"Got: {indices}"
            )
            # TODODASK: The inherited algorithm that does assignment
            #           for multiple list/1-d array indices
            #           (cfdm.Data._set_subspace) won't work when the
            #           1-d array is a dask array because it may need
            #           to be computed at __setitem__ runtime, which
            #           is not desirable. Until this can be fixed,
            #           it's easiest to disallow this case, that was
            #           allowed pre-dask.

        # Roll axes with cyclic slices
        if roll:
            # For example, if assigning to slice(-2, 3) has been
            # requested on a cyclic axis (and we're not using numpy
            # indexing), then we roll that axis by two points and
            # assign to slice(0, 5) instead. The axis is then unrolled
            # by two points afer the assignment has been made.
            axes = self._axes
            if not self._cyclic.issuperset([axes[i] for i in roll]):
                raise IndexError(
                    "Can't do a cyclic assignment to a non-cyclic axis"
                )

            roll_axes = tuple(roll.keys())
            shifts = tuple(roll.values())
            self.roll(shift=shifts, axis=roll_axes, inplace=True)

        # Make sure that the units of value are the same as self
        value = conform_units(value, self.Units)

        # Do the assignment
        dx = self.get_dask(copy=False)
        dx[indices] = dask_compatible(value)

        # Unroll any axes that were rolled to enable a cyclic
        # assignment
        if roll:
            shifts = [-shift for shift in shifts]
            self.roll(shift=shifts, axis=roll_axes, inplace=True)

        # Reset the mask hardness, otherwise it could be incorrect in
        # the case that a chunk that was not a masked array is
        # assigned missing values.
        self._reset_mask_hardness()

        # Remove a source array, on the grounds that we can't
        # guarantee its consistency with the updated dask array.
        self._del_Array(None)

        return

    # ----------------------------------------------------------------
    # Indexing behaviour attributes
    # ----------------------------------------------------------------
    @property
    @daskified(_DASKIFIED_VERBOSE)
    def __orthogonal_indexing__(self):
        """Flag to indicate that orthogonal indexing is supported.

        Always True, indicating that 'orthogonal indexing' is
        applied. This means that when indices are 1-d arrays or lists
        then they subspace along each dimension independently. This
        behaviour is similar to Fortran, but different to `numpy`.

        .. versionadded:: TODODASK

        .. seealso:: `__keepdims_indexing__`, `__getitem__`,
                     `__setitem__`,
                     `netCDF4.Variable.__orthogonal_indexing__`

        **Examples**

        >>> d = cf.Data([[1, 2, 3],
        ...              [4, 5, 6]])
        >>> e = d[[0], [0, 2]]
        >>> e.shape
        (1, 2)
        >>> print(e.array)
        [[1 3]]
        >>> e = d[[0, 1], [0, 2]]
        >>> e.shape
        (2, 2)
        >>> print(e.array)
        [[1 3]
         [4 6]]

        """
        return True

    @property
    @daskified(_DASKIFIED_VERBOSE)
    def __keepdims_indexing__(self):
        """Flag to indicate whether dimensions indexed with integers are
        kept.

        If set to True (the default) then providing a single integer
        as a single-axis index does *not* reduce the number of array
        dimensions by 1. This behaviour is different to `numpy`.

        If set to False then providing a single integer as a
        single-axis index reduces the number of array dimensions by
        1. This behaviour is the same as `numpy`.

        .. versionadded:: TODODASK

        .. seealso:: `__orthogonal_indexing__`, `__getitem__`,
                     `__setitem__`

        **Examples**

        >>> d = cf.Data([[1, 2, 3],
        ...              [4, 5, 6]])
        >>> d.__keepdims_indexing__
        True
        >>> e = d[0]
        >>> e.shape
        (1, 3)
        >>> print(e.array)
        [[1 2 3]]

        >>> d.__keepdims_indexing__
        True
        >>> e = d[:, 1]
        >>> e.shape
        (2, 1)
        >>> print(e.array)
        [[2]
         [5]]

        >>> d.__keepdims_indexing__
        True
        >>> e = d[0, 1]
        >>> e.shape
        (1, 1)
        >>> print(e.array)
        [[2]]

        >>> d.__keepdims_indexing__ = False
        >>> e = d[0]
        >>> e.shape
        (3,)
        >>> print(e.array)
        [1 2 3]

        >>> d.__keepdims_indexing__
        False
        >>> e = d[:, 1]
        >>> e.shape
        (2,)
        >>> print(e.array)
        [2 5]

        >>> d.__keepdims_indexing__
        False
        >>> e = d[0, 1]
        >>> e.shape
        ()
        >>> print(e.array)
        2

        """
        return self._custom.get("__keepdims_indexing__", True)

    @__keepdims_indexing__.setter
    def __keepdims_indexing__(self, value):
        self._custom["__keepdims_indexing__"] = bool(value)

    def _get_dask(self):
        """Not sure where I'm going with the API here.

        So both work for now!

        TODODASK: sort this out! See https://github.com/NCAS-CMS/cf-python/pull/354#discussion_r831176499

        """
        return self.get_dask(copy=False)

    def get_dask(self, copy=True):
        """Get the underlying dask array.

        .. versionadded:: TODODASK

        :Parameters:

            copy: `bool`, optional
                If False then return the actual dask array. By default
                a copy is returned.

        :Returns:

            `dask.array.Array`
                The dask array.

        """
        da = self._custom["dask"]
        if copy:
            da = da.copy()

        return da

    def _set_dask(
        self, array, copy=False, delete_source=True, reset_mask_hardness=True
    ):
        """Set the dask array.

        .. versionadded:: TODODASK

        .. seealso:: `_del_dask`, `get_dask`, `_reset_mask_hardness`

        :Parameters:

            array: `dask.array.Array`
                The array to be inserted.

            copy: `bool`, optional
                If True then copy *array* before setting it. By
                default it is not copied.

            delete_source: `bool`, optional
                If False then do not delete a source array, if one
                exists, after setting the new dask array. By default a
                source array is deleted.

            reset_mask_hardness: `bool`, optional
                If False then do not reset the mask hardness after
                setting the new dask array. By default the mask
                hardness is re-applied, even if the mask hardness has
                not changed.

        :Returns:

            `None`

        """
        if array is NotImplemented:
            logger.warning(
                "NotImplemented has been set in the place of a dask array"
            )
            # This could occur if any sort of exception is raised by
            # function that is run on chunks (such as
            # `cf_where`). Such a function could get run at definition
            # time in order to ascertain suitability (such as data
            # type casting, broadcasting, etc.). Note that the
            # exception may be difficult to diagnose, as dask will
            # have silently trapped it and returned NotImplemented
            # (for instance, see `dask.array.core.elemwise`). Print
            # statements in a local copy of dask are prossibly the way
            # to go if the cause of the error is not obvious.

        if copy:
            array = array.copy()

        self._custom["dask"] = array

        if delete_source:
            # Remove a source array, on the grounds that we can't
            # guarantee its consistency with the new dask array.
            self._del_Array(None)

        if reset_mask_hardness:
            self._reset_mask_hardness()

    def _del_dask(self, default=ValueError(), delete_source=True):
        """Remove the dask array.

        .. versionadded:: TODODASK

        .. seealso:: `_set_dask`, `get_dask`

        :Parameters:

            default: optional
                Return the value of the *default* parameter if the
                dask array axes has not been set.

                {{default Exception}}

            delete_source: `bool`, optional
                If False then do not delete a compressed source array,
                if one exists.

        :Returns:

            `dask.array.Array`
                The removed dask array.

        **Examples**

        >>> d = cf.Data([1, 2, 3])
        >>> dx = d._del_dask()
        >>> d._del_dask("No dask array")
        'No dask array'
        >>> d._del_dask()
        Traceback (most recent call last):
            ...
        ValueError: 'Data' has no dask array
        >>> d._del_dask(RuntimeError('No dask array'))
        Traceback (most recent call last):
            ...
        RuntimeError: No dask array

        """
        try:
            out = self._custom.pop("dask")
        except KeyError:
            return self._default(
                default, f"{self.__class__.__name__!r} has no dask array"
            )

        if delete_source:
            # Remove a source array, on the grounds that we can't
            # guarantee its consistency with any future new dask
            # array.
            self._del_Array(None)

        return out

    def _reset_mask_hardness(self):
        """Re-apply the mask hardness to the dask array.

        .. versionadded:: TODODASK

        .. seealso:: `hardmask`, `harden_mask`, `soften_mask`

        :Returns:

            `None`

        """
        self.hardmask = self.hardmask

    @daskified(_DASKIFIED_VERBOSE)
    @_inplace_enabled(default=False)
    def diff(self, axis=-1, n=1, inplace=False):
        """Calculate the n-th discrete difference along the given axis.

        The first difference is given by ``x[i+1] - x[i]`` along the
        given axis, higher differences are calculated by using `diff`
        recursively.

        The shape of the output is the same as the input except along
        the given axis, where the dimension is smaller by *n*. The
        data type of the output is the same as the type of the
        difference between any two elements of the input.

        .. versionadded:: 3.2.0

        .. seealso:: `cumsum`, `sum`

        :Parameters:

            axis: int, optional
                The axis along which the difference is taken. By
                default the last axis is used. The *axis* argument is
                an integer that selects the axis corresponding to the
                given position in the list of axes of the data array.

            n: int, optional
                The number of times values are differenced. If zero,
                the input is returned as-is. By default *n* is ``1``.

            {{inplace: `bool`, optional}}

        :Returns:

            `Data` or `None`
                The n-th differences, or `None` if the operation was
                in-place.

        **Examples**

        >>> d = cf.Data(numpy.arange(12.).reshape(3, 4))
        >>> d[1, 1] = 4.5
        >>> d[2, 2] = 10.5
        >>> print(d.array)
        [[ 0.   1.   2.   3. ]
         [ 4.   4.5  6.   7. ]
         [ 8.   9.  10.5 11. ]]
        >>> print(d.diff().array)
        [[1.  1.  1. ]
         [0.5 1.5 1. ]
         [1.  1.5 0.5]]
        >>> print(d.diff(n=2).array)
        [[ 0.   0. ]
         [ 1.  -0.5]
         [ 0.5 -1. ]]
        >>> print(d.diff(axis=0).array)
        [[4.  3.5 4.  4. ]
         [4.  4.5 4.5 4. ]]
        >>> print(d.diff(axis=0, n=2).array)
        [[0.  1.  0.5 0. ]]
        >>> d[1, 2] = cf.masked
        >>> print(d.array)
        [[0.0 1.0  2.0  3.0]
         [4.0 4.5   --  7.0]
         [8.0 9.0 10.5 11.0]]
        >>> print(d.diff().array)
        [[1.0 1.0 1.0]
         [0.5  --  --]
         [1.0 1.5 0.5]]
        >>> print(d.diff(n=2).array)
        [[0.0  0.0]
         [ --   --]
         [0.5 -1.0]]
        >>> print(d.diff(axis=0).array)
        [[4.0 3.5 -- 4.0]
         [4.0 4.5 -- 4.0]]
        >>> print(d.diff(axis=0, n=2).array)
        [[0.0 1.0 -- 0.0]]

        """
        d = _inplace_enabled_define_and_cleanup(self)

        dx = self._get_dask()
        dx = da.diff(dx, axis=axis, n=n)
        d._set_dask(dx, reset_mask_hardness=False)

        return d

    def dumps(self):
        """Return a JSON string serialization of the data array."""
        d = self.dumpd()

        # Change a set to a list
        if "_cyclic" in d:
            d["_cyclic"] = list(d["_cyclic"])

        # Change numpy.dtype object to a data-type string
        if "dtype" in d:
            d["dtype"] = str(d["dtype"])

        # Change a Units object to a units string
        if "Units" in d:
            d["units"] = str(d.pop("Units"))

        #
        for p in d["Partitions"]:
            if "Units" in p:
                p["units"] = str(p.pop("Units"))
        # --- End: for

        return json_dumps(d, default=convert_to_builtin_type)

    @daskified(_DASKIFIED_VERBOSE)
    @_inplace_enabled(default=False)
    def digitize(
        self,
        bins,
        upper=False,
        open_ends=False,
        closed_ends=None,
        return_bins=False,
        inplace=False,
    ):
        """Return the indices of the bins to which each value belongs.

        Values (including masked values) that do not belong to any bin
        result in masked values in the output data.

        Bins defined by percentiles are easily created with the
        `percentiles` method

        *Example*:
          Find the indices for bins defined by the 10th, 50th and 90th
          percentiles:

          >>> bins = d.percentile([0, 10, 50, 90, 100], squeeze=True)
          >>> i = f.digitize(bins, closed_ends=True)

        .. versionadded:: 3.0.2

        .. seealso:: `percentile`

        :Parameters:

            bins: array_like
                The bin boundaries. One of:

                * An integer.

                  Create this many equally sized, contiguous bins spanning
                  the range of the data. I.e. the smallest bin boundary is
                  the minimum of the data and the largest bin boundary is
                  the maximum of the data. In order to guarantee that each
                  data value lies inside a bin, the *closed_ends*
                  parameter is assumed to be True.

                * A 1-d array of numbers.

                  When sorted into a monotonically increasing sequence,
                  each boundary, with the exception of the two end
                  boundaries, counts as the upper boundary of one bin and
                  the lower boundary of next. If the *open_ends* parameter
                  is True then the lowest lower bin boundary also defines
                  a left-open (i.e. not bounded below) bin, and the
                  largest upper bin boundary also defines a right-open
                  (i.e. not bounded above) bin.

                * A 2-d array of numbers.

                  The second dimension, that must have size 2, contains
                  the lower and upper bin boundaries. Different bins may
                  share a boundary, but may not overlap. If the
                  *open_ends* parameter is True then the lowest lower bin
                  boundary also defines a left-open (i.e. not bounded
                  below) bin, and the largest upper bin boundary also
                  defines a right-open (i.e. not bounded above) bin.

            upper: `bool`, optional
                If True then each bin includes its upper bound but not its
                lower bound. By default the opposite is applied, i.e. each
                bin includes its lower bound but not its upper bound.

            open_ends: `bool`, optional
                If True then create left-open (i.e. not bounded below) and
                right-open (i.e. not bounded above) bins from the lowest
                lower bin boundary and largest upper bin boundary
                respectively. By default these bins are not created

            closed_ends: `bool`, optional
                If True then extend the most extreme open boundary by a
                small amount so that its bin includes values that are
                equal to the unadjusted boundary value. This is done by
                multiplying it by ``1.0 - epsilon`` or ``1.0 + epsilon``,
                whichever extends the boundary in the appropriate
                direction, where ``epsilon`` is the smallest positive
                64-bit float such that ``1.0 + epsilson != 1.0``. I.e. if
                *upper* is False then the largest upper bin boundary is
                made slightly larger and if *upper* is True then the
                lowest lower bin boundary is made slightly lower.

                By default *closed_ends* is assumed to be True if *bins*
                is a scalar and False otherwise.

            return_bins: `bool`, optional
                If True then also return the bins in their 2-d form.

            {{inplace: `bool`, optional}}

        :Returns:

            `Data`, [`Data`]
                The indices of the bins to which each value belongs.

                If *return_bins* is True then also return the bins in
                their 2-d form.

        **Examples**

        >>> d = cf.Data(numpy.arange(12).reshape(3, 4))
        [[ 0  1  2  3]
         [ 4  5  6  7]
         [ 8  9 10 11]]

        Equivalant ways to create indices for the four bins ``[-inf, 2),
        [2, 6), [6, 10), [10, inf)``

        >>> e = d.digitize([2, 6, 10])
        >>> e = d.digitize([[2, 6], [6, 10]])
        >>> print(e.array)
        [[0 0 1 1]
         [1 1 2 2]
         [2 2 3 3]]

        Equivalant ways to create indices for the two bins ``(2, 6], (6, 10]``

        >>> e = d.digitize([2, 6, 10], upper=True, open_ends=False)
        >>> e = d.digitize([[2, 6], [6, 10]], upper=True, open_ends=False)
        >>> print(e.array)
        [[-- -- --  0]
         [ 0  0  0  1]
         [ 1  1  1 --]]

        Create indices for the two bins ``[2, 6), [8, 10)``, which are
        non-contiguous

        >>> e = d.digitize([[2, 6], [8, 10]])
        >>> print(e.array)
        [[ 0 0  1  1]
         [ 1 1 -- --]
         [ 2 2  3  3]]

        Masked values result in masked indices in the output array.

        >>> d[1, 1] = cf.masked
        >>> print(d.array)
        [[ 0  1  2  3]
         [ 4 --  6  7]
         [ 8  9 10 11]]
        >>> print(d.digitize([2, 6, 10], open_ends=True).array)
        [[ 0  0  1  1]
         [ 1 --  2  2]
         [ 2  2  3  3]]
        >>> print(d.digitize([2, 6, 10]).array)
        [[-- --  0  0]
         [ 0 --  1  1]
         [ 1  1 -- --]]
        >>> print(d.digitize([2, 6, 10], closed_ends=True).array)
        [[-- --  0  0]
         [ 0 --  1  1]
         [ 1  1  1 --]]

        """
        d = _inplace_enabled_define_and_cleanup(self)

        org_units = d.Units

        bin_units = getattr(bins, "Units", None)

        if bin_units:
            if not bin_units.equivalent(org_units):
                raise ValueError(
                    "Can't put data into bins that have units that are "
                    "not equivalent to the units of the data."
                )

            if not bin_units.equals(org_units):
                bins = bins.copy()
                bins.Units = org_units
        else:
            bin_units = org_units

        # Get bins as a numpy array
        if isinstance(bins, np.ndarray):
            bins = bins.copy()
        else:
            bins = np.asanyarray(bins)

        if bins.ndim > 2:
            raise ValueError(
                "The 'bins' parameter must be scalar, 1-d or 2-d. "
                f"Got: {bins!r}"
            )

        two_d_bins = None

        if bins.ndim == 2:
            # --------------------------------------------------------
            # 2-d bins: Make sure that each bin is increasing and sort
            #           the bins by lower bounds
            # --------------------------------------------------------
            if bins.shape[1] != 2:
                raise ValueError(
                    "The second dimension of the 'bins' parameter must "
                    f"have size 2. Got: {bins!r}"
                )

            bins.sort(axis=1)
            bins.sort(axis=0)

            # Check for overlaps
            for i, (u, l) in enumerate(zip(bins[:-1, 1], bins[1:, 0])):
                if u > l:
                    raise ValueError(
                        f"Overlapping bins: "
                        f"{tuple(bins[i])}, {tuple(bins[i + i])}"
                    )

            two_d_bins = bins
            bins = np.unique(bins)

            # Find the bins that were omitted from the original 2-d
            # bins array. Note that this includes the left-open and
            # right-open bins at the ends.
            delete_bins = [
                n + 1
                for n, (a, b) in enumerate(zip(bins[:-1], bins[1:]))
                if (a, b) not in two_d_bins
            ]
        elif bins.ndim == 1:
            # --------------------------------------------------------
            # 1-d bins:
            # --------------------------------------------------------
            bins.sort()
            delete_bins = []
        else:
            # --------------------------------------------------------
            # 0-d bins:
            # --------------------------------------------------------
            if closed_ends is None:
                closed_ends = True

            if not closed_ends:
                raise ValueError(
                    "Can't set closed_ends=False when specifying bins as "
                    "a scalar."
                )

            if open_ends:
                raise ValueError(
                    "Can't set open_ends=True when specifying bins as a "
                    "scalar."
                )

            mx = d.max().datum()
            mn = d.min().datum()
            bins = np.linspace(mn, mx, int(bins) + 1, dtype=float)

            delete_bins = []

        if closed_ends:
            # Adjust the lowest/largest bin boundary to be inclusive
            if open_ends:
                raise ValueError(
                    "Can't set open_ends=True when closed_ends is True."
                )

            if bins.dtype.kind != "f":
                bins = bins.astype(float, copy=False)

            epsilon = np.finfo(float).eps
            ndim = bins.ndim
            if upper:
                mn = bins[(0,) * ndim]
                bins[(0,) * ndim] -= abs(mn) * epsilon
            else:
                mx = bins[(-1,) * ndim]
                bins[(-1,) * ndim] += abs(mx) * epsilon

        if not open_ends:
            delete_bins.insert(0, 0)
            delete_bins.append(bins.size)

        # Digitise the array
        dx = d._get_dask()
        dx = da.digitize(dx, bins, right=upper)
        d._set_dask(dx, reset_mask_hardness=True)
        d.override_units(_units_None, inplace=True)

        if return_bins:
            if two_d_bins is None:
                two_d_bins = np.empty((bins.size - 1, 2), dtype=bins.dtype)
                two_d_bins[:, 0] = bins[:-1]
                two_d_bins[:, 1] = bins[1:]

            two_d_bins = type(self)(two_d_bins, units=bin_units)
            return d, two_d_bins

        return d

    @daskified(_DASKIFIED_VERBOSE)
    @_deprecated_kwarg_check("_preserve_partitions")
    def median(
        self,
        axes=None,
        squeeze=False,
        mtol=1,
        inplace=False,
    ):
        """Calculate median values.

        Calculates the median value or the median values along axes.

        See
        https://ncas-cms.github.io/cf-python/analysis.html#collapse-methods
        for mathematical definitions.

         ..seealso:: `mean_of_upper_decile`, `percentile`

        :Parameters:

            {{collapse axes: (sequence of) `int`, optional}}

            {{collapse squeeze: `bool`, optional}}

            {{mtol: number, optional}}

            {{inplace: `bool`, optional}}

        :Returns:

            `Data` or `None`
                The collapsed data, or `None` if the operation was
                in-place.

        **Examples**

        >>> a = np.ma.arange(12).reshape(4, 3)
        >>> d = cf.Data(a, 'K')
        >>> d[1, 1] = np.ma.masked
        >>> print(d.array)
        [[0 1 2])
         [3 -- 5]
         [6 7 8]
         [9 10 11]]
        >>> d.median()
        <CF Data(1, 1): [[6.0]] K>

        """
        return self.percentile(
            50,
            axes=axes,
            squeeze=squeeze,
            mtol=mtol,
            inplace=inplace,
        )

    @_inplace_enabled(default=False)
    def mean_of_upper_decile(
        self,
        axes=None,
        weights=None,
        squeeze=False,
        mtol=1,
        include_decile=True,
        split_every=None,
        inplace=False,
    ):
        """Calculate means of the upper deciles.

        Calculates the mean of the upper decile or the mean or the
        mean of the upper decile values along axes.

        See
        https://ncas-cms.github.io/cf-python/analysis.html#collapse-methods
        for mathematical definitions.

         ..seealso:: `mean`, `median`, `percentile`

        :Parameters:

            {{collapse axes: (sequence of) `int`, optional}}

            {{weights: data_like, `dict`, or `None`, optional}}

                TODODASK - note that weights only applies to the
                           calculation of the mean, not the upper
                           decile.

            {{collapse squeeze: `bool`, optional}}

            {{mtol: number, optional}}

                TODODASK - note that mtol only applies to the
                           calculation of the upper decile, not the
                           mean.

            include_decile: `bool`, optional
                TODODASK

            {{split_every: `int` or `dict`, optional}}

                .. versionadded:: TODODASK

            {{inplace: `bool`, optional}}

        :Returns:

            `Data` or `None`
                The collapsed data, or `None` if the operation was
                in-place.

        **Examples**

        TODODASK

        """

        # TODODASK: Some updates off the back of daskifying collapse
        #           have been done, but still needs looking at. A unit
        #           test has also been written, but not run. Needs
        #           __lt__ and __le__.

        d = _inplace_enabled_define_and_cleanup(self)

        p90 = d.percentile(
            90,
            axes=axes,
            squeeze=False,
            mtol=mtol,
            inplace=False,
        )

        with np.testing.suppress_warnings() as sup:
            sup.filter(
                RuntimeWarning, message=".*invalid value encountered in less.*"
            )
            if include_decile:
                mask = d < p90
            else:
                mask = d <= p90

        if mtol < 1:
            mask.filled(False, inplace=True)

        d.where(mask, cf_masked, inplace=True)

        d.mean(
            axes=axes,
            weights=weights,
            squeeze=squeeze,
            mtol=1,
            split_every=split_every,
            inplace=True,
        )

        return d

    @daskified(_DASKIFIED_VERBOSE)
    @_deprecated_kwarg_check("_preserve_partitions")
    @_inplace_enabled(default=False)
    def percentile(
        self,
        ranks,
        axes=None,
        method="linear",
        squeeze=False,
        mtol=1,
        inplace=False,
        _preserve_partitions=False,
        interpolation=None,
    ):
        """Compute percentiles of the data along the specified axes.

        The default is to compute the percentiles along a flattened
        version of the data.

        If the input data are integers, or floats smaller than float64, or
        the input data contains missing values, then output data-type is
        float64. Otherwise, the output data-type is the same as that of
        the input.

        If multiple percentile ranks are given then a new, leading data
        dimension is created so that percentiles can be stored for each
        percentile rank.

        **Accuracy**

        The `percentile` method returns results that are consistent
        with `numpy.percentile`, which may be different to those
        created by `dask.percentile`. The dask method uses an
        algorithm that calculates approximate percentiles which are
        likely to be different from the correct values when there are
        two or more dask chunks.

        >>> import numpy as np
        >>> import dask.array as da
        >>> import cf
        >>> a = np.arange(101)
        >>> dx = da.from_array(a, chunks=10)
        >>> da.percentile(dx, [40, 60]).compute()
        array([40.36])
        >>> np.percentile(a, 40)
        array([40.])
        >>> d = cf.Data(a, chunks=10)
        >>> d.percentile(40).array
        array([40.])

        .. versionadded:: 3.0.4

        .. seealso:: `digitize`, `median`, `mean_of_upper_decile`,
                     `where`

        :Parameters:

            ranks: (sequence of) number
                Percentile rank, or sequence of percentile ranks, to
                compute, which must be between 0 and 100 inclusive.

            axes: (sequence of) `int`, optional
                Select the axes. The *axes* argument may be one, or a
                sequence, of integers that select the axis corresponding to
                the given position in the list of axes of the data array.

                By default, of *axes* is `None`, all axes are selected.

            method: `str`, optional
                Specify the interpolation method to use when the
                desired percentile lies between two data values. The
                methods are listed here, but their definitions must be
                referenced from the documentation for
                `numpy.percentile`.

                For the default ``'linear'`` method, if the percentile
                lies between two adjacent data values ``i < j`` then
                the percentile is calculated as ``i+(j-i)*fraction``,
                where ``fraction`` is the fractional part of the index
                surrounded by ``i`` and ``j``.

                ===============================
                *method*
                ===============================
                ``'inverted_cdf'``
                ``'averaged_inverted_cdf'``
                ``'closest_observation'``
                ``'interpolated_inverted_cdf'``
                ``'hazen'``
                ``'weibull'``
                ``'linear'`` (default)
                ``'median_unbiased'``
                ``'normal_unbiased'``
                ``'lower'``
                ``'higher'``
                ``'nearest'``
                ``'midpoint'``
                ===============================

            squeeze: `bool`, optional
                If True then all axes over which percentiles are
                calculated are removed from the returned data. By default
                axes over which percentiles have been calculated are left
                in the result as axes with size 1, meaning that the result
                is guaranteed to broadcast correctly against the original
                data.

            {{mtol: number, optional}}

            {{split_every: `int` or `dict`, optional}}

                .. versionadded:: TODODASK

            {{inplace: `bool`, optional}}

            interpolation: deprecated at version 4.0.0
                Use the *method* parameter instead.

            _preserve_partitions: deprecated at version 4.0.0

        :Returns:

            `Data` or `None`
                The percentiles of the original data, or `None` if the
                operation was in-place.

        **Examples**

        >>> d = cf.Data(numpy.arange(12).reshape(3, 4), 'm')
        >>> print(d.array)
        [[ 0  1  2  3]
         [ 4  5  6  7]
         [ 8  9 10 11]]
        >>> p = d.percentile([20, 40, 50, 60, 80])
        >>> p
        <CF Data(5, 1, 1): [[[2.2, ..., 8.8]]] m>

        >>> p = d.percentile([20, 40, 50, 60, 80], squeeze=True)
        >>> print(p.array)
        [2.2 4.4 5.5 6.6 8.8]

        Find the standard deviation of the values above the 80th percentile:

        >>> p80 = d.percentile(80)
        <CF Data(1, 1): [[8.8]] m>
        >>> e = d.where(d<=p80, cf.masked)
        >>> print(e.array)
        [[-- -- -- --]
         [-- -- -- --]
         [-- 9 10 11]]
        >>> e.std()
        <CF Data(1, 1): [[0.816496580927726]] m>

        Find the mean of the values above the 45th percentile along the
        second axis:

        >>> p45 = d.percentile(45, axes=1)
        >>> print(p45.array)
        [[1.35],
         [5.35],
         [9.35]]
        >>> e = d.where(d<=p45, cf.masked)
        >>> print(e.array)
        [[-- -- 2 3]
         [-- -- 6 7]
         [-- -- 10 11]]
        >>> f = e.mean(axes=1)
        >>> f
        <CF Data(3, 1): [[2.5, ..., 10.5]] m>
        >>> print(f.array)
        [[ 2.5]
         [ 6.5]
         [10.5]]

        Find the histogram bin boundaries associated with given
        percentiles, and digitize the data based on these bins:

        >>> bins = d.percentile([0, 10, 50, 90, 100], squeeze=True)
        >>> print(bins.array)
        [ 0.   1.1  5.5  9.9 11. ]
        >>> e = d.digitize(bins, closed_ends=True)
        >>> print(e.array)
        [[0 0 1 1]
         [1 1 2 2]
         [2 2 3 3]]

        """
        if interpolation is not None:
            _DEPRECATION_ERROR_KWARGS(
                self,
                "percentile",
                {"interpolation": None},
                message="Use the 'method' parameter instead.",
                version="TODODASK",
                removed_at="5.0.0",
            )  # pragma: no cover

        d = _inplace_enabled_define_and_cleanup(self)

        # Parse percentile ranks
        q = ranks
        if not (isinstance(q, np.ndarray) or is_dask_collection(q)):
            q = np.array(ranks)

        if q.ndim > 1:
            q = q.flatten()

        if not np.issubdtype(d.dtype, np.number):
            method = "nearest"

        if axes is None:
            axes = tuple(range(d.ndim))
        else:
            axes = tuple(sorted(d._parse_axes(axes)))

        dx = d._get_dask()
        dtype = dx.dtype
        shape = dx.shape

        # Rechunk the data so that the dimensions over which
        # percentiles are being calculated all have one chunk.
        #
        # Make sure that no new chunks are larger (in bytes) than any
        # original chunk.
        new_chunks = normalize_chunks(
            [-1 if i in axes else "auto" for i in range(dx.ndim)],
            shape=shape,
            dtype=dtype,
            limit=dtype.itemsize * reduce(mul, map(max, dx.chunks), 1),
        )
        dx = dx.rechunk(new_chunks)

        # Initialise the indices of each chunk of the result
        #
        # E.g. [(0, 0, 0), (0, 0, 1), (0, 1, 0), (0, 1, 1)]
        keys = [key[1:] for key in flatten(dx.__dask_keys__())]

        keepdims = not squeeze
        if not keepdims:
            # Remove axes that will be dropped in the result
            indices = [i for i in range(len(keys[0])) if i not in axes]
            keys = [tuple([k[i] for i in indices]) for k in keys]

        if q.ndim:
            # Insert a leading rank dimension for non-scalar input
            # percentile ranks
            keys = [(0,) + k for k in keys]

        # Create a new dask dictionary for the result
        name = "cf-percentile-" + tokenize(dx, axes, q, method)
        name = (name,)
        dsk = {
            name
            + chunk_index: (
                cf_percentile,
                dask_key,
                q,
                axes,
                method,
                keepdims,
                mtol,
            )
            for chunk_index, dask_key in zip(keys, flatten(dx.__dask_keys__()))
        }

        # Define the chunks for the result
        if q.ndim:
            out_chunks = [(q.size,)]
        else:
            out_chunks = []

        for i, c in enumerate(dx.chunks):
            if i in axes:
                if keepdims:
                    out_chunks.append((1,))
            else:
                out_chunks.append(c)

        name = name[0]
        graph = HighLevelGraph.from_collections(name, dsk, dependencies=[dx])
        dx = Array(graph, name, chunks=out_chunks, dtype=float)

        d._set_dask(dx, reset_mask_hardness=True)

        return d

    @daskified(_DASKIFIED_VERBOSE)
    @_inplace_enabled(default=False)
    def persist(self, inplace=False):
        """Persist the underlying dask array into memory.

        This turns an underlying lazy dask array into a equivalent
        chunked dask array, but now with the results fully computed.

        `persist` is particularly useful when using distributed
        systems, because the results will be kept in distributed
        memory, rather than returned to the local process.

        Compare with `compute` and `array`.

        **Performance**

        `persist` causes all delayed operations to be computed.

        .. versionadded:: TODODASK

        .. seealso:: `compute`, `array`, `datetime_array`,
                     `dask.array.Array.persist`

        :Parameters:

            {{inplace: `bool`, optional}}

        :Returns:

            `Data` or `None`
                The persisted data. If the operation was in-place then
                `None` is returned.

        **Examples**

        TODODASK

        """
        d = _inplace_enabled_define_and_cleanup(self)

        dx = self.get_dask(copy=False)
        dx = dx.persist()
        d._set_dask(dx, delete_source=False, reset_mask_hardness=False)

        return d

    def loads(self, j, chunk=True):
        """Reset the data in place from a string serialization.

        .. seealso:: `dumpd`, `loadd`

        :Parameters:

            j: `str`
                A JSON document string serialization of a `cf.Data` object.

            chunk: `bool`, optional
                If True (the default) then the reset data array will be
                re-partitioned according the current chunk size, as defined
                by the `cf.chunksize` function.

        :Returns:

            `None`

        """
        d = json_loads(j)

        # Convert _cyclic to a set
        if "_cyclic" in d:
            d["_cyclic"] = set(d["_cyclic"])

        # Convert dtype to numpy.dtype
        if "dtype" in d:
            d["dtype"] = np.dtype(d["dtype"])

        # Convert units to Units
        if "units" in d:
            d["Units"] = Units(d.pop("units"))

        # Convert partition location elements to tuples
        for p in d["Partitions"]:
            p["location"] = [tuple(x) for x in p["location"]]

            if "units" in p:
                p["Units"] = Units(p.pop("units"))
        # --- End: for

        self.loadd(d, chunk=chunk)

    def dumpd(self):
        """Return a serialization of the data array.

        The serialization may be used to reconstruct the data array as it
        was at the time of the serialization creation.

        .. seealso:: `loadd`, `loads`

        :Returns:

            `dict`
                The serialization.

        **Examples**

        >>> d = cf.Data([[1, 2, 3]], 'm')
        >>> d.dumpd()
        {'Partitions': [{'location': [(0, 1), (0, 3)],
                         'subarray': array([[1, 2, 3]])}],
         'units': 'm',
         '_axes': ['dim0', 'dim1'],
         '_pmshape': (),
         'dtype': dtype('int64'),
         'shape': (1, 3)}

        >>> d.flip(1)
        >>> d.transpose()
        >>> d.Units *= 1000
        >>> d.dumpd()
        {'Partitions': [{'units': 'm',
                         'axes': ['dim0', 'dim1'],
                         'location': [(0, 3), (0, 1)],
                         'subarray': array([[1, 2, 3]])}],
        ` 'units': '1000 m',
         '_axes': ['dim1', 'dim0'],
         '_flip': ['dim1'],
         '_pmshape': (),
         'dtype': dtype('int64'),
         'shape': (3, 1)}

        >>> d.dumpd()
        {'Partitions': [{'units': 'm',
                         'location': [(0, 1), (0, 3)],
                         'subarray': array([[1, 2, 3]])}],
         'units': '10000 m',
         '_axes': ['dim0', 'dim1'],
         '_flip': ['dim1'],
         '_pmshape': (),
         'dtype': dtype('int64'),
         'shape': (1, 3)}

        >>> e = cf.Data(loadd=d.dumpd())
        >>> e.equals(d)
        True

        """
        axes = self._axes
        units = self.Units
        dtype = self.dtype

        cfa_data = {
            "dtype": dtype,
            "Units": str(units),
            "shape": self._shape,
            "_axes": axes[:],
            "_pmshape": self._pmshape,
        }

        pmaxes = self._pmaxes
        if pmaxes:
            cfa_data["_pmaxes"] = pmaxes[:]

        #        flip = self._flip
        flip = self._flip()
        if flip:
            cfa_data["_flip"] = flip[:]

        fill_value = self.get_fill_value(None)
        if fill_value is not None:
            cfa_data["fill_value"] = fill_value

        cyclic = self._cyclic
        if cyclic:
            cfa_data["_cyclic"] = cyclic.copy()

        cfa_data["_HDF_chunks"] = self.HDF_chunks()

        partitions = []
        for index, partition in self.partitions.ndenumerate():

            attrs = {}

            p_subarray = partition.subarray
            p_dtype = p_subarray.dtype

            # Location in partition matrix
            if index:
                attrs["index"] = index

            # Sub-array location
            attrs["location"] = partition.location[:]

            # Sub-array part
            p_part = partition.part
            if p_part:
                attrs["part"] = p_part[:]

            # Sub-array axes
            p_axes = partition.axes
            if p_axes != axes:
                attrs["axes"] = p_axes[:]

            # Sub-array units
            p_Units = partition.Units
            if p_Units != units:
                attrs["Units"] = str(p_Units)

            # Sub-array flipped axes
            p_flip = partition.flip
            if p_flip:
                attrs["flip"] = p_flip[:]

            # --------------------------------------------------------
            # File format specific stuff
            # --------------------------------------------------------
            if isinstance(p_subarray, NetCDFArray):
                # if isinstance(p_subarray.array, NetCDFFileArray):
                # ----------------------------------------------------
                # NetCDF File Array
                # ----------------------------------------------------
                attrs["format"] = "netCDF"

                subarray = {}

                subarray["file"] = p_subarray.get_filename()
                subarray["shape"] = p_subarray.shape

                subarray["ncvar"] = p_subarray.get_ncvar()
                subarray["varid"] = p_subarray.get_varid()

                if p_dtype != dtype:
                    subarray["dtype"] = p_dtype

                attrs["subarray"] = subarray

            elif isinstance(p_subarray, UMArray):
                # elif isinstance(p_subarray.array, UMFileArray):
                # ----------------------------------------------------
                # UM File Array
                # ----------------------------------------------------
                attrs["format"] = "UM"

                # TODOCFA: CFA only allows for one address. Surely(?)
                #          we only need the "header_offset", from
                #          which the "data_offset" and "disk_length"
                #          can be derived at read time.

                subarray = {}
                for attr in (
                    "filename",
                    "shape",
                    "header_offset",
                    "data_offset",
                    "disk_length",
                ):
                    subarray[attr] = getattr(p_subarray, attr)

                if p_dtype != dtype:
                    subarray["dtype"] = p_dtype

                attrs["subarray"] = subarray
            else:
                attrs["subarray"] = p_subarray

            partitions.append(attrs)
        # --- End: for

        cfa_data["Partitions"] = partitions

        return cfa_data

    def loadd(self, d, chunk=True):
        """Reset the data in place from a dictionary serialization.

        .. seealso:: `dumpd`, `loads`

        :Parameters:

            d: `dict`
                A dictionary serialization of a `cf.Data` object, such as
                one as returned by the `dumpd` method.

            chunk: `bool`, optional
                If True (the default) then the reset data array will be
                re-partitioned according the current chunk size, as
                defined by the `cf.chunksize` function.

        :Returns:

            `None`

        **Examples**

        >>> d = Data([[1, 2, 3]], 'm')
        >>> e = Data([6, 7, 8, 9], 's')
        >>> e.loadd(d.dumpd())
        >>> e.equals(d)
        True
        >>> e is d
        False

        >>> e = Data(loadd=d.dumpd())
        >>> e.equals(d)
        True

        """
        axes = list(d.get("_axes", ()))
        shape = tuple(d.get("shape", ()))

        units = d.get("Units", None)
        if units is None:
            units = Units()
        else:
            units = Units(units)

        dtype = d["dtype"]
        self._dtype = dtype
        self.Units = units
        self._axes = axes

        self._flip(list(d.get("_flip", ())))
        self.set_fill_value(d.get("fill_value", None))

        self._shape = shape
        self._ndim = len(shape)
        self._size = reduce(mul, shape, 1)

        cyclic = d.get("_cyclic", None)
        # Never change the value of the _cyclic attribute in-place
        if cyclic:
            self._cyclic = cyclic.copy()
        else:
            self._cyclic = _empty_set

        HDF_chunks = d.get("_HDF_chunks")
        if HDF_chunks:
            self.HDF_chunks(HDF_chunks)

        filename = d.get("file", None)

        base = d.get("base", None)

        # ------------------------------------------------------------
        # Initialise an empty partition array
        # ------------------------------------------------------------
        partition_matrix = None  # PartitionMatrix(
        #            np.empty(d.get("_pmshape", ()), dtype=object),
        #            list(d.get("_pmaxes", ())),
        #        )
        pmndim = partition_matrix.ndim

        # ------------------------------------------------------------
        # Fill the partition array with partitions
        # ------------------------------------------------------------
        for attrs in d["Partitions"]:

            # Find the position of this partition in the partition
            # matrix
            if "index" in attrs:
                index = attrs["index"]
                if len(index) == 1:
                    index = index[0]
                else:
                    index = tuple(index)
            else:
                index = (0,) * pmndim

            location = attrs.get("location", None)
            if location is not None:
                location = location[:]
            else:
                # Default location
                location = [[0, i] for i in shape]

            p_units = attrs.get("p_units", None)
            if p_units is None:
                p_units = units
            else:
                p_units = Units(p_units)

            partition = None  # Partition(
            #                location=location,
            #                axes=attrs.get("axes", axes)[:],
            #                flip=attrs.get("flip", [])[:],
            #                Units=p_units,
            #                part=attrs.get("part", [])[:],
            #            )

            fmt = attrs.get("format", None)
            if fmt is None:
                # ----------------------------------------------------
                # Subarray is effectively a numpy array in memory
                # ----------------------------------------------------
                partition.subarray = attrs["subarray"]

            else:
                # ----------------------------------------------------
                # Subarray is in a file on disk
                # ----------------------------------------------------
                partition.subarray = attrs["subarray"]
                if fmt not in ("netCDF", "UM"):
                    raise TypeError(
                        "Don't know how to load sub-array from file "
                        "format {!r}".format(fmt)
                    )

                # Set the 'subarray' attribute
                kwargs = attrs["subarray"].copy()

                kwargs["shape"] = tuple(kwargs["shape"])

                kwargs["ndim"] = len(kwargs["shape"])
                kwargs["size"] = reduce(mul, kwargs["shape"], 1)

                kwargs.setdefault("dtype", dtype)

                if "file" in kwargs:
                    f = kwargs["file"]
                    if f == "":
                        kwargs["filename"] = filename
                    else:
                        if base is not None:
                            f = pathjoin(base, f)

                        kwargs["filename"] = f
                else:
                    kwargs["filename"] = filename

                del kwargs["file"]

                if fmt == "netCDF":
                    partition.subarray = NetCDFArray(**kwargs)
                elif fmt == "UM":
                    partition.subarray = UMArray(**kwargs)
            # --- End: if

            # Put the partition into the partition array
            partition_matrix[index] = partition
        # --- End: for

        # Save the partition array
        self.partitions = partition_matrix

        if chunk:
            self.chunk()

    def can_compute(self, functions=None, log_levels=None, override=False):
        """TODODASK - this method is premature - needs thinking about as part
        of the wider resource management issue

        Whether or not it is acceptable to compute the data.

        If the data is explicitly requested to be computed (as would
        be the case when writing to disk, or accessing the `array`
        attribute) then computation will always occur.

        This method is meant for cases when compution is desirable but
        not essential, by providing an assessment of whether
        computation would require too excessive resources (time,
        memory, and CPU), if carried out.

        By default it is considered acceptable to compute the data if
        the computed array fits in available memory and any of the
        following are true, assessed in the order given up to the
        first criterion satisfied:

        1. The `force_compute` attribute is True.

        2. The current log level is ``'DEBUG'``.

        3. Any computations stored after initialisation consist only
           subspace, concatenate, reshape, and copy functions.

        .. versionadded:: 4.0.0

        .. seealso:: `force_compute`, `cf.log_level`

        :Parameters:

            functions: (sequence of) `str`, optional
                Include the specified functions, in addition to the
                defaults, as those that will allow
                computation. Functions are identified by matching the
                beginnings of the key names in the dask graph layers,
                found with `dask.layers` attribute of the dask
                array. See the *override* parameter.

            log_level: (sequence of) `str`, optional
                Include the specified log levels, in addition to the
                default, as those that will allow compuitation. See
                the *override* parameter.

            override : `bool`, optional
                If True then only compute the data for the given
                *log_levels* (if any) and the given *functions* (if
                any), ignoring the defaults. If the `force_compute`
                attribute is True then computation occurs in any case.

        :Returns:

            `bool`
                True if acceptable to compute the data, otherwise
                False.

        """
        # TODODASK: Always return True for now, to aid development.
        return True

        dx = self.get_dask(copy=False)

        # TODODASK fits in memory.

        # 1 Force compute
        if self.force_compute:
            return True

        # 2 Log levels
        if override:
            allowed_log_levels = ()
            allowed_functions = ()
        else:
            allowed_log_levels = ("DEBUG",)
            allowed_functions = (
                "array-",
                "getitem-",
                "copy-",
                "concatenate-",
                "reshape-",
            )

        if log_levels:
            if isinstance(log_levels, str):
                log_levels = (log_levels,)

            allowed_log_levels += tuple(log_levels)

        if log_level().value in allowed_log_levels:
            return True

        # 3 Stored computations
        layers = dx.dask.layers
        if len(layers) == 1:
            # No stored computations after initialisation
            return True

        if functions:
            if isinstance(functions, str):
                functions = (functions,)

            allowed_functions += tuple(allowed_functions)

        return all(
            [
                any([key.startswith(x) for x in allowed_functions])
                for key in tuple(layers)[1:]
            ]
        )

    @daskified(_DASKIFIED_VERBOSE)
    @_deprecated_kwarg_check("i")
    @_inplace_enabled(default=False)
    def ceil(self, inplace=False, i=False):
        """The ceiling of the data, element-wise.

        The ceiling of ``x`` is the smallest integer ``n``, such that
        ``n>=x``.

        .. versionadded:: 1.0

        .. seealso:: `floor`, `rint`, `trunc`

        :Parameters:

            {{inplace: `bool`, optional}}

            {{i: deprecated at version 3.0.0}}

        :Returns:

            `Data` or `None`
                The ceiling of the data. If the operation was in-place
                then `None` is returned.

        **Examples**

        >>> d = cf.Data([-1.9, -1.5, -1.1, -1, 0, 1, 1.1, 1.5 , 1.9])
        >>> print(d.array)
        [-1.9 -1.5 -1.1 -1.   0.   1.   1.1  1.5  1.9]
        >>> print(d.ceil().array)
        [-1. -1. -1. -1.  0.  1.  2.  2.  2.]

        """
        d = _inplace_enabled_define_and_cleanup(self)
        dx = d._get_dask()
        d._set_dask(da.ceil(dx), reset_mask_hardness=False)
        return d

    @daskified(_DASKIFIED_VERBOSE)
    def compute(self):
        """A numpy view the data.

        In-place changes to the returned numpy array *might* affect
        the underlying dask array, depending on how the dask array has
        been defined, including any delayed operations.

        The returned numpy array has the same mask hardness and fill
        values as the data.

        Compare with `array`.

        **Performance**

        `array` causes all delayed operations to be computed.

        .. versionadded:: TODODASK

        .. seealso:: `persist`, `array`, `datetime_array`

        :Returns:

            `numpy.ndarray`
                The numpy view of the data.

        **Examples**

        >>> d = cf.Data([1, 2, 3.0], 'km')
        >>> d.compute()
        array([1., 2., 3.])

        """
        a = self._get_dask().compute()

        if np.ma.isMA(a):
            if self.hardmask:
                a.harden_mask()
            else:
                a.soften_mask()

            a.set_fill_value(self.fill_value)

        return a

    @daskified(_DASKIFIED_VERBOSE)
    @_inplace_enabled(default=False)
    def convolution_filter(
        self,
        window=None,
        axis=None,
        mode=None,
        cval=None,
        origin=0,
        inplace=False,
    ):
        """Return the data convolved along the given axis with the
        specified filter.

        The magnitude of the integral of the filter (i.e. the sum of the
        weights defined by the *weights* parameter) affects the convolved
        values. For example, filter weights of ``[0.2, 0.2 0.2, 0.2,
        0.2]`` will produce a non-weighted 5-point running mean; and
        weights of ``[1, 1, 1, 1, 1]`` will produce a 5-point running
        sum. Note that the weights returned by functions of the
        `scipy.signal.windows` package do not necessarily sum to 1 (see
        the examples for details).

        .. versionadded:: 3.3.0

        :Parameters:

            window: sequence of numbers
                Specify the window of weights to use for the filter.

                *Parameter example:*
                  An unweighted 5-point moving average can be computed
                  with ``weights=[0.2, 0.2, 0.2, 0.2, 0.2]``

                Note that the `scipy.signal.windows` package has suite of
                window functions for creating weights for filtering (see
                the examples for details).

            axis: `int`
                Select the axis over which the filter is to be applied.
                removed. The *axis* parameter is an integer that selects
                the axis corresponding to the given position in the list
                of axes of the data.

                *Parameter example:*
                  Convolve the second axis: ``axis=1``.

                *Parameter example:*
                  Convolve the last axis: ``axis=-1``.

            mode: `str`, optional
                The *mode* parameter determines how the input array is
                extended when the filter overlaps an array border. The
                default value is ``'constant'`` or, if the dimension being
                convolved is cyclic (as ascertained by the `iscyclic`
                method), ``'wrap'``. The valid values and their behaviours
                are as follows:

                ==============  ==========================  ============================
                *mode*          Description                 Behaviour
                ==============  ==========================  ============================
                ``'reflect'``   The input is extended by    ``(c b a | a b c | c b a)``
                                reflecting about the edge

                ``'constant'``  The input is extended by    ``(k k k | a b c | k k k)``
                                filling all values beyond
                                the edge with the same
                                constant value (``k``),
                                defined by the *cval*
                                parameter.

                ``'nearest'``   The input is extended by    ``(a a a | a b c | c c c )``
                                replicating the last point

                ``'mirror'``    The input is extended by    ``(c b | a b c | b a)``
                                reflecting about the
                                centre of the last point.

                ``'wrap'``      The input is extended by    ``(a b c | a b c | a b c)``
                                wrapping around to the
                                opposite edge.

                ``'periodic'``  This is a synonym for
                                ``'wrap'``.
                ==============  ==========================  ============================

                The position of the window relative to each value can be
                changed by using the *origin* parameter.

            cval: scalar, optional
                Value to fill past the edges of the array if *mode* is
                ``'constant'``. Defaults to `None`, in which case the
                edges of the array will be filled with missing data.

                *Parameter example:*
                   To extend the input by filling all values beyond the
                   edge with zero: ``cval=0``

            origin: `int`, optional
                Controls the placement of the filter. Defaults to 0, which
                is the centre of the window. If the window has an even
                number of weights then then a value of 0 defines the index
                defined by ``width/2 -1``.

                *Parameter example:*
                  For a weighted moving average computed with a weights
                  window of ``[0.1, 0.15, 0.5, 0.15, 0.1]``, if
                  ``origin=0`` then the average is centred on each
                  point. If ``origin=-2`` then the average is shifted to
                  include the previous four points. If ``origin=1`` then
                  the average is shifted to include the previous point and
                  the and the next three points.

            {{inplace: `bool`, optional}}

        :Returns:

            `Data` or `None`
                The convolved data, or `None` if the operation was
                in-place.

        """
        from .dask_utils import cf_convolve1d

        d = _inplace_enabled_define_and_cleanup(self)

        iaxis = d._parse_axes(axis)
        if len(iaxis) != 1:
            raise ValueError(
                "Must specify a unique domain axis with the 'axis' "
                f"parameter. {axis!r} specifies axes {iaxis!r}"
            )

        iaxis = iaxis[0]

        if mode is None:
            # Default mode is 'wrap' if the axis is cyclic, or else
            # 'constant'.
            if iaxis in d.cyclic():
                boundary = "periodic"
            else:
                boundary = cval
        elif mode == "wrap":
            boundary = "periodic"
        elif mode == "constant":
            boundary = cval
        elif mode == "mirror":
            raise ValueError(
                "'mirror' mode is no longer available. Please raise an "
                "issue at https://github.com/NCAS-CMS/cf-python/issues "
                "if you would like it to be re-implemented."
            )
            # This re-implementation would involve getting a 'mirror'
            # function added to dask.array.overlap, along similar
            # lines to the existing 'reflect' function in that module.
        else:
            boundary = mode

        # Set the overlap depth large enough to accommodate the
        # filter.
        #
        # For instance, for a 5-point window, the calculated value at
        # each point requires 2 points either side if the filter is
        # centred (i.e. origin is 0) and (up to) 3 points either side
        # if origin is 1 or -1.
        #
        # It is a restriction of dask.array.map_overlap that we can't
        # use asymmetric halos for general 'boundary' types.
        size = len(window)
        depth = int(size / 2)
        if not origin and not size % 2:
            depth += 1

        depth += abs(origin)

        dx = d._get_dask()

        # Cast to float to ensure that NaNs can be stored (as required
        # by cf_convolve1d)
        if dx.dtype != float:
            dx = dx.astype(float, copy=False)

        # Convolve each chunk
        convolve1d = partial(
            cf_convolve1d, window=window, axis=iaxis, origin=origin
        )

        dx = dx.map_overlap(
            convolve1d,
            depth={iaxis: depth},
            boundary=boundary,
            trim=True,
            meta=np.array((), dtype=float),
        )

        d._set_dask(dx, reset_mask_hardness=True)

        return d

    @daskified(_DASKIFIED_VERBOSE)
    @_inplace_enabled(default=False)
    def cumsum(
        self,
        axis=None,
        masked_as_zero=False,
        method="sequential",
        inplace=False,
    ):
        """Return the data cumulatively summed along the given axis.

        .. versionadded:: 3.0.0

        .. seealso:: `diff`, `sum`

        :Parameters:

            axis: `int`, optional
                Select the axis over which the cumulative sums are to
                be calculated. By default the cumulative sum is
                computed over the flattened array.

            method: `str`, optional
                Choose which method to use to perform the cumulative
                sum. See `dask.array.cumsum` for details.

                .. versionadded:: TODODASK

            {{inplace: `bool`, optional}}

                .. versionadded:: 3.3.0

            masked_as_zero: deprecated at version TODODASK
                See the examples for the new behaviour when there are
                masked values.

        :Returns:

             `Data` or `None`
                The data with the cumulatively summed axis, or `None`
                if the operation was in-place.

        **Examples**

        >>> d = cf.Data(numpy.arange(12).reshape(3, 4))
        >>> print(d.array)
        [[ 0  1  2  3]
         [ 4  5  6  7]
         [ 8  9 10 11]]
        >>> print(d.cumsum().array)
        [ 0  1  3  6 10 15 21 28 36 45 55 66]
        >>> print(d.cumsum(axis=0).array)
        [[ 0  1  2  3]
         [ 4  6  8 10]
         [12 15 18 21]]
        >>> print(d.cumsum(axis=1).array)
        [[ 0  1  3  6]
         [ 4  9 15 22]
         [ 8 17 27 38]]

        >>> d[0, 0] = cf.masked
        >>> d[1, [1, 3]] = cf.masked
        >>> d[2, 0:2] = cf.masked
        >>> print(d.array)
        [[-- 1 2 3]
         [4 -- 6 --]
         [-- -- 10 11]]
        >>> print(d.cumsum(axis=0).array)
        [[-- 1 2 3]
         [4 -- 8 --]
         [-- -- 18 14]]
        >>> print(d.cumsum(axis=1).array)
        [[-- 1 3 6]
         [4 -- 10 --]
         [-- -- 10 21]]

        """
        if masked_as_zero:
            _DEPRECATION_ERROR_KWARGS(
                self,
                "cumsum",
                {"masked_as_zero": None},
                message="",
                version="TODODASK",
                removed_at="5.0.0",
            )  # pragma: no cover

        d = _inplace_enabled_define_and_cleanup(self)

        dx = d._get_dask()
        dx = dx.cumsum(axis=axis, method=method)

        # Note: The dask cumsum method resets the mask hardness to the
        #       numpy default, so we need to reset the mask hardness
        #       during _set_dask.
        d._set_dask(dx, reset_mask_hardness=True)

        return d

    @daskified(_DASKIFIED_VERBOSE)
    @_inplace_enabled(default=False)
    def rechunk(
        self,
        chunks=_DEFAULT_CHUNKS,
        threshold=None,
        block_size_limit=None,
        balance=False,
        inplace=False,
    ):
        """Change the chunk structure of the data.

        .. versionadded:: TODODASK

        .. seealso:: `chunks`, `dask.array.rechunk`

        :Parameters:

            {{chunks: `int`, `tuple`, `dict` or `str`, optional}}

            threshold: `int`, optional
                The graph growth factor under which we don't bother
                introducing an intermediate step. See
                `dask.array.rechunk` for details.

            block_size_limit: `int`, optional
                The maximum block size (in bytes) we want to produce,
                as defined by the `cf.chunksize` function.

            balance: `bool`, optional
                If True, try to make each chunk the same size. By
                default this is not attempted.

                This means ``balance=True`` will remove any small
                leftover chunks, so using ``d.rechunk(chunks=len(d) //
                N, balance=True)`` will almost certainly result in
                ``N`` chunks.

        :Returns:

            `Data` or `None`
                The rechunked data, or `None` if the operation was
                in-place.

        **Examples**

        >>> x = cf.Data.ones((1000, 1000), chunks=(100, 100))

        Specify uniform chunk sizes with a tuple

        >>> y = x.rechunk((1000, 10))

        Or chunk only specific dimensions with a dictionary

        >>> y = x.rechunk({0: 1000})

        Use the value ``-1`` to specify that you want a single chunk
        along a dimension or the value ``"auto"`` to specify that dask
        can freely rechunk a dimension to attain blocks of a uniform
        block size.

        >>> y = x.rechunk({0: -1, 1: 'auto'}, block_size_limit=1e8)

        If a chunk size does not divide the dimension then rechunk
        will leave any unevenness to the last chunk.

        >>> x.rechunk(chunks=(400, -1)).chunks
        ((400, 400, 200), (1000,))

        However if you want more balanced chunks, and don't mind
        `dask` choosing a different chunksize for you then you can use
        the ``balance=True`` option.

        >>> x.rechunk(chunks=(400, -1), balance=True).chunks
        ((500, 500), (1000,))

        """
        d = _inplace_enabled_define_and_cleanup(self)

        dx = d.get_dask(copy=False)
        dx = dx.rechunk(chunks, threshold, block_size_limit, balance)
        d._set_dask(dx, delete_source=False, reset_mask_hardness=False)

        return d

    @daskified(_DASKIFIED_VERBOSE)
    @_inplace_enabled(default=False)
    def _asdatetime(self, inplace=False):
        """Change the internal representation of data array elements
        from numeric reference times to datetime-like objects.

        If the calendar has not been set then the default CF calendar will
        be used and the units' and the `calendar` attribute will be
        updated accordingly.

        If the internal representations are already datetime-like objects
        then no change occurs.

        .. versionadded:: 1.3

        .. seealso:: `_asreftime`, `_isdatetime`

        :Parameters:

            {{inplace: `bool`, optional}}

            {{i: deprecated at version 3.0.0}}

        :Returns:

            `Data` or `None`

        **Examples**

        >>> d = cf.Data([[1.93, 5.17]], "days since 2000-12-29")
        >>> e = d._asdatetime()
        >>> print(e.array)
        [[cftime.DatetimeGregorian(2000, 12, 30, 22, 19, 12, 0, has_year_zero=False)
          cftime.DatetimeGregorian(2001, 1, 3, 4, 4, 48, 0, has_year_zero=False)]]
        >>> f = e._asreftime()
        >>> print(f.array)
        [[1.93 5.17]]

        """
        d = _inplace_enabled_define_and_cleanup(self)

        units = d.Units
        if not units.isreftime:
            raise ValueError(
                f"Can't convert {units!r} values to date-time objects"
            )

        if not d._isdatetime():
            dx = d.to_dask_array()
            dx = dx.map_blocks(cf_rt2dt, units=units, dtype=object)
            d._set_dask(dx, reset_mask_hardness=False)

        return d

    @daskified(_DASKIFIED_VERBOSE)
    def _isdatetime(self):
        """True if the internal representation is a datetime object."""
        return self.dtype.kind == "O" and self.Units.isreftime

    @daskified(_DASKIFIED_VERBOSE)
    @_inplace_enabled(default=False)
    def _asreftime(self, inplace=False):
        """Change the internal representation of data array elements
        from datetime-like objects to numeric reference times.

        If the calendar has not been set then the default CF calendar will
        be used and the units' and the `calendar` attribute will be
        updated accordingly.

        If the internal representations are already numeric reference
        times then no change occurs.

        .. versionadded:: 1.3

        .. seealso:: `_asdatetime`, `_isdatetime`

        :Parameters:

            {{inplace: `bool`, optional}}

        :Returns:

            `Data` or `None`

        **Examples**

        >>> d = cf.Data([[1.93, 5.17]], "days since 2000-12-29")
        >>> e = d._asdatetime()
        >>> print(e.array)
        [[cftime.DatetimeGregorian(2000, 12, 30, 22, 19, 12, 0, has_year_zero=False)
          cftime.DatetimeGregorian(2001, 1, 3, 4, 4, 48, 0, has_year_zero=False)]]
        >>> f = e._asreftime()
        >>> print(f.array)
        [[1.93 5.17]]

        """
        d = _inplace_enabled_define_and_cleanup(self)

        units = d.Units
        if not units.isreftime:
            raise ValueError(
                f"Can't convert {units!r} values to numeric reference times"
            )

        if d._isdatetime():
            dx = d.to_dask_array()
            dx = dx.map_blocks(cf_dt2rt, units=units, dtype=float)
            d._set_dask(dx, reset_mask_hardness=False)

        return d

    def _combined_units(self, data1, method, inplace):
        """Combines by given method the data's units with other units.

        :Parameters:

            data1: `Data`

            method: `str`

            {{inplace: `bool`, optional}}

        :Returns:

            `Data` or `None`, `Data` or `None`, `Units`

        **Examples**

        >>> d._combined_units(e, '__sub__')
        >>> d._combined_units(e, '__imul__')
        >>> d._combined_units(e, '__irdiv__')
        >>> d._combined_units(e, '__lt__')
        >>> d._combined_units(e, '__rlshift__')
        >>> d._combined_units(e, '__iand__')

        """
        method_type = method[-5:-2]

        data0 = self

        units0 = data0.Units
        units1 = data1.Units

        if not units0 and not units1:
            return data0, data1, units0
        if (
            units0.isreftime
            and units1.isreftime
            and not units0.equivalent(units1)
        ):
            # Both are reference_time, but have non-equivalent
            # calendars
            if units0._canonical_calendar and not units1._canonical_calendar:
                data1 = data1._asdatetime()
                data1.override_units(units0, inplace=True)
                data1._asreftime(inplace=True)
                units1 = units0
            elif units1._canonical_calendar and not units0._canonical_calendar:
                if not inplace:
                    inplace = True
                    data0 = data0.copy()
                data0._asdatetime(inplace=True)
                data0.override_units(units1, inplace=True)
                data0._asreftime(inplace=True)
                units0 = units1
        # --- End: if

        if method_type in ("_eq", "_ne", "_lt", "_le", "_gt", "_ge"):
            # ---------------------------------------------------------
            # Operator is one of ==, !=, >=, >, <=, <
            # ---------------------------------------------------------
            if units0.equivalent(units1):
                # Units are equivalent
                if not units0.equals(units1):
                    data1 = data1.copy()
                    data1.Units = units0
                return data0, data1, _units_None
            elif not units1 or not units0:
                # At least one of the units is undefined
                return data0, data1, _units_None
            else:
                raise ValueError(
                    "Can't compare {0!r} to {1!r}".format(units0, units1)
                )
        # --- End: if

        # still here?
        if method_type in ("and", "_or", "ior", "ror", "xor", "ift"):
            # ---------------------------------------------------------
            # Operation is one of &, |, ^, >>, <<
            # ---------------------------------------------------------
            if units0.equivalent(units1):
                # Units are equivalent
                if not units0.equals(units1):
                    data1 = data1.copy()
                    data1.Units = units0
                return data0, data1, units0
            elif not units1:
                # units1 is undefined
                return data0, data1, units0
            elif not units0:
                # units0 is undefined
                return data0, data1, units1
            else:
                # Both units are defined and not equivalent
                raise ValueError(
                    "Can't operate with {} on data with {!r} to {!r}".format(
                        method, units0, units1
                    )
                )
        # --- End: if

        # Still here?
        if units0.isreftime:
            # ---------------------------------------------------------
            # units0 is reference time
            # ---------------------------------------------------------
            if method_type == "sub":
                if units1.isreftime:
                    if units0.equivalent(units1):
                        # Equivalent reference_times: the output units
                        # are time
                        if not units0.equals(units1):
                            data1 = data1.copy()
                            data1.Units = units0
                        return data0, data1, Units(_ut_unit=units0._ut_unit)
                    else:
                        # Non-equivalent reference_times: raise an
                        # exception
                        getattr(units0, method)(units1)
                elif units1.istime:
                    # reference_time minus time: the output units are
                    # reference_time
                    time0 = Units(_ut_unit=units0._ut_unit)
                    if not units1.equals(time0):
                        data1 = data1.copy()
                        data1.Units = time0
                    return data0, data1, units0
                elif not units1:
                    # reference_time minus no_units: the output units
                    # are reference_time
                    return data0, data1, units0
                else:
                    # reference_time minus something not yet accounted
                    # for: raise an exception
                    getattr(units0, method)(units1)

            elif method_type in ("add", "mul", "div", "mod"):
                if units1.istime:
                    # reference_time plus regular_time: the output
                    # units are reference_time
                    time0 = Units(_ut_unit=units0._ut_unit)
                    if not units1.equals(time0):
                        data1 = data1.copy()
                        data1.Units = time0
                    return data0, data1, units0
                elif not units1:
                    # reference_time plus no_units: the output units
                    # are reference_time
                    return data0, data1, units0
                else:
                    # reference_time plus something not yet accounted
                    # for: raise an exception
                    getattr(units0, method)(units1)

            else:
                # Raise an exception
                getattr(units0, method)(units1)

        elif units1.isreftime:
            # ---------------------------------------------------------
            # units1 is reference time
            # ---------------------------------------------------------
            if method_type == "add":
                if units0.istime:
                    # Time plus reference_time: the output units are
                    # reference_time
                    time1 = Units(_ut_unit=units1._ut_unit)
                    if not units0.equals(time1):
                        if not inplace:
                            data0 = data0.copy()
                        data0.Units = time1
                    return data0, data1, units1
                elif not units0:
                    # No_units plus reference_time: the output units
                    # are reference_time
                    return data0, data1, units1
                else:
                    # Raise an exception
                    getattr(units0, method)(units1)
        # --- End: if

        # Still here?
        if method_type in ("mul", "div"):
            # ---------------------------------------------------------
            # Method is one of *, /, //
            # ---------------------------------------------------------
            if not units1:
                # units1 is undefined
                return data0, data1, getattr(units0, method)(_units_1)
            elif not units0:
                # units0 is undefined
                return data0, data1, getattr(_units_1, method)(units1)
                #  !!!!!!! units0*units0 YOWSER
            else:
                # Both units are defined (note: if the units are
                # noncombinable then this will raise an exception)
                return data0, data1, getattr(units0, method)(units1)
        # --- End: if

        # Still here?
        if method_type in ("sub", "add", "mod"):
            # ---------------------------------------------------------
            # Operator is one of +, -
            # ---------------------------------------------------------
            if units0.equivalent(units1):
                # Units are equivalent
                if not units0.equals(units1):
                    data1 = data1.copy()
                    data1.Units = units0
                return data0, data1, units0
            elif not units1:
                # units1 is undefined
                return data0, data1, units0
            elif not units0:
                # units0 is undefined
                return data0, data1, units1
            else:
                # Both units are defined and not equivalent (note: if
                # the units are noncombinable then this will raise an
                # exception)
                return data0, data1, getattr(units0, method)(units1)
        # --- End: if

        # Still here?
        if method_type == "pow":
            if method == "__rpow__":
                # -----------------------------------------------------
                # Operator is __rpow__
                # -----------------------------------------------------
                if not units1:
                    # units1 is undefined
                    if not units0:
                        # units0 is undefined
                        return data0, data1, _units_None
                    elif units0.isdimensionless:
                        # units0 is dimensionless
                        if not units0.equals(_units_1):
                            if not inplace:
                                data0 = data0.copy()
                            data0.Units = _units_1

                        return data0, data1, _units_None
                elif units1.isdimensionless:
                    # units1 is dimensionless
                    if not units1.equals(_units_1):
                        data1 = data1.copy()
                        data1.Units = _units_1

                    if not units0:
                        # units0 is undefined
                        return data0, data1, _units_1
                    elif units0.isdimensionless:
                        # units0 is dimensionless
                        if not units0.equals(_units_1):
                            if not inplace:
                                data0 = data0.copy()
                            data0.Units = _units_1

                        return data0, data1, _units_1
                else:
                    # units1 is defined and is not dimensionless
                    if data0._size > 1:
                        raise ValueError(
                            "Can only raise units to the power of a single "
                            "value at a time. Asking to raise to the power of "
                            "{}".format(data0)
                        )

                    if not units0:
                        # Check that the units are not shifted, as
                        # raising this to a power is a nonlinear
                        # operation
                        p = data0.datum(0)
                        if units0 != (units0 ** p) ** (1.0 / p):
                            raise ValueError(
                                "Can't raise shifted units {!r} to the "
                                "power {}".format(units0, p)
                            )

                        return data0, data1, units1 ** p
                    elif units0.isdimensionless:
                        # units0 is dimensionless
                        if not units0.equals(_units_1):
                            if not inplace:
                                data0 = data0.copy()
                            data0.Units = _units_1

                        # Check that the units are not shifted, as
                        # raising this to a power is a nonlinear
                        # operation
                        p = data0.datum(0)
                        if units0 != (units0 ** p) ** (1.0 / p):
                            raise ValueError(
                                "Can't raise shifted units {!r} to the "
                                "power {}".format(units0, p)
                            )

                        return data0, data1, units1 ** p
                # --- End: if

                # This will deliberately raise an exception
                units1 ** units0
            else:
                # -----------------------------------------------------
                # Operator is __pow__
                # -----------------------------------------------------
                if not units0:
                    # units0 is undefined
                    if not units1:
                        # units0 is undefined
                        return data0, data1, _units_None
                    elif units1.isdimensionless:
                        # units0 is dimensionless
                        if not units1.equals(_units_1):
                            data1 = data1.copy()
                            data1.Units = _units_1

                        return data0, data1, _units_None
                elif units0.isdimensionless:
                    # units0 is dimensionless
                    if not units0.equals(_units_1):
                        if not inplace:
                            data0 = data0.copy()
                        data0.Units = _units_1

                    if not units1:
                        # units1 is undefined
                        return data0, data1, _units_1
                    elif units1.isdimensionless:
                        # units1 is dimensionless
                        if not units1.equals(_units_1):
                            data1 = data1.copy()
                            data1.Units = _units_1

                        return data0, data1, _units_1
                else:
                    # units0 is defined and is not dimensionless
                    if data1._size > 1:
                        raise ValueError(
                            "Can only raise units to the power of a single "
                            "value at a time. Asking to raise to the power of "
                            "{}".format(data1)
                        )

                    if not units1:
                        # Check that the units are not shifted, as
                        # raising this to a power is a nonlinear
                        # operation
                        p = data1.datum(0)
                        if units0 != (units0 ** p) ** (1.0 / p):
                            raise ValueError(
                                "Can't raise shifted units {!r} to the "
                                "power {}".format(units0, p)
                            )

                        return data0, data1, units0 ** p
                    elif units1.isdimensionless:
                        # units1 is dimensionless
                        if not units1.equals(_units_1):
                            data1 = data1.copy()
                            data1.Units = _units_1

                        # Check that the units are not shifted, as
                        # raising this to a power is a nonlinear
                        # operation
                        p = data1.datum(0)
                        if units0 != (units0 ** p) ** (1.0 / p):
                            raise ValueError(
                                "Can't raise shifted units {!r} to the "
                                "power {}".format(units0, p)
                            )

                        return data0, data1, units0 ** p
                # --- End: if

                # This will deliberately raise an exception
                units0 ** units1
            # --- End: if
        # --- End: if

        # Still here?
        raise ValueError(
            "Can't operate with {} on data with {!r} to {!r}".format(
                method, units0, units1
            )
        )

    def _binary_operation(self, other, method):
        """Implement binary arithmetic and comparison operations with
        the numpy broadcasting rules.

        It is called by the binary arithmetic and comparison
        methods, such as `__sub__`, `__imul__`, `__rdiv__`, `__lt__`, etc.

        .. seealso:: `_unary_operation`

        :Parameters:

            other:
                The object on the right hand side of the operator.

            method: `str`
                The binary arithmetic or comparison method name (such as
                ``'__imul__'`` or ``'__ge__'``).

        :Returns:

            `Data`
                A new data object, or if the operation was in place, the
                same data object.

        **Examples**

        >>> d = cf.Data([0, 1, 2, 3])
        >>> e = cf.Data([1, 1, 3, 4])

        >>> f = d._binary_operation(e, '__add__')
        >>> print(f.array)
        [1 2 5 7]

        >>> e = d._binary_operation(e, '__lt__')
        >>> print(e.array)
        [ True False  True  True]

        >>> d._binary_operation(2, '__imul__')
        >>> print(d.array)
        [0 2 4 6]

        """
        inplace = method[2] == "i"
        method_type = method[-5:-2]

        # ------------------------------------------------------------
        # Ensure that other is an independent Data object
        # ------------------------------------------------------------
        if getattr(other, "_NotImplemented_RHS_Data_op", False):
            # Make sure that
            return NotImplemented

        elif not isinstance(other, self.__class__):
            if (
                isinstance(other, cftime.datetime)
                and other.calendar == ""
                and self.Units.isreftime
            ):
                other = cf_dt(
                    other,
                    # .timetuple()[0:6], microsecond=other.microsecond,
                    calendar=getattr(self.Units, "calendar", "standard"),
                )
            elif other is None:
                # Can't sensibly initialize a Data object from a bare
                # `None` (issue #281)
                other = np.array(None, dtype=object)

            other = type(self).asdata(other)

        data0 = self.copy()

        data0, other, new_Units = data0._combined_units(other, method, True)

        # ------------------------------------------------------------
        # Bring other into memory, if appropriate.
        # ------------------------------------------------------------
        other.to_memory()

        # ------------------------------------------------------------
        # Find which dimensions need to be broadcast in one or other
        # of the arrays.
        #
        # Method:
        #
        #   For each common dimension, the 'broadcast_indices' list
        #   will have a value of None if there is no broadcasting
        #   required (i.e. the two arrays have the same size along
        #   that dimension) or a value of slice(None) if broadcasting
        #   is required (i.e. the two arrays have the different sizes
        #   along that dimension and one of the sizes is 1).
        #
        #   Example:
        #
        #     If c.shape is (7,1,6,1,5) and d.shape is (6,4,1) then
        #     broadcast_indices will be
        #     [None,slice(None),slice(None)].
        #
        #     The indices to d which correspond to a partition of c,
        #     are the relevant subset of partition.indices updated
        #     with the non None elements of the broadcast_indices
        #     list.
        #
        #     In this example, if a partition of c were to have a
        #     partition.indices value of (slice(0,3), slice(0,1),
        #     slice(2,4), slice(0,1), slice(0,5)), then the relevant
        #     subset of these is partition.indices[2:] and the
        #     corresponding indices to d are (slice(2,4), slice(None),
        #     slice(None))
        #
        # ------------------------------------------------------------
        data0_shape = data0._shape
        data1_shape = other._shape

        if data0_shape == data1_shape:
            # self and other have the same shapes
            broadcasting = False

            align_offset = 0

            new_shape = data0_shape
            new_ndim = data0._ndim
            new_axes = data0._axes
            new_size = data0._size

        else:
            # self and other have different shapes
            broadcasting = True

            data0_ndim = data0._ndim
            data1_ndim = other._ndim

            align_offset = data0_ndim - data1_ndim
            if align_offset >= 0:
                # self has at least as many axes as other
                shape0 = data0_shape[align_offset:]
                shape1 = data1_shape

                new_shape = data0_shape[:align_offset]
                new_ndim = data0_ndim
                new_axes = data0._axes
            else:
                # other has more axes than self
                align_offset = -align_offset
                shape0 = data0_shape
                shape1 = data1_shape[align_offset:]

                new_shape = data1_shape[:align_offset]
                new_ndim = data1_ndim
                if not data0_ndim:
                    new_axes = other._axes
                else:
                    new_axes = []
                    existing_axes = self._all_axis_names()
                    for n in new_shape:
                        axis = new_axis_identifier(existing_axes)
                        existing_axes.append(axis)
                        new_axes.append(axis)
                    # --- End: for
                    new_axes += data0._axes
                # --- End: for

                align_offset = 0
            # --- End: if

            broadcast_indices = []
            for a, b in zip(shape0, shape1):
                if a == b:
                    new_shape += (a,)
                    broadcast_indices.append(None)
                    continue

                # Still here?
                if a > 1 and b == 1:
                    new_shape += (a,)
                elif b > 1 and a == 1:
                    new_shape += (b,)
                else:
                    raise ValueError(
                        "Can't broadcast shape {} against shape {}".format(
                            data1_shape, data0_shape
                        )
                    )

                broadcast_indices.append(slice(None))

            new_size = reduce(mul, new_shape, 1)

            dummy_location = [None] * new_ndim
        # ---End: if

        new_flip = []

        # ------------------------------------------------------------
        # Create a Data object which just contains the metadata for
        # the result. If we're doing a binary arithmetic operation
        # then result will get filled with data and returned. If we're
        # an augmented arithmetic assignment then we'll update self
        # with this new metadata.
        # ------------------------------------------------------------

        result = data0.copy()
        result._shape = new_shape
        result._ndim = new_ndim
        result._size = new_size
        result._axes = new_axes

        # ------------------------------------------------------------
        # Set the data-type of the result
        # ------------------------------------------------------------
        if method_type in ("_eq", "_ne", "_lt", "_le", "_gt", "_ge"):
            new_dtype = np.dtype(bool)
            rtol = self._rtol
            atol = self._atol
        else:
            if "true" in method:
                new_dtype = np.dtype(float)
            elif not inplace:
                new_dtype = np.result_type(data0.dtype, other.dtype)
            else:
                new_dtype = data0.dtype
        # --- End: if

        # ------------------------------------------------------------
        # Set flags to control whether or not the data of result and
        # self should be kept in memory
        # ------------------------------------------------------------
        config = data0.partition_configuration(readonly=not inplace)

        original_numpy_seterr = np.seterr(**_seterr)

        # Think about dtype, here.

        for partition_r, partition_s in zip(
            result.partitions.matrix.flat, data0.partitions.matrix.flat
        ):

            partition_s.open(config)

            indices = partition_s.indices

            array0 = partition_s.array

            if broadcasting:
                indices = tuple(
                    [
                        (index if not broadcast_index else broadcast_index)
                        for index, broadcast_index in zip(
                            indices[align_offset:], broadcast_indices
                        )
                    ]
                )
                indices = (Ellipsis,) + indices

            array1 = other[indices].array

            # UNRESOLVED ISSUE: array1 could be much larger than the
            # chunk size.

            if not inplace:
                partition = partition_r
                partition.update_inplace_from(partition_s)
            else:
                partition = partition_s

            # --------------------------------------------------------
            # Do the binary operation on this partition's data
            # --------------------------------------------------------
            try:
                if method == "__eq__":  # and data0.Units.isreftime:
                    array0 = _numpy_isclose(
                        array0, array1, rtol=rtol, atol=atol
                    )
                elif method == "__ne__":
                    array0 = ~_numpy_isclose(
                        array0, array1, rtol=rtol, atol=atol
                    )
                else:
                    array0 = getattr(array0, method)(array1)

            except FloatingPointError as error:
                # Floating point point errors have been trapped
                if _mask_fpe[0]:
                    # Redo the calculation ignoring the errors and
                    # then set invalid numbers to missing data
                    np.seterr(**_seterr_raise_to_ignore)
                    array0 = getattr(array0, method)(array1)
                    array0 = np.ma.masked_invalid(array0, copy=False)
                    np.seterr(**_seterr)
                else:
                    # Raise the floating point error exception
                    raise FloatingPointError(error)
            except TypeError as error:
                if inplace:
                    raise TypeError(
                        "Incompatible result data-type ({0!r}) for "
                        "in-place {1!r} arithmetic".format(
                            np.result_type(array0.dtype, array1.dtype).name,
                            array0.dtype.name,
                        )
                    )
                else:
                    raise TypeError(error)
            # --- End: try

            if array0 is NotImplemented:
                array0 = np.zeros(partition.shape, dtype=bool)
            elif not array0.ndim and not isinstance(array0, np.ndarray):
                array0 = np.asanyarray(array0)

            if not inplace:
                p_datatype = array0.dtype
                if new_dtype != p_datatype:
                    new_dtype = np.result_type(p_datatype, new_dtype)

            partition.subarray = array0
            partition.Units = new_Units
            partition.axes = new_axes
            partition.flip = new_flip
            partition.part = []

            if broadcasting:
                partition.location = dummy_location
                partition.shape = list(array0.shape)

            partition._original = None
            partition._write_to_disk = False
            partition.close(units=new_Units)

            if not inplace:
                partition_s.close()
        # --- End: for

        # Reset numpy.seterr
        np.seterr(**original_numpy_seterr)

        source = result.source(None)
        if source is not None and source.get_compression_type():
            result._del_Array(None)

        if not inplace:
            result._Units = new_Units
            result.dtype = new_dtype
            result._flip(new_flip)

            if broadcasting:
                result.partitions.set_location_map(result._axes)

            if method_type in ("_eq", "_ne", "_lt", "_le", "_gt", "_ge"):
                result.override_units(Units(), inplace=True)

            return result
        else:
            # Update the metadata for the new master array in place
            data0._shape = new_shape
            data0._ndim = new_ndim
            data0._size = new_size
            data0._axes = new_axes
            data0._flip(new_flip)
            data0._Units = new_Units
            data0.dtype = new_dtype

            if broadcasting:
                data0.partitions.set_location_map(new_axes)

            self.__dict__ = data0.__dict__

            return self

    def _parse_indices(self, *args, **kwargs):
        """'cf.Data._parse_indices' is not available.

        Use function `cf.parse_indices` instead.

        """
        raise NotImplementedError(
            "'cf.Data._parse_indices' is not available. "
            "Use function 'cf.parse_indices' instead."
        )

    def _set_subspace(self, *args, **kwargs):
        """'cf.Data._set_subspace' is unavailable."""
        raise NotImplementedError("'cf.Data._set_subspace' is unavailable.")

    @classmethod
    def concatenate(cls, data, axis=0, _preserve=True):
        """Join a sequence of data arrays together.

        :Parameters:

            data: sequence of `Data`
                The data arrays to be concatenated. Concatenation is
                carried out in the order given. Each data array must have
                equivalent units and the same shape, except in the
                concatenation axis. Note that scalar arrays are treated as
                if they were one dimensional.

            axis: `int`, optional
                The axis along which the arrays will be joined. The
                default is 0. Note that scalar arrays are treated as if
                they were one dimensional.

            _preserve: `bool`, optional
                If False then the time taken to do the concatenation is
                reduced at the expense of changing the input data arrays
                given by the *data* parameter in place and **these in
                place changes will render the input data arrays
                unusable**. Therefore, only set to False if it is 100%
                certain that the input data arrays will not be accessed
                again. By default the input data arrays are preserved.

        :Returns:

            `Data`
                The concatenated data.

        **Examples**

        >>> d = cf.Data([[1, 2], [3, 4]], 'km')
        >>> e = cf.Data([[5.0, 6.0]], 'metre')
        >>> f = cf.Data.concatenate((d, e))
        >>> print(f.array)
        [[ 1.     2.   ]
         [ 3.     4.   ]
         [ 0.005  0.006]]
        >>> f.equals(cf.Data.concatenate((d, e), axis=-2))
        True

        >>> e = cf.Data([[5.0], [6.0]], 'metre')
        >>> f = cf.Data.concatenate((d, e), axis=1)
        >>> print(f.array)
        [[ 1.     2.     0.005]
         [ 3.     4.     0.006]]

        >>> d = cf.Data(1, 'km')
        >>> e = cf.Data(50.0, 'metre')
        >>> f = cf.Data.concatenate((d, e))
        >>> print(f.array)
        [ 1.    0.05]

        >>> e = cf.Data([50.0, 75.0], 'metre')
        >>> f = cf.Data.concatenate((d, e))
        >>> print(f.array)
        [ 1.     0.05   0.075]

        """
        data = tuple(data)
        if len(data) < 2:
            raise ValueError(
                "Can't concatenate: Must provide at least two data arrays"
            )

        data0 = data[0]
        data = data[1:]

        if _preserve:
            data0 = data0.copy()
        else:
            # If data0 appears more than once in the input data arrays
            # then we need to copy it
            for d in data:
                if d is data0:
                    data0 = data0.copy()
                    break
        # --- End: if

        # Turn a scalar array into a 1-d array
        ndim = data0._ndim
        if not ndim:
            data0.insert_dimension(inplace=True)
            ndim = 1

        # ------------------------------------------------------------
        # Check that the axis, shapes and units of all of the input
        # data arrays are consistent
        # ------------------------------------------------------------
        if axis < 0:
            axis += ndim
        if not 0 <= axis < ndim:
            raise ValueError(
                "Can't concatenate: Invalid axis specification: Expected "
                "-{0}<=axis<{0}, got axis={1}".format(ndim, axis)
            )

        shape0 = data0._shape
        units0 = data0.Units
        axis_p1 = axis + 1
        for data1 in data:
            shape1 = data1._shape
            if (
                shape0[axis_p1:] != shape1[axis_p1:]
                or shape0[:axis] != shape1[:axis]
            ):
                raise ValueError(
                    "Can't concatenate: All the input array axes except "
                    "for the concatenation axis must have the same size"
                )

            if not units0.equivalent(data1.Units):
                raise ValueError(
                    "Can't concatenate: All the input arrays must have "
                    "equivalent units"
                )
        # --- End: for

        for i, data1 in enumerate(data):
            if _preserve:
                data1 = data1.copy()
            else:
                # If data1 appears more than once in the input data
                # arrays then we need to copy it
                for d in data[i + 1 :]:
                    if d is data1:
                        data1 = data1.copy()
                        break
            # --- End: if

            # Turn a scalar array into a 1-d array
            if not data1._ndim:
                data1.insert_dimension(inplace=True)

            shape1 = data1._shape

            # ------------------------------------------------------------
            # 1. Make sure that the internal names of the axes match
            # ------------------------------------------------------------
            axis_map = {}
            if data1._pmsize < data0._pmsize:
                for axis1, axis0 in zip(data1._axes, data0._axes):
                    axis_map[axis1] = axis0

                data1._change_axis_names(axis_map)
            else:
                for axis1, axis0 in zip(data1._axes, data0._axes):
                    axis_map[axis0] = axis1

                data0._change_axis_names(axis_map)
            # --- End: if

            # ------------------------------------------------------------
            # Find the internal name of the concatenation axis
            # ------------------------------------------------------------
            Paxis = data0._axes[axis]

            # ------------------------------------------------------------
            # 2. Make sure that the aggregating axis is an axis of the
            #    partition matrix of both arrays and that the partition
            #    matrix axes are the same in both arrays (although, for
            #    now, they may have different orders)
            #
            # Note:
            #
            # a) This may involve adding new partition matrix axes to
            #    either or both of data0 and data1.
            #
            # b) If the aggregating axis needs to be added it is inserted
            #    as the outer (slowest varying) axis to reduce the
            #    likelihood of having to (expensively) transpose the
            #    partition matrix.
            # ------------------------------------------------------------
            for f, g in zip((data0, data1), (data1, data0)):

                g_pmaxes = g.partitions.axes
                if Paxis in g_pmaxes:
                    g_pmaxes = g_pmaxes[:]
                    g_pmaxes.remove(Paxis)

                f_partitions = f.partitions
                f_pmaxes = f_partitions.axes
                for pmaxis in g_pmaxes[::-1] + [Paxis]:
                    if pmaxis not in f_pmaxes:
                        f_partitions.insert_dimension(pmaxis, inplace=True)

            #                if Paxis not in f_partitions.axes:
            #                    f_partitions.insert_dimension(Paxis, inplace=True)
            # --- End: for

            # ------------------------------------------------------------
            # 3. Make sure that aggregating axis is the outermost (slowest
            #    varying) axis of the partition matrix of data0
            # ------------------------------------------------------------
            ipmaxis = data0.partitions.axes.index(Paxis)
            if ipmaxis:
                data0.partitions.swapaxes(ipmaxis, 0, inplace=True)

            # ------------------------------------------------------------
            # 4. Make sure that the partition matrix axes of data1 are in
            #    the same order as those in data0
            # ------------------------------------------------------------
            pmaxes1 = data1.partitions.axes
            ipmaxes = [
                pmaxes1.index(pmaxis) for pmaxis in data0.partitions.axes
            ]
            data1.partitions.transpose(ipmaxes, inplace=True)

            # --------------------------------------------------------
            # 5. Create new partition boundaries in the partition
            #    matrices of data0 and data1 so that their partition
            #    arrays may be considered as different slices of a
            #    common, larger hyperrectangular partition array.
            #
            # Note:
            #
            # * There is no need to add any boundaries across the
            #   concatenation axis.
            # --------------------------------------------------------
            boundaries0 = data0.partition_boundaries()
            boundaries1 = data1.partition_boundaries()

            for dim in data0.partitions.axes[1:]:

                # Still here? Then see if there are any partition matrix
                # boundaries to be created for this partition dimension
                bounds0 = boundaries0[dim]
                bounds1 = boundaries1[dim]

                symmetric_diff = set(bounds0).symmetric_difference(bounds1)
                if not symmetric_diff:
                    # The partition boundaries for this partition
                    # dimension are already the same in data0 and data1
                    continue

                # Still here? Then there are some partition boundaries to
                # be created for this partition dimension in data0 and/or
                # data1.
                for f, g, bf, bg in (
                    (data0, data1, bounds0, bounds1),
                    (data1, data0, bounds1, bounds0),
                ):
                    extra_bounds = [i for i in bg if i in symmetric_diff]
                    f.add_partitions(extra_bounds, dim)
                # --- End: for
            # --- End: for

            # ------------------------------------------------------------
            # 6. Concatenate data0 and data1 partition matrices
            # ------------------------------------------------------------
            #            if data0._flip != data1._flip:
            if data0._flip() != data1._flip():
                data0._move_flip_to_partitions()
                data1._move_flip_to_partitions()

            matrix0 = data0.partitions.matrix
            matrix1 = data1.partitions.matrix

            new_pmshape = list(matrix0.shape)
            new_pmshape[0] += matrix1.shape[0]

            # Initialise an empty partition matrix with the new shape
            new_matrix = np.empty(new_pmshape, dtype=object)

            # Insert the data0 partition matrix
            new_matrix[: matrix0.shape[0]] = matrix0

            # Insert the data1 partition matrix
            new_matrix[matrix0.shape[0] :] = matrix1

            data0.partitions.matrix = new_matrix

            # Update the location map of the partition matrix of data0
            data0.partitions.set_location_map((Paxis,), (axis,))

            # ------------------------------------------------------------
            # 7. Update the size, shape and dtype of data0
            # ------------------------------------------------------------
            #    original_shape0 = data0._shape

            data0._size += data1._size

            shape0 = list(shape0)
            shape0[axis] += shape1[axis]
            data0._shape = tuple(shape0)

            dtype0 = data0.dtype
            dtype1 = data1.dtype
            if dtype0 != dtype1:
                data0.dtype = np.result_type(dtype0, dtype1)

        # ------------------------------------------------------------
        # Done
        # ------------------------------------------------------------
        return data0

    def _move_flip_to_partitions(self):
        """Reverses an axis in the sub-array of each partition.

        .. note:: This does not change the master array.

        """
        #        flip = self._flip
        flip = self._flip()
        if not flip:
            return

        for partition in self.partitions.matrix.flat:
            p_axes = partition.axes
            p_flip = partition.flip[:]
            for axis in flip:
                if axis in p_flip:
                    p_flip.remove(axis)
                elif axis in p_axes:
                    p_flip.append(axis)
            # --- End: for
            partition.flip = p_flip
        # --- End: for

        self._flip([])

    def _unary_operation(self, operation):
        """Implement unary arithmetic operations.

        It is called by the unary arithmetic methods, such as
        __abs__().

        .. seealso:: `_binary_operation`

        :Parameters:

            operation: `str`
                The unary arithmetic method name (such as "__invert__").

        :Returns:

            `Data`
                A new Data array.

        **Examples**

        >>> d = cf.Data([[1, 2, -3, -4, -5]])

        >>> e = d._unary_operation('__abs__')
        >>> print(e.array)
        [[1 2 3 4 5]]

        >>> e = d.__abs__()
        >>> print(e.array)
        [[1 2 3 4 5]]

        >>> e = abs(d)
        >>> print(e.array)
        [[1 2 3 4 5]]

        """
        out = self.copy(array=False)

        dx = self.get_dask(copy=False)
        dx = getattr(operator, operation)(dx)

        out._set_dask(dx, reset_mask_hardness=False)

        return out

    def __add__(self, other):
        """The binary arithmetic operation ``+``

        x.__add__(y) <==> x+y

        """
        return self._binary_operation(other, "__add__")

    def __iadd__(self, other):
        """The augmented arithmetic assignment ``+=``

        x.__iadd__(y) <==> x+=y

        """
        return self._binary_operation(other, "__iadd__")

    def __radd__(self, other):
        """The binary arithmetic operation ``+`` with reflected
        operands.

        x.__radd__(y) <==> y+x

        """
        return self._binary_operation(other, "__radd__")

    def __sub__(self, other):
        """The binary arithmetic operation ``-``

        x.__sub__(y) <==> x-y

        """
        return self._binary_operation(other, "__sub__")

    def __isub__(self, other):
        """The augmented arithmetic assignment ``-=``

        x.__isub__(y) <==> x-=y

        """
        return self._binary_operation(other, "__isub__")

    def __rsub__(self, other):
        """The binary arithmetic operation ``-`` with reflected
        operands.

        x.__rsub__(y) <==> y-x

        """
        return self._binary_operation(other, "__rsub__")

    def __mul__(self, other):
        """The binary arithmetic operation ``*``

        x.__mul__(y) <==> x*y

        """
        return self._binary_operation(other, "__mul__")

    def __imul__(self, other):
        """The augmented arithmetic assignment ``*=``

        x.__imul__(y) <==> x*=y

        """
        return self._binary_operation(other, "__imul__")

    def __rmul__(self, other):
        """The binary arithmetic operation ``*`` with reflected
        operands.

        x.__rmul__(y) <==> y*x

        """
        return self._binary_operation(other, "__rmul__")

    def __div__(self, other):
        """The binary arithmetic operation ``/``

        x.__div__(y) <==> x/y

        """
        return self._binary_operation(other, "__div__")

    def __idiv__(self, other):
        """The augmented arithmetic assignment ``/=``

        x.__idiv__(y) <==> x/=y

        """
        return self._binary_operation(other, "__idiv__")

    def __rdiv__(self, other):
        """The binary arithmetic operation ``/`` with reflected
        operands.

        x.__rdiv__(y) <==> y/x

        """
        return self._binary_operation(other, "__rdiv__")

    def __floordiv__(self, other):
        """The binary arithmetic operation ``//``

        x.__floordiv__(y) <==> x//y

        """
        return self._binary_operation(other, "__floordiv__")

    def __ifloordiv__(self, other):
        """The augmented arithmetic assignment ``//=``

        x.__ifloordiv__(y) <==> x//=y

        """
        return self._binary_operation(other, "__ifloordiv__")

    def __rfloordiv__(self, other):
        """The binary arithmetic operation ``//`` with reflected
        operands.

        x.__rfloordiv__(y) <==> y//x

        """
        return self._binary_operation(other, "__rfloordiv__")

    def __truediv__(self, other):
        """The binary arithmetic operation ``/`` (true division)

        x.__truediv__(y) <==> x/y

        """
        return self._binary_operation(other, "__truediv__")

    def __itruediv__(self, other):
        """The augmented arithmetic assignment ``/=`` (true division)

        x.__itruediv__(y) <==> x/=y

        """
        return self._binary_operation(other, "__itruediv__")

    def __rtruediv__(self, other):
        """The binary arithmetic operation ``/`` (true division) with
        reflected operands.

        x.__rtruediv__(y) <==> y/x

        """
        return self._binary_operation(other, "__rtruediv__")

    def __pow__(self, other, modulo=None):
        """The binary arithmetic operations ``**`` and ``pow``

        x.__pow__(y) <==> x**y

        """
        if modulo is not None:
            raise NotImplementedError(
                "3-argument power not supported for {!r}".format(
                    self.__class__.__name__
                )
            )

        return self._binary_operation(other, "__pow__")

    def __ipow__(self, other, modulo=None):
        """The augmented arithmetic assignment ``**=``

        x.__ipow__(y) <==> x**=y

        """
        if modulo is not None:
            raise NotImplementedError(
                "3-argument power not supported for {!r}".format(
                    self.__class__.__name__
                )
            )

        return self._binary_operation(other, "__ipow__")

    def __rpow__(self, other, modulo=None):
        """The binary arithmetic operations ``**`` and ``pow`` with
        reflected operands.

        x.__rpow__(y) <==> y**x

        """
        if modulo is not None:
            raise NotImplementedError(
                "3-argument power not supported for {!r}".format(
                    self.__class__.__name__
                )
            )

        return self._binary_operation(other, "__rpow__")

    def __mod__(self, other):
        """The binary arithmetic operation ``%``

        x.__mod__(y) <==> x % y

        """
        return self._binary_operation(other, "__mod__")

    def __imod__(self, other):
        """The binary arithmetic operation ``%=``

        x.__imod__(y) <==> x %= y

        """
        return self._binary_operation(other, "__imod__")

    def __rmod__(self, other):
        """The binary arithmetic operation ``%`` with reflected
        operands.

        x.__rmod__(y) <==> y % x

        """
        return self._binary_operation(other, "__rmod__")

    def __eq__(self, other):
        """The rich comparison operator ``==``

        x.__eq__(y) <==> x==y

        """
        return self._binary_operation(other, "__eq__")

    def __ne__(self, other):
        """The rich comparison operator ``!=``

        x.__ne__(y) <==> x!=y

        """
        return self._binary_operation(other, "__ne__")

    def __ge__(self, other):
        """The rich comparison operator ``>=``

        x.__ge__(y) <==> x>=y

        """
        return self._binary_operation(other, "__ge__")

    def __gt__(self, other):
        """The rich comparison operator ``>``

        x.__gt__(y) <==> x>y

        """
        return self._binary_operation(other, "__gt__")

    def __le__(self, other):
        """The rich comparison operator ``<=``

        x.__le__(y) <==> x<=y

        """
        return self._binary_operation(other, "__le__")

    def __lt__(self, other):
        """The rich comparison operator ``<``

        x.__lt__(y) <==> x<y

        """
        return self._binary_operation(other, "__lt__")

    def __and__(self, other):
        """The binary bitwise operation ``&``

        x.__and__(y) <==> x&y

        """
        return self._binary_operation(other, "__and__")

    def __iand__(self, other):
        """The augmented bitwise assignment ``&=``

        x.__iand__(y) <==> x&=y

        """
        return self._binary_operation(other, "__iand__")

    def __rand__(self, other):
        """The binary bitwise operation ``&`` with reflected operands.

        x.__rand__(y) <==> y&x

        """
        return self._binary_operation(other, "__rand__")

    def __or__(self, other):
        """The binary bitwise operation ``|``

        x.__or__(y) <==> x|y

        """
        return self._binary_operation(other, "__or__")

    def __ior__(self, other):
        """The augmented bitwise assignment ``|=``

        x.__ior__(y) <==> x|=y

        """
        return self._binary_operation(other, "__ior__")

    def __ror__(self, other):
        """The binary bitwise operation ``|`` with reflected operands.

        x.__ror__(y) <==> y|x

        """
        return self._binary_operation(other, "__ror__")

    def __xor__(self, other):
        """The binary bitwise operation ``^``

        x.__xor__(y) <==> x^y

        """
        return self._binary_operation(other, "__xor__")

    def __ixor__(self, other):
        """The augmented bitwise assignment ``^=``

        x.__ixor__(y) <==> x^=y

        """
        return self._binary_operation(other, "__ixor__")

    def __rxor__(self, other):
        """The binary bitwise operation ``^`` with reflected operands.

        x.__rxor__(y) <==> y^x

        """
        return self._binary_operation(other, "__rxor__")

    def __lshift__(self, y):
        """The binary bitwise operation ``<<``

        x.__lshift__(y) <==> x<<y

        """
        return self._binary_operation(y, "__lshift__")

    def __ilshift__(self, y):
        """The augmented bitwise assignment ``<<=``

        x.__ilshift__(y) <==> x<<=y

        """
        return self._binary_operation(y, "__ilshift__")

    def __rlshift__(self, y):
        """The binary bitwise operation ``<<`` with reflected operands.

        x.__rlshift__(y) <==> y<<x

        """
        return self._binary_operation(y, "__rlshift__")

    def __rshift__(self, y):
        """The binary bitwise operation ``>>``

        x.__lshift__(y) <==> x>>y

        """
        return self._binary_operation(y, "__rshift__")

    def __irshift__(self, y):
        """The augmented bitwise assignment ``>>=``

        x.__irshift__(y) <==> x>>=y

        """
        return self._binary_operation(y, "__irshift__")

    def __rrshift__(self, y):
        """The binary bitwise operation ``>>`` with reflected operands.

        x.__rrshift__(y) <==> y>>x

        """
        return self._binary_operation(y, "__rrshift__")

    def __abs__(self):
        """The unary arithmetic operation ``abs``

        x.__abs__() <==> abs(x)

        """
        return self._unary_operation("__abs__")

    def __neg__(self):
        """The unary arithmetic operation ``-``

        x.__neg__() <==> -x

        """
        return self._unary_operation("__neg__")

    def __invert__(self):
        """The unary bitwise operation ``~``

        x.__invert__() <==> ~x

        """
        return self._unary_operation("__invert__")

    def __pos__(self):
        """The unary arithmetic operation ``+``

        x.__pos__() <==> +x

        """
        return self._unary_operation("__pos__")

    # ----------------------------------------------------------------
    # Private attributes
    # ----------------------------------------------------------------
    @property
    def _Units(self):
        """Storage for the units.

        The units are stored in a `Units` object, and reflect the
        units of the (yet to be computed) elements of the underlying
        data.

        .. warning:: Assigning to `_Units` does *not* trigger a units
                     conversion of the underlying data
                     values. Therefore assigning to `_Units` should
                     only be done in cases when it is known that the
                     intrinsic units represented by the data values
                     are inconsistent with the existing value of
                     `_Units`. Before assigning to `_Units`, first
                     consider if assigning to `Units`, or calling the
                     `override_units` or `override_calendar` method is
                     a more appropriate course of action, and use one
                     of those if possible.

        """
        return self._custom["_Units"]

    @_Units.setter
    def _Units(self, value):
        self._custom["_Units"] = value

    @_Units.deleter
    def _Units(self):
        self._custom["_Units"] = _units_None

    @property
    def _cyclic(self):
        """Storage for axis cyclicity.

        Contains a `set` that identifies which axes are cyclic (and
        therefore allow cyclic slicing). The set contains a subset of
        the axis identifiers defined by the `_axes` attribute.

        .. warning:: Never change the value of the `_cyclic` attribute
                     in-place.

        .. note:: When an axis identifier is removed from the `_axes`
                  attribute then it is automatically also removed from
                  the `_cyclic` attribute.

        """
        return self._custom["_cyclic"]

    @_cyclic.setter
    def _cyclic(self, value):
        self._custom["_cyclic"] = value

    @_cyclic.deleter
    def _cyclic(self):
        self._custom["_cyclic"] = _empty_set

    @property
    @daskified(_DASKIFIED_VERBOSE)
    def _hardmask(self):
        """Storage for the mask hardness.

        Contains a `bool`, where `True` denotes a hard mask and
        `False` denotes a soft mask.

        .. warning:: Assigning to `_hardmask` does *not* trigger a
                     hardening or softening of the mask of the
                     underlying data values. Therefore assigning to
                     `_hardmask` should only be done in cases when it
                     is known that the intrinsic mask hardness of the
                     data values is inconsistent with the
                     existing value of `_hardmask`. Before assigning
                     to `_hardmask`, first consider if assigning to
                     `hardmask`, or calling the `harden_mask` or
                     `soften_mask` method is a more appropriate course
                     of action, and use one of those if possible.

        See `hardmask` for details.

        """
        return self._custom["_hardmask"]

    @_hardmask.setter
    def _hardmask(self, value):
        self._custom["_hardmask"] = value

    @property
    @daskified(_DASKIFIED_VERBOSE)
    def _axes(self):
        """Storage for the axis identifiers.

        Contains a `tuple` of identifiers, one for each array axis.

        .. note:: When the axis identifiers are reset, then any axis
                  identifier named by the `_cyclic` attribute which is
                  not in the new `_axes` set is automatically removed
                  from the `_cyclic` attribute.

        """
        return self._custom["_axes"]

    @_axes.setter
    def _axes(self, value):
        self._custom["_axes"] = tuple(value)

        # Remove cyclic axes that are not in the new axes
        cyclic = self._cyclic
        if cyclic:
            # Never change the value of the _cyclic attribute in-place
            self._cyclic = cyclic.intersection(value)

    # ----------------------------------------------------------------
    # Dask attributes
    # ----------------------------------------------------------------
    @property
    def chunks(self):
        """TODODASK."""
        return self._get_dask().chunks

    @property
    def force_compute(self):
        """TODODASK See also config settings."""
        return self._custom.get("force_compute", False)

    @force_compute.setter
    def force_compute(self, value):
        self._custom["force_compute"] = bool(value)

    # ----------------------------------------------------------------
    # Attributes
    # ----------------------------------------------------------------
    @property
    @daskified(_DASKIFIED_VERBOSE)
    def Units(self):
        """The `cf.Units` object containing the units of the data array.

        Can be set to any units equivalent to the existing units.

        .. seealso `override_units`, `override_calendar`

        **Examples**

        >>> d = cf.Data([1, 2, 3], units='m')
        >>> d.Units
        <Units: m>
        >>> d.Units = cf.Units('kilmetres')
        >>> d.Units
        <Units: kilmetres>
        >>> d.Units = cf.Units('km')
        >>> d.Units
        <Units: km>

        """
        return self._Units

    @Units.setter
    def Units(self, value):
        try:
            old_units = self._Units
        except KeyError:
            pass
        else:
            if not old_units.equivalent(value):
                raise ValueError(
                    f"Can't set Units to {value!r} that are not "
                    f"equivalent to the current units {old_units!r}. "
                    "Consider using the override_units method instead."
                )

            if not old_units:
                self.override_units(value, inplace=True)
                return

            if self.Units.equals(value):
                return

        dtype = self.dtype
        if dtype.kind in "iu":
            if dtype.char in "iI":
                dtype = _dtype_float32
            else:
                dtype = _dtype_float

        def cf_Units(x):
            return Units.conform(
                x=x, from_units=old_units, to_units=value, inplace=False
            )

        dx = self.to_dask_array()
        dx = dx.map_blocks(cf_Units, dtype=dtype)
        self._set_dask(dx, reset_mask_hardness=False)

        self._Units = value

    @Units.deleter
    def Units(self):
        raise ValueError(
            "Can't delete the Units attribute. "
            "Consider using the override_units method instead."
        )

    @property
    @daskified(_DASKIFIED_VERBOSE)
    def data(self):
        """The data as an object identity.

        **Examples**

        >>> d = cf.Data([1, 2], 'm')
        >>> d.data is d
        True

        """
        return self

    @property
    @daskified(_DASKIFIED_VERBOSE)
    def dtype(self):
        """The `numpy` data-type of the data.

        **Examples**

        TODODASK
        >>> d = cf.Data([0.5, 1.5, 2.5])
        >>> d.dtype
        dtype(float64')
        >>> type(d.dtype)
        <type 'numpy.dtype'>

        >>> d = cf.Data([0.5, 1.5, 2.5])
        >>> import numpy
        >>> d.dtype = numpy.dtype(int)
        >>> print(d.array)
        [0 1 2]
        >>> d.dtype = bool
        >>> print(d.array)
        [False  True  True]
        >>> d.dtype = 'float64'
        >>> print(d.array)
        [ 0.  1.  1.]

        >>> d = cf.Data([0.5, 1.5, 2.5])
        >>> d.dtype = int
        >>> d.dtype = bool
        >>> d.dtype = float
        >>> print(d.array)
        [ 0.5  1.5  2.5]

        """
        dx = self.get_dask(copy=False)
        return dx.dtype

    @dtype.setter
    def dtype(self, value):
        dx = self.get_dask(copy=False)

        # Only change the datatype if it's different to that of the
        # dask array
        if dx.dtype != value:
            dx = dx.astype(value)
            self._set_dask(dx, reset_mask_hardness=False)

    @property
    @daskified(_DASKIFIED_VERBOSE)
    def fill_value(self):
        """The data array missing data value.

        If set to `None` then the default `numpy` fill value appropriate to
        the data array's data-type will be used.

        Deleting this attribute is equivalent to setting it to None, so
        this attribute is guaranteed to always exist.

        **Examples**

        >>> d.fill_value = 9999.0
        >>> d.fill_value
        9999.0
        >>> del d.fill_value
        >>> d.fill_value
        None

        """
        return self.get_fill_value(None)

    @fill_value.setter
    def fill_value(self, value):
        self.set_fill_value(value)

    @fill_value.deleter
    def fill_value(self):
        self.del_fill_value(None)

    @property
    @daskified(_DASKIFIED_VERBOSE)
    def hardmask(self):
        """Hardness of the mask.

        If the `hardmask` attribute is `True`, i.e. there is a hard
        mask, then unmasking an entry will silently not occur. This is
        the default, and prevents overwriting the mask.

        If the `hardmask` attribute is `False`, i.e. there is a soft
        mask, then masked entries may be overwritten with non-missing
        values.

        To allow the unmasking of masked values, the mask must be
        softened by setting the `hardmask` attribute to False, or
        equivalently with the `soften_mask` method.

        The mask can be hardened by setting the `hardmask` attribute
        to True, or equivalently with the `harden_mask` method.

        .. seealso:: `harden_mask`, `soften_mask`, `where`,
                     `__setitem__`

        **Examples**

        >>> d = cf.Data([1, 2, 3])
        >>> d.hardmask
        True
        >>> d[0] = cf.masked
        >>> print(d.array)
        [-- 2 3]
        >>> d[...]= 999
        >>> print(d.array)
        [-- 999 999]
        >>> d.hardmask = False
        >>> d.hardmask
        False
        >>> d[...] = -1
        >>> print(d.array)
        [-1 -1 -1]

        """
        return self._hardmask

    @hardmask.setter
    def hardmask(self, value):
        if value:
            self.harden_mask()
        else:
            self.soften_mask()

    @property
    @daskified(_DASKIFIED_VERBOSE)
    def is_masked(self):
        """True if the data array has any masked values.

        **Performance**

        `is_masked` causes all delayed operations to be executed.

        **Examples**

        >>> d = cf.Data([[1, 2, 3], [4, 5, 6]])
        >>> print(d.is_masked)
        False
        >>> d[0, ...] = cf.masked
        >>> d.is_masked
        True

        """

        def is_masked(a):
            out = np.ma.is_masked(a)
            return np.array(out).reshape((1,) * a.ndim)

        dx = self.get_dask(copy=False)

        out_ind = tuple(range(dx.ndim))
        dx_ind = out_ind

        dx = da.blockwise(
            is_masked,
            out_ind,
            dx,
            dx_ind,
            adjust_chunks={i: 1 for i in out_ind},
            dtype=bool,
        )

        return bool(dx.any())

    @property
    def isscalar(self):
        """True if the data array is a 0-d scalar array.

        **Examples**

        >>> d.ndim
        0
        >>> d.isscalar
        True

        >>> d.ndim >= 1
        True
        >>> d.isscalar
        False

        """
        return not self.ndim

    @property
    @daskified(_DASKIFIED_VERBOSE)
    def nbytes(self):
        """Total number of bytes consumed by the elements of the array.

        Does not include bytes consumed by the array mask

        **Performance**

        If the number of bytes is unknown then it is calculated
        immediately by executing all delayed operations.

        **Examples**

        >>> d = cf.Data([[1, 1.5, 2]])
        >>> d.dtype
        dtype('float64')
        >>> d.size, d.dtype.itemsize
        (3, 8)
        >>> d.nbytes
        24
        >>> d[0] = cf.masked
        >>> print(d.array)
        [[-- 1.5 2.0]]
        >>> d.nbytes
        24

        """
        dx = self.get_dask(copy=False)
        if math.isnan(dx.size):
            logger.debug("Computing data nbytes: Performance may be degraded")
            dx.compute_chunk_sizes()

        return dx.nbytes

    @property
    @daskified(_DASKIFIED_VERBOSE)
    def ndim(self):
        """Number of dimensions in the data array.

        **Examples**

        >>> d = cf.Data([[1, 2, 3], [4, 5, 6]])
        >>> d.ndim
        2

        >>> d = cf.Data([[1, 2, 3]])
        >>> d.ndim
        2

        >>> d = cf.Data([[3]])
        >>> d.ndim
        2

        >>> d = cf.Data([3])
        >>> d.ndim
        1

        >>> d = cf.Data(3)
        >>> d.ndim
        0

        """
        dx = self.get_dask(copy=False)
        return dx.ndim

    @property
    @daskified(_DASKIFIED_VERBOSE)
    def shape(self):
        """Tuple of the data array's dimension sizes.

        **Performance**

        If the shape of the data is unknown then it is calculated
        immediately by executing all delayed operations.

        **Examples**

        >>> d = cf.Data([[1, 2, 3], [4, 5, 6]])
        >>> d.shape
        (2, 3)

        >>> d = cf.Data([[1, 2, 3]])
        >>> d.shape
        (1, 3)

        >>> d = cf.Data([[3]])
        >>> d.shape
        (1, 1)

        >>> d = cf.Data(3)
        >>> d.shape
        ()

        """
        dx = self.get_dask(copy=False)
        if math.isnan(dx.size):
            logger.debug("Computing data shape: Performance may be degraded")
            dx.compute_chunk_sizes()

        return dx.shape

    @property
    @daskified(_DASKIFIED_VERBOSE)
    def size(self):
        """Number of elements in the data array.

        **Performance**

        If the size of the data is unknown then it is calculated
        immediately by executing all delayed operations.

        **Examples**

        >>> d = cf.Data([[1, 2, 3], [4, 5, 6]])
        >>> d.size
        6

        >>> d = cf.Data([[1, 2, 3]])
        >>> d.size
        3

        >>> d = cf.Data([[3]])
        >>> d.size
        1

        >>> d = cf.Data([3])
        >>> d.size
        1

        >>> d = cf.Data(3)
        >>> d.size
        1

        """
        dx = self.get_dask(copy=False)
        size = dx.size
        if math.isnan(size):
            logger.debug("Computing data size: Performance may be degraded")
            dx.compute_chunk_sizes()
            size = dx.size

        return size

    @property
    @daskified(_DASKIFIED_VERBOSE)
    def array(self):
        """A numpy array copy of the data.

        In-place changes to the returned numpy array do not affect the
        underlying dask array.

        The returned numpy array has the same mask hardness and fill
        values as the data.

        Compare with `compute`.

        **Performance**

        `array` causes all delayed operations to be computed.

        .. seealso:: `datetime_array`, `compute`, `persist`

        **Examples**

        >>> d = cf.Data([1, 2, 3.0], 'km')
        >>> a = d.array
        >>> isinstance(a, numpy.ndarray)
        True
        >>> print(a)
        [ 1.  2.  3.]
        >>> d[0] = -99
        >>> print(a[0])
        1.0
        >>> a[0] = 88
        >>> print(d[0])
        -99.0 km

        >>> d = cf.Data('2000-12-1', units='days since 1999-12-1')
        >>> print(d.array)
        366
        >>> print(d.datetime_array)
        2000-12-01 00:00:00

        """
        return self.compute().copy()

    @property
    @daskified(_DASKIFIED_VERBOSE)
    def datetime_array(self):
        """An independent numpy array of date-time objects.

        Only applicable to data arrays with reference time units.

        If the calendar has not been set then the CF default calendar will
        be used and the units will be updated accordingly.

        The data-type of the data array is unchanged.

        .. seealso:: `array`, `compute`, `persist`

        **Performance**

        `datetime_array` causes all delayed operations to be computed.

        **Examples**

        """
        units = self.Units

        if not units.isreftime:
            raise ValueError(
                f"Can't create date-time array from units {self.Units!r}"
            )

        if getattr(units, "calendar", None) == "none":
            raise ValueError(
                f"Can't create date-time array from units {self.Units!r} "
                "because calendar is 'none'"
            )

        units, reftime = units.units.split(" since ")

        # Convert months and years to days, because cftime won't work
        # otherwise.
        if units in ("months", "month"):
            d = self * _month_length
            d.override_units(
                Units(
                    f"days since {reftime}",
                    calendar=getattr(units, "calendar", None),
                ),
                inplace=True,
            )
        elif units in ("years", "year", "yr"):
            d = self * _year_length
            d.override_units(
                Units(
                    f"days since {reftime}",
                    calendar=getattr(units, "calendar", None),
                ),
                inplace=True,
            )
        else:
            d = self

        dx = d._get_dask()
        dx = convert_to_datetime(dx, d.Units)

        a = dx.compute()

        if np.ma.isMA(a):
            if self.hardmask:
                a.harden_mask()
            else:
                a.soften_mask()

            a.set_fill_value(self.fill_value)

        return a

    @property
    @daskified(_DASKIFIED_VERBOSE)
    def varray(self):
        """A numpy array view of the data array.

        Deprecated at version TODODASK.

        .. seealso:: `array`, `datetime_array`, `compute`, `persist`

        """
        raise NotImplementedError(
            "The varray method was deprecated at version TODODASK"
        )

    @property
    @daskified(_DASKIFIED_VERBOSE)
    def mask(self):
        """The Boolean missing data mask of the data array.

        The Boolean mask has True where the data array has missing data
        and False otherwise.

        :Returns:

            `Data`

        **Examples**

        >>> d.shape
        (12, 73, 96)
        >>> m = d.mask
        >>> m.dtype
        dtype('bool')
        >>> m.shape
        (12, 73, 96)

        """
        mask_data_obj = self.copy()

        dx = self._get_dask()
        mask = da.ma.getmaskarray(dx)

        mask_data_obj._set_dask(mask, reset_mask_hardness=False)
        mask_data_obj.override_units(_units_None, inplace=True)
        mask_data_obj.hardmask = True

        return mask_data_obj

    @staticmethod
    def seterr(all=None, divide=None, over=None, under=None, invalid=None):
        """Set how floating-point errors in the results of arithmetic
        operations are handled.

        The options for handling floating-point errors are:

        ============  ========================================================
        Treatment     Action
        ============  ========================================================
        ``'ignore'``  Take no action. Allows invalid values to occur in the
                      result data array.

        ``'warn'``    Print a `RuntimeWarning` (via the Python `warnings`
                      module). Allows invalid values to occur in the result
                      data array.

        ``'raise'``   Raise a `FloatingPointError` exception.
        ============  ========================================================

        The different types of floating-point errors are:

        =================  =================================  =================
        Error              Description                        Default treatment
        =================  =================================  =================
        Division by zero   Infinite result obtained from      ``'warn'``
                           finite numbers.

        Overflow           Result too large to be expressed.  ``'warn'``

        Invalid operation  Result is not an expressible       ``'warn'``
                           number, typically indicates that
                           a NaN was produced.

        Underflow          Result so close to zero that some  ``'ignore'``
                           precision was lost.
        =================  =================================  =================

        Note that operations on integer scalar types (such as int16) are
        handled like floating point, and are affected by these settings.

        If called without any arguments then the current behaviour is
        returned.

        .. seealso:: `cf.Data.mask_fpe`, `mask_invalid`

        :Parameters:

            all: `str`, optional
                Set the treatment for all types of floating-point errors
                at once. The default is not to change the current
                behaviour.

            divide: `str`, optional
                Set the treatment for division by zero. The default is not
                to change the current behaviour.

            over: `str`, optional
                Set the treatment for floating-point overflow. The default
                is not to change the current behaviour.

            under: `str`, optional
                Set the treatment for floating-point underflow. The
                default is not to change the current behaviour.

            invalid: `str`, optional
                Set the treatment for invalid floating-point
                operation. The default is not to change the current
                behaviour.

        :Returns:

            `dict`
                The behaviour prior to the change, or the current
                behaviour if no new values are specified.

        **Examples**

        Set treatment for all types of floating-point errors to
        ``'raise'`` and then reset to the previous behaviours:

        >>> cf.Data.seterr()
        {'divide': 'warn', 'invalid': 'warn', 'over': 'warn', 'under': 'ignore'}
        >>> old = cf.Data.seterr('raise')
        >>> cf.Data.seterr(**old)
        {'divide': 'raise', 'invalid': 'raise', 'over': 'raise', 'under': 'raise'}
        >>> cf.Data.seterr()
        {'divide': 'warn', 'invalid': 'warn', 'over': 'warn', 'under': 'ignore'}

        Set the treatment of division by zero to ``'ignore'`` and overflow
        to ``'warn'`` without changing the treatment of underflow and
        invalid operation:

        >>> cf.Data.seterr(divide='ignore', over='warn')
        {'divide': 'warn', 'invalid': 'warn', 'over': 'warn', 'under': 'ignore'}
        >>> cf.Data.seterr()
        {'divide': 'ignore', 'invalid': 'warn', 'over': 'ignore', 'under': 'ignore'}

        Some examples with data arrays:

        >>> d = cf.Data([0., 1])
        >>> e = cf.Data([1., 2])

        >>> old = cf.Data.seterr('ignore')
        >>> e/d
        <CF Data: [inf, 2.0] >
        >>> e**12345
        <CF Data: [1.0, inf] >

        >>> cf.Data.seterr(divide='warn')
        {'divide': 'ignore', 'invalid': 'ignore', 'over': 'ignore', 'under': 'ignore'}
        >>> e/d
        RuntimeWarning: divide by zero encountered in divide
        <CF Data: [inf, 2.0] >
        >>> e**12345
        <CF Data: [1.0, inf] >

        >>> old = cf.Data.mask_fpe(False)
        >>> cf.Data.seterr(over='raise')
        {'divide': 'warn', 'invalid': 'ignore', 'over': 'ignore', 'under': 'ignore'}
        >>> e/d
        RuntimeWarning: divide by zero encountered in divide
        <CF Data: [inf, 2.0] >
        >>> e**12345
        FloatingPointError: overflow encountered in power

        >>> cf.Data.mask_fpe(True)
        False
        >>> cf.Data.seterr(divide='ignore')
        {'divide': 'warn', 'invalid': 'ignore', 'over': 'raise', 'under': 'ignore'}
        >>> e/d
        <CF Data: [inf, 2.0] >
        >>> e**12345
        <CF Data: [1.0, --] >

        """
        old = _seterr.copy()

        if all:
            _seterr.update(
                {"divide": all, "invalid": all, "under": all, "over": all}
            )
            if all == "raise":
                _seterr_raise_to_ignore.update(
                    {
                        "divide": "ignore",
                        "invalid": "ignore",
                        "under": "ignore",
                        "over": "ignore",
                    }
                )

        else:
            if divide:
                _seterr["divide"] = divide
                if divide == "raise":
                    _seterr_raise_to_ignore["divide"] = "ignore"

            if over:
                _seterr["over"] = over
                if over == "raise":
                    _seterr_raise_to_ignore["over"] = "ignore"

            if under:
                _seterr["under"] = under
                if under == "raise":
                    _seterr_raise_to_ignore["under"] = "ignore"

            if invalid:
                _seterr["invalid"] = invalid
                if invalid == "raise":
                    _seterr_raise_to_ignore["invalid"] = "ignore"
        # --- End: if

        return old

    # `arctan2`, AT2 seealso
    @daskified(_DASKIFIED_VERBOSE)
    @_inplace_enabled(default=False)
    def arctan(self, inplace=False):
        """Take the trigonometric inverse tangent of the data element-
        wise.

        Units are ignored in the calculation. The result has units of radians.

        .. versionadded:: 3.0.7

        .. seealso:: `tan`, `arcsin`, `arccos`, `arctanh`

        :Parameters:

            {{inplace: `bool`, optional}}

        :Returns:

            `Data` or `None`

        **Examples**

        >>> print(d.array)
        [[0.5 0.7]
         [0.9 1.1]]
        >>> e = d.arctan()
        >>> e.Units
        <Units: radians>
        >>> print(e.array)
        [[0.46364761 0.61072596]
         [0.7328151  0.83298127]]

        >>> print(d.array)
        [1.2 1.0 0.8 0.6 --]
        >>> d.arctan(inplace=True)
        >>> print(d.array)
        [0.8760580505981934 0.7853981633974483 0.6747409422235527
         0.5404195002705842 --]

        """
        d = _inplace_enabled_define_and_cleanup(self)

        dx = d._get_dask()
        d._set_dask(da.arctan(dx), reset_mask_hardness=False)

        d.override_units(_units_radians, inplace=True)

        return d

    # AT2
    #
    #    @classmethod
    #    def arctan2(cls, y, x):
    #        '''Take the "two-argument" trigonometric inverse tangent
    #    element-wise for `y`/`x`.
    #
    #    Explicitly this returns, for all corresponding elements, the angle
    #    between the positive `x` axis and the line to the point (`x`, `y`),
    #    where the signs of both `x` and `y` are taken into account to
    #    determine the quadrant. Such knowledge of the signs of `x` and `y`
    #    are lost when the quotient is input to the standard "one-argument"
    #    `arctan` function, such that use of `arctan` leaves the quadrant
    #    ambiguous. `arctan2` may therefore be preferred.
    #
    #    Units are ignored in the calculation. The result has units of radians.
    #
    #    .. versionadded:: 3.2.0
    #
    #    .. seealso:: `arctan`, `tan`
    #
    #    :Parameters:
    #
    #        y: `Data`
    #            The data array to provide the numerator elements, corresponding
    #            to the `y` coordinates in the `arctan2` definition.
    #
    #        x: `Data`
    #            The data array to provide the denominator elements,
    #            corresponding to the `x` coordinates in the `arctan2`
    #            definition.
    #
    #    :Returns:
    #
    #        `Data`
    #
    #    **Examples**
    #
    #        '''
    #        return cls(numpy_arctan2(y, x), units=_units_radians)

    @daskified(_DASKIFIED_VERBOSE)
    @_inplace_enabled(default=False)
    def arctanh(self, inplace=False):
        """Take the inverse hyperbolic tangent of the data element-wise.

        Units are ignored in the calculation. The result has units of radians.

        .. versionadded:: 3.2.0

        .. seealso::  `tanh`, `arcsinh`, `arccosh`, `arctan`

        :Parameters:

            {{inplace: `bool`, optional}}

        :Returns:

            `Data` or `None`

        **Examples**

        >>> print(d.array)
        [[0.5 0.7]
         [0.9 1.1]]
        >>> e = d.arctanh()
        >>> e.Units
        <Units: radians>
        >>> print(e.array)
        [[0.54930614 0.86730053]
         [1.47221949        nan]]

        >>> print(d.array)
        [1.2 1.0 0.8 0.6 --]
        >>> d.arctanh(inplace=True)
        >>> print(d.array)
        [nan inf 1.0986122886681098 0.6931471805599453 --]
        >>> d.mask_invalid(inplace=True)
        >>> print(d.array)
        [-- -- 1.0986122886681098 0.6931471805599453 --]

        """
        d = _inplace_enabled_define_and_cleanup(self)

        # Data.func is used instead of the Dask built-in in this case because
        # arctanh has a restricted domain therefore it is necessary to use our
        # custom logic implemented via the `preserve_invalid` keyword to func.
        d.func(
            np.arctanh,
            units=_units_radians,
            inplace=True,
            preserve_invalid=True,
        )

        return d

    @daskified(_DASKIFIED_VERBOSE)
    @_inplace_enabled(default=False)
    def arcsin(self, inplace=False):
        """Take the trigonometric inverse sine of the data element-wise.

        Units are ignored in the calculation. The result has units of radians.

        .. versionadded:: 3.2.0

        .. seealso::  `sin`, `arccos`, `arctan`, `arcsinh`

        :Parameters:

            {{inplace: `bool`, optional}}

        :Returns:

            `Data` or `None`

        **Examples**

        >>> print(d.array)
        [[0.5 0.7]
         [0.9 1.1]]
        >>> e = d.arcsin()
        >>> e.Units
        <Units: radians>
        >>> print(e.array)
        [[0.52359878 0.7753975 ]
         [1.11976951        nan]]

        >>> print(d.array)
        [1.2 1.0 0.8 0.6 --]
        >>> d.arcsin(inplace=True)
        >>> print(d.array)
        [nan 1.5707963267948966 0.9272952180016123 0.6435011087932844 --]
        >>> d.mask_invalid(inplace=True)
        >>> print(d.array)
        [-- 1.5707963267948966 0.9272952180016123 0.6435011087932844 --]

        """
        d = _inplace_enabled_define_and_cleanup(self)

        # Data.func is used instead of the Dask built-in in this case because
        # arcsin has a restricted domain therefore it is necessary to use our
        # custom logic implemented via the `preserve_invalid` keyword to func.
        d.func(
            np.arcsin,
            units=_units_radians,
            inplace=True,
            preserve_invalid=True,
        )

        return d

    @daskified(_DASKIFIED_VERBOSE)
    @_inplace_enabled(default=False)
    def arcsinh(self, inplace=False):
        """Take the inverse hyperbolic sine of the data element-wise.

        Units are ignored in the calculation. The result has units of radians.

        .. versionadded:: 3.1.0

        .. seealso:: `sinh`, `arccosh`, `arctanh`, `arcsin`

        :Parameters:

            {{inplace: `bool`, optional}}

        :Returns:

            `Data` or `None`

        **Examples**

        >>> print(d.array)
        [[0.5 0.7]
         [0.9 1.1]]
        >>> e = d.arcsinh()
        >>> e.Units
        <Units: radians>
        >>> print(e.array)
        [[0.48121183 0.65266657]
         [0.80886694 0.95034693]]

        >>> print(d.array)
        [1.2 1.0 0.8 0.6 --]
        >>> d.arcsinh(inplace=True)
        >>> print(d.array)
        [1.015973134179692 0.881373587019543 0.732668256045411 0.5688248987322475
         --]

        """
        d = _inplace_enabled_define_and_cleanup(self)

        dx = d._get_dask()
        d._set_dask(da.arcsinh(dx), reset_mask_hardness=False)

        d.override_units(_units_radians, inplace=True)

        return d

    @daskified(_DASKIFIED_VERBOSE)
    @_inplace_enabled(default=False)
    def arccos(self, inplace=False):
        """Take the trigonometric inverse cosine of the data element-
        wise.

        Units are ignored in the calculation. The result has units of radians.

        .. versionadded:: 3.2.0

        .. seealso:: `cos`, `arcsin`, `arctan`, `arccosh`

        :Parameters:

            {{inplace: `bool`, optional}}

        :Returns:

            `Data` or `None`

        **Examples**

        >>> print(d.array)
        [[0.5 0.7]
         [0.9 1.1]]
        >>> e = d.arccos()
        >>> e.Units
        <Units: radians>
        >>> print(e.array)
        [[1.04719755 0.79539883]
         [0.45102681        nan]]

        >>> print(d.array)
        [1.2 1.0 0.8 0.6 --]
        >>> d.arccos(inplace=True)
        >>> print(d.array)
        [nan 0.0 0.6435011087932843 0.9272952180016123 --]
        >>> d.mask_invalid(inplace=True)
        >>> print(d.array)
        [-- 0.0 0.6435011087932843 0.9272952180016123 --]

        """
        d = _inplace_enabled_define_and_cleanup(self)

        # Data.func is used instead of the Dask built-in in this case because
        # arccos has a restricted domain therefore it is necessary to use our
        # custom logic implemented via the `preserve_invalid` keyword to func.
        d.func(
            np.arccos,
            units=_units_radians,
            inplace=True,
            preserve_invalid=True,
        )

        return d

    @daskified(_DASKIFIED_VERBOSE)
    @_inplace_enabled(default=False)
    def arccosh(self, inplace=False):
        """Take the inverse hyperbolic cosine of the data element-wise.

        Units are ignored in the calculation. The result has units of radians.

        .. versionadded:: 3.2.0

        .. seealso::  `cosh`, `arcsinh`, `arctanh`, `arccos`

        :Parameters:

            {{inplace: `bool`, optional}}

        :Returns:

            `Data` or `None`

        **Examples**

        >>> print(d.array)
        [[0.5 0.7]
         [0.9 1.1]]
        >>> e = d.arccosh()
        >>> e.Units
        <Units: radians>
        >>> print(e.array)
        [[       nan        nan]
         [       nan 0.44356825]]

        >>> print(d.array)
        [1.2 1.0 0.8 0.6 --]
        >>> d.arccosh(inplace=True)
        >>> print(d.array)
        [0.6223625037147786 0.0 nan nan --]
        >>> d.mask_invalid(inplace=True)
        >>> print(d.array)
        [0.6223625037147786 0.0 -- -- --]

        """
        d = _inplace_enabled_define_and_cleanup(self)

        # Data.func is used instead of the Dask built-in in this case because
        # arccosh has a restricted domain therefore it is necessary to use our
        # custom logic implemented via the `preserve_invalid` keyword to func.
        d.func(
            np.arccosh,
            units=_units_radians,
            inplace=True,
            preserve_invalid=True,
        )

        return d

    def all(self):
        """Test whether all data array elements evaluate to True.

        Performs a logical ``and`` over the data array and returns the
        result. Masked values are considered as True during computation.

        .. seealso:: `allclose`, `any`, `isclose`

        :Returns:

            `bool`
                Whether or not all data array elements evaluate to True.

        **Examples**

        >>> d = cf.Data([[1, 3, 2]])
        >>> print(d.array)
        [[1 3 2]]
        >>> d.all()
        True
        >>> d[0, 2] = cf.masked
        >>> print(d.array)
        [[1 3 --]]
        >>> d.all()
        True
        >>> d[0, 0] = 0
        >>> print(d.array)
        [[0 3 --]]
        >>> d.all()
        False
        >>> d[...] = cf.masked
        >>> print(d.array)
        [[-- -- --]]
        >>> d.all()
        True

        """
        config = self.partition_configuration(readonly=True)

        for partition in self.partitions.matrix.flat:
            partition.open(config)
            array = partition.array
            a = array.all()
            if not a and a is not np.ma.masked:
                partition.close()
                return False

            partition.close()

        return True

    def allclose(self, y, rtol=None, atol=None):
        """Returns True if two broadcastable arrays have equal values,
        False otherwise.

        Two real numbers ``x`` and ``y`` are considered equal if
        ``|x-y|<=atol+rtol|y|``, where ``atol`` (the tolerance on absolute
        differences) and ``rtol`` (the tolerance on relative differences)
        are positive, typically very small numbers. See the *atol* and
        *rtol* parameters.

        .. seealso:: `all`, `any`, `isclose`

        :Parameters:

            y: data_like

            atol: `float`, optional
                The absolute tolerance for all numerical comparisons. By
                default the value returned by the `atol` function is used.

            rtol: `float`, optional
                The relative tolerance for all numerical comparisons. By
                default the value returned by the `rtol` function is used.

        :Returns:

            `bool`

        **Examples**

        >>> d = cf.Data([1000, 2500], 'metre')
        >>> e = cf.Data([1, 2.5], 'km')
        >>> d.allclose(e)
        True

        >>> d = cf.Data(['ab', 'cdef'])
        >>> d.allclose([[['ab', 'cdef']]])
        True

        >>> d.allclose(e)
        True

        >>> d = cf.Data([[1000, 2500], [1000, 2500]], 'metre')
        >>> e = cf.Data([1, 2.5], 'km')
        >>> d.allclose(e)
        True

        >>> d = cf.Data([1, 1, 1], 's')
        >>> d.allclose(1)
        True

        """
        return self.isclose(y, rtol=rtol, atol=atol).all()

    def any(self):
        """Test whether any data array elements evaluate to True.

        Performs a logical or over the data array and returns the
        result. Masked values are considered as False during computation.

        .. seealso:: `all`, `allclose`, `isclose`

        **Examples**

        >>> d = cf.Data([[0, 0, 0]])
        >>> d.any()
        False
        >>> d[0, 0] = cf.masked
        >>> print(d.array)
        [[-- 0 0]]
        >>> d.any()
        False
        >>> d[0, 1] = 3
        >>> print(d.array)
        [[0 3 0]]
        >>> d.any()
        True

        >>> print(d.array)
        [[-- -- --]]
        >>> d.any()
        False

        """
        config = self.partition_configuration(readonly=True)

        for partition in self.partitions.matrix.flat:
            partition.open(config)
            array = partition.array
            if array.any():
                partition.close()
                return True

            partition.close()

        return False

    @daskified(_DASKIFIED_VERBOSE)
    @_inplace_enabled(default=False)
    def apply_masking(
        self,
        fill_values=None,
        valid_min=None,
        valid_max=None,
        valid_range=None,
        inplace=False,
    ):
        """Apply masking.

        Masking is applied according to the values of the keyword
        parameters.

        Elements that are already masked remain so.

        .. versionadded:: 3.4.0

        .. seealso:: `get_fill_value`, `hardmask`, `mask`, `where`

        :Parameters:

            fill_values: `bool` or sequence of scalars, optional
                Specify values that will be set to missing data. Data
                elements exactly equal to any of the values are set to
                missing data.

                If True then the value returned by the
                `get_fill_value` method, if such a value exists, is
                used.

                Zero or more values may be provided in a sequence of
                scalars.

                *Parameter example:*
                  Specify a fill value of 999: ``fill_values=[999]``

                *Parameter example:*
                  Specify fill values of 999 and -1.0e30:
                  ``fill_values=[999, -1.0e30]``

                *Parameter example:*
                  Use the fill value already set for the data:
                  ``fill_values=True``

                *Parameter example:*
                  Use no fill values: ``fill_values=False`` or
                  ``fill_value=[]``

            valid_min: number, optional
                A scalar specifying the minimum valid value. Data
                elements strictly less than this number will be set to
                missing data.

            valid_max: number, optional
                A scalar specifying the maximum valid value. Data
                elements strictly greater than this number will be set
                to missing data.

            valid_range: (number, number), optional
                A vector of two numbers specifying the minimum and
                maximum valid values, equivalent to specifying values
                for both *valid_min* and *valid_max* parameters. The
                *valid_range* parameter must not be set if either
                *valid_min* or *valid_max* is defined.

                *Parameter example:*
                  ``valid_range=[-999, 10000]`` is equivalent to setting
                  ``valid_min=-999, valid_max=10000``

            {{inplace: `bool`, optional}}

        :Returns:

            `Data` or `None`
                The data with masked values. If the operation was in-place
                then `None` is returned.

        **Examples**

        >>> import numpy
        >>> d = cf.Data(numpy.arange(12).reshape(3, 4), 'm')
        >>> d[1, 1] = cf.masked
        >>> print(d.array)
        [[0 1 2 3]
         [4 -- 6 7]
         [8 9 10 11]]
        >>> print(d.apply_masking().array)
        [[0 1 2 3]
         [4 -- 6 7]
         [8 9 10 11]]
        >>> print(d.apply_masking(fill_values=[0]).array)
        [[-- 1 2 3]
         [4 -- 6 7]
         [8 9 10 11]]
        >>> print(d.apply_masking(fill_values=[0, 11]).array)
        [[-- 1 2 3]
         [4 -- 6 7]
         [8 9 10 --]]
        >>> print(d.apply_masking(valid_min=3).array)
        [[-- -- -- 3]
         [4 -- 6 7]
         [8 9 10 11]]
        >>> print(d.apply_masking(valid_max=6).array)
        [[0 1 2 3]
         [4 -- 6 --]
         [-- -- -- --]]
        >>> print(d.apply_masking(valid_range=[2, 8]).array)
        [[-- -- 2 3]
         [4 -- 6 7]
         [8 -- -- --]]
        >>> d.set_fill_value(7)
        >>> print(d.apply_masking(fill_values=True).array)
        [[0 1 2 3]
         [4 -- 6 --]
         [8 9 10 11]]
        >>> print(d.apply_masking(fill_values=True,
        ...                       valid_range=[2, 8]).array)
        [[-- -- 2 3]
         [4 -- 6 --]
         [8 -- -- --]]

        """
        # Parse valid_range
        if valid_range is not None:
            if valid_min is not None or valid_max is not None:
                raise ValueError(
                    "Can't set 'valid_range' parameter with either the "
                    "'valid_min' nor 'valid_max' parameters"
                )

            try:
                if len(valid_range) != 2:
                    raise ValueError(
                        "'valid_range' parameter must be a vector of "
                        "two elements"
                    )
            except TypeError:
                raise ValueError(
                    "'valid_range' parameter must be a vector of "
                    "two elements"
                )

            valid_min, valid_max = valid_range

        # Parse fill_values
        if fill_values is None:
            fill_values = False

        if isinstance(fill_values, bool):
            if fill_values:
                fill_value = self.get_fill_value(None)
                if fill_value is not None:
                    fill_values = (fill_value,)
                else:
                    fill_values = ()
            else:
                fill_values = ()
        else:
            try:
                iter(fill_values)
            except TypeError:
                raise TypeError(
                    "'fill_values' parameter must be a sequence or "
                    f"of type bool. Got type {type(fill_values)}"
                )
            else:
                if isinstance(fill_values, str):
                    raise TypeError(
                        "'fill_values' parameter must be a sequence or "
                        f"of type bool. Got type {type(fill_values)}"
                    )

        d = _inplace_enabled_define_and_cleanup(self)
        dx = self._get_dask()

        mask = None
        if fill_values:
            mask = dx == fill_values[0]

            for fill_value in fill_values[1:]:
                mask |= dx == fill_value

        if valid_min is not None:
            if mask is None:
                mask = dx < valid_min
            else:
                mask |= dx < valid_min

        if valid_max is not None:
            if mask is None:
                mask = dx > valid_max
            else:
                mask |= dx > valid_max

        if mask is not None:
            dx = da.ma.masked_where(mask, dx)

        d._set_dask(dx, reset_mask_hardness=True)

        return d

    @classmethod
    def concatenate_data(cls, data_list, axis):
        """Concatenates a list of Data objects into a single Data object
        along the specified access (see cf.Data.concatenate for
        details). In the case that the list contains only one element,
        that element is simply returned.

        :Parameters:

            data_list: `list`
                The list of data objects to concatenate.

            axis: `int`
                The axis along which to perform the concatenation.

        :Returns:

            `Data`
                The resulting single `Data` object.

        """
        if len(data_list) > 1:
            data = cls.concatenate(data_list, axis=axis)
            if data.fits_in_one_chunk_in_memory(data.dtype.itemsize):
                data.varray

            return data
        else:
            assert len(data_list) == 1
            return data_list[0]

    @classmethod
    def reconstruct_sectioned_data(cls, sections, cyclic=(), hardmask=None):
        """Expects a dictionary of Data objects with ordering
        information as keys, as output by the section method when called
        with a Data object. Returns a reconstructed cf.Data object with
        the sections in the original order.

        :Parameters:

            sections: `dict`
                The dictionary of `Data` objects with ordering information
                as keys.

        :Returns:

            `Data`
                The resulting reconstructed Data object.

        **Examples**

        >>> d = cf.Data(numpy.arange(120).reshape(2, 3, 4, 5))
        >>> x = d.section([1, 3])
        >>> len(x)
        8
        >>> e = cf.Data.reconstruct_sectioned_data(x)
        >>> e.equals(d)
        True

        """
        ndims = len(list(sections.keys())[0])

        for i in range(ndims - 1, -1, -1):
            keys = sorted(sections.keys())
            if i == 0:
                if keys[0][i] is None:
                    assert len(keys) == 1
                    return tuple(sections.values())[0]
                else:
                    data_list = []
                    for k in keys:
                        data_list.append(sections[k])

                    out = cls.concatenate_data(data_list, i)

                    out.cyclic(cyclic)
                    if hardmask is not None:
                        out.hardmask = hardmask

                    return out

            if keys[0][i] is not None:
                new_sections = {}
                new_key = keys[0][:i]
                data_list = []
                for k in keys:
                    if k[:i] == new_key:
                        data_list.append(sections[k])
                    else:
                        new_sections[new_key] = cls.concatenate_data(
                            data_list, axis=i
                        )
                        new_key = k[:i]
                        data_list = [sections[k]]

                new_sections[new_key] = cls.concatenate_data(data_list, i)
                sections = new_sections

    def argmax(self, axis=None, unravel=False):
        """Return the indices of the maximum values along an axis.

        If no axis is specified then the returned index locates the
        maximum of the whole data.

        In case of multiple occurrences of the maximum values, the
        indices corresponding to the first occurrence are returned.

        **Performance**

        If the data index is returned as a `tuple` (see the *unravel*
        parameter) then all delayed operations are computed.

        :Parameters:

            axis: `int`, optional
                The specified axis over which to locate the maximum
                values. By default the maximum over the flattened data
                is located.

            unravel: `bool`, optional
                If True then when locating the maximum over the whole
                data, return the location as an index for each axis as
                a `tuple`. By default an index to the flattened array
                is returned in this case. Ignored if locating the
                maxima over a subset of the axes.

        :Returns:

            `Data` or `tuple`
                The location of the maximum, or maxima.

        **Examples**

        >>> d = cf.Data(np.arange(6).reshape(2, 3))
        >>> print(d.array)
        [[0 1 2]
         [3 4 5]]
        >>> a = d.argmax()
        >>> a
        <CF Data(): 5>
        >>> a.array
        5

        >>> index = d.argmax(unravel=True)
        >>> index
        (1, 2)
        >>> d[index]
        <CF Data(1, 1): [[5]]>

        >>> d.argmax(axis=0)
        <CF Data(3): [1, 1, 1]>
        >>> d.argmax(axis=1)
        <CF Data(2): [2, 2]>

        Only the location of the first occurrence is returned:

        >>> d = cf.Data([0, 4, 2, 3, 4])
        >>> d.argmax()
        <CF Data(): 1>

        >>> d = cf.Data(np.arange(6).reshape(2, 3))
        >>> d[1, 1] = 5
        >>> print(d.array)
        [[0 1 2]
         [3 5 5]]
        >>> d.argmax(1)
        <CF Data(2): [2, 1]>

        """
        dx = self._get_dask()
        a = dx.argmax(axis=axis)

        if unravel and (axis is None or self.ndim <= 1):
            # Return a multidimensional index tuple
            return tuple(np.array(da.unravel_index(a, self.shape)))

        return type(self)(a)

    def get_data(self, default=ValueError(), _units=None, _fill_value=None):
        """Returns the data.

        .. versionadded:: 3.0.0

        :Returns:

                `Data`

        """
        return self

    def get_units(self, default=ValueError()):
        """Return the units.

        .. seealso:: `del_units`, `set_units`

        :Parameters:

            default: optional
                Return the value of the *default* parameter if the units
                have not been set. If set to an `Exception` instance then
                it will be raised instead.

        :Returns:

                The units.

        **Examples**

        >>> d.set_units('metres')
        >>> d.get_units()
        'metres'
        >>> d.del_units()
        >>> d.get_units()
        ValueError: Can't get non-existent units
        >>> print(d.get_units(None))
        None

        """
        try:
            return self.Units.units
        except AttributeError:
            return super().get_units(default=default)

    def get_calendar(self, default=ValueError()):
        """Return the calendar.

        .. seealso:: `del_calendar`, `set_calendar`

        :Parameters:

            default: optional
                Return the value of the *default* parameter if the
                calendar has not been set. If set to an `Exception`
                instance then it will be raised instead.

        :Returns:

                The calendar.

        **Examples**

        >>> d.set_calendar('julian')
        >>> d.get_calendar
        'metres'
        >>> d.del_calendar()
        >>> d.get_calendar()
        ValueError: Can't get non-existent calendar
        >>> print(d.get_calendar(None))
        None

        """
        try:
            return self.Units.calendar
        except (AttributeError, KeyError):
            return super().get_calendar(default=default)

    def set_calendar(self, calendar):
        """Set the calendar.

        .. seealso:: `override_calendar`, `override_units`,
                     `del_calendar`, `get_calendar`

        :Parameters:

            value: `str`
                The new calendar.

        :Returns:

            `None`

        **Examples**

        >>> d.set_calendar('none')
        >>> d.get_calendar
        'none'
        >>> d.del_calendar()
        >>> d.get_calendar()
        ValueError: Can't get non-existent calendar
        >>> print(d.get_calendar(None))
        None

        """
        self.Units = Units(self.get_units(default=None), calendar)

    def set_units(self, value):
        """Set the units.

        .. seealso:: `override_units`, `del_units`, `get_units`,
                     `has_units`, `Units`

        :Parameters:

            value: `str`
                The new units.

        :Returns:

            `None`

        **Examples**

        >>> d.set_units('watt')
        >>> d.get_units()
        'watt'
        >>> d.del_units()
        >>> d.get_units()
        ValueError: Can't get non-existent units
        >>> print(d.get_units(None))
        None

        """
        self.Units = Units(value, self.get_calendar(default=None))

    @daskified(_DASKIFIED_VERBOSE)
    @_inplace_enabled(default=False)
    @_deprecated_kwarg_check("i")
    def max(
        self,
        axes=None,
        squeeze=False,
        mtol=1,
        split_every=None,
        inplace=False,
        i=False,
    ):
        """Calculate maximum values.

        Calculates the maximum value or the maximum values along axes.

        See
        https://ncas-cms.github.io/cf-python/analysis.html#collapse-methods
        for mathematical definitions.

         ..seealso:: `sample_size`, `maximum_absolute_value`, `min`

        :Parameters:

            {{collapse axes: (sequence of) `int`, optional}}

            {{collapse squeeze: `bool`, optional}}

            {{mtol: number, optional}}

            {{split_every: `int` or `dict`, optional}}

                .. versionadded:: TODODASK

            {{inplace: `bool`, optional}}

            {{i: deprecated at version 3.0.0}}

        :Returns:

            `Data` or `None`
                The collapsed data, or `None` if the operation was
                in-place.

        **Examples**

        >>> a = np.ma.arange(12).reshape(4, 3)
        >>> d = cf.Data(a, 'K')
        >>> d[1, 1] = np.ma.masked
        >>> print(d.array)
        [[0 1 2]
         [3 -- 5]
         [6 7 8]
         [9 10 11]]
        >>> d.max()
        <CF Data(1, 1): [[11]] K>

        """
        d = _inplace_enabled_define_and_cleanup(self)
        d, _ = _collapse(
            Collapse.max,
            d,
            axis=axes,
            keepdims=not squeeze,
            split_every=split_every,
            mtol=mtol,
        )

        return d

    @daskified(_DASKIFIED_VERBOSE)
    @_inplace_enabled(default=False)
    def maximum_absolute_value(
        self,
        axes=None,
        squeeze=False,
        mtol=1,
        split_every=None,
        inplace=False,
    ):
        """Calculate maximum absolute values.

        Calculates the maximum absolute value or the maximum absolute
        values along axes.

        See
        https://ncas-cms.github.io/cf-python/analysis.html#collapse-methods
        for mathematical definitions.

         ..seealso:: `sample_size`, `max`, `minimum_absolute_value`

        :Parameters:

            {{collapse axes: (sequence of) `int`, optional}}

            {{collapse squeeze: `bool`, optional}}

            {{mtol: number, optional}}

            {{split_every: `int` or `dict`, optional}}

                .. versionadded:: TODODASK

            {{inplace: `bool`, optional}}

            {{i: deprecated at version 3.0.0}}

        :Returns:

            `Data` or `None`
                The collapsed data, or `None` if the operation was
                in-place.

        **Examples**

        >>> a = np.ma.arange(12).reshape(4, 3)
        >>> d = cf.Data(a, 'K')
        >>> d[1, 1] = np.ma.masked
        >>> print(d.array)
        [[-99 1 2]
         [3 -- 5]
         [6 7 8]
         [9 10 11]]
        >>> d.maximum_absolute_value()
        <CF Data(1, 1): [[99]] K>

        """
        d = _inplace_enabled_define_and_cleanup(self)
        d, _ = _collapse(
            Collapse.max_abs,
            d,
            axis=axes,
            keepdims=not squeeze,
            split_every=split_every,
            mtol=mtol,
        )
        return d

    @daskified(_DASKIFIED_VERBOSE)
    @_inplace_enabled(default=False)
    @_deprecated_kwarg_check("i")
    def min(
        self,
        axes=None,
        squeeze=False,
        mtol=1,
        split_every=None,
        inplace=False,
        i=False,
        _preserve_partitions=False,
    ):
        """Calculate minimum values.

        Calculates the minimum value or the minimum values along axes.

        See
        https://ncas-cms.github.io/cf-python/analysis.html#collapse-methods
        for mathematical definitions.

         ..seealso:: `sample_size`, `max`, `minimum_absolute_value`

        :Parameters:

            {{collapse axes: (sequence of) `int`, optional}}

            {{collapse squeeze: `bool`, optional}}

            {{mtol: number, optional}}

            {{split_every: `int` or `dict`, optional}}

                .. versionadded:: TODODASK

            {{inplace: `bool`, optional}}

            {{i: deprecated at version 3.0.0}}

        :Returns:

            `Data` or `None`
                The collapsed data, or `None` if the operation was
                in-place.

        **Examples**

        >>> a = np.ma.arange(12).reshape(4, 3)
        >>> d = cf.Data(a, 'K')
        >>> d[1, 1] = np.ma.masked
        >>> print(d.array)
        [[0 1 2]
         [3 -- 5]
         [6 7 8]
         [9 10 11]]
        >>> d.min()
        <CF Data(1, 1): [[0]] K>

        """
        d = _inplace_enabled_define_and_cleanup(self)
        d, _ = _collapse(
            Collapse.min,
            d,
            axis=axes,
            keepdims=not squeeze,
            split_every=split_every,
            mtol=mtol,
        )
        return d

    @daskified(_DASKIFIED_VERBOSE)
    @_inplace_enabled(default=False)
    def minimum_absolute_value(
        self,
        axes=None,
        squeeze=False,
        mtol=1,
        split_every=None,
        inplace=False,
    ):
        """Calculate minimum absolute values.

        Calculates the minimum absolute value or the minimum absolute
        values along axes.

        See
        https://ncas-cms.github.io/cf-python/analysis.html#collapse-methods
        for mathematical definitions.

         ..seealso:: `sample_size`, `maximum_absolute_value`, `min`

        :Parameters:

            {{collapse axes: (sequence of) `int`, optional}}

            {{collapse squeeze: `bool`, optional}}

            {{mtol: number, optional}}

            {{split_every: `int` or `dict`, optional}}

                .. versionadded:: TODODASK

            {{inplace: `bool`, optional}}

            {{i: deprecated at version 3.0.0}}

        :Returns:

            `Data` or `None`
                The collapsed data, or `None` if the operation was
                in-place.

        **Examples**

        >>> a = np.ma.arange(12).reshape(4, 3)
        >>> d = cf.Data(a, 'K')
        >>> d[0, 0] = -99
        >>> d[1, 1] = np.ma.masked
        >>> print(d.array)
        [[-99 1 2]
         [3 -- 5]
         [6 7 8]
         [9 10 11]]
        >>> d.minimum_absolute_value()
        <CF Data(1, 1): [[1]] K>

        """
        d = _inplace_enabled_define_and_cleanup(self)
        d, _ = _collapse(
            Collapse.min_abs,
            d,
            axis=axes,
            keepdims=not squeeze,
            split_every=split_every,
            mtol=mtol,
        )
        return d

    @daskified(_DASKIFIED_VERBOSE)
    @_inplace_enabled(default=False)
    @_deprecated_kwarg_check("i")
    def mean(
        self,
        axes=None,
        weights=None,
        squeeze=False,
        mtol=1,
        split_every=None,
        inplace=False,
        i=False,
    ):
        """Calculate mean values.

        Calculates the mean value or the mean values along axes.

        See
        https://ncas-cms.github.io/cf-python/analysis.html#collapse-methods
        for mathematical definitions.

         ..seealso:: `sample_size`, `mean_abslute_value`, `sd`, `sum`

        :Parameters:

            {{collapse axes: (sequence of) `int`, optional}}

            {{weights: data_like, `dict`, or `None`, optional}}

            {{collapse squeeze: `bool`, optional}}

            {{mtol: number, optional}}

            {{split_every: `int` or `dict`, optional}}

                .. versionadded:: TODODASK

            {{inplace: `bool`, optional}}

            {{i: deprecated at version 3.0.0}}

        :Returns:

            `Data` or `None`
                The collapsed data, or `None` if the operation was
                in-place.

        **Examples**

        >>> a = np.ma.arange(12).reshape(4, 3)
        >>> d = cf.Data(a, 'K')
        >>> d[1, 1] = np.ma.masked
        >>> print(d.array)
        [[0 1 2]
         [3 -- 5]
         [6 7 8]
         [9 10 11]]
        >>> d.mean()
        <CF Data(1, 1): [[5.636363636363637]] K>

        >>> w = np.linspace(1, 2, 3)
        >>> print(w)
        [1.  1.5 2. ]
        >>> d.mean(weights=w)
        <CF Data(1, 1): [[5.878787878787879]] K>

        """
        d = _inplace_enabled_define_and_cleanup(self)
        d, _ = _collapse(
            Collapse.mean,
            d,
            axis=axes,
            weights=weights,
            keepdims=not squeeze,
            split_every=split_every,
            mtol=mtol,
        )
        return d

    @daskified(_DASKIFIED_VERBOSE)
    @_inplace_enabled(default=False)
    def mean_absolute_value(
        self,
        axes=None,
        squeeze=False,
        mtol=1,
        weights=None,
        split_every=None,
        inplace=False,
    ):
        """Calculate mean absolute values.

        Calculates the mean absolute value or the mean absolute values
        along axes.

        See
        https://ncas-cms.github.io/cf-python/analysis.html#collapse-methods
        for mathematical definitions.

         ..seealso:: `sample_size`, `mean`, `sd`, `sum`

        :Parameters:

            {{collapse axes: (sequence of) `int`, optional}}

            {{weights: data_like, `dict`, or `None`, optional}}

            {{collapse squeeze: `bool`, optional}}

            {{mtol: number, optional}}

            {{split_every: `int` or `dict`, optional}}

                .. versionadded:: TODODASK

            {{inplace: `bool`, optional}}

        :Returns:

            `Data` or `None`
                The collapsed data, or `None` if the operation was
                in-place.

        **Examples**

        >>> a = np.ma.arange(12).reshape(4, 3)
        >>> d = cf.Data(a, 'K')
        >>> d[0, 0] = -99
        >>> d[1, 1] = np.ma.masked
        >>> print(d.array)
        [[-99 1 2]
         [3 -- 5]
         [6 7 8]
         [9 10 11]]
        >>> d.mean_absolute_value()
        <CF Data(1, 1): [[14.636363636363637]] K>

        >>> w = np.linspace(1, 2, 3)
        >>> print(w)
        [1.  1.5 2. ]
        >>> d.mean_absolute_value(weights=w)
        <CF Data(1, 1): [[11.878787878787879]] K>

        """
        d = _inplace_enabled_define_and_cleanup(self)
        d, _ = _collapse(
            Collapse.mean_abs,
            d,
            axis=axes,
            weights=weights,
            keepdims=not squeeze,
            split_every=split_every,
            mtol=mtol,
        )
        return d

    @daskified(_DASKIFIED_VERBOSE)
    @_inplace_enabled(default=False)
    def integral(
        self,
        axes=None,
        squeeze=False,
        mtol=1,
        weights=None,
        split_every=None,
        inplace=False,
        _preserve_partitions=False,
    ):
        """Calculate summed values.

        Calculates the sum value or the sum values along axes.

        See
        https://ncas-cms.github.io/cf-python/analysis.html#collapse-methods
        for mathematical definitions.

         ..seealso:: `sample_size`, `mean`, `sd`, `sum`

        :Parameters:

            {{collapse axes: (sequence of) `int`, optional}}

            {{weights: data_like, `dict`, or `None`, optional}}

            {{collapse squeeze: `bool`, optional}}

            {{mtol: number, optional}}

            {{split_every: `int` or `dict`, optional}}

                .. versionadded:: TODODASK

            {{inplace: `bool`, optional}}

            {{i: deprecated at version 3.0.0}}

        :Returns:

            `Data` or `None`
                The collapsed data, or `None` if the operation was
                in-place.

        **Examples**

        >>> a = np.ma.arange(12).reshape(4, 3)
        >>> d = cf.Data(a, 'K')
        >>> d[1, 1] = np.ma.masked
        >>> print(d.array)
        [[0 1 2]
         [3 -- 5]
         [6 7 8]
         [9 10 11]]
        >>> d.integral()
        <CF Data(1, 1): [[62]] K>

        >>> w = np.linspace(1, 2, 3)
        >>> print(w)
        [1.  1.5 2. ]
        >>> d.integral(weights=w)
        <CF Data(1, 1): [[97.0]] K>

        >>> d.integral(weights=cf.Data(w, 'm'))
        <CF Data(1, 1): [[97.0]] m.K>

        """
        d = _inplace_enabled_define_and_cleanup(self)
        d, weights = _collapse(
            Collapse.sum,
            d,
            axis=axes,
            weights=weights,
            keepdims=not squeeze,
            split_every=split_every,
            mtol=mtol,
        )

        new_units = None
        if weights is not None:
            weights_units = getattr(weights, "Units", None)
            if weights_units:
                units = self.Units
                if units:
                    new_units = units * weights_units
                else:
                    new_units = weights_units

        if new_units is not None:
            d.override_units(new_units, inplace=True)

        return d

    @daskified(_DASKIFIED_VERBOSE)
    @_inplace_enabled(default=False)
    @_deprecated_kwarg_check("i")
    def sample_size(
        self,
        axes=None,
        squeeze=False,
        mtol=1,
        split_every=None,
        inplace=False,
        i=False,
    ):
        """Calculate sample size values.

        The sample size is the number of non-missing values.

        Calculates the sample size value or the sample size values
        along axes.

        .. seealso:: `sum_of_weights`

        :Parameters:

            {{collapse axes: (sequence of) `int`, optional}}

            {{collapse squeeze: `bool`, optional}}

            {{mtol: number, optional}}

            {{split_every: `int` or `dict`, optional}}

                .. versionadded:: TODODASK

            {{inplace: `bool`, optional}}

            {{i: deprecated at version 3.0.0}}

        :Returns:

            `Data` or `None`
                The collapsed data, or `None` if the operation was
                in-place.

        **Examples**

        >>> a = np.ma.arange(12).reshape(4, 3)
        >>> d = cf.Data(a, 'K')
        >>> d[1, 1] = np.ma.masked
        >>> print(d.array)
        [[0 1 2]
         [3 -- 5]
         [6 7 8]
         [9 10 11]]
        >>> d.sample_size()
        <CF Data(1, 1): [[11]]>

        """
        d = _inplace_enabled_define_and_cleanup(self)
        d, _ = _collapse(
            Collapse.sample_size,
            d,
            axis=axes,
            keepdims=not squeeze,
            split_every=split_every,
            mtol=mtol,
        )
        d.override_units(_units_None, inplace=True)

        return d

    @property
    @daskified(_DASKIFIED_VERBOSE)
    def binary_mask(self):
        """A binary (0 and 1) mask of the data array.

        The binary mask's data array comprises dimensionless 32-bit
        integers and has 0 where the data array has missing data and 1
        otherwise.

        .. seealso:: `mask`

        :Returns:

            `Data`
                The binary mask.

        **Examples**

        >>> d = cf.Data([[0, 1, 2, 3]], 'm')
        >>> m = d.binary_mask
        >>> m
        <CF Data(1, 4): [[0, ..., 0]] 1>
        >>> print(m.array)
        [[0 0 0 0]]
        >>> d[0, 1] = cf.masked
        >>> print(d.binary_mask.array)
        [[0 1 0 0]]

        """
        m = self.mask
        m.dtype = "int32"
        m.override_units(_units_1, inplace=True)
        return m

    @daskified(_DASKIFIED_VERBOSE)
    @_deprecated_kwarg_check("i")
    @_inplace_enabled(default=False)
    def clip(self, a_min, a_max, units=None, inplace=False, i=False):
        """Clip (limit) the values in the data array in place.

        Given an interval, values outside the interval are clipped to
        the interval edges. For example, if an interval of [0, 1] is
        specified then values smaller than 0 become 0 and values
        larger than 1 become 1.

        :Parameters:

            a_min: number
                Minimum value. If `None`, clipping is not performed on
                lower interval edge. Not more than one of `a_min` and
                `a_max` may be `None`.

            a_max: number
                Maximum value. If `None`, clipping is not performed on
                upper interval edge. Not more than one of `a_min` and
                `a_max` may be `None`.

            units: `str` or `Units`
                Specify the units of *a_min* and *a_max*. By default the
                same units as the data are assumed.

            {{inplace: `bool`, optional}}

            {{i: deprecated at version 3.0.0}}

        :Returns:

            `Data` or `None`
                The clipped data. If the operation was in-place then
                `None` is returned.


        **Examples**

        >>> d = cf.Data(np.arange(12).reshape(3, 4), 'm')
        >>> print(d.array)
        [[ 0  1  2  3]
         [ 4  5  6  7]
         [ 8  9 10 11]]
        >>> print(d.clip(2, 10).array)
        [[ 2  2  2  3]
         [ 4  5  6  7]
         [ 8  9 10 10]]
        >>> print(d.clip(0.003, 0.009, 'km').array)
        [[3. 3. 3. 3.]
         [4. 5. 6. 7.]
         [8. 9. 9. 9.]]

        """
        if units is not None:
            # Convert the limits to the same units as the data array
            units = Units(units)
            self_units = self.Units
            if self_units != units:
                a_min = Units.conform(np.asanyarray(a_min), units, self_units)
                a_max = Units.conform(np.asanyarray(a_max), units, self_units)

        d = _inplace_enabled_define_and_cleanup(self)
        dx = self._get_dask()
        dx = da.clip(dx, a_min, a_max)
        d._set_dask(dx, reset_mask_hardness=False)
        return d

    @classmethod
    @daskified(_DASKIFIED_VERBOSE)
    def asdata(cls, d, dtype=None, copy=False):
        """Convert the input to a `Data` object.

        If the input *d* has the Data interface (i.e. it has a
        `__data__` method), then the output of this method is used as
        the returned `Data` object. Otherwise, `Data(d)` is returned.

        :Parameters:

            d: data-like
                Input data in any form that can be converted to a
                `Data` object. This includes `Data` and `Field`
                objects, and objects with the Data interface, numpy
                arrays and any object which may be converted to a
                numpy array.

           dtype: data-type, optional
                By default, the data-type is inferred from the input data.

           copy: `bool`, optional
                If True and *d* has the Data interface, then a copy of
                `d.__data__()` is returned.

        :Returns:

            `Data`
                `Data` interpretation of *d*. No copy is performed on the
                input if it is already a `Data` object with matching dtype
                and *copy* is False.

        **Examples**

        >>> d = cf.Data([1, 2])
        >>> cf.Data.asdata(d) is d
        True
        >>> d.asdata(d) is d
        True

        >>> cf.Data.asdata([1, 2])
        <CF Data: [1, 2]>

        >>> cf.Data.asdata(numpy.array([1, 2]))
        <CF Data: [1, 2]>

        """
        data = getattr(d, "__data__", None)
        if data is None:
            # d does not have a Data interface
            data = cls(d)
            if dtype is not None:
                data.dtype = dtype

            return data

        data = data()
        if copy:
            data = data.copy()
            if dtype is not None and np.dtype(dtype) != data.dtype:
                data.dtype = dtype
        elif dtype is not None and np.dtype(dtype) != data.dtype:
            data = data.copy()
            data.dtype = dtype

        return data

    @_inplace_enabled(default=False)
    def compressed(self, inplace=False):
        """Return all non-masked values in a one dimensional data array.

        Not to be confused with compression by convention (see the
        `uncompress` method).

        .. versionadded:: 3.2.0

        .. seealso:: `flatten`

        :Parameters:

            {{inplace: `bool`, optional}}

        :Returns:

            `Data` or `None`
                The non-masked values, or `None` if the operation was
                in-place.

        **Examples**

        >>> d = cf.Data(numpy.arange(12).reshape(3, 4), 'm')
        >>> print(d.array)
        [[ 0  1  2  3]
         [ 4  5  6  7]
         [ 8  9 10 11]]
        >>> print(d.compressed().array)
        [ 0  1  2  3  4  5  6  7  8  9 10 11]
        >>> d[1, 1] = cf.masked
        >>> d[2, 3] = cf.masked
        >>> print(d.array)
        [[0  1  2  3]
         [4 --  6  7]
         [8  9 10 --]]
        >>> print(d.compressed().array)
        [ 0  1  2  3  4  6  7  8  9 10]

        >>> d = cf.Data(9)
        >>> print(d.compressed().array)
        [9]

        """
        d = _inplace_enabled_define_and_cleanup(self)

        dx = d._get_dask()
        dx = da.blockwise(
            np.ma.compressed,
            "i",
            dx.ravel(),
            "i",
            adjust_chunks={"i": lambda n: np.nan},
            dtype=dx.dtype,
            meta=np.array((), dtype=dx.dtype),
        )

        d._set_dask(dx, reset_mask_hardness=False)
        return d

    @daskified(_DASKIFIED_VERBOSE)
    @_deprecated_kwarg_check("i")
    @_inplace_enabled(default=False)
    def cos(self, inplace=False, i=False):
        """Take the trigonometric cosine of the data element-wise.

        Units are accounted for in the calculation. If the units are not
        equivalent to radians (such as Kelvin) then they are treated as if
        they were radians. For example, the cosine of 90 degrees_east
        is 0.0, as is the cosine of 1.57079632 kg m-2.

        The output units are changed to '1' (nondimensional).

        .. seealso:: `arccos`, `sin`, `tan`, `cosh`

        :Parameters:

            {{inplace: `bool`, optional}}

            {{i: deprecated at version 3.0.0}}

        :Returns:

            `Data` or `None`

        **Examples**

        >>> d.Units
        <Units: degrees_east>
        >>> print(d.array)
        [[-90 0 90 --]]
        >>> e = d.cos()
        >>> e.Units
        <Units: 1>
        >>> print(e.array)
        [[0.0 1.0 0.0 --]]

        >>> d.Units
        <Units: m s-1>
        >>> print(d.array)
        [[1 2 3 --]]
        >>> d.cos(inplace=True)
        >>> d.Units
        <Units: 1>
        >>> print(d.array)
        [[0.540302305868 -0.416146836547 -0.9899924966 --]]

        """
        d = _inplace_enabled_define_and_cleanup(self)

        if d.Units.equivalent(_units_radians):
            d.Units = _units_radians

        dx = d._get_dask()
        d._set_dask(da.cos(dx), reset_mask_hardness=False)

        d.override_units(_units_1, inplace=True)

        return d

    def count(self):
        """Count the non-masked elements of the data.

        .. seealso:: `count_masked`

        :Returns:

            ``int``

        **Examples**

        >>> d = cf.Data(numpy.arange(24).reshape(3, 4))
        >>> print(d.array)
        [[ 0  1  2  3]
         [ 4  5  6  7]
         [ 8  9 10 11]]
        >>> d.count()
        12
        >>> d[0, :] = cf.masked
        >>> print(d.array)
        [[-- -- -- --]
         [ 4  5  6  7]
         [ 8  9 10 11]]
        >>> d.count()
        8

        >>> print(d.count(0).array)
        [2 2 2 2]
        >>> print(d.count(1).array)
        [0 4 4]
        >>> print(d.count((0, 1)))
        8

        """
        # TODODASK - simply use da.ma.count (dask>=2022.3.1)

        config = self.partition_configuration(readonly=True)

        n = 0

        #        self._flag_partitions_for_processing(parallelise=mpi_on)

        processed_partitions = []
        for pmindex, partition in self.partitions.ndenumerate():
            if partition._process_partition:
                partition.open(config)
                partition._pmindex = pmindex
                array = partition.array
                n += np.ma.count(array)
                partition.close()
                processed_partitions.append(partition)
            # --- End: if
        # --- End: for

        # processed_partitions contains a list of all the partitions
        # that have been processed on this rank. In the serial case
        # this is all of them and this line of code has no
        # effect. Otherwise the processed partitions from each rank
        # are distributed to every rank and processed_partitions now
        # contains all the processed partitions from every rank.
        processed_partitions = self._share_partitions(
            processed_partitions, parallelise=False
        )

        # Put the processed partitions back in the partition matrix
        # according to each partitions _pmindex attribute set above.
        pm = self.partitions.matrix
        for partition in processed_partitions:
            pm[partition._pmindex] = partition
        # --- End: for

        # Share the lock files created by each rank for each partition
        # now in a temporary file so that __del__ knows which lock
        # files to check if present
        self._share_lock_files(parallelise=False)

        # Aggregate the results on each process and return on all
        # processes
        # if mpi_on:
        #     n = mpi_comm.allreduce(n, op=mpi_sum)
        # --- End: if

        return n

    def count_masked(self):
        """Count the masked elements of the data.

        .. seealso:: `count`

        """
        return self._size - self.count()

    @daskified(_DASKIFIED_VERBOSE)
    def cyclic(self, axes=None, iscyclic=True):
        """Get or set the cyclic axes.

        Some methods treat the first and last elements of a cyclic
        axis as adjacent and physically connected, such as
        `convolution_filter`, `__getitem__` and `__setitem__`. Some
        methods may make a cyclic axis non-cyclic, such as `halo`.

        :Parameters:

            axes: (sequence of) `int`, optional
                Select the axes to have their cyclicity set. By
                default, or if *axes* is `None` or an empty sequence,
                no axes are modified.

            iscyclic: `bool`
                Specify whether to make the axes cyclic or
                non-cyclic. By default (True), the axes are set as
                cyclic.

        :Returns:

            `set`
                The cyclic axes prior to the change, or the current
                cylcic axes if no axes are specified.

        **Examples**

        >>> d = cf.Data(np.arange(12).reshape(3, 4))
        >>> d.cyclic()
        set()
        >>> d.cyclic(0)
        set()
        >>> d.cyclic()
        {0}
        >>> d.cyclic(0, iscyclic=False)
        {0}
        >>> d.cyclic()
        set()
        >>> d.cyclic([0, 1])
        set()
        >>> d.cyclic()
        {0, 1}
        >>> d.cyclic([0, 1], iscyclic=False)
        {0, 1}
        >>> d.cyclic()
        set()

        >>> print(d.array)
        [[ 0  1  2  3]
         [ 4  5  6  7]
         [ 8  9 10 11]]
        >>> d[0, -1:2]
        Traceback (most recent call last):
            ...
        IndexError: Can't take a cyclic slice of a non-cyclic axis
        >>> d.cyclic(1)
        set()
        >>> d[0, -1:2]
        <CF Data(1, 2): [[3, 0, 1]]>

        """
        cyclic_axes = self._cyclic
        data_axes = self._axes

        old = set([data_axes.index(axis) for axis in cyclic_axes])

        if axes is None:
            return old

        axes = [data_axes[i] for i in self._parse_axes(axes)]

        # Never change the value of the _cyclic attribute in-place
        if iscyclic:
            self._cyclic = cyclic_axes.union(axes)
        else:
            self._cyclic = cyclic_axes.difference(axes)

        return old

    @property
    @daskified(_DASKIFIED_VERBOSE)
    def year(self):
        """The year of each date-time value.

        Only applicable for data with reference time units. The
        returned `Data` will have the same mask hardness as the
        original array.

        .. seealso:: `~cf.Data.month`, `~cf.Data.day`, `~cf.Data.hour`,
                     `~cf.Data.minute`, `~cf.Data.second`

        **Examples**

        >>> d = cf.Data([[1.93, 5.17]], 'days since 2000-12-29')
        >>> d
        <CF Data(1, 2): [[2000-12-30 22:19:12, 2001-01-03 04:04:48]] >
        >>> d.year
        <CF Data(1, 2): [[2000, 2001]] >

        """
        return YMDhms(self, "year")

    @property
    @daskified(_DASKIFIED_VERBOSE)
    def month(self):
        """The month of each date-time value.

        Only applicable for data with reference time units. The
        returned `Data` will have the same mask hardness as the
        original array.

        .. seealso:: `~cf.Data.year`, `~cf.Data.day`, `~cf.Data.hour`,
                     `~cf.Data.minute`, `~cf.Data.second`

        **Examples**

        >>> d = cf.Data([[1.93, 5.17]], 'days since 2000-12-29')
        >>> d
        <CF Data(1, 2): [[2000-12-30 22:19:12, 2001-01-03 04:04:48]] >
        >>> d.month
        <CF Data(1, 2): [[12, 1]] >

        """
        return YMDhms(self, "month")

    @property
    @daskified(_DASKIFIED_VERBOSE)
    def day(self):
        """The day of each date-time value.

        Only applicable for data with reference time units. The
        returned `Data` will have the same mask hardness as the
        original array.

        .. seealso:: `~cf.Data.year`, `~cf.Data.month`, `~cf.Data.hour`,
                     `~cf.Data.minute`, `~cf.Data.second`

        **Examples**

        >>> d = cf.Data([[1.93, 5.17]], 'days since 2000-12-29')
        >>> d
        <CF Data(1, 2): [[2000-12-30 22:19:12, 2001-01-03 04:04:48]] >
        >>> d.day
        <CF Data(1, 2): [[30, 3]] >

        """
        return YMDhms(self, "day")

    @property
    @daskified(_DASKIFIED_VERBOSE)
    def hour(self):
        """The hour of each date-time value.

        Only applicable for data with reference time units. The
        returned `Data` will have the same mask hardness as the
        original array.

        .. seealso:: `~cf.Data.year`, `~cf.Data.month`, `~cf.Data.day`,
                     `~cf.Data.minute`, `~cf.Data.second`

        **Examples**

        >>> d = cf.Data([[1.93, 5.17]], 'days since 2000-12-29')
        >>> d
        <CF Data(1, 2): [[2000-12-30 22:19:12, 2001-01-03 04:04:48]] >
        >>> d.hour
        <CF Data(1, 2): [[22, 4]] >

        """
        return YMDhms(self, "hour")

    @property
    @daskified(_DASKIFIED_VERBOSE)
    def minute(self):
        """The minute of each date-time value.

        Only applicable for data with reference time units. The
        returned `Data` will have the same mask hardness as the
        original array.

        .. seealso:: `~cf.Data.year`, `~cf.Data.month`, `~cf.Data.day`,
                     `~cf.Data.hour`, `~cf.Data.second`

        **Examples**

        >>> d = cf.Data([[1.93, 5.17]], 'days since 2000-12-29')
        >>> d
        <CF Data(1, 2): [[2000-12-30 22:19:12, 2001-01-03 04:04:48]] >
        >>> d.minute
        <CF Data(1, 2): [[19, 4]] >

        """
        return YMDhms(self, "minute")

    @property
    @daskified(_DASKIFIED_VERBOSE)
    def second(self):
        """The second of each date-time value.

        Only applicable for data with reference time units. The
        returned `Data` will have the same mask hardness as the
        original array.

        .. seealso:: `~cf.Data.year`, `~cf.Data.month`, `~cf.Data.day`,
                     `~cf.Data.hour`, `~cf.Data.minute`

        **Examples**

        >>> d = cf.Data([[1.93, 5.17]], 'days since 2000-12-29')
        >>> d
        <CF Data(1, 2): [[2000-12-30 22:19:12, 2001-01-03 04:04:48]] >
        >>> d.second
        <CF Data(1, 2): [[12, 48]] >

        """
        return YMDhms(self, "second")

    @daskified(_DASKIFIED_VERBOSE)
    @_inplace_enabled(default=False)
    def uncompress(self, inplace=False):
        """Uncompress the data.

        Only affects data that is compressed by convention, i.e.

          * Ragged arrays for discrete sampling geometries (DSG) and
            simple geometry cell definitions.

          * Compression by gathering.

          * Compression by coordinate subsampling.

        Data that is already uncompressed is returned
        unchanged. Whether the data is compressed or not does not
        alter its functionality nor external appearance, but may
        affect how the data are written to a dataset on disk.

        .. versionadded:: 3.0.6

        .. seealso:: `array`, `compressed_array`, `source`

        :Parameters:

            {{inplace: `bool`, optional}}

        :Returns:

            `Data` or `None`
                The uncompressed data, or `None` if the operation was
                in-place.

        **Examples**

        >>> d.get_compression_type()
        'ragged contiguous'
        >>> d.uncompress()
        >>> d.get_compression_type()
        ''

        """
        d = _inplace_enabled_define_and_cleanup(self)
        if d.get_compression_type():
            d._del_Array(None)

        return d

    def unique(self):
        """The unique elements of the array.

        Returns a new object with the sorted unique elements in a one
        dimensional array.

        **Examples**

        >>> d = cf.Data([[4, 2, 1], [1, 2, 3]], 'metre')
        >>> d.unique()
        <CF Data: [1, 2, 3, 4] metre>
        >>> d[1, -1] = cf.masked
        >>> d.unique()
        <CF Data: [1, 2, 4] metre>

        """
        config = self.partition_configuration(readonly=True)

        u = []
        for partition in self.partitions.matrix.flat:
            partition.open(config)
            array = partition.array
            array = np.unique(array)

            if partition.masked:
                # Note that compressing a masked array may result in
                # an array with zero size
                array = array.compressed()

            size = array.size
            if size > 1:
                u.extend(array)
            elif size == 1:
                u.append(array.item())

            partition.close()

        u = np.unique(np.array(u, dtype=self.dtype))

        return type(self)(u, units=self.Units)

    @_display_or_return
    def dump(self, display=True, prefix=None):
        """Return a string containing a full description of the
        instance.

        :Parameters:

            display: `bool`, optional
                If False then return the description as a string. By
                default the description is printed, i.e. ``d.dump()`` is
                equivalent to ``print(d.dump(display=False))``.

            prefix: `str`, optional
               Set the common prefix of component names. By default the
               instance's class name is used.

        :Returns:

            `None` or `str`
                A string containing the description.

        """
        if prefix is None:
            prefix = self.__class__.__name__

        string = [f"{prefix}.shape = {self.shape}"]

        if self.size == 1:
            string.append(f"{prefix}.first_datum = {self.datum(0)}")
        else:
            string.append(f"{prefix}.first_datum = {self.datum(0)}")
            string.append(f"{prefix}.last_datum  = {self.datum(-1)}")

        for attr in ("fill_value", "Units"):
            string.append(f"{prefix}.{attr} = {getattr(self, attr)!r}")

        return "\n".join(string)

    def ndindex(self):
        """Return an iterator over the N-dimensional indices of the data
        array.

        At each iteration a tuple of indices is returned, the last
        dimension is iterated over first.

        :Returns:

            `itertools.product`
                An iterator over tuples of indices of the data array.

        **Examples**

        >>> d = cf.Data(np.arange(6).reshape(2, 3))
        >>> print(d.array)
        [[0 1 2]
         [3 4 5]]
        >>> for i in d.ndindex():
        ...     print(i, d[i])
        ...
        (0, 0) [[0]]
        (0, 1) [[1]]
        (0, 2) [[2]]
        (1, 0) [[3]]
        (1, 1) [[4]]
        (1, 2) [[5]]

        >>> d = cf.Data(9)
        >>> for i in d.ndindex():
        ...     print(i, d[i])
        ...
        () 9

        """
        return product(*[range(0, r) for r in self.shape])

    @daskified(_DASKIFIED_VERBOSE)
    @_deprecated_kwarg_check("traceback")
    @_manage_log_level_via_verbosity
    def equals(
        self,
        other,
        rtol=None,
        atol=None,
        ignore_fill_value=False,
        ignore_data_type=False,
        ignore_type=False,
        verbose=None,
        traceback=False,
        ignore_compression=False,
    ):
        """True if two data arrays are logically equal, False otherwise.

        {{equals tolerance}}

        :Parameters:

            other:
                The object to compare for equality.

            {{rtol: number, optional}}

            {{atol: number, optional}}

            ignore_fill_value: `bool`, optional
                If True then data arrays with different fill values are
                considered equal. By default they are considered unequal.

            {{ignore_data_type: `bool`, optional}}

            {{ignore_type: `bool`, optional}}

            {{verbose: `int` or `str` or `None`, optional}}

            traceback: deprecated at version 3.0.0
                Use the *verbose* parameter instead.

            {{ignore_compression: `bool`, optional}}

        :Returns:

            `bool`
                Whether or not the two instances are equal.

        **Examples**

        >>> d.equals(d)
        True
        >>> d.equals(d + 1)
        False

        """
        # Set default tolerances
        if rtol is None:
            rtol = self._rtol

        if atol is None:
            atol = self._atol

        if not super().equals(
            other,
            rtol=rtol,
            atol=atol,
            verbose=verbose,
            ignore_data_type=ignore_data_type,
            ignore_fill_value=ignore_fill_value,
            ignore_type=ignore_type,
            _check_values=False,
        ):
            # TODODASK: consistency with cfdm Data.equals needs to be verified
            # possibly via a follow-up PR to cfdm to implement any changes.
            return False

        # ------------------------------------------------------------
        # Check that each instance has equal array values
        # ------------------------------------------------------------
        # Check that each instance has the same units
        self_Units = self.Units
        other_Units = other.Units
        if self_Units != other_Units:
            logger.info(
                f"{self.__class__.__name__}: Different Units "
                f"({self.Units!r}, {other.Units!r})"
            )
            return False

        self_dx = self._get_dask()
        other_dx = other._get_dask()

        # Now check that corresponding elements are equal within a tolerance.
        # We assume that all inputs are masked arrays. Note we compare the
        # data first as this may return False due to different dtype without
        # having to wait until the compute call.
        self_is_numeric = _is_numeric_dtype(self_dx)
        other_is_numeric = _is_numeric_dtype(other_dx)
        if self_is_numeric and other_is_numeric:
            data_comparison = _da_ma_allclose(
                self_dx,
                other_dx,
                masked_equal=True,
                rtol=float(rtol),
                atol=float(atol),
            )
        elif not self_is_numeric and not other_is_numeric:
            data_comparison = da.all(self_dx == other_dx)
        else:  # one is numeric and other isn't => not equal (incompat. dtype)
            logger.info(
                f"{self.__class__.__name__}: Different data types:"
                f"{self_dx.dtype} != {other_dx.dtype}"
            )
            return False

        mask_comparison = da.all(
            da.equal(da.ma.getmaskarray(self_dx), da.ma.getmaskarray(other_dx))
        )

        # Apply a (dask) logical 'and' to confirm if both the mask and the
        # data are equal for the pair of masked arrays:
        result = da.logical_and(data_comparison, mask_comparison)

        if not result.compute():
            logger.info(
                f"{self.__class__.__name__}: Different array values ("
                f"atol={atol}, rtol={rtol})"
            )
            return False
        else:
            return True

    @daskified(_DASKIFIED_VERBOSE)
    @_deprecated_kwarg_check("i")
    @_inplace_enabled(default=False)
    def exp(self, inplace=False, i=False):
        """Take the exponential of the data array.

        :Parameters:

            {{inplace: `bool`, optional}}

            {{i: deprecated at version 3.0.0}}

        :Returns:

            `Data` or `None`

        **Examples**

        """
        d = _inplace_enabled_define_and_cleanup(self)

        units = self.Units
        if units and not units.isdimensionless:
            raise ValueError(
                "Can't take exponential of dimensional "
                f"quantities: {units!r}"
            )

        if d.Units:
            d.Units = _units_1

        dx = d._get_dask()
        d._set_dask(da.exp(dx), reset_mask_hardness=False)

        return d

    @daskified(_DASKIFIED_VERBOSE)
    @_inplace_enabled(default=False)
    def insert_dimension(self, position=0, inplace=False):
        """Expand the shape of the data array in place.

        # TODODASK bring back expand_dime alias (or rather alias this to that)

        .. seealso:: `flip`, `squeeze`, `swapaxes`, `transpose`

        :Parameters:

            position: `int`, optional
                Specify the position that the new axis will have in the data
                array axes. By default the new axis has position 0, the
                slowest varying position.

            {{inplace: `bool`, optional}}

        :Returns:

            `Data` or `None`

        **Examples**

        """
        d = _inplace_enabled_define_and_cleanup(self)

        # Parse position
        if not isinstance(position, int):
            raise ValueError("Position parameter must be an integer")

        ndim = d.ndim
        if -ndim - 1 <= position < 0:
            position += ndim + 1
        elif not 0 <= position <= ndim:
            raise ValueError(
                f"Can't insert dimension: Invalid position {position!r}"
            )

        shape = list(d.shape)
        shape.insert(position, 1)

        dx = d.get_dask(copy=False)
        dx = dx.reshape(shape)
        d._set_dask(dx, reset_mask_hardness=False)

        # Expand _axes
        axis = new_axis_identifier(d._axes)
        data_axes = list(d._axes)
        data_axes.insert(position, axis)
        d._axes = data_axes

        return d

    @daskified(_DASKIFIED_VERBOSE)
    def get_filenames(self):
        """Return the names of files containing parts of the data array.

        :Returns:

            `set`
                The file names in normalized, absolute form. If the
                data is in memory then an empty `set` is returned.

        **Examples**

        >>> f = cf.NetCDFArray(TODODASK)
        >>> d = cf.Data(f)
        >>> d.get_filenames()
        {TODODASK}

        >>> d = cf.Data([1, 2, 3])
        >>> d.get_filenames()
        set()

        """
        out = set()

        dx = self._get_dask()
        hlg = dx.dask
        dsk = hlg.to_dict()
        for key, value in hlg.get_all_dependencies().items():
            if value:
                continue

            # This key has no dependencies, and so is raw data.
            a = dsk[key]
            if isinstance(a, FileArray):
                out.add(abspath(a.get_filename()))

        out.discard(None)
        return out

    @daskified(_DASKIFIED_VERBOSE)
    @_deprecated_kwarg_check("size")
    @_inplace_enabled(default=False)
    @_manage_log_level_via_verbosity
    def halo(
        self,
        depth,
        axes=None,
        tripolar=None,
        fold_index=-1,
        inplace=False,
        verbose=None,
        size=None,
    ):
        """Expand the data by adding a halo.

        The halo contains the adjacent values up to the given
        depth(s). See the example for details.

        The halo may be applied over a subset of the data dimensions
        and each dimension may have a different halo size (including
        zero). The halo region is populated with a copy of the
        proximate values from the original data.

        **Cyclic axes**

        A cyclic axis that is expanded with a halo of at least size 1
        is no longer considered to be cyclic.

        **Tripolar domains**

        Data for global tripolar domains are a special case in that a
        halo added to the northern end of the "Y" axis must be filled
        with values that are flipped in "X" direction. Such domains
        need to be explicitly indicated with the *tripolar* parameter.

        .. versionadded:: 3.5.0

        :Parameters:

            depth: `int` or `dict`
                Specify the size of the halo for each axis.

                If *depth* is a non-negative `int` then this is the
                halo size that is applied to all of the axes defined
                by the *axes* parameter.

                Alternatively, halo sizes may be assigned to axes
                individually by providing a `dict` for which a key
                specifies an axis (defined by its integer position in
                the data) with a corresponding value of the halo size
                for that axis. Axes not specified by the dictionary
                are not expanded, and the *axes* parameter must not
                also be set.

                *Parameter example:*
                  Specify a halo size of 1 for all otherwise selected
                  axes: ``depth=1``.

                *Parameter example:*
                  Specify a halo size of zero ``depth=0``. This
                  results in no change to the data shape.

                *Parameter example:*
                  For data with three dimensions, specify a halo size
                  of 3 for the first dimension and 1 for the second
                  dimension: ``depth={0: 3, 1: 1}``. This is
                  equivalent to ``depth={0: 3, 1: 1, 2: 0}``.

                *Parameter example:*
                  Specify a halo size of 2 for the first and last
                  dimensions `depth=2, axes=[0, -1]`` or equivalently
                  ``depth={0: 2, -1: 2}``.

            axes: (sequence of) `int`
                Select the domain axes to be expanded, defined by
                their integer positions in the data. By default, or if
                *axes* is `None`, all axes are selected. No axes are
                expanded if *axes* is an empty sequence.

            tripolar: `dict`, optional
                A dictionary defining the "X" and "Y" axes of a global
                tripolar domain. This is necessary because in the
                global tripolar case the "X" and "Y" axes need special
                treatment, as described above. It must have keys
                ``'X'`` and ``'Y'``, whose values identify the
                corresponding domain axis construct by their integer
                positions in the data.

                The "X" and "Y" axes must be a subset of those
                identified by the *depth* or *axes* parameter.

                See the *fold_index* parameter.

                *Parameter example:*
                  Define the "X" and Y" axes by positions 2 and 1
                  respectively of the data: ``tripolar={'X': 2, 'Y':
                  1}``

            fold_index: `int`, optional
                Identify which index of the "Y" axis corresponds to
                the fold in "X" axis of a tripolar grid. The only
                valid values are ``-1`` for the last index, and ``0``
                for the first index. By default it is assumed to be
                the last index. Ignored if *tripolar* is `None`.

            {{inplace: `bool`, optional}}

            {{verbose: `int` or `str` or `None`, optional}}

            size: deprecated at version TODODASK
                Use the *depth* parameter instead.

        :Returns:

            `Data` or `None`
                The expanded data, or `None` if the operation was
                in-place.

        **Examples**

        >>> d = cf.Data(numpy.arange(12).reshape(3, 4), 'm')
        >>> d[-1, -1] = cf.masked
        >>> d[1, 1] = cf.masked
        >>> print(d.array)
        [[0 1 2 3]
         [4 -- 6 7]
         [8 9 10 --]]

        >>> e = d.halo(1)
        >>> print(e.array)
        [[0 0 1 2 3 3]
         [0 0 1 2 3 3]
         [4 4 -- 6 7 7]
         [8 8 9 10 -- --]
         [8 8 9 10 -- --]]

        >>> d.equals(e[1:-1, 1:-1])
        True

        >>> e = d.halo(2)
        >>> print(e.array)
        [[0 1 0 1 2 3 2 3]
         [4 -- 4 -- 6 7 6 7]
         [0 1 0 1 2 3 2 3]
         [4 -- 4 -- 6 7 6 7]
         [8 9 8 9 10 -- 10 --]
         [4 -- 4 -- 6 7 6 7]
         [8 9 8 9 10 -- 10 --]]
        >>> d.equals(e[2:-2, 2:-2])
        True

        >>> e = d.halo(0)
        >>> d.equals(e)
        True

        >>> e = d.halo(1, axes=0)
        >>> print(e.array)
        [[0 1 2 3]
         [0 1 2 3]
         [4 -- 6 7]
         [8 9 10 --]
         [8 9 10 --]]

        >>> d.equals(e[1:-1, :])
        True
        >>> f = d.halo({0: 1})
        >>> f.equals(e)
        True

        >>> e = d.halo(1, tripolar={'X': 1, 'Y': 0})
        >>> print(e.array)
        [[0 0 1 2 3 3]
         [0 0 1 2 3 3]
         [4 4 -- 6 7 7]
         [8 8 9 10 -- --]
         [-- -- 10 9 8 8]]

        >>> e = d.halo(1, tripolar={'X': 1, 'Y': 0}, fold_index=0)
        >>> print(e.array)
        [[3 3 2 1 0 0]
         [0 0 1 2 3 3]
         [4 4 -- 6 7 7]
         [8 8 9 10 -- --]
         [8 8 9 10 -- --]]

        """
        from dask.array.core import concatenate

        d = _inplace_enabled_define_and_cleanup(self)

        ndim = d.ndim
        shape = d.shape

        # Parse the depth and axes parameters
        if isinstance(depth, dict):
            if axes is not None:
                raise ValueError(
                    "Can't set the axes parameter when the "
                    "depth parameter is a dictionary"
                )

            # Check that the dictionary keys are OK and remove size
            # zero depths
            axes = self._parse_axes(tuple(depth))
            depth = {i: size for i, size in depth.items() if size}
        else:
            if axes is None:
                axes = list(range(ndim))
            else:
                axes = d._parse_axes(axes)

            depth = {i: depth for i in axes}

        # Return if all axis depths are zero
        if not any(depth.values()):
            return d

        # Parse the tripolar parameter
        if tripolar:
            if fold_index not in (0, -1):
                raise ValueError(
                    "fold_index parameter must be -1 or 0. "
                    f"Got {fold_index!r}"
                )

            # Find the X and Y axes of a tripolar grid
            tripolar = tripolar.copy()
            X_axis = tripolar.pop("X", None)
            Y_axis = tripolar.pop("Y", None)

            if tripolar:
                raise ValueError(
                    f"Can not set key {tripolar.popitem()[0]!r} in the "
                    "tripolar dictionary."
                )

            if X_axis is None:
                raise ValueError("Must provide a tripolar 'X' axis.")

            if Y_axis is None:
                raise ValueError("Must provide a tripolar 'Y' axis.")

            X = d._parse_axes(X_axis)
            Y = d._parse_axes(Y_axis)

            if len(X) != 1:
                raise ValueError(
                    "Must provide exactly one tripolar 'X' axis. "
                    f"Got {X_axis!r}"
                )

            if len(Y) != 1:
                raise ValueError(
                    "Must provide exactly one tripolar 'Y' axis. "
                    f"Got {Y_axis!r}"
                )

            X_axis = X[0]
            Y_axis = Y[0]

            if X_axis == Y_axis:
                raise ValueError(
                    "Tripolar 'X' and 'Y' axes must be different. "
                    f"Got {X_axis!r}, {Y_axis!r}"
                )

            for A, axis in zip(("X", "Y"), (X_axis, Y_axis)):
                if axis not in axes:
                    raise ValueError(
                        "If dimensions have been identified with the "
                        "axes or depth parameters then they must include "
                        f"the tripolar {A!r} axis: {axis!r}"
                    )

            tripolar = Y_axis in depth

        # Create the halo
        dx = d._get_dask()

        indices = [slice(None)] * ndim
        for axis, size in sorted(depth.items()):
            if not size:
                continue

            if size > shape[axis]:
                raise ValueError(
                    f"Halo depth {size} is too large for axis of size "
                    f"{shape[axis]}"
                )

            left_indices = indices[:]
            right_indices = indices[:]

            left_indices[axis] = slice(0, size)
            right_indices[axis] = slice(-size, None)

            left = dx[tuple(left_indices)]
            right = dx[tuple(right_indices)]

            dx = concatenate([left, dx, right], axis=axis)

        d._set_dask(dx, reset_mask_hardness=False)

        # Special case for tripolar: The northern Y axis halo contains
        # the values that have been flipped in the X direction.
        if tripolar:
            hardmask = d.hardmask
            if hardmask:
                d.hardmask = False

            indices1 = indices[:]
            if fold_index == -1:
                # The last index of the Y axis corresponds to the fold
                # in X axis of a tripolar grid
                indices1[Y_axis] = slice(-depth[Y_axis], None)
            else:
                # The first index of the Y axis corresponds to the
                # fold in X axis of a tripolar grid
                indices1[Y_axis] = slice(0, depth[Y_axis])

            indices2 = indices1[:]
            indices2[X_axis] = slice(None, None, -1)

            dx = d._get_dask()
            dx[tuple(indices1)] = dx[tuple(indices2)]

            d._set_dask(dx, reset_mask_hardness=False)

            if hardmask:
                d.hardmask = True

        # Set expanded axes to be non-cyclic
        d.cyclic(axes=tuple(depth), iscyclic=False)

        return d

    def harden_mask(self):
        """Force the mask to hard.

        Whether the mask of a masked array is hard or soft is
        determined by its `hardmask` property. `harden_mask` sets
        `hardmask` to `True`.

        .. versionadded:: TODODASK

        .. seealso:: `hardmask`, `soften_mask`

        **Examples**

        >>> d = cf.Data([1, 2, 3], hardmask=False)
        >>> d.hardmask
        False
        >>> d.harden_mask()
        >>> d.hardmask
        True

        >>> d = cf.Data([1, 2, 3], mask=[False, True, False])
        >>> d.hardmask
        True
        >>> d[1] = 999
        >>> print(d.array)
        [1 -- 3]

        """
        dx = self.to_dask_array()
        dx = dx.map_blocks(cf_harden_mask, dtype=self.dtype)
        self._set_dask(dx, delete_source=False, reset_mask_hardness=False)
        self._hardmask = True

    def has_calendar(self):
        """Whether a calendar has been set.

        .. seealso:: `del_calendar`, `get_calendar`, `set_calendar`,
                     `has_units`, `Units`

        :Returns:

            `bool`
                True if the calendar has been set, otherwise False.

        **Examples**

        >>> d = cf.Data(1, "days since 2000-1-1", calendar="noleap")
        >>> d.has_calendar()
        True

        >>> d = cf.Data(1, calendar="noleap")
        >>> d.has_calendar()
        True

        >>> d = cf.Data(1, "days since 2000-1-1")
        >>> d.has_calendar()
        False

        >>> d = cf.Data(1, "m")
        >>> d.has_calendar()
        False

        """
        return hasattr(self.Units, "calendar")

    def has_units(self):
        """Whether units have been set.

        .. seealso:: `del_units`, `get_units`, `set_units`,
                     `has_calendar`, `Units`

        :Returns:

            `bool`
                True if units have been set, otherwise False.

        **Examples**

        >>> d = cf.Data(1, "")
        >>> d.has_units()
        True

        >>> d = cf.Data(1, "m")
        >>> d.has_units()
        True

        >>> d = cf.Data(1)
        >>> d.has_units()
        False

        >>> d = cf.Data(1, calendar='noleap')
        >>> d.has_units()
        False

        """
        return hasattr(self.Units, "units")

    def soften_mask(self):
        """Force the mask to soft.

        Whether the mask of a masked array is hard or soft is
        determined by its `hardmask` property. `soften_mask` sets
        `hardmask` to `False`.

        .. versionadded:: TODODASK

        .. seealso:: `hardmask`, `harden_mask`

        **Examples**

        >>> d = cf.Data([1, 2, 3])
        >>> d.hardmask
        True
        >>> d.soften_mask()
        >>> d.hardmask
        False

        >>> d = cf.Data([1, 2, 3], mask=[False, True, False], hardmask=False)
        >>> d.hardmask
        False
        >>> d[1] = 999
        >>> print(d.array)
        [  1 999   3]

        """
        dx = self.to_dask_array()
        dx = dx.map_blocks(cf_soften_mask, dtype=self.dtype)
        self._set_dask(dx, delete_source=False, reset_mask_hardness=False)
        self._hardmask = False

    @daskified(_DASKIFIED_VERBOSE)
    @_inplace_enabled(default=False)
    def filled(self, fill_value=None, inplace=False):
        """Replace masked elements with a fill value.

        .. versionadded:: 3.4.0

        :Parameters:

            fill_value: scalar, optional
                The fill value. By default the fill returned by
                `get_fill_value` is used, or if this is not set then the
                netCDF default fill value for the data type is used (as
                defined by `netCDF.fillvals`).

            {{inplace: `bool`, optional}}

        :Returns:

            `Data` or `None`
                The filled data, or `None` if the operation was in-place.

        **Examples**

        >>> d = {{package}}.Data([[1, 2, 3]])
        >>> print(d.filled().array)
        [[1 2 3]]
        >>> d[0, 0] = cfdm.masked
        >>> print(d.filled().array)
        [-9223372036854775806                    2                    3]
        >>> d.set_fill_value(-99)
        >>> print(d.filled().array)
        [[-99   2   3]]

        """
        d = _inplace_enabled_define_and_cleanup(self)

        if fill_value is None:
            fill_value = d.get_fill_value(None)
            if fill_value is None:  # still...
                fill_value = default_netCDF_fillvals().get(d.dtype.str[1:])
                if fill_value is None and d.dtype.kind in ("SU"):
                    fill_value = default_netCDF_fillvals().get("S1", None)

                if fill_value is None:
                    raise ValueError(
                        "Can't determine fill value for "
                        f"data type {d.dtype.str!r}"
                    )

        dx = d.to_dask_array()
        dx = dx.map_blocks(np.ma.filled, fill_value=fill_value, dtype=d.dtype)
        d._set_dask(dx, reset_mask_hardness=False)

        return d

    def first_element(self, verbose=None):
        """Return the first element of the data as a scalar.

        If the value is deemed too expensive to compute then a
        `ValueError` is raised instead. It is considered acceptable to
        compute the value in the following circumstances:

        * The `force_compute` attribute is True.

        * The current log level is ``'DEBUG'``.

        * The stored computations consist only of initialisation,
          subspace or copy functions.

        .. versionadded:: 4.0.0

        .. seealso:: `last_element`, `second_element`

        :Returns:

                The first element of the data

        **Examples**

        >>> d = cf.Data([[1, 2], [3, 4]])
        >>> d.first_element()
        1
        >>> d[0, 0] = cf.masked
        >>> d.first_element()
        masked

        """
        if self.can_compute():
            return super().first_element()

        raise ValueError(
            "First element of the data is considered too expensive "
            "to compute. Consider setting the 'force_compute' attribute, or "
            "setting the log level to 'DEBUG'."
        )

    def second_element(self, verbose=None):
        """Return the second element of the data as a scalar.

        If the value is deemed too expensive to compute then a
        `ValueError` is raised instead. It is considered acceptable to
        compute the value in the following circumstances:

        * The `force_compute` attribute is True.

        * The current log level is ``'DEBUG'``.

        * The stored computations consist only of initialisation,
          subspace or copy functions.

        .. versionadded:: 4.0.0

        .. seealso:: `last_element`, `first_element`

        :Returns:

                The second element of the data

        **Examples**

        >>> d = cf.Data([[1, 2], [3, 4]])
        >>> d.second_element()
        2
        >>> d[0, 1] = cf.masked
        >>> d.second_element()
        masked

        """
        if self.can_compute():
            return super().second_element()

        raise ValueError(
            "Second element of the data is considered too expensive "
            "to compute. Consider setting the 'force_compute' atribute, or "
            "setting the log level to 'DEBUG'."
        )

    def last_element(self):
        """Return the last element of the data as a scalar.

        If the value is deemed too expensive to compute then a
        `ValueError` is raised instead. It is considered acceptable to
        compute the value in the following circumstances:

        * The `force_compute` attribute is True.

        * The current log level is ``'DEBUG'``.

        * The stored computations consist only of initialisation,
          subspace or copy functions.

        .. versionadded:: 4.0.0

        .. seealso:: `first_element`, `second_element`

        :Returns:

                The last element of the data

        **Examples**

        >>> d = cf.Data([[1, 2], [3, 4]])
        >>> d.last_element()
        4
        >>> d[1, 1] = cf.masked
        >>> d.last_element()
        masked

        """
        if self.can_compute():
            return super().last_element()

        raise ValueError(
            "First element of the data is considered too expensive "
            "to compute. Consider setting the 'force_compute' attribute, or "
            "setting the log level to 'DEBUG'."
        )

    @daskified(_DASKIFIED_VERBOSE)
    def flat(self, ignore_masked=True):
        """Return a flat iterator over elements of the data array.

        **Performance**

        Any delayed operations and/or disk interactions will be
        executed during *each* iteration, possibly leading to poor
        performance. If possible, consider bringing the values into
        memory first with `persist` or using ``d.array.flat``.

        .. seealso:: `flatten`, `persist`

        :Parameters:

            ignore_masked: `bool`, optional
                If False then masked and unmasked elements will be
                returned. By default only unmasked elements are
                returned

        :Returns:

            generator
                An iterator over elements of the data array.

        **Examples**

        >>> d = cf.Data([[1, 2], [3,4]], mask=[[0, 1], [0, 0]])
        >>> print(d.array)
        [[1 --]
         [3 4]]
        >>> list(d.flat())
        [1, 3, 4]
        >>> list(d.flat(ignore_masked=False))
        [1, masked, 3, 4]

        """
        mask = self.mask

        if ignore_masked:
            for index in self.ndindex():
                if not mask[index]:
                    yield self[index].array.item()
        else:
            for index in self.ndindex():
                if not mask[index]:
                    yield self[index].array.item()
                else:
                    yield cf_masked

    @daskified(_DASKIFIED_VERBOSE)
    @_inplace_enabled(default=False)
    def flatten(self, axes=None, inplace=False):
        """Flatten specified axes of the data.

        Any subset of the axes may be flattened.

        The shape of the data may change, but the size will not.

        The flattening is executed in row-major (C-style) order. For
        example, the array ``[[1, 2], [3, 4]]`` would be flattened across
        both dimensions to ``[1 2 3 4]``.

        .. versionadded:: 3.0.2

        .. seealso:: `compressed`, `flat`, `insert_dimension`, `flip`,
                     `swapaxes`, `transpose`

        :Parameters:

            axes: (sequence of) `int`
                Select the axes to be flattened. By default all axes
                are flattened. Each axis is identified by its integer
                position. No axes are flattened if *axes* is an empty
                sequence.

            {{inplace: `bool`, optional}}

        :Returns:

            `Data` or `None`
                The flattened data, or `None` if the operation was
                in-place.

        **Examples**

        >>> import numpy as np
        >>> d = cf.Data(np.arange(24).reshape(1, 2, 3, 4))
        >>> d
        <CF Data(1, 2, 3, 4): [[[[0, ..., 23]]]]>
        >>> print(d.array)
        [[[[ 0  1  2  3]
           [ 4  5  6  7]
           [ 8  9 10 11]]
          [[12 13 14 15]
           [16 17 18 19]
           [20 21 22 23]]]]

        >>> e = d.flatten()
        >>> e
        <CF Data(24): [0, ..., 23]>
        >>> print(e.array)
        [ 0  1  2  3  4  5  6  7  8  9 10 11 12 13 14 15 16 17 18 19 20 21 22 23]

        >>> e = d.flatten([])
        >>> e
        <CF Data(1, 2, 3, 4): [[[[0, ..., 23]]]]>

        >>> e = d.flatten([1, 3])
        >>> e
        <CF Data(1, 8, 3): [[[0, ..., 23]]]>
        >>> print(e.array)
        [[[ 0  4  8]
          [ 1  5  9]
          [ 2  6 10]
          [ 3  7 11]
          [12 16 20]
          [13 17 21]
          [14 18 22]
          [15 19 23]]]

        >>> d.flatten([0, -1], inplace=True)
        >>> d
        <CF Data(4, 2, 3): [[[0, ..., 23]]]>
        >>> print(d.array)
        [[[ 0  4  8]
          [12 16 20]]
         [[ 1  5  9]
          [13 17 21]]
         [[ 2  6 10]
          [14 18 22]]
         [[ 3  7 11]
          [15 19 23]]]

        """
        d = _inplace_enabled_define_and_cleanup(self)

        ndim = d.ndim
        if not ndim:
            if axes or axes == 0:
                raise ValueError(
                    "Can't flatten: Can't remove axes from "
                    f"scalar {self.__class__.__name__}"
                )

            return d

        if axes is None:
            axes = list(range(ndim))
        else:
            axes = sorted(d._parse_axes(axes))

        n_axes = len(axes)
        if n_axes <= 1:
            return d

        dx = d._get_dask()

        # It is important that the first axis in the list is the
        # left-most flattened axis.
        #
        # E.g. if the shape is (10, 20, 30, 40, 50, 60) and the axes
        #      to be flattened are [2, 4], then the data must be
        #      transposed with order [0, 1, 2, 4, 3, 5]
        order = [i for i in range(ndim) if i not in axes]
        order[axes[0] : axes[0]] = axes
        dx = dx.transpose(order)

        # Find the flattened shape.
        #
        # E.g. if the *transposed* shape is (10, 20, 30, 50, 40, 60)
        #      and *transposed* axes [2, 3] are to be flattened then
        #      the new shape will be (10, 20, 1500, 40, 60)
        shape = d.shape
        new_shape = [n for i, n in enumerate(shape) if i not in axes]
        new_shape.insert(axes[0], reduce(mul, [shape[i] for i in axes], 1))

        dx = dx.reshape(new_shape)
        d._set_dask(dx, reset_mask_hardness=False)

        return d

    @daskified(_DASKIFIED_VERBOSE)
    @_deprecated_kwarg_check("i")
    @_inplace_enabled(default=False)
    def floor(self, inplace=False, i=False):
        """Return the floor of the data array.

        .. versionadded:: 1.0

        .. seealso:: `ceil`, `rint`, `trunc`

        :Parameters:

            {{inplace: `bool`, optional}}

            {{i: deprecated at version 3.0.0}}

        :Returns:

            `Data` or `None`

        **Examples**

        >>> d = cf.Data([-1.9, -1.5, -1.1, -1, 0, 1, 1.1, 1.5 , 1.9])
        >>> print(d.array)
        [-1.9 -1.5 -1.1 -1.   0.   1.   1.1  1.5  1.9]
        >>> print(d.floor().array)
        [-2. -2. -2. -1.  0.  1.  1.  1.  1.]

        """
        d = _inplace_enabled_define_and_cleanup(self)
        dx = d._get_dask()
        d._set_dask(da.floor(dx), reset_mask_hardness=False)
        return d

    @_deprecated_kwarg_check("i")
    def outerproduct(self, e, inplace=False, i=False):
        """Compute the outer product with another data array.

        The axes of result will be the combined axes of the two input
        arrays:

          >>> d.outerproduct(e).ndim == d.ndim + e.ndim
          True
          >>> d.outerproduct(e).shape == d.shape + e.shape
          True

        :Parameters:

            e: data-like
                The data array with which to form the outer product.

            {{inplace: `bool`, optional}}

            {{i: deprecated at version 3.0.0}}

        :Returns:

            `Data` or `None`

        **Examples**

        >>> d = cf.Data([1, 2, 3], 'metre')
        >>> o = d.outerproduct([4, 5, 6, 7])
        >>> o
        <CF Data: [[4, ..., 21]] m>
        >>> print(o.array)
        [[ 4  5  6  7]
         [ 8 10 12 14]
         [12 15 18 21]]

        >>> e = cf.Data([[4, 5, 6, 7], [6, 7, 8, 9]], 's-1')
        >>> o = d.outerproduct(e)
        >>> o
        <CF Data: [[[4, ..., 27]]] m.s-1>
        >>> print(d.shape, e.shape, o.shape)
        (3,) (2, 4) (3, 2, 4)
        >>> print(o.array)
        [[[ 4  5  6  7]
          [ 6  7  8  9]]
         [[ 8 10 12 14]
          [12 14 16 18]]
         [[12 15 18 21]
          [18 21 24 27]]]

        """
        e_ndim = np.ndim(e)
        if e_ndim:
            if inplace:
                d = self
            else:
                d = self.copy()

            for j in range(np.ndim(e)):
                d.insert_dimension(-1, inplace=True)
        else:
            d = self

        d = d * e

        if inplace:
            self.__dict__ = d.__dict__
            d = None

        return d

    @daskified(_DASKIFIED_VERBOSE)
    @_deprecated_kwarg_check("i")
    @_inplace_enabled(default=False)
    def change_calendar(self, calendar, inplace=False, i=False):
        """Change the calendar of date-time array elements.

        Reinterprets the existing date-times for the new calendar by
        adjusting the underlying numerical values relative to the
        reference date-time defined by the units.

        If a date-time value is not allowed in the new calendar then
        an exception is raised when the data array is accessed.

        .. seealso:: `override_calendar`, `Units`

        :Parameters:

            calendar: `str`
                The new calendar, as recognised by the CF conventions.

                *Parameter example:*
                  ``'proleptic_gregorian'``

            {{inplace: `bool`, optional}}

            {{i: deprecated at version 3.0.0}}

        :Returns:

            `Data` or `None`
                The new data with updated calendar, or `None` if the
                operation was in-place.

        **Examples**

        >>> d = cf.Data([0, 1, 2, 3, 4], 'days since 2004-02-27')
        >>> print(d.array)
        [0 1 2 3 4]
        >>> print(d.datetime_as_string)
        ['2004-02-27 00:00:00' '2004-02-28 00:00:00' '2004-02-29 00:00:00'
         '2004-03-01 00:00:00' '2004-03-02 00:00:00']
        >>> e = d.change_calendar('360_day')
        >>> print(e.array)
        [0 1 2 4 5]
        >>> print(e.datetime_as_string)
        ['2004-02-27 00:00:00' '2004-02-28 00:00:00' '2004-02-29 00:00:00'
        '2004-03-01 00:00:00' '2004-03-02 00:00:00']

        >>> d.change_calendar('noleap').array
        Traceback (most recent call last):
            ...
        ValueError: invalid day number provided in cftime.DatetimeNoLeap(2004, 2, 29, 0, 0, 0, 0, has_year_zero=True)

        """
        d = _inplace_enabled_define_and_cleanup(self)

        units = self.Units
        if not units.isreftime:
            raise ValueError(
                "Can't change calendar of non-reference time "
                f"units: {units!r}"
            )

        d._asdatetime(inplace=True)
        d.override_calendar(calendar, inplace=True)
        d._asreftime(inplace=True)

        return d

    @_deprecated_kwarg_check("i")
    @_inplace_enabled(default=False)
    def override_units(self, units, inplace=False, i=False):
        """Override the data array units.

        Not to be confused with setting the `Units` attribute to units
        which are equivalent to the original units. This is different
        because in this case the new units need not be equivalent to the
        original ones and the data array elements will not be changed to
        reflect the new units.

        :Parameters:

            units: `str` or `Units`
                The new units for the data array.

            {{inplace: `bool`, optional}}

            {{i: deprecated at version 3.0.0}}

        :Returns:

            `Data` or `None`

        **Examples**

        >>> d = cf.Data(1012.0, 'hPa')
        >>> d.override_units('km')
        >>> d.Units
        <Units: km>
        >>> d.datum(0)
        1012.0
        >>> d.override_units(Units('watts'))
        >>> d.Units
        <Units: watts>
        >>> d.datum(0)
        1012.0

        """
        d = _inplace_enabled_define_and_cleanup(self)
        d._Units = Units(units)

        return d

    @_deprecated_kwarg_check("i")
    @_inplace_enabled(default=False)
    def override_calendar(self, calendar, inplace=False, i=False):
        """Override the calendar of the data array elements.

        Not to be confused with using the `change_calendar` method or
        setting the `d.Units.calendar`. `override_calendar` is different
        because the new calendar need not be equivalent to the original
        ones and the data array elements will not be changed to reflect
        the new units.

        :Parameters:

            calendar: `str`
                The new calendar.

            {{inplace: `bool`, optional}}

            {{i: deprecated at version 3.0.0}}

        :Returns:

            `Data` or `None`

        **Examples**

        """
        d = _inplace_enabled_define_and_cleanup(self)
        d._Units = Units(d.Units._units, calendar)

        return d

    def to_dask_array(self):
        """Store the data array on disk.

        There is no change to partitions whose sub-arrays are already on
        disk.

        :Returns:

            `None`

        **Examples**

        >>> d.to_disk()

        """
        return self._get_dask()

    def to_disk(self):
        """Store the data array on disk.

        There is no change to partition's whose sub-arrays are already on
        disk.

        :Returns:

            `None`

        **Examples**

        >>> d.to_disk()

        """
        print("TODODASK - ???")
        config = self.partition_configuration(readonly=True, to_disk=True)

        for partition in self.partitions.matrix.flat:
            if partition.in_memory:
                partition.open(config)
                partition.array
                partition.close()

    def to_memory(self, regardless=False, parallelise=False):
        """Store each partition's data in memory in place if the master
        array is smaller than the chunk size.

        There is no change to partitions with data that are already in memory.

        :Parameters:

            regardless: `bool`, optional
                If True then store all partitions' data in memory
                regardless of the size of the master array. By default
                only store all partitions' data in memory if the master
                array is smaller than the chunk size.

            parallelise: `bool`, optional
                If True than only move those partitions to memory that are
                flagged for processing on this rank.

        :Returns:

            `None`

        **Examples**

        >>> d.to_memory()
        >>> d.to_memory(regardless=True)

        """
        print("TODODASK - ???")
        config = self.partition_configuration(readonly=True)
        fm_threshold = cf_fm_threshold()

        # If parallelise is False then all partitions are flagged for
        # processing on this rank, otherwise only a subset are
        self._flag_partitions_for_processing(parallelise)

        for partition in self.partitions.matrix.flat:
            if partition._process_partition:
                # Only move the partition to memory if it is flagged
                # for processing
                partition.open(config)
                if (
                    partition.on_disk
                    and partition.nbytes <= free_memory() - fm_threshold
                ):
                    partition.array

                partition.close()
        # --- End: for

    @property
    def in_memory(self):
        """True if the array is retained in memory.

        :Returns:

        **Examples**

        >>> d.in_memory

        """
        print("TODODASK - ???")
        for partition in self.partitions.matrix.flat:
            if not partition.in_memory:
                return False
        # --- End: for

        return True

    @daskified(_DASKIFIED_VERBOSE)
    def datum(self, *index):
        """Return an element of the data array as a standard Python
        scalar.

        TODODASK: consider renameing/aliasing to 'item'. Might depend
                  on whether or not the APIs are the same.

        The first and last elements are always returned with
        ``d.datum(0)`` and ``d.datum(-1)`` respectively, even if the data
        array is a scalar array or has two or more dimensions.

        The returned object is of the same type as is stored internally.

        .. seealso:: `array`, `datetime_array`

        :Parameters:

            index: *optional*
                Specify which element to return. When no positional
                arguments are provided, the method only works for data
                arrays with one element (but any number of dimensions),
                and the single element is returned. If positional
                arguments are given then they must be one of the
                fdlowing:

                * An integer. This argument is interpreted as a flat index
                  into the array, specifying which element to copy and
                  return.

                  *Parameter example:*
                    If the data array shape is ``(2, 3, 6)`` then:
                    * ``d.datum(0)`` is equivalent to ``d.datum(0, 0, 0)``.
                    * ``d.datum(-1)`` is equivalent to ``d.datum(1, 2, 5)``.
                    * ``d.datum(16)`` is equivalent to ``d.datum(0, 2, 4)``.

                  If *index* is ``0`` or ``-1`` then the first or last data
                  array element respectively will be returned, even if the
                  data array is a scalar array.

                * Two or more integers. These arguments are interpreted as a
                  multidimensional index to the array. There must be the
                  same number of integers as data array dimensions.

                * A tuple of integers. This argument is interpreted as a
                  multidimensional index to the array. There must be the
                  same number of integers as data array dimensions.

                  *Parameter example:*
                    ``d.datum((0, 2, 4))`` is equivalent to ``d.datum(0,
                    2, 4)``; and ``d.datum(())`` is equivalent to
                    ``d.datum()``.

        :Returns:

                A copy of the specified element of the array as a suitable
                Python scalar.

        **Examples**

        >>> d = cf.Data(2)
        >>> d.datum()
        2
        >>> 2 == d.datum(0) == d.datum(-1) == d.datum(())
        True

        >>> d = cf.Data([[2]])
        >>> 2 == d.datum() == d.datum(0) == d.datum(-1)
        True
        >>> 2 == d.datum(0, 0) == d.datum((-1, -1)) == d.datum(-1, 0)
        True

        >>> d = cf.Data([[4, 5, 6], [1, 2, 3]], 'metre')
        >>> d[0, 1] = cf.masked
        >>> print(d)
        [[4 -- 6]
         [1  2 3]]
        >>> d.datum(0)
        4
        >>> d.datum(-1)
        3
        >>> d.datum(1)
        masked
        >>> d.datum(4)
        2
        >>> d.datum(-2)
        2
        >>> d.datum(0, 0)
        4
        >>> d.datum(-2, -1)
        6
        >>> d.datum(1, 2)
        3
        >>> d.datum((0, 2))
        6

        """
        if index:
            n_index = len(index)
            if n_index == 1:
                index = index[0]
                if index == 0:
                    # This also works for scalar arrays
                    index = (slice(0, 1),) * self.ndim
                elif index == -1:
                    # This also works for scalar arrays
                    index = (slice(-1, None),) * self.ndim
                elif isinstance(index, int):
                    if index < 0:
                        index += self._size

                    index = np.unravel_index(index, self.shape)
                elif len(index) == self.ndim:
                    index = tuple(index)
                else:
                    raise ValueError(
                        f"Incorrect number of indices ({n_index}) for "
                        f"{self.ndim}-d {self.__class__.__name__} data"
                    )
            elif n_index != self.ndim:
                raise ValueError(
                    f"Incorrect number of indices ({n_index}) for "
                    f"{self.ndim}-d {self.__class__.__name__} data"
                )

            array = self[index].array

        elif self.size == 1:
            array = self.array

        else:
            raise ValueError(
                f"For size {self.size} data, must provide an index of "
                "the element to be converted to a Python scalar"
            )

        if not np.ma.isMA(array):
            return array.item()

        mask = array.mask
        if mask is np.ma.nomask or not mask.item():
            return array.item()

        return cf_masked

    @daskified(_DASKIFIED_VERBOSE)
    @_deprecated_kwarg_check("i")
    @_inplace_enabled(default=False)
    def mask_invalid(self, inplace=False, i=False):
        """Mask the array where invalid values occur (NaN or inf).

        .. seealso:: `where`

        :Parameters:

            {{inplace: `bool`, optional}}

            {{i: deprecated at version 3.0.0}}

        :Returns:

            `Data` or `None`
                The masked data, or `None` if the operation was
                in-place.

        **Examples**
<<<<<<< HEAD
=======

        >>> d = cf.Data([0., 1])
        >>> e = cf.Data([1., 2])
        >>> old = cf.Data.seterr('ignore')

        >>> f = e/d
        >>> f
        <CF Data: [inf, 2.0] >
        >>> f.mask_invalid()
        <CF Data: [--, 2.0] >
>>>>>>> 2ad48d14

        >>> d = cf.Data([0, 1, 2])
        >>> e = cf.Data([0, 2, 0])
        >>> f = d / e
        >>> f
        <CF Data(3): [nan, 0.5, inf]>
        >>> f.masked_invalid()
        <CF Data(3): [--, 0.5, --]>

        """
        d = _inplace_enabled_define_and_cleanup(self)
        dx = self._get_dask()
        dx = da.ma.masked_invalid(dx)
        d.set_dask(dx, reset_mask_hardness=False)
        return d

    def del_calendar(self, default=ValueError()):
        """Delete the calendar.

        .. seealso:: `get_calendar`, `has_calendar`, `set_calendar`,
                     `del_units`, `Units`

        :Parameters:

            default: optional
                Return the value of the *default* parameter if the
                calendar has not been set.

                {{default Exception}}

        :Returns:

            `str`
                The value of the deleted calendar.

        **Examples**

        >>> d = cf.Data(1, "days since 2000-1-1", calendar="noleap")
        >>> d.del_calendar()
        'noleap'
        >>> print(d.del_calendar())
        None

        >>> d = cf.Data(1, "days since 2000-1-1")
        >>> print(d.del_calendar())
        None

        >>> d = cf.Data(1, "m")
        Traceback (most recent call last):
            ...
        ValueError: Units <Units: m> have no calendar

        """
        units = self.Units
        if not units.isreftime:
            return self._default(default, f"Units {units!r} have no calendar")

        calendar = getattr(units, "calendar", None)
        if calendar is None:
            return self._default(
                default, f"{self.__class__.__name__} has no calendar"
            )

        self.override_calendar(None, inplace=True)
        return calendar

    def del_units(self, default=ValueError()):
        """Delete the units.

        .. seealso:: `get_units`, `has_units`, `set_units`,
                     `del_calendar`, `Units`

        :Parameters:

            default: optional
                Return the value of the *default* parameter if the units
                has not been set.

                {{default Exception}}

        :Returns:

            `str`
                The value of the deleted units.

        **Examples**

        >>> d = cf.Data(1, "m")
        >>> d.del_units()
        'm'
        >>> d.Units
        <Units: >
        >>> d.del_units()
        Traceback (most recent call last):
            ...
        ValueError: Data has no units

        >>> d = cf.Data(1, "days since 2000-1-1", calendar="noleap")
        >>> d.del_units()
        'days since 2000-1-1'
        >>> d.Units
        <Units: noleap>

        """
        u = self.Units
        units = getattr(u, "units", None)
        calendar = getattr(u, "calendar", None)
        self.override_units(Units(None, calendar), inplace=True)

        if units is not None:
            return units

        return self._default(
            default, f"{self.__class__.__name__} has no units"
        )

    @classmethod
    def masked_all(cls, shape, dtype=None, units=None, chunk=True):
        """Return a new data array of given shape and type with all
        elements masked.

        .. seealso:: `empty`, `ones`, `zeros`

        :Parameters:

            shape: `int` or `tuple` of `int`
                The shape of the new array.

            dtype: data-type
                The data-type of the new array. By default the data-type
                is ``float``.

            units: `str` or `Units`
                The units for the new data array.

        :Returns:

            `Data`
                The new data array having all elements masked.

        **Examples**

        >>> d = cf.Data.masked_all((96, 73))

        """
        array = FilledArray(
            shape=tuple(shape),
            size=reduce(mul, shape, 1),
            ndim=len(shape),
            dtype=np.dtype(dtype),
            fill_value=cf_masked,
        )

        return cls(array, units=units, chunk=chunk)

    @daskified(_DASKIFIED_VERBOSE)
    @_inplace_enabled(default=False)
    @_deprecated_kwarg_check("i")
    def mid_range(
        self,
        axes=None,
        squeeze=False,
        mtol=1,
        split_every=None,
        inplace=False,
        i=False,
    ):
        """Calculate mid-range values.

        The mid-range is half of the maximum plus the minimum.

        Calculates the mid-range value or the mid-range values along
        axes.

        See
        https://ncas-cms.github.io/cf-python/analysis.html#collapse-methods
        for mathematical definitions.

         ..seealso:: `sample_size`, `max`, `min`, `range`

        :Parameters:

            {{collapse axes: (sequence of) `int`, optional}}

            {{collapse squeeze: `bool`, optional}}

            {{mtol: number, optional}}

            {{split_every: `int` or `dict`, optional}}

                .. versionadded:: TODODASK

            {{inplace: `bool`, optional}}

            {{i: deprecated at version 3.0.0}}

        :Returns:

            `Data` or `None`
                The collapsed array.

        **Examples**

        >>> a = np.ma.arange(12).reshape(4, 3)
        >>> d = cf.Data(a, 'K')
        >>> d[1, 1] = np.ma.masked
        >>> print(d.array)
        [[0 1 2]
         [3 -- 5]
         [6 7 8]
         [9 10 11]]
        >>> d.mid_range()
        <CF Data(1, 1): [[5.5]] K>

        """
        d = _inplace_enabled_define_and_cleanup(self)
        d, _ = _collapse(
            Collapse.mid_range,
            d,
            axis=axes,
            keepdims=not squeeze,
            split_every=split_every,
            mtol=mtol,
        )
        return d

    @daskified(_DASKIFIED_VERBOSE)
    @_deprecated_kwarg_check("i")
    @_inplace_enabled(default=False)
    def flip(self, axes=None, inplace=False, i=False):
        """Reverse the direction of axes of the data array.

        .. seealso:: `flatten', `insert_dimension`, `squeeze`, `swapaxes`,
                     `transpose`

        :Parameters:

            axes: (sequence of) `int`
                Select the axes. By default all axes are flipped. Each
                axis is identified by its integer position. No axes
                are flipped if *axes* is an empty sequence.

            {{inplace: `bool`, optional}}

            {{i: deprecated at version 3.0.0}}

        :Returns:

            `Data` or `None`

        **Examples**

        >>> d.flip()
        >>> d.flip(1)
        >>> d.flip([0, 1])
        >>> d.flip([])

        >>> e = d[::-1, :, ::-1]
        >>> d.flip((2, 0)).equals(e)
        True

        """
        d = _inplace_enabled_define_and_cleanup(self)

        if axes is not None and not axes and axes != 0:  # i.e. empty sequence
            return d

        if axes is None:
            iaxes = range(d.ndim)
        else:
            iaxes = d._parse_axes(axes)

        if not iaxes:
            return d

        index = [
            slice(None, None, -1) if i in iaxes else slice(None)
            for i in range(d.ndim)
        ]

        dx = d.get_dask(copy=False)
        dx = dx[tuple(index)]
        d._set_dask(dx, reset_mask_hardness=False)

        return d

    def inspect(self):
        """Inspect the object for debugging.

        .. seealso:: `cf.inspect`

        :Returns:

            `None`

        """
        print(cf_inspect(self))  # pragma: no cover

    def isclose(self, y, rtol=None, atol=None):
        """Return where data are element-wise equal to other,
        broadcastable data.

        {{equals tolerance}}

        For numeric data arrays, ``d.isclose(y, rtol, atol)`` is
        equivalent to ``abs(d - y) <= ``atol + rtol*abs(y)``, otherwise it
        is equivalent to ``d == y``.

        :Parameters:

            y: data_like

            atol: `float`, optional
                The absolute tolerance for all numerical comparisons. By
                default the value returned by the `atol` function is used.

            rtol: `float`, optional
                The relative tolerance for all numerical comparisons. By
                default the value returned by the `rtol` function is used.

        :Returns:

             `bool`

        **Examples**

        >>> d = cf.Data([1000, 2500], 'metre')
        >>> e = cf.Data([1, 2.5], 'km')
        >>> print(d.isclose(e).array)
        [ True  True]

        >>> d = cf.Data(['ab', 'cdef'])
        >>> print(d.isclose([[['ab', 'cdef']]]).array)
        [[[ True  True]]]

        >>> d = cf.Data([[1000, 2500], [1000, 2500]], 'metre')
        >>> e = cf.Data([1, 2.5], 'km')
        >>> print(d.isclose(e).array)
        [[ True  True]
         [ True  True]]

        >>> d = cf.Data([1, 1, 1], 's')
        >>> print(d.isclose(1).array)
        [ True  True  True]

        """
        if atol is None:
            atol = self._atol

        if rtol is None:
            rtol = self._rtol

        units0 = self.Units
        units1 = getattr(y, "Units", _units_None)
        if units0.isreftime and units1.isreftime:
            if not units0.equals(units1):
                if not units0.equivalent(units1):
                    pass

            x = self.override_units(_units_1)
            y = y.copy()
            y.Units = units0
            y.override_units(_units_1, inplace=True)
        else:
            x = self

        try:
            return abs(x - y) <= float(atol) + float(rtol) * abs(y)
        except (TypeError, NotImplementedError, IndexError):
            return self == y

    @daskified(_DASKIFIED_VERBOSE)
    @_inplace_enabled(default=False)
    def reshape(self, *shape, merge_chunks=True, limit=None, inplace=False):
        """Change the shape of the data without changing its values.

        :Parameters:

            shape: `tuple` of `int`, or any number of `int`
                The new shape for the data, which should be compatible
                with the original shape. If an integer, then the
                result will be a 1-d array of that length. One shape
                dimension can be -1, in which case the value is
                inferred from the length of the array and remaining
                dimensions.

            merge_chunks: `bool`
                When True (the default) merge chunks using the logic
                in `dask.array.rechunk` when communication is
                necessary given the input array chunking and the
                output shape. When False, the input array will be
                rechunked to a chunksize of 1, which can create very
                many tasks. See `dask.array.reshape` for details.

            limit: int, optional
                The maximum block size to target in bytes. If no limit
                is provided, it defaults to the configuration value
                ``dask.config.get('array.chunk-size')``. See
                `dask.array.reshape` for details.

        :Returns:

            `Data` or `None`
                 The reshaped data, or `None` if the operation was
                 in-place.

        **Examples**

        >>> d = cf.Data(np.arange(12))
        >>> print(d.array)
        [ 0  1  2  3  4  5  6  7  8  9 10 11]
        >>> print(d.reshape(3, 4).array)
        [[ 0  1  2  3]
         [ 4  5  6  7]
         [ 8  9 10 11]]
        >>> print(d.reshape((4, 3)).array)
        [[ 0  1  2]
         [ 3  4  5]
         [ 6  7  8]
         [ 9 10 11]]
        >>> print(d.reshape(-1, 6).array)
        [[ 0  1  2  3  4  5]
         [ 6  7  8  9 10 11]]
        >>>  print(d.reshape(1, 1, 2, 6).array)
        [[[[ 0  1  2  3  4  5]
           [ 6  7  8  9 10 11]]]]
        >>> print(d.reshape(1, 1, -1).array)
        [[[[ 0  1  2  3  4  5  6  7  8  9 10 11]]]]

        """
        d = _inplace_enabled_define_and_cleanup(self)
        dx = d._get_dask()
        dx = dx.reshape(*shape, merge_chunks=merge_chunks, limit=limit)
        d._set_dask(dx, reset_mask_hardness=True)
        return d

    @daskified(_DASKIFIED_VERBOSE)
    @_deprecated_kwarg_check("i")
    @_inplace_enabled(default=False)
    def rint(self, inplace=False, i=False):
        """Round the data to the nearest integer, element-wise.

        .. versionadded:: 1.0

        .. seealso:: `ceil`, `floor`, `trunc`

        :Parameters:

            {{inplace: `bool`, optional}}

            {{i: deprecated at version 3.0.0}}

        :Returns:

            `Data` or `None`
                The rounded data. If the operation was in-place then
                `None` is returned.

        **Examples**

        >>> d = cf.Data([-1.9, -1.5, -1.1, -1, 0, 1, 1.1, 1.5 , 1.9])
        >>> print(d.array)
        [-1.9 -1.5 -1.1 -1.   0.   1.   1.1  1.5  1.9]
        >>> print(d.rint().array)
        [-2. -2. -1. -1.  0.  1.  1.  2.  2.]

        """
        d = _inplace_enabled_define_and_cleanup(self)
        dx = d._get_dask()
        d._set_dask(da.rint(dx), reset_mask_hardness=False)
        return d

    @daskified(_DASKIFIED_VERBOSE)
    @_inplace_enabled(default=False)
    def root_mean_square(
        self,
        axes=None,
        squeeze=False,
        mtol=1,
        weights=None,
        split_every=None,
        inplace=False,
    ):
        """Calculate root mean square (RMS) values.

        Calculates the RMS value or the RMS values along axes.

        See
        https://ncas-cms.github.io/cf-python/analysis.html#collapse-methods
        for mathematical definitions.

         ..seealso:: `sample_size`, `mean`, `sum`,

        :Parameters:

            {{collapse axes: (sequence of) `int`, optional}}

            {{weights: data_like, `dict`, or `None`, optional}}

            {{collapse squeeze: `bool`, optional}}

            {{mtol: number, optional}}

            {{split_every: `int` or `dict`, optional}}

                .. versionadded:: TODODASK

            {{inplace: `bool`, optional}}

        :Returns:

            `Data` or `None`
                The collapsed array.

        **Examples**

        >>> a = np.ma.arange(12).reshape(4, 3)
        >>> d = cf.Data(a, 'K')
        >>> d[1, 1] = np.ma.masked
        >>> print(d.array)
        [[0 1 2]
         [3 -- 5]
         [6 7 8]
         [9 10 11]]
        >>> d.root_mean_square()
        <CF Data(1, 1): [[6.674238124719146]] K>

        >>> w = np.linspace(1, 2, 3)
        >>> print(w)
        [1.  1.5 2. ]
        >>> d.root_mean_square(weights=w)
        <CF Data(1, 1): [[6.871107713616576]] K>

        """
        d = _inplace_enabled_define_and_cleanup(self)
        d, _ = _collapse(
            Collapse.rms,
            d,
            axis=axes,
            weights=weights,
            keepdims=not squeeze,
            split_every=split_every,
            mtol=mtol,
        )
        return d

    @daskified(_DASKIFIED_VERBOSE)
    @_deprecated_kwarg_check("i")
    @_inplace_enabled(default=False)
    def round(self, decimals=0, inplace=False, i=False):
        """Evenly round elements of the data array to the given number
        of decimals.

        Values exactly halfway between rounded decimal values are rounded
        to the nearest even value. Thus 1.5 and 2.5 round to 2.0, -0.5 and
        0.5 round to 0.0, etc. Results may also be surprising due to the
        inexact representation of decimal fractions in the IEEE floating
        point standard and errors introduced when scaling by powers of
        ten.

        .. versionadded:: 1.1.4

        .. seealso:: `ceil`, `floor`, `rint`, `trunc`

        :Parameters:

            decimals : `int`, optional
                Number of decimal places to round to (default: 0). If
                decimals is negative, it specifies the number of positions
                to the left of the decimal point.

            {{inplace: `bool`, optional}}

            {{i: deprecated at version 3.0.0}}

        :Returns:

            `Data` or `None`

        **Examples**

        >>> d = cf.Data([-1.81, -1.41, -1.01, -0.91, 0.09, 1.09, 1.19, 1.59, 1.99])
        >>> print(d.array)
        [-1.81 -1.41 -1.01 -0.91  0.09  1.09  1.19  1.59  1.99]
        >>> print(d.round().array)
        [-2., -1., -1., -1.,  0.,  1.,  1.,  2.,  2.]
        >>> print(d.round(1).array)
        [-1.8, -1.4, -1. , -0.9,  0.1,  1.1,  1.2,  1.6,  2. ]
        >>> print(d.round(-1).array)
        [-0., -0., -0., -0.,  0.,  0.,  0.,  0.,  0.]

        """
        d = _inplace_enabled_define_and_cleanup(self)
        dx = d._get_dask()
        d._set_dask(da.round(dx, decimals=decimals), reset_mask_hardness=False)
        return d

    def stats(
        self,
        all=False,
        minimum=True,
        mean=True,
        median=True,
        maximum=True,
        range=True,
        mid_range=True,
        standard_deviation=True,
        root_mean_square=True,
        sample_size=True,
        minimum_absolute_value=False,
        maximum_absolute_value=False,
        mean_absolute_value=False,
        mean_of_upper_decile=False,
        sum=False,
        sum_of_squares=False,
        variance=False,
        weights=None,
    ):
        """Calculate statistics of the data.

        By default the minimum, mean, median, maximum, range, mid-range,
        standard deviation, root mean square, and sample size are
        calculated. But this selection may be edited, and other metrics
        are available.

        .. seealso:: `minimum`, `mean`, `median`, `maximum`, `range`,
                     `mid_range`, `standard_deviation`,
                     `root_mean_square`, `sample_size`,
                     `minimum_absolute_value`, `maximum_absolute_value`,
                     `mean_absolute_value`, `mean_of_upper_decile`, `sum`,
                     `sum_of_squares`, `variance`

        :Parameters:

            all: `bool`, optional
                Calculate all possible statistics, regardless of the value
                of individual metric parameters.

            minimum: `bool`, optional
                Calculate the minimum of the values.

            maximum: `bool`, optional
                Calculate the maximum of the values.

            maximum_absolute_value: `bool`, optional
                Calculate the maximum of the absolute values.

            minimum_absolute_value: `bool`, optional
                Calculate the minimum of the absolute values.

            mid_range: `bool`, optional
                Calculate the average of the maximum and the minimum of
                the values.

            median: `bool`, optional
                Calculate the median of the values.

            range: `bool`, optional
                Calculate the absolute difference between the maximum and
                the minimum of the values.

            sum: `bool`, optional
                Calculate the sum of the values.

            sum_of_squares: `bool`, optional
                Calculate the sum of the squares of values.

            sample_size: `bool`, optional
                Calculate the sample size, i.e. the number of non-missing
                values.

            mean: `bool`, optional
                Calculate the weighted or unweighted mean of the values.

            mean_absolute_value: `bool`, optional
                Calculate the mean of the absolute values.

            mean_of_upper_decile: `bool`, optional
                Calculate the mean of the upper group of data values
                defined by the upper tenth of their distribution.

            variance: `bool`, optional
                Calculate the weighted or unweighted variance of the
                values, with a given number of degrees of freedom.

            standard_deviation: `bool`, optional
                Calculate the square root of the weighted or unweighted
                variance.

            root_mean_square: `bool`, optional
                Calculate the square root of the weighted or unweighted
                mean of the squares of the values.

            {{weights: data_like, `dict`, or `None`, optional}}

        :Returns:

            `dict`
                The statistics.

        **Examples**

        >>> d = cf.Data([[0, 1, 2], [3, -99, 5]], mask=[[0, 0, 0], [0, 1, 0]])
        >>> print(d.array)
        [[0  1  2]
         [3 --  5]]
        >>> d.stats()
        {'minimum': <CF Data(): 0>,
         'mean': <CF Data(): 2.2>,
         'median': <CF Data(): 2.0>,
         'maximum': <CF Data(): 5>,
         'range': <CF Data(): 5>,
         'mid_range': <CF Data(): 2.5>,
         'standard_deviation': <CF Data(): 1.7204650534085253>,
         'root_mean_square': <CF Data(): 2.792848008753788>,
         'sample_size': 5}
        >>> d.stats(all=True)
        {'minimum': <CF Data(): 0>,
         'mean': <CF Data(): 2.2>,
         'median': <CF Data(): 2.0>,
         'maximum': <CF Data(): 5>,
         'range': <CF Data(): 5>,
         'mid_range': <CF Data(): 2.5>,
         'standard_deviation': <CF Data(): 1.7204650534085253>,
         'root_mean_square': <CF Data(): 2.792848008753788>,
         'minimum_absolute_value': <CF Data(): 0>,
         'maximum_absolute_value': <CF Data(): 5>,
         'mean_absolute_value': <CF Data(): 2.2>,
         'mean_of_upper_decile': <CF Data(): 5.0>,
         'sum': <CF Data(): 11>,
         'sum_of_squares': <CF Data(): 39>,
         'variance': <CF Data(): 2.96>,
         'sample_size': 5}
        >>> d.stats(mean_of_upper_decile=True, range=False)
        {'minimum': <CF Data(): 0>,
         'mean': <CF Data(): 2.2>,
         'median': <CF Data(): 2.0>,
         'maximum': <CF Data(): 5>,
         'mid_range': <CF Data(): 2.5>,
         'standard_deviation': <CF Data(): 1.7204650534085253>,
         'root_mean_square': <CF Data(): 2.792848008753788>,
         'mean_of_upper_decile': <CF Data(): 5.0>,
         'sample_size': 5}

        """
        no_weights = (
            "minimum",
            "median",
            "maximum",
            "range",
            "mid_range",
            "minimum_absolute_value",
            "maximum_absolute_value",
            "sum",
            "sum_of_squares",
        )

        out = {}
        for stat in (
            "minimum",
            "mean",
            "median",
            "maximum",
            "range",
            "mid_range",
            "standard_deviation",
            "root_mean_square",
            "minimum_absolute_value",
            "maximum_absolute_value",
            "mean_absolute_value",
            "mean_of_upper_decile",
            "sum",
            "sum_of_squares",
            "variance",
        ):
            if all or locals()[stat]:
                func = getattr(self, stat)
                if stat in no_weights:
                    value = func(squeeze=True)
                else:
                    value = func(squeeze=True, weights=weights)

                out[stat] = value

        if all or sample_size:
            out["sample_size"] = int(self.sample_size())

        return out

    @daskified(_DASKIFIED_VERBOSE)
    @_deprecated_kwarg_check("i")
    @_inplace_enabled(default=False)
    def swapaxes(self, axis0, axis1, inplace=False, i=False):
        """Interchange two axes of an array.

        .. seealso:: `flatten', `flip`, 'insert_dimension`, `squeeze`,
                     `transpose`

        :Parameters:

            axis0, axis1 : `int`, `int`
                Select the axes to swap. Each axis is identified by its
                original integer position.

            {{inplace: `bool`, optional}}

            {{i: deprecated at version 3.0.0}}

        :Returns:

            `Data` or `None`
                The data with swapped axis positions.

        **Examples**

        >>> d = cf.Data([[[1, 2, 3], [4, 5, 6]]])
        >>> d
        <CF Data(1, 2, 3): [[[1, ..., 6]]]>
        >>> d.swapaxes(1, 0)
        <CF Data(2, 1, 3): [[[1, ..., 6]]]>
        >>> d.swapaxes(0, -1)
        <CF Data(3, 2, 1): [[[1, ..., 6]]]>
        >>> d.swapaxes(1, 1)
        <CF Data(1, 2, 3): [[[1, ..., 6]]]>
        >>> d.swapaxes(-1, -1)
        <CF Data(1, 2, 3): [[[1, ..., 6]]]>

        """
        d = _inplace_enabled_define_and_cleanup(self)
        dx = self._get_dask()
        dx = da.swapaxes(dx, axis0, axis1)
        d._set_dask(dx, reset_mask_hardness=False)
        return d

    def save_to_disk(self, itemsize=None):
        """cf.Data.save_to_disk is dead.

        Use not cf.Data.fits_in_memory instead.

        """
        raise NotImplementedError(
            "cf.Data.save_to_disk is dead. Use not "
            "cf.Data.fits_in_memory instead."
        )

    def fits_in_memory(self, itemsize):
        """Return True if the master array is small enough to be
        retained in memory.

        :Parameters:

            itemsize: `int`
                The number of bytes per word of the master data array.

        :Returns:

            `bool`

        **Examples**

        >>> print(d.fits_in_memory(8))
        False

        """
        # ------------------------------------------------------------
        # Note that self._size*(itemsize+1) is the array size in bytes
        # including space for a full boolean mask
        # ------------------------------------------------------------
        return self.size * (itemsize + 1) <= free_memory() - cf_fm_threshold()

    @_deprecated_kwarg_check("i")
    @_inplace_enabled(default=False)
    @_manage_log_level_via_verbosity
    @daskified(_DASKIFIED_VERBOSE)
    def where(
        self, condition, x=None, y=None, inplace=False, i=False, verbose=None
    ):
        """Assign array elements depending on a condition.

        The elements to be changed are identified by a
        condition. Different values can be assigned according to where
        the condition is True (assignment from the *x* parameter) or
        False (assignment from the *y* parameter).

        **Missing data**

        Array elements may be set to missing values if either *x* or
        *y* are the `cf.masked` constant, or by assignment from any
        missing data elements in *x* or *y*.

        If the data mask is hard (see the `hardmask` attribute) then
        missing data values in the array will not be overwritten,
        regardless of the content of *x* and *y*.

        If the *condition* contains missing data then the
        corresponding elements in the array will not be assigned to,
        regardless of the contents of *x* and *y*.

        **Broadcasting**

        The array and the *condition*, *x* and *y* parameters must all
        be broadcastable to each other, such that the shape of the
        result is identical to the orginal shape of the array.

        If *condition* is a `Query` object then for the purposes of
        broadcasting, the condition is considered to be that which is
        produced by applying the query to the array.

        **Performance**

        If any of the shapes of the *condition*, *x*, or *y*
        parameters, or the array, is unknown, then there is a
        possibility that an unknown shape will need to be calculated
        immediately by executing all delayed operations on that
        object.

        .. seealso:: `cf.masked`, `hardmask`, `__setitem__`

        :Parameters:

            condition: array-like or `Query`
                The condition which determines how to assign values to
                the data.

                Assignment from the *x* and *y* parameters will be
                done where elements of the condition evaluate to
                `True` and `False` respectively.

                If *condition* is a `Query` object then this implies a
                condition defined by applying the query to the data.

                *Parameter example:*
                  ``d.where(d < 0, x=-999)`` will set all data
                  values that are less than zero to -999.

                *Parameter example:*
                  ``d.where(True, x=-999)`` will set all data values
                  to -999. This is equivalent to ``d[...] = -999``.

                *Parameter example:*
                  ``d.where(False, y=-999)`` will set all data values
                  to -999. This is equivalent to ``d[...] = -999``.

                *Parameter example:*
                  If ``d`` has shape ``(5, 3)`` then ``d.where([True,
                  False, True], x=-999, y=cf.masked)`` will set data
                  values in columns 0 and 2 to -999, and data values
                  in column 1 to missing data. This works because the
                  condition has shape ``(3,)`` which broadcasts to the
                  data shape.

                *Parameter example:*
                  ``d.where(cf.lt(0), x=-999)`` will set all data
                  values that are less than zero to -999. This is
                  equivalent to ``d.where(d < 0, x=-999)``.

            x, y: array-like or `None`
                Specify the assignment values. Where the condition is
                True assign to the data from *x*, and where the
                condition is False assign to the data from *y*.

                If *x* is `None` (the default) then no assignment is
                carried out where the condition is True.

                If *y* is `None` (the default) then no assignment is
                carried out where the condition is False.

                *Parameter example:*
                  ``d.where(condition)``, for any ``condition``, returns
                  data with identical data values.

                *Parameter example:*
                  ``d.where(cf.lt(0), x=-d, y=cf.masked)`` will change the
                  sign of all negative data values, and set all other data
                  values to missing data.

                *Parameter example:*
                  ``d.where(cf.lt(0), x=-d)`` will change the sign of
                  all negative data values, and leave all other data
                  values unchanged. This is equivalent to, but faster
                  than, ``d.where(cf.lt(0), x=-d, y=d)``

            {{inplace: `bool`, optional}}

            {{verbose: `int` or `str` or `None`, optional}}

            {{i: deprecated at version 3.0.0}}

        :Returns:

            `Data` or `None`
                The new data with updated values, or `None` if the
                operation was in-place.

        **Examples**

        >>> d = cf.Data([0, 1, 2, 3, 4, 5, 6, 7, 8, 9])
        >>> e = d.where(d < 5, d, 10 * d)
        >>> print(e.array)
        [ 0  1  2  3  4 50 60 70 80 90]

        >>> d = cf.Data([0, 1, 2, 3, 4, 5, 6, 7, 8, 9], 'km')
        >>> e = d.where(d < 5, cf.Data(10000 * d, 'metre'))
        >>> print(e.array)
        [ 0. 10. 20. 30. 40.  5.  6.  7.  8.  9.]

        >>> e = d.where(d < 5, cf.masked)
        >>> print(e.array)
        [-- -- -- -- -- 5 6 7 8 9]

        >>> d = cf.Data([[1, 2,],
        ...              [3, 4]])
        >>> e = d.where([[True, False], [True, True]], d, [[9, 8], [7, 6]])
        >>> print(e.array)
        [[1 8]
         [3 4]]
        >>> e = d.where([[True, False], [True, True]], [[9, 8], [7, 6]])
        >>> print(e.array)
        [[9 2]
         [7 6]]

        The shape of the result must have the same shape as the
        original data:

        >>> e = d.where([True, False], [9, 8])
        >>> print(e.array)
        [[9 2]
         [9 4]]

        >>> d = cf.Data(np.array([[0, 1, 2],
        ...                       [0, 2, 4],
        ...                       [0, 3, 6]]))
        >>> d.where(d < 4, None, -1)
        >>> print(e.array)
        [[ 0  1  2]
         [ 0  2 -1]
         [ 0  3 -1]]

        >>> x, y = np.ogrid[:3, :4]
        >>> print(x)
        [[0]
         [1]
         [2]]
        >>> print(y)
        [[0 1 2 3]]
        >>> condition = x < y
        >>> print(condition)
        [[False  True  True  True]
         [False False  True  True]
         [False False False  True]]
        >>> d = cf.Data(x)
        >>> e = d.where(condition, d, 10 + y)
            ...
        ValueError: where: Broadcasting the 'condition' parameter with shape (3, 4) would change the shape of the data with shape (3, 1)

        >>> d = cf.Data(np.arange(9).reshape(3, 3))
        >>> e = d.copy()
        >>> e[1, 0] = cf.masked
        >>> f = e.where(d > 5, None, -3.1416)
        >>> print(f.array)
        [[-3.1416 -3.1416 -3.1416]
         [-- -3.1416 -3.1416]
         [6.0 7.0 8.0]]
        >>> e.soften_mask()
        >>> f = e.where(d > 5, None, -3.1416)
        >>> print(f.array)
        [[-3.1416 -3.1416 -3.1416]
         [-3.1416 -3.1416 -3.1416]
         [ 6.      7.      8.    ]]

        """
        d = _inplace_enabled_define_and_cleanup(self)

        units = d.Units
        dx = d.get_dask(copy=False)

        # Parse condition
        if getattr(condition, "isquery", False):
            # Condition is a cf.Query object: Make sure that the
            # condition units are OK, and convert the condition to a
            # boolean dask array with the same shape as the data.
            condition = condition.copy()
            condition = condition.set_condition_units(units)
            condition = condition.evaluate(d)

        condition = type(self).asdata(condition)
        _where_broadcastable(d, condition, "condition")

        # If x or y is self then change it to None. This prevents an
        # unnecessary copy; and, at compute time, an unncessary numpy
        # where.
        if x is self:
            x = None

        if y is self:
            y = None

        if x is None and y is None:
            # The data is unchanged regardless of the condition
            return d

        # Parse x and y
        xy = []
        for arg, name in zip((x, y), ("x", "y")):
            if arg is None:
                xy.append(arg)
                continue

            if arg is cf_masked:
                # Replace masked constant with array
                xy.append(scalar_masked_array(self.dtype))
                continue

            arg = type(self).asdata(arg)
            _where_broadcastable(d, arg, name)

            if arg.Units:
                # Make sure that units are OK.
                arg = arg.copy()
                try:
                    arg.Units = units
                except ValueError:
                    raise ValueError(
                        f"where: {name!r} parameter units {arg.Units!r} "
                        f"are not equivalent to data units {units!r}"
                    )

            xy.append(arg.get_dask(copy=False))

        x, y = xy

        # Apply the where operation
        dx = da.core.elemwise(
            cf_where, dx, dask_compatible(condition), x, y, d.hardmask
        )
        d._set_dask(dx)

        # Note: No need to run `_reset_mask_hardness` at this point
        #       because the mask hardness has already been correctly
        #       set in `cf_where`.

        return d

    @daskified(_DASKIFIED_VERBOSE)
    @_deprecated_kwarg_check("i")
    @_inplace_enabled(default=False)
    def sin(self, inplace=False, i=False):
        """Take the trigonometric sine of the data element-wise.

        Units are accounted for in the calculation. If the units are not
        equivalent to radians (such as Kelvin) then they are treated as if
        they were radians. For example, the sine of 90 degrees_east
        is 1.0, as is the sine of 1.57079632 radians.

        The output units are changed to '1' (nondimensional).

        .. seealso:: `arcsin`, `cos`, `tan`, `sinh`

        :Parameters:

            {{inplace: `bool`, optional}}

            {{i: deprecated at version 3.0.0}}

        :Returns:

            `Data` or `None`

        **Examples**

        >>> d.Units
        <Units: degrees_north>
        >>> print(d.array)
        [[-90 0 90 --]]
        >>> e = d.sin()
        >>> e.Units
        <Units: 1>
        >>> print(e.array)
        [[-1.0 0.0 1.0 --]]

        >>> d.Units
        <Units: m s-1>
        >>> print(d.array)
        [[1 2 3 --]]
        >>> d.sin(inplace=True)
        >>> d.Units
        <Units: 1>
        >>> print(d.array)
        [[0.841470984808 0.909297426826 0.14112000806 --]]

        """
        d = _inplace_enabled_define_and_cleanup(self)

        if d.Units.equivalent(_units_radians):
            d.Units = _units_radians

        dx = d._get_dask()
        d._set_dask(da.sin(dx), reset_mask_hardness=False)

        d.override_units(_units_1, inplace=True)

        return d

    @daskified(_DASKIFIED_VERBOSE)
    @_deprecated_kwarg_check("i")
    @_inplace_enabled(default=False)
    def sinh(self, inplace=False):
        """Take the hyperbolic sine of the data element-wise.

        Units are accounted for in the calculation. If the units are not
        equivalent to radians (such as Kelvin) then they are treated as if
        they were radians. For example, the the hyperbolic sine of 90
        degrees_north is 2.30129890, as is the hyperbolic sine of
        1.57079632 radians.

        The output units are changed to '1' (nondimensional).

        .. versionadded:: 3.1.0

        .. seealso:: `arcsinh`, `cosh`, `tanh`, `sin`

        :Parameters:

            {{inplace: `bool`, optional}}

        :Returns:

            `Data` or `None`

        **Examples**

        >>> d.Units
        <Units: degrees_north>
        >>> print(d.array)
        [[-90 0 90 --]]
        >>> e = d.sinh()
        >>> e.Units
        <Units: 1>
        >>> print(e.array)
        [[-2.3012989023072947 0.0 2.3012989023072947 --]]

        >>> d.Units
        <Units: m s-1>
        >>> print(d.array)
        [[1 2 3 --]]
        >>> d.sinh(inplace=True)
        >>> d.Units
        <Units: 1>
        >>> print(d.array)
        [[1.1752011936438014 3.626860407847019 10.017874927409903 --]]

        """
        d = _inplace_enabled_define_and_cleanup(self)

        if d.Units.equivalent(_units_radians):
            d.Units = _units_radians

        dx = d._get_dask()
        d._set_dask(da.sinh(dx), reset_mask_hardness=False)

        d.override_units(_units_1, inplace=True)

        return d

    @daskified(_DASKIFIED_VERBOSE)
    @_inplace_enabled(default=False)
    def cosh(self, inplace=False):
        """Take the hyperbolic cosine of the data element-wise.

        Units are accounted for in the calculation. If the units are not
        equivalent to radians (such as Kelvin) then they are treated as if
        they were radians. For example, the the hyperbolic cosine of 0
        degrees_east is 1.0, as is the hyperbolic cosine of 1.57079632 radians.

        The output units are changed to '1' (nondimensional).

        .. versionadded:: 3.1.0

        .. seealso:: `arccosh`, `sinh`, `tanh`, `cos`

        :Parameters:

            {{inplace: `bool`, optional}}

        :Returns:

            `Data` or `None`

        **Examples**

        >>> d.Units
        <Units: degrees_north>
        >>> print(d.array)
        [[-90 0 90 --]]
        >>> e = d.cosh()
        >>> e.Units
        <Units: 1>
        >>> print(e.array)
        [[2.5091784786580567 1.0 2.5091784786580567 --]]

        >>> d.Units
        <Units: m s-1>
        >>> print(d.array)
        [[1 2 3 --]]
        >>> d.cosh(inplace=True)
        >>> d.Units
        <Units: 1>
        >>> print(d.array)
        [[1.5430806348152437 3.7621956910836314 10.067661995777765 --]]

        """
        d = _inplace_enabled_define_and_cleanup(self)

        if d.Units.equivalent(_units_radians):
            d.Units = _units_radians

        dx = d._get_dask()
        d._set_dask(da.cosh(dx), reset_mask_hardness=False)

        d.override_units(_units_1, inplace=True)

        return d

    @daskified(_DASKIFIED_VERBOSE)
    @_deprecated_kwarg_check("i")
    @_inplace_enabled(default=False)
    def tanh(self, inplace=False):
        """Take the hyperbolic tangent of the data element-wise.

        Units are accounted for in the calculation. If the units are not
        equivalent to radians (such as Kelvin) then they are treated as if
        they were radians. For example, the the hyperbolic tangent of 90
        degrees_east is 0.91715234, as is the hyperbolic tangent of
        1.57079632 radians.

        The output units are changed to '1' (nondimensional).

        .. versionadded:: 3.1.0

        .. seealso:: `arctanh`, `sinh`, `cosh`, `tan`


        :Parameters:

            {{inplace: `bool`, optional}}

        :Returns:

            `Data` or `None`

        **Examples**

        >>> d.Units
        <Units: degrees_north>
        >>> print(d.array)
        [[-90 0 90 --]]
        >>> e = d.tanh()
        >>> e.Units
        <Units: 1>
        >>> print(e.array)
        [[-0.9171523356672744 0.0 0.9171523356672744 --]]

        >>> d.Units
        <Units: m s-1>
        >>> print(d.array)
        [[1 2 3 --]]
        >>> d.tanh(inplace=True)
        >>> d.Units
        <Units: 1>
        >>> print(d.array)
        [[0.7615941559557649 0.9640275800758169 0.9950547536867305 --]]

        """
        d = _inplace_enabled_define_and_cleanup(self)

        if d.Units.equivalent(_units_radians):
            d.Units = _units_radians

        dx = d._get_dask()
        d._set_dask(da.tanh(dx), reset_mask_hardness=False)

        d.override_units(_units_1, inplace=True)

        return d

    @daskified(_DASKIFIED_VERBOSE)
    @_deprecated_kwarg_check("i")
    @_inplace_enabled(default=False)
    def log(self, base=None, inplace=False, i=False):
        """Takes the logarithm of the data array.

        :Parameters:

            base:

            {{inplace: `bool`, optional}}

            {{i: deprecated at version 3.0.0}}

        :Returns:

            `Data` or `None`

        """
        d = _inplace_enabled_define_and_cleanup(self)
        dx = d._get_dask()

        if base is None:
            dx = da.log(dx)
        elif base == 10:
            dx = da.log10(dx)
        elif base == 2:
            dx = da.log2(dx)
        else:
            dx = da.log(dx)
            dx /= da.log(base)

        d._set_dask(dx, reset_mask_hardness=False)

        d.override_units(
            _units_1, inplace=True
        )  # all logarithm outputs are unitless

        return d

    @daskified(_DASKIFIED_VERBOSE)
    @_deprecated_kwarg_check("i")
    @_inplace_enabled(default=False)
    def squeeze(self, axes=None, inplace=False, i=False):
        """Remove size 1 axes from the data array.

        By default all size 1 axes are removed, but particular axes
        may be selected with the keyword arguments.

        .. seealso:: `flatten`, `insert_dimension`, `flip`,
                     `swapaxes`, `transpose`

        :Parameters:

            axes: (sequence of) int, optional
                Select the axes. By default all size 1 axes are
                removed. The *axes* argument may be one, or a
                sequence, of integers that select the axis
                corresponding to the given position in the list of
                axes of the data array.

                No axes are removed if *axes* is an empty sequence.

            {{inplace: `bool`, optional}}

            {{i: deprecated at version 3.0.0}}

        :Returns:

            `Data` or `None`
                The squeezed data array.

        **Examples**

        >>> v.shape
        (1,)
        >>> v.squeeze()
        >>> v.shape
        ()

        >>> v.shape
        (1, 2, 1, 3, 1, 4, 1, 5, 1, 6, 1)
        >>> v.squeeze((0,))
        >>> v.shape
        (2, 1, 3, 1, 4, 1, 5, 1, 6, 1)
        >>> v.squeeze(1)
        >>> v.shape
        (2, 3, 1, 4, 1, 5, 1, 6, 1)
        >>> v.squeeze([2, 4])
        >>> v.shape
        (2, 3, 4, 5, 1, 6, 1)
        >>> v.squeeze([])
        >>> v.shape
        (2, 3, 4, 5, 1, 6, 1)
        >>> v.squeeze()
        >>> v.shape
        (2, 3, 4, 5, 6)

        """
        d = _inplace_enabled_define_and_cleanup(self)

        # TODODASK - check if axis parsing is done in dask

        if not d.ndim:
            if axes or axes == 0:
                raise ValueError(
                    "Can't squeeze: Can't remove an axis from "
                    f"scalar {d.__class__.__name__}"
                )

            if inplace:
                d = None

            return d

        shape = d.shape

        if axes is None:
            axes = [i for i, n in enumerate(shape) if n == 1]
        else:
            axes = d._parse_axes(axes)

            # Check the squeeze axes
            for i in axes:
                if shape[i] > 1:
                    raise ValueError(
                        f"Can't squeeze {d.__class__.__name__}: "
                        f"Can't remove axis of size {shape[i]}"
                    )
        # --- End: if

        if not axes:
            return d

        # Still here? Then the data array is not scalar and at least
        # one size 1 axis needs squeezing.
        dx = d.get_dask(copy=False)
        dx = dx.squeeze(axis=tuple(axes))
        d._set_dask(dx, reset_mask_hardness=False)

        # Remove the squeezed axes names
        d._axes = [axis for i, axis in enumerate(d._axes) if i not in axes]

        return d

    # `arctan2`, AT2 seealso
    @daskified(_DASKIFIED_VERBOSE)
    @_deprecated_kwarg_check("i")
    @_inplace_enabled(default=False)
    def tan(self, inplace=False, i=False):
        """Take the trigonometric tangent of the data element-wise.

        Units are accounted for in the calculation. If the units are not
        equivalent to radians (such as Kelvin) then they are treated as if
        they were radians. For example, the tangents of 45
        degrees_east, 0.78539816 radians and 0.78539816 Kelvin are all
        1.0.

        The output units are changed to '1' (nondimensional).

        .. seealso:: `arctan`, `cos`, `sin`, `tanh`

        :Parameters:

            {{inplace: `bool`, optional}}

            {{i: deprecated at version 3.0.0}}

        :Returns:

            `Data` or `None`

        **Examples**

        >>> d.Units
        <Units: degrees_north>
        >>> print(d.array)
        [[-45 0 45 --]]
        >>> e = d.tan()
        >>> e.Units
        <Units: 1>
        >>> print(e.array)
        [[-1.0 0.0 1.0 --]]

        >>> d.Units
        <Units: m s-1>
        >>> print(d.array)
        [[1 2 3 --]]
        >>> d.tan(inplace=True)
        >>> d.Units
        <Units: 1>
        >>> print(d.array)
        [[1.55740772465 -2.18503986326 -0.142546543074 --]]

        """
        d = _inplace_enabled_define_and_cleanup(self)

        if d.Units.equivalent(_units_radians):
            d.Units = _units_radians

        dx = d._get_dask()
        d._set_dask(da.tan(dx), reset_mask_hardness=False)

        d.override_units(_units_1, inplace=True)

        return d

    @daskified(_DASKIFIED_VERBOSE)
    def tolist(self):
        """Return the data as a scalar or (nested) list.

        Returns the data as an ``N``-levels deep nested list of Python
        scalars, where ``N`` is the number of data dimensions.

        If ``N`` is 0 then, since the depth of the nested list is 0,
        it will not be a list at all, but a simple Python scalar.

        :Returns:

            `list` or scalar
                The (nested) list of array elements, or a scalar if
                the data has 0 dimensions.

        **Examples**

        >>> d = cf.Data(9)
        >>> d.tolist()
        9

        >>> d = cf.Data([1, 2])
        >>> d.tolist()
        [1, 2]

        >>> d = cf.Data(([[1, 2], [3, 4]]))
        >>> d.tolist()
        [[1, 2], [3, 4]]

        >>> d.equals(cf.Data(d.tolist()))
        True

        """
        return self.array.tolist()

    @daskified(_DASKIFIED_VERBOSE)
    @_deprecated_kwarg_check("i")
    @_inplace_enabled(default=False)
    def transpose(self, axes=None, inplace=False, i=False):
        """Permute the axes of the data array.

        .. seealso:: `flatten', `insert_dimension`, `flip`, `squeeze`,
                     `swapaxes`

        :Parameters:

            axes: (sequence of) `int`
                The new axis order of the data array. By default the order
                is reversed. Each axis of the new order is identified by
                its original integer position.

            {{inplace: `bool`, optional}}

            {{i: deprecated at version 3.0.0}}

        :Returns:

            `Data` or `None`

        **Examples**

        >>> d.shape
        (19, 73, 96)
        >>> d.transpose()
        >>> d.shape
        (96, 73, 19)
        >>> d.transpose([1, 0, 2])
        >>> d.shape
        (73, 96, 19)
        >>> d.transpose((-1, 0, 1))
        >>> d.shape
        (19, 73, 96)

        """
        d = _inplace_enabled_define_and_cleanup(self)

        ndim = d.ndim
        if axes is None:
            if ndim <= 1:
                return d
            iaxes = tuple(range(ndim - 1, -1, -1))
        else:
            iaxes = d._parse_axes(axes)

        # Note: _axes attribute is still important/utilised post-Daskification
        # because e.g. axes labelled as cyclic by the _cyclic attribute use it
        # to determine their position (see #discussion_r694096462 on PR #247).
        data_axes = d._axes
        d._axes = [data_axes[i] for i in iaxes]

        dx = d.get_dask(copy=False)
        try:
            dx = da.transpose(dx, axes=axes)
        except ValueError:
            raise ValueError(
                f"Can't transpose: Axes don't match array: {axes}"
            )
        d._set_dask(dx, reset_mask_hardness=False)

        return d

    @daskified(_DASKIFIED_VERBOSE)
    @_deprecated_kwarg_check("i")
    @_inplace_enabled(default=False)
    def trunc(self, inplace=False, i=False):
        """Return the truncated values of the data array.

        The truncated value of the number, ``x``, is the nearest integer
        which is closer to zero than ``x`` is. In short, the fractional
        part of the signed number ``x`` is discarded.

        .. versionadded:: 1.0

        .. seealso:: `ceil`, `floor`, `rint`

        :Parameters:

            {{inplace: `bool`, optional}}

            {{i: deprecated at version 3.0.0}}

        :Returns:

            `Data` or `None`

        **Examples**

        >>> d = cf.Data([-1.9, -1.5, -1.1, -1, 0, 1, 1.1, 1.5 , 1.9])
        >>> print(d.array)
        [-1.9 -1.5 -1.1 -1.   0.   1.   1.1  1.5  1.9]
        >>> print(d.trunc().array)
        [-1. -1. -1. -1.  0.  1.  1.  1.  1.]

        """
        d = _inplace_enabled_define_and_cleanup(self)
        dx = d._get_dask()
        d._set_dask(da.trunc(dx), reset_mask_hardness=False)
        return d

    @classmethod
    def empty(
        cls,
        shape,
        dtype=None,
        units=None,
        calendar=None,
        fill_value=None,
        chunks=_DEFAULT_CHUNKS,
    ):
        """Return a new array of given shape and type, without
        initializing entries.

        .. seealso:: `full`, `ones`, `zeros`

        :Parameters:

            shape: `int` or `tuple` of `int`
                The shape of the new array. e.g. ``(2, 3)`` or ``2``.

            dtype: data-type
                The desired output data-type for the array, e.g.
                `numpy.int8`. The default is `numpy.float64`.

            units: `str` or `Units`
                The units for the new data array.

            calendar: `str`, optional
                The calendar for reference time units.

            {{chunks: `int`, `tuple`, `dict` or `str`, optional}}

                .. versionadded:: 4.0.0

            fill_value: deprecated at version 4.0.0
                Use `set_fill_value` instead.

        :Returns:

            `Data`
                Array of uninitialized (arbitrary) data of the given
                shape and dtype.

        **Examples**

        >>> d = cf.Data.empty((2, 2))
        >>> print(d.array)
        [[ -9.74499359e+001  6.69583040e-309],
         [  2.13182611e-314  3.06959433e-309]]         #uninitialized

        >>> d = cf.Data.empty((2,), dtype=bool)
        >>> print(d.array)
        [ False  True]                                 #uninitialized

        """
        dx = da.empty(shape, dtype=dtype, chunks=chunks)
        return cls(dx, units=units, calendar=calendar)

    @classmethod
    def full(
        cls,
        shape,
        fill_value,
        dtype=None,
        units=None,
        calendar=None,
        chunks=_DEFAULT_CHUNKS,
    ):
        """Return a new array of given shape and type, filled with a
        fill value.

        .. seealso:: `empty`, `ones`, `zeros`

        :Parameters:

            shape: `int` or `tuple` of `int`
                The shape of the new array. e.g. ``(2, 3)`` or ``2``.

            fill_value: scalar
                The fill value.

            dtype: data-type
                The desired data-type for the array. The default, `None`,
                means ``np.array(fill_value).dtype``.

            units: `str` or `Units`
                The units for the new data array.

            calendar: `str`, optional
                The calendar for reference time units.

            {{chunks: `int`, `tuple`, `dict` or `str`, optional}}

                .. versionadded:: 4.0.0

        :Returns:

            `Data`
                Array of *fill_value* with the given shape and data
                type.

        **Examples**

        >>> d = cf.Data.full((2, 3), -99)
        >>> print(d.array)
        [[-99 -99 -99]
         [-99 -99 -99]]

        >>> d = cf.Data.full(2, 0.0)
        >>> print(d.array)
        [0. 0.]

        >>> d = cf.Data.full((2,), 0, dtype=bool)
        >>> print(d.array)
        [False False]

        """
        if dtype is None:
            # Need to explicitly set the default because dtype is not
            # a named keyword of da.full
            dtype = getattr(fill_value, "dtype", None)
            if dtype is None:
                dtype = np.array(fill_value).dtype

        dx = da.full(shape, fill_value, dtype=dtype, chunks=chunks)
        return cls(dx, units=units, calendar=calendar)

    @classmethod
    def ones(
        cls,
        shape,
        dtype=None,
        units=None,
        calendar=None,
        chunks=_DEFAULT_CHUNKS,
    ):
        """Returns a new array filled with ones of set shape and type.

        .. seealso:: `empty`, `full`, `zeros`

        :Parameters:

            shape: `int` or `tuple` of `int`
                The shape of the new array. e.g. ``(2, 3)`` or ``2``.

            dtype: data-type
                The desired data-type for the array, e.g.
                `numpy.int8`. The default is `numpy.float64`.

            units: `str` or `Units`
                The units for the new data array.

            calendar: `str`, optional
                The calendar for reference time units.

            {{chunks: `int`, `tuple`, `dict` or `str`, optional}}

                .. versionadded:: 4.0.0

        :Returns:

            `Data`
                Array of ones with the given shape and data type.

        **Examples**

        >>> d = cf.Data.ones((2, 3))
        >>> print(d.array)
        [[1. 1. 1.]
         [1. 1. 1.]]

        >>> d = cf.Data.ones((2,), dtype=bool)
        >>> print(d.array)
        [ True  True]

        """
        dx = da.ones(shape, dtype=dtype, chunks=chunks)
        return cls(dx, units=units, calendar=calendar)

    @classmethod
    def zeros(
        cls,
        shape,
        dtype=None,
        units=None,
        calendar=None,
        chunks=_DEFAULT_CHUNKS,
    ):
        """Returns a new array filled with zeros of set shape and type.

        .. seealso:: `empty`, `full`, `ones`

        :Parameters:

            shape: `int` or `tuple` of `int`
                The shape of the new array.

            dtype: data-type
                The data-type of the new array. By default the
                data-type is ``float``.

            units: `str` or `Units`
                The units for the new data array.

            calendar: `str`, optional
                The calendar for reference time units.

            {{chunks: `int`, `tuple`, `dict` or `str`, optional}}

                .. versionadded:: 4.0.0

        :Returns:

            `Data`
                Array of zeros with the given shape and data type.

        **Examples**

        >>> d = cf.Data.zeros((2, 3))
        >>> print(d.array)
        [[0. 0. 0.]
         [0. 0. 0.]]

        >>> d = cf.Data.zeros((2,), dtype=bool)
        >>> print(d.array)
        [False False]

        """
        dx = da.zeros(shape, dtype=dtype, chunks=chunks)
        return cls(dx, units=units, calendar=calendar)

    @daskified(_DASKIFIED_VERBOSE)
    @_deprecated_kwarg_check("out")
    @_deprecated_kwarg_check("i")
    @_inplace_enabled(default=False)
    def func(
        self,
        f,
        units=None,
        out=False,
        inplace=False,
        preserve_invalid=False,
        i=False,
        **kwargs,
    ):
        """Apply an element-wise array operation to the data array.

        :Parameters:

            f: `function`
                The function to be applied.

            units: `Units`, optional

            out: deprecated at version 4.0.0

            {{inplace: `bool`, optional}}

            preserve_invalid: `bool`, optional
                For MaskedArray arrays only, if True any invalid values produced
                by the operation will be preserved, otherwise they are masked.

            {{i: deprecated at version 3.0.0}}

        :Returns:

            `Data` or `None`

        **Examples**

        >>> d.Units
        <Units: radians>
        >>> print(d.array)
        [[ 0.          1.57079633]
         [ 3.14159265  4.71238898]]
        >>> import numpy
        >>> e = d.func(numpy.cos)
        >>> e.Units
        <Units: 1>
        >>> print(e.array)
        [[ 1.0  0.0]
         [-1.0  0.0]]
        >>> d.func(numpy.sin, inplace=True)
        >>> print(d.array)
        [[0.0   1.0]
         [0.0  -1.0]]

        >>> d = cf.Data([-2, -1, 1, 2], mask=[0, 0, 0, 1])
        >>> f = d.func(numpy.arctanh, preserve_invalid=True)
        >>> f.array
        masked_array(data=[nan, -inf, inf, --],
                     mask=[False, False, False,  True],
               fill_value=1e+20)
        >>> e = d.func(numpy.arctanh)  # default preserve_invalid is False
        >>> e.array
        masked_array(data=[--, --, --, --],
                     mask=[ True,  True,  True,  True],
               fill_value=1e+20,
                    dtype=float64)

        """
        d = _inplace_enabled_define_and_cleanup(self)
        dx = d._get_dask()

        # TODODASK: Steps to preserve invalid values shown, taking same
        # approach as pre-daskification, but maybe we can now change approach
        # to avoid finding mask and data, which requires early compute...
        # Step 1. extract the non-masked data and the mask separately
        if preserve_invalid:
            # Assume all inputs are masked, as checking for a mask to confirm
            # is expensive. If unmasked, effective mask will be all False.
            dx_mask = da.ma.getmaskarray(dx)  # store original mask
            dx = da.ma.getdata(dx)

        # Step 2: apply operation to data alone
        axes = tuple(range(dx.ndim))
        dx = da.blockwise(f, axes, dx, axes, **kwargs)

        if preserve_invalid:
            # Step 3: reattach original mask onto the output data
            dx = da.ma.masked_array(dx, mask=dx_mask)

        d._set_dask(dx, reset_mask_hardness=True)

        if units is not None:
            d.override_units(units, inplace=True)

        return d

    @daskified(_DASKIFIED_VERBOSE)
    @_inplace_enabled(default=False)
    @_deprecated_kwarg_check("i")
    def range(
        self,
        axes=None,
        squeeze=False,
        mtol=1,
        split_every=None,
        inplace=False,
        i=False,
    ):
        """Calculate range values.

        The range is the maximum minus the minimum.

        Calculates the range value or the range values along axes.

        See
        https://ncas-cms.github.io/cf-python/analysis.html#collapse-methods
        for mathematical definitions.

         ..seealso:: `sample_size`, `max`, `min`, `mid_range`

        :Parameters:

            {{collapse axes: (sequence of) `int`, optional}}

            {{collapse squeeze: `bool`, optional}}

            {{mtol: number, optional}}

            {{split_every: `int` or `dict`, optional}}

                .. versionadded:: TODODASK

            {{inplace: `bool`, optional}}

            {{i: deprecated at version 3.0.0}}

        :Returns:

            `Data` or `None`
                The collapsed array.

        **Examples**

        >>> a = np.ma.arange(12).reshape(4, 3)
        >>> d = cf.Data(a, 'K')
        >>> d[1, 1] = np.ma.masked
        >>> print(d.array)
        [[0 1 2]
         [3 -- 5]
         [6 7 8]
         [9 10 11]]
        >>> d.range()
        <CF Data(1, 1): [[11]] K>

        """
        d = _inplace_enabled_define_and_cleanup(self)
        d, _ = _collapse(
            Collapse.range,
            d,
            axis=axes,
            keepdims=not squeeze,
            split_every=split_every,
            mtol=mtol,
        )
        return d

    @daskified(_DASKIFIED_VERBOSE)
    @_inplace_enabled(default=False)
    @_deprecated_kwarg_check("i")
    def roll(self, axis, shift, inplace=False, i=False):
        """Roll array elements along a given axis.

        Equivalent in function to `numpy.roll`.

        TODODASK  - note that it works for multiple axes

        :Parameters:

            axis: `int`
                Select the axis over which the elements are to be rolled.
                removed. The *axis* parameter is an integer that selects
                the axis corresponding to the given position in the list
                of axes of the data.

                *Parameter example:*
                  Convolve the second axis: ``axis=1``.

                *Parameter example:*
                  Convolve the last axis: ``axis=-1``.

            shift: `int`, or `tuple` of `int`
                The number of places by which elements are shifted.
                If a `tuple`, then *axis* must be a tuple of the same
                size, and each of the given axes is shifted by the
                corresponding number. If an `int` while *axis* is a
                tuple of `int`, then the same value is used for all
                given axes.

            {{inplace: `bool`, optional}}

            {{i: deprecated at version 3.0.0}}

        :Returns:

            `Data` or `None`

        """
        # TODODASK - consider matching the numpy/dask api: "shift, axis="

        d = _inplace_enabled_define_and_cleanup(self)

        dx = d.get_dask(copy=False)
        dx = da.roll(dx, shift, axis=axis)
        d._set_dask(dx, reset_mask_hardness=False)

        return d

    @daskified(_DASKIFIED_VERBOSE)
    @_inplace_enabled(default=False)
    @_deprecated_kwarg_check("i")
    def sum(
        self,
        axes=None,
        weights=None,
        squeeze=False,
        mtol=1,
        split_every=None,
        inplace=False,
        i=False,
    ):
        """Calculate sum values.

        Calculates the sum value or the sum values along axes.

        See
        https://ncas-cms.github.io/cf-python/analysis.html#collapse-methods
        for mathematical definitions.

         ..seealso:: `sample_size`, `integral`, `mean`, `sd`,
                     `sum_of_squares`, `sum_of_weights`

        :Parameters:

            {{collapse axes: (sequence of) `int`, optional}}

            {{weights: data_like, `dict`, or `None`, optional}}

            {{collapse squeeze: `bool`, optional}}

            {{mtol: number, optional}}

            {{split_every: `int` or `dict`, optional}}

                .. versionadded:: TODODASK

            {{inplace: `bool`, optional}}

            {{i: deprecated at version 3.0.0}}

        :Returns:

            `Data` or `None`
                The collapsed data, or `None` if the operation was
                in-place.

        **Examples**

        >>> a = np.ma.arange(12).reshape(4, 3)
        >>> d = cf.Data(a, 'K')
        >>> d[1, 1] = np.ma.masked
        >>> print(d.array)
        [[0 1 2]
         [3 -- 5]
         [6 7 8]
         [9 10 11]]
        >>> d.sum()
        <CF Data(1, 1): [[62]] K>

        >>> w = np.linspace(1, 2, 3)
        >>> print(w)
        [1.  1.5 2. ]
        >>> d.sum(weights=cf.Data(w, 'm'))
        <CF Data(1, 1): [[97.0]] K>

        """
        d = _inplace_enabled_define_and_cleanup(self)
        d, _ = _collapse(
            Collapse.sum,
            d,
            axis=axes,
            weights=weights,
            keepdims=not squeeze,
            split_every=split_every,
            mtol=mtol,
        )
        return d

    @daskified(_DASKIFIED_VERBOSE)
    @_inplace_enabled(default=False)
    def sum_of_squares(
        self,
        axes=None,
        weights=None,
        squeeze=False,
        mtol=1,
        split_every=None,
        inplace=False,
    ):
        """Calculate sums of squares.

        Calculates the sum of squares or the sum of squares values
        along axes.

        See
        https://ncas-cms.github.io/cf-python/analysis.html#collapse-methods
        for mathematical definitions.

         ..seealso:: `sample_size`, `sum`, `sum_of_squares`,
                     `sum_of_weights2`

        :Parameters:

            {{collapse axes: (sequence of) `int`, optional}}

            {{weights: data_like, `dict`, or `None`, optional}}

            {{collapse squeeze: `bool`, optional}}

            {{mtol: number, optional}}

            {{split_every: `int` or `dict`, optional}}

                .. versionadded:: TODODASK

            {{inplace: `bool`, optional}}

        :Returns:

            `Data` or `None`
                The collapsed data, or `None` if the operation was
                in-place.

        **Examples**

        >>> a = np.ma.arange(12).reshape(4, 3)
        >>> d = cf.Data(a, 'K')
        >>> d[1, 1] = np.ma.masked
        >>> print(d.array)
        [[0 1 2]
         [3 -- 5]
         [6 7 8]
         [9 10 11]]
        >>> d.sum_of_squares()
        <CF Data(1, 1): [[490]] K2>

        >>> w = np.linspace(1, 2, 3)
        >>> print(w)
        [1.  1.5 2. ]
        >>> d.sum_of_squares(weights=w)
        <CF Data(1, 1): [[779.0]] K2>

        """
        d = _inplace_enabled_define_and_cleanup(self)
        d.square(inplace=True)
        d.sum(
            axes=axes,
            weights=weights,
            squeeze=squeeze,
            mtol=mtol,
            split_every=split_every,
            inplace=True,
        )
        return d

    @daskified(_DASKIFIED_VERBOSE)
    @_deprecated_kwarg_check("i")
    @_inplace_enabled(default=False)
    def sum_of_weights(
        self,
        axes=None,
        weights=None,
        squeeze=False,
        mtol=1,
        split_every=None,
        inplace=False,
        i=False,
    ):
        """Calculate sums of weights.

        Calculates the sum of weights or the sum of weights values
        along axes.

        The weights given by the *weights* parameter are internally
        broadcast to the shape of the data, and those weights that are
        missing data, or that correspond to the missing elements of
        the data, are assigned a weight of 0. It is these processed
        weights that are summed.

        See
        https://ncas-cms.github.io/cf-python/analysis.html#collapse-methods
        for mathematical definitions.

         ..seealso:: `sample_size`, `sum`, `sum_of_squares`,
                     `sum_of_weights2`

        :Parameters:

            {{collapse axes: (sequence of) `int`, optional}}

            {{weights: data_like, `dict`, or `None`, optional}}

            {{collapse squeeze: `bool`, optional}}

            {{mtol: number, optional}}

            {{split_every: `int` or `dict`, optional}}

                .. versionadded:: TODODASK

            {[inplace: `bool`, optional}}

            {{i: deprecated at version 3.0.0}}

        :Returns:

            `Data` or `None`
                The collapsed data, or `None` if the operation was
                in-place.

        **Examples**

        >>> a = np.ma.arange(12).reshape(4, 3)
        >>> d = cf.Data(a, 'K')
        >>> d[1, 1] = np.ma.masked
        >>> print(d.array)
        [[0 1 2]
         [3 -- 5]
         [6 7 8]
         [9 10 11]]
        >>> d.sum_of_weights()
        <CF Data(1, 1): [[11]]>

        >>> w = np.linspace(1, 2, 3)
        >>> print(w)
        [1.  1.5 2. ]
        >>> d.sum_of_weights(weights=w)
        <CF Data(1, 1): [[16.5]]>

        >>> d.sum_of_weights(weights=cf.Data(w, 'm'))
        <CF Data(1, 1): [[16.5]] m>

        """
        d = _inplace_enabled_define_and_cleanup(self)
        d, weights = _collapse(
            Collapse.sum_of_weights,
            d,
            axis=axes,
            weights=weights,
            keepdims=not squeeze,
            split_every=split_every,
            mtol=mtol,
        )

        units = _units_None
        if weights is not None:
            units = getattr(weights, "Units", None)
            if units is None:
                units = _units_None

        d.override_units(units, inplace=True)

        return d

    @daskified(_DASKIFIED_VERBOSE)
    @_deprecated_kwarg_check("i")
    @_inplace_enabled(default=False)
    def sum_of_weights2(
        self,
        axes=None,
        weights=None,
        squeeze=False,
        mtol=1,
        split_every=None,
        inplace=False,
        i=False,
    ):
        """Calculate sums of squares of weights.

        Calculates the sum of squares of weights or the sum of squares
        of weights values along axes.

        The weights given by the *weights* parameter are internally
        broadcast to the shape of the data, and those weights that
        are missing data, or that correspond to the missing elements
        of the data, are assigned a weight of 0. It is these processed
        weights that are squared and summed.

        See
        https://ncas-cms.github.io/cf-python/analysis.html#collapse-methods
        for mathematical definitions.

         ..seealso:: `sample_size`, `sum`, `sum_of_squares`,
                     `sum_of_weights`

        :Parameters:

            {{collapse axes: (sequence of) `int`, optional}}

            {{weights: data_like, `dict`, or `None`, optional}}

            {{collapse squeeze: `bool`, optional}}

            {{mtol: number, optional}}

            {{split_every: `int` or `dict`, optional}}

                .. versionadded:: TODODASK

            {[inplace: `bool`, optional}}

            {{i: deprecated at version 3.0.0}}

        :Returns:

            `Data` or `None`
                The collapsed data, or `None` if the operation was
                in-place.

        **Examples**

        >>> a = np.ma.arange(12).reshape(4, 3)
        >>> d = cf.Data(a, 'K')
        >>> d[1, 1] = np.ma.masked
        >>> print(d.array)
        [[0 1 2]
         [3 -- 5]
         [6 7 8]
         [9 10 11]]
        >>> d.sum_of_weights2()
        <CF Data(1, 1): [[11]]>

        >>> w = np.linspace(1, 2, 3)
        >>> print(w)
        [1.  1.5 2. ]
        >>> d.sum_of_weights2(weights=w)
        <CF Data(1, 1): [[26.75]]>

        >>> d.sum_of_weights2(weights=cf.Data(w, 'm'))
        <CF Data(1, 1): [[26.75]] m2>

        """
        d = _inplace_enabled_define_and_cleanup(self)
        d, weights = _collapse(
            Collapse.sum_of_weights2,
            d,
            axis=axes,
            weights=weights,
            keepdims=not squeeze,
            split_every=split_every,
            mtol=mtol,
        )

        units = _units_None
        if weights is not None:
            units = getattr(weights, "Units", None)
            if not units:
                units = _units_None
            else:
                units = units ** 2

        d.override_units(units, inplace=True)

        return d

    @daskified(_DASKIFIED_VERBOSE)
    @_deprecated_kwarg_check("i")
    @_inplace_enabled(default=False)
    def std(
        self,
        axes=None,
        squeeze=False,
        mtol=1,
        weights=None,
        ddof=0,
        split_every=None,
        inplace=False,
        i=False,
    ):
        r"""Calculate standard deviations.

        Calculates the standard deviation of an array or the standard
        deviations along axes.

        See
        https://ncas-cms.github.io/cf-python/analysis.html#collapse-methods
        for mathematical definitions.

         ..seealso:: `sample_size`, `mean`, `sum`, `var`

        :Parameters:

            {{collapse axes: (sequence of) `int`, optional}}

            {{weights: data_like, `dict`, or `None`, optional}}

            {{collapse squeeze: `bool`, optional}}

            {{mtol: number, optional}}

            {{ddof: number}}

                 By default *ddof* is 0.

            {{split_every: `int` or `dict`, optional}}

                .. versionadded:: TODODASK

            {{inplace: `bool`, optional}}

            {{i: deprecated at version 3.0.0}}

        :Returns:

            `Data` or `None`
                The collapsed data, or `None` if the operation was
                in-place.

        **Examples**

        >>> a = np.ma.arange(12).reshape(4, 3)
        >>> d = cf.Data(a, 'K')
        >>> d[1, 1] = np.ma.masked
        >>> print(d.array)
        [[0 1 2]
         [3 -- 5]
         [6 7 8]
         [9 10 11]]
        >>> d.std()
        <CF Data(1, 1): [[3.5744733184250004]] K>
        >>> d.std(ddof=1)
        <CF Data(1, 1): [[3.7489392439122637]] K>

        >>> w = np.linspace(1, 2, 3)
        >>> print(w)
        [1.  1.5 2. ]
        >>> d.std(ddof=1, weights=w)
        <CF Data(1, 1): [[3.7457375639741506]] K>

        """
        d = _inplace_enabled_define_and_cleanup(self)
        d.var(
            axes=axes,
            weights=weights,
            squeeze=squeeze,
            mtol=mtol,
            ddof=ddof,
            split_every=split_every,
            inplace=True,
        )
        d.sqrt(inplace=True)
        return d

    @daskified(_DASKIFIED_VERBOSE)
    @_inplace_enabled(default=False)
    @_deprecated_kwarg_check("i")
    def var(
        self,
        axes=None,
        weights=None,
        squeeze=False,
        mtol=1,
        ddof=0,
        split_every=None,
        inplace=False,
        i=False,
    ):
        """Calculate variances.

        Calculates the variance of an array or the variance values
        along axes.

        See
        https://ncas-cms.github.io/cf-python/analysis.html#collapse-methods
        for mathematical definitions.

         ..seealso:: `sample_size`, `mean`, `sd`, `sum`

        :Parameters:

            {{collapse axes: (sequence of) `int`, optional}}

            {{weights: data_like, `dict`, or `None`, optional}}

            {{collapse squeeze: `bool`, optional}}

            {{mtol: number, optional}}

            {{ddof: number}}

                 By default *ddof* is 0.

            {{split_every: `int` or `dict`, optional}}

                .. versionadded:: TODODASK

            {{inplace: `bool`, optional}}

            {{i: deprecated at version 3.0.0}}

        :Returns:

            `Data` or `None`
                The collapsed data, or `None` if the operation was
                in-place.

        **Examples**

        >>> a = np.ma.arange(12).reshape(4, 3)
        >>> d = cf.Data(a, 'K')
        >>> d[1, 1] = np.ma.masked
        >>> print(d.array)
        [[0 1 2]
         [3 -- 5]
         [6 7 8]
         [9 10 11]]
        >>> d.var()
        <CF Data(1, 1): [[12.776859504132233]] K2>
        >>> d.var(ddof=1)
        <CF Data(1, 1): [[14.054545454545456]] K2>

        >>> w = np.linspace(1, 2, 3)
        >>> print(w)
        [1.  1.5 2. ]
        >>> d.var(ddof=1, weights=w)
        <CF Data(1, 1): [[14.030549898167004]] K2>

        """
        d = _inplace_enabled_define_and_cleanup(self)
        d, _ = _collapse(
            Collapse.var,
            d,
            axis=axes,
            weights=weights,
            keepdims=not squeeze,
            mtol=mtol,
            ddof=ddof,
            split_every=split_every,
        )

        units = d.Units
        if units:
            d.override_units(units ** 2, inplace=True)

        return d

    @daskified(_DASKIFIED_VERBOSE)
    def section(
        self, axes, stop=None, chunks=False, min_step=1, mode="dictionary"
    ):
        """Returns a dictionary of sections of the `Data` object.

        Specifically, returns a dictionary of Data objects which are the
        m-dimensional sections of this n-dimensional Data object, where
        m <= n. The dictionary keys are the indices of the sections
        in the original Data object. The m dimensions that are not
        sliced are marked with None as a placeholder making it possible
        to reconstruct the original data object. The corresponding
        values are the resulting sections of type `Data`.

        :Parameters:

            axes: (sequence of) `int`
                This is should be one or more integers of the m indices of
                the m axes that define the sections of the `Data`
                object. If axes is `None` (the default) or an empty
                sequence then all axes are selected.

                Note that the axes specified by the *axes* parameter are
                the one which are to be kept whole. All other axes are
                sectioned.

            stop: `int`, optional
                Deprecated at version TODODASK.

                Stop after this number of sections and return. If stop is
                None all sections are taken.

            chunks: `bool`, optional
                Depreated at version TODODASK. Consider using
                `cf.Data.rechunk` instead.

                If True return sections that are of the maximum possible
                size that will fit in one chunk of memory instead of
                sectioning into slices of size 1 along the dimensions that
                are being sectioned.


            min_step: `int`, optional
                The minimum step size when making chunks. By default this
                is 1. Can be set higher to avoid size 1 dimensions, which
                are problematic for linear regridding.

        :Returns:

            `dict`
                The dictionary of m dimensional sections of the Data
                object.

        **Examples**

        >>> d = cf.Data(np.arange(120).reshape(2, 6, 10))
        >>> d
        <CF Data(2, 6, 10): [[[0, ..., 119]]]>
        >>> d.section([1, 2])
        {(0, None, None): <CF Data(1, 6, 10): [[[0, ..., 59]]]>,
         (1, None, None): <CF Data(1, 6, 10): [[[60, ..., 119]]]>}
        >>> d.section([0, 1], min_step=2)
        {(None, None, 0): <CF Data(2, 6, 2): [[[0, ..., 111]]]>,
         (None, None, 2): <CF Data(2, 6, 2): [[[2, ..., 113]]]>,
         (None, None, 4): <CF Data(2, 6, 2): [[[4, ..., 115]]]>,
         (None, None, 6): <CF Data(2, 6, 2): [[[6, ..., 117]]]>,
         (None, None, 8): <CF Data(2, 6, 2): [[[8, ..., 119]]]>}

        """
        if chunks:
            _DEPRECATION_ERROR_KWARGS(
                self,
                "section",
                {"chunks": chunks},
                message="Consider using Data.rechunk() instead.",
                version="TODODASK",
                removed_at="5.0.0",
            )  # pragma: no cover

        if stop is not None:
            _DEPRECATION_ERROR_KWARGS(
                self,
                "section",
                {"stop": stop},
                version="TODODASK",
                removed_at="5.0.0",
            )  # pragma: no cover

        return _section(self, axes, min_step=min_step)

    @daskified(_DASKIFIED_VERBOSE)
    @_inplace_enabled(default=False)
    def square(self, dtype=None, inplace=False):
        """Calculate the element-wise square.

        .. versionadded:: TODODASK

        .. seealso:: `sqrt`, `sum_of_squares`

        :Parameters:

            dtype: data-type, optional
                Overrides the data type of the output arrays. A
                matching precision of the calculation should be
                chosen. For example, a *dtype* of ``'int32'`` is only
                allowed when the input values are integers.

             {{inplace: `bool`, optional}}

        :Returns:

            `Data` or `None`
                The element-wise square of the data, or `None` if the
                operation was in-place.

        **Examples**

        >>> d = cf.Data([[0, 1, 2.5, 3, 4]], 'K', mask=[[0, 0, 0, 1, 0]])
        >>> print(d.array)
        [[0.0 1.0 2.5 -- 4.0]]
        >>> e = d.square()
        >>> e
        <CF Data(1, 5): [[0.0, ..., 16.0]] K2>
        >>> print(e.array)
        [[0.0 1.0 6.25 -- 16.0]]

        """
        d = _inplace_enabled_define_and_cleanup(self)
        dx = d.to_dask_array()
        dx = da.square(dx, dtype=dtype)
        d._set_dask(dx, reset_mask_hardness=False)

        units = d.Units
        if units:
            d.override_units(units ** 2, inplace=True)

        return d

    @daskified(_DASKIFIED_VERBOSE)
    @_inplace_enabled(default=False)
    def sqrt(self, dtype=None, inplace=False):
        """Calculate the non-negative square root.

        .. versionadded:: TODODASK

        .. seealso:: `square`

        :Parameters:

            dtype: data-type, optional
                Overrides the data type of the output arrays. A
                matching precision of the calculation should be
                chosen. For example, a *dtype* of ``'int32'` is not
                allowed, even if the input values are perfect squares.

             {{inplace: `bool`, optional}}

        :Returns:

            `Data` or `None`
                The element-wise positive square root of the data, or
                `None` if the operation was in-place.

        **Examples**

        >>> d = cf.Data([[0, 1, 2, 3, 4]], 'K2', mask=[[0, 0, 0, 1, 0]])
        >>>print(d.array)
        [[0 1 2 -- 4]]
        >>> e = d.sqrt()
        >>> e
        <CF Data(1, 5): [[0.0, ..., 2.0]] K>
        >>> print(e.array)
        [[0.0 1.0 1.4142135623730951 -- 2.0]]

        Negative input values raise a warning but nonetheless result in NaN
        or, if there are already missing values, missing data:

        >>> import warnings
        >>> d = cf.Data([0, 1, -4])
        >>> print(d.array)
        [ 0  1 -4]
        >>> with warnings.catch_warnings():
        ...     warnings.simplefilter("ignore")
        ...     print(d.sqrt().array)
        ...
        [ 0.  1. nan]

        >>> d = cf.Data([0, 1, -4], mask=[1, 0, 0])
        >>> print(d.array)
        [-- 1 -4]
        >>> with warnings.catch_warnings():
        ...     warnings.simplefilter("ignore")
        ...     print(d.sqrt().array)
        ...
        [-- 1.0 --]

        """
        d = _inplace_enabled_define_and_cleanup(self)
        dx = d.to_dask_array()
        dx = da.sqrt(dx, dtype=dtype)
        d._set_dask(dx, reset_mask_hardness=False)

        units = d.Units
        if units:
            try:
                d.override_units(units ** 0.5, inplace=True)
            except ValueError as e:
                raise type(e)(
                    f"Incompatible units for taking a square root: {units!r}"
                )

        return d

    # ----------------------------------------------------------------
    # Aliases
    # ----------------------------------------------------------------
    @property
    def dtarray(self):
        """Alias for `datetime_array`"""
        return self.datetime_array

    @daskified(_DASKIFIED_VERBOSE)
    @_inplace_enabled(default=False)
    @_deprecated_kwarg_check("i")
    def maximum(
        self,
        axes=None,
        squeeze=False,
        mtol=1,
        split_every=None,
        inplace=False,
        i=False,
    ):
        """Alias for `max`"""
        return self.max(
            axes=axes,
            squeeze=squeeze,
            mtol=mtol,
            split_every=split_every,
            inplace=inplace,
            i=i,
        )

    @daskified(_DASKIFIED_VERBOSE)
    @_inplace_enabled(default=False)
    @_deprecated_kwarg_check("i")
    def minimum(
        self,
        axes=None,
        squeeze=False,
        mtol=1,
        split_every=None,
        inplace=False,
        i=False,
    ):
        """Alias for `min`"""
        return self.min(
            axes=axes,
            squeeze=squeeze,
            mtol=mtol,
            split_every=split_every,
            inplace=inplace,
            i=i,
        )

    @daskified(_DASKIFIED_VERBOSE)
    @_inplace_enabled(default=False)
    @_deprecated_kwarg_check("i")
    def sd(
        self,
        axes=None,
        squeeze=False,
        mtol=1,
        weights=None,
        ddof=0,
        split_every=None,
        inplace=False,
        i=False,
    ):
        """Alias for `std`"""
        return self.std(
            axes=axes,
            squeeze=squeeze,
            weights=weights,
            mtol=mtol,
            ddof=ddof,
            split_every=split_every,
            inplace=inplace,
            i=i,
        )

    @daskified(_DASKIFIED_VERBOSE)
    @_inplace_enabled(default=False)
    @_deprecated_kwarg_check("i")
    def standard_deviation(
        self,
        axes=None,
        squeeze=False,
        mtol=1,
        weights=None,
        ddof=0,
        split_every=None,
        inplace=False,
        i=False,
    ):
        """Alias for `std`"""
        return self.std(
            axes=axes,
            squeeze=squeeze,
            weights=weights,
            mtol=mtol,
            ddof=ddof,
            split_every=split_every,
            inplace=inplace,
            i=i,
        )

    @daskified(_DASKIFIED_VERBOSE)
    @_inplace_enabled(default=False)
    @_deprecated_kwarg_check("i")
    def variance(
        self,
        axes=None,
        squeeze=False,
        weights=None,
        mtol=1,
        ddof=0,
        split_every=None,
        inplace=False,
        i=False,
    ):
        """Alias for `var`"""
        return self.var(
            axes=axes,
            squeeze=squeeze,
            weights=weights,
            mtol=mtol,
            ddof=ddof,
            split_every=split_every,
            inplace=inplace,
            i=i,
        )


def _size_of_index(index, size=None):
    """Return the number of elements resulting in applying an index to a
    sequence.

    :Parameters:

        index: `slice` or `list` of `int`
            The index being applied to the sequence.

        size: `int`, optional
            The number of elements in the sequence being indexed. Only
            required if *index* is a slice object.

    :Returns:

        `int`
            The length of the sequence resulting from applying the index.

    **Examples**

    >>> _size_of_index(slice(None, None, -2), 10)
    5
    >>> _size_of_index([1, 4, 9])
    3

    """
    if isinstance(index, slice):
        # Index is a slice object
        start, stop, step = index.indices(size)
        div, mod = divmod(stop - start, step)
        if mod != 0:
            div += 1
        return div
    else:
        # Index is a list of integers
        return len(index)


def _broadcast(a, shape):
    """Broadcast an array to a given shape.

    It is assumed that ``len(array.shape) <= len(shape)`` and that the
    array is broadcastable to the shape by the normal numpy
    boradcasting rules, but neither of these things are checked.

    For example, ``d[...] = d._broadcast(e, d.shape)`` gives the same
    result as ``d[...] = e``

    :Parameters:

        a: numpy array-like

        shape: `tuple`

    :Returns:

        `numpy.ndarray`

    """
    # Replace with numpy.broadcast_to v1.10 ??/ TODO

    a_shape = np.shape(a)
    if a_shape == shape:
        return a

    tile = [(m if n == 1 else 1) for n, m in zip(a_shape[::-1], shape[::-1])]
    tile = shape[0 : len(shape) - len(a_shape)] + tuple(tile[::-1])

    return np.tile(a, tile)


def _where_broadcastable(data, x, name):
    """Check broadcastability for `where` assignments.

    Raises an exception if the result of broadcasting *data* and *x*
    together does not have the same shape as *data*.

    .. versionadded:: TODODASK

    .. seealso:: `where`

    :Parameters:

        data, x: `Data`
            The arrays to compare.

        name: `str`
            A name for *x* that is used in any exception error
            message.

    :Returns:

        `bool`
             If *x* is acceptably broadcastable to *data* then `True`
             is returned, otherwise a `ValueError` is raised.

    """
    ndim_x = x.ndim
    if not ndim_x:
        return True

    ndim_data = data.ndim
    if ndim_x > ndim_data:
        raise ValueError(
            f"where: Broadcasting the {name!r} parameter with {ndim_x} "
            f"dimensions would change the shape of the data with "
            f"{ndim_data} dimensions"
        )

    shape_x = x.shape
    shape_data = data.shape
    for n, m in zip(shape_x[::-1], shape_data[::-1]):
        if n != m and n != 1:
            raise ValueError(
                f"where: Broadcasting the {name!r} parameter with shape "
                f"{shape_x} would change the shape of the data with shape "
                f"{shape_data}"
            )

    return True


def _collapse(
    func,
    d,
    axis=None,
    weights=None,
    keepdims=True,
    mtol=1,
    ddof=None,
    split_every=None,
):
    """Collapse data in-place using a given funcion.

     .. versionadded:: TODODASK

     .. seealso:: `_parse_weights`

    :Parameters:

        func: callable
            The function that collapses the underlying `dask` array of
            *d*. Must have the minimum signature (parameters and
            default values) ``func(dx, axis=None, keepdims=False,
            mtol=None, split_every=None)`` (optionally including
            ``weights=None`` or ``ddof=None``), where ``dx`` is a the
            dask array contained in *d*.

        d: `Data`
            The data to be collapsed.

        axis: (sequence of) int, optional
            The axes to be collapsed. By default all axes are
            collapsed, resulting in output with size 1. Each axis is
            identified by its integer position. If *axes* is an empty
            sequence then the collapse is applied to each scalar
            element and the reuslt has the same shape as the input
            data.

        weights: data_like, `dict`, or `None`, optional
            Weights associated with values of the data. By default
            *weights* is `None`, meaning that all non-missing elements
            of the data have a weight of 1 and all missing elements
            have a weight of 0.

            If *weights* is a data_like object then it must be
            broadcastable to the array.

            If *weights* is a dictionary then each key specifies axes
            of the data (an `int` or `tuple` of `int`), with a
            corresponding value of data_like weights for those
            axes. The dimensions of a weights value must correspond to
            its key axes in the same order. Not all of the axes need
            weights assigned to them. The weights that will be used
            will be an outer product of the dictionary's values.

            However they are specified, the weights are internally
            broadcast to the shape of the data, and those weights that
            are missing data, or that correspond to the missing
            elements of the data, are assigned a weight of 0.

            For collapse functions that do not have a ``weights``
            parameter, *weights* must be `None`.

        keepdims: `bool`, optional
            By default, the axes which are collapsed are left in the
            result as dimensions with size one, so that the result
            will broadcast correctly against the input array. If set
            to False then collapsed axes are removed from the data.

        mtol: number, optional
            The sample size threshold below which collapsed values are
            set to missing data. It is defined as a fraction (between
            0 and 1 inclusive) of the contributing input data values.

            The default of *mtol* is 1, meaning that a missing datum
            in the output array occurs whenever all of its
            contributing input array elements are missing data.

            For other values, a missing datum in the output array
            occurs whenever more than ``100*mtol%`` of its
            contributing input array elements are missing data.

        ddof: number, optional
            The delta degrees of freedom. The number of degrees of
            freedom used in the calculation is (N-*ddof*) where N
            represents the number of non-missing elements.

            For collapse functions that do not have a ``ddof``
            parameter, *ddof* must be `None`.

        split_every: `int` or `dict`, optional
            Determines the depth of the recursive aggregation. See
            `dask.array.reduction` for details.

    :Returns:

        (`Data`, formatted weights)
            The collapsed data and the output of ``_parse_weights(d,
            weights, axis)``.

    """
    kwargs = {
        "axis": axis,
        "keepdims": keepdims,
        "split_every": split_every,
        "mtol": mtol,
    }

    weights = _parse_weights(d, weights, axis)
    if weights is not None:
        kwargs["weights"] = weights

    if ddof is not None:
        kwargs["ddof"] = ddof

    dx = d.to_dask_array()
    dx = func(dx, **kwargs)
    d._set_dask(dx, reset_mask_hardness=True)

    return d, weights


def _parse_weights(d, weights, axis=None):
    """Parse the weights input to `_collapse`.

     .. versionadded:: TODODASK

     .. seealso:: `_collapse`

    :Parameters:

        d: `Data`
            The data to be collapsed.

        weights: data_like or `dict`
            See `_collapse` for details.

        axis: (sequence of) `int`, optional
            See `_collapse` for details.

    :Returns:

        `Data` or `None`
            * If *weights* is a data_like object then they are
              returned unchanged as a `Data` object. It is up to the
              downstream functions to check if the weights can be
              broadcast to the data.

            * If *weights* is a dictionary then the dictionary
              values', i.e. the weights components, outer product is
              returned in `Data` object that is broadcastable to the
              data.

              If the dictionary is empty, or none of the axes defined
              by the keys correspond to collapse axes defined by
              *axis*, then then the collapse is unweighted and `None`
              is returned.

            Note that, in all cases, the returned weights are *not*
            modified to account for missing values in the data.

    **Examples**

    >>> d = cf.Data(np.arange(12)).reshape(4, 3)

    >>> _parse_weights(d, [1, 2, 1], (0, 1))
    <CF Data(3): [1, 2, 1]>

    >>> _parse_weights(d, [[1, 2, 1]], (0, 1))
    <CF Data(1, 3): [[1, 2, 1]]>

    >>> _parse_weights(d, {1: [1, 2, 1]}, (0, 1))
    <CF Data(1, 3): [[1, 2, 1]]>

    >>> print(_parse_weights(d, {0: [1, 2, 3, 4], 1: [1, 2, 1]}, (0, 1)))
    [[1 2 1]
     [2 4 2]
     [3 6 3]
     [4 8 4]]

    >>> print(cf.data.data._parse_weights(d, {}, (0, 1)))
    None

    >>> print(cf.data.data._parse_weights(d, {1: [1, 2, 1]}, 0))
    None

    """
    if weights is None:
        # No weights
        return

    if not isinstance(weights, dict):
        # Weights is data_like. Don't check broadcastability to d,
        # leave that to whatever uses the weights.
        return Data.asdata(weights)

    if not weights:
        # No weights (empty dictionary)
        return

    if axis is None:
        axis = tuple(range(d.ndim))
    else:
        axis = d._parse_axes(axis)

    weights = weights.copy()
    weights_axes = set()
    for key, value in tuple(weights.items()):
        del weights[key]
        key = d._parse_axes(key)
        if weights_axes.intersection(key):
            raise ValueError("Duplicate weights axis")

        weights[tuple(key)] = value
        weights_axes.update(key)

    if not weights_axes.intersection(axis):
        # No weights span collapse axes
        return

    # For each component, add missing dimensions as size 1.
    w = []
    shape = d.shape
    for key, value in weights.items():
        value = Data.asdata(value)

        # Make sure axes are in ascending order
        skey = tuple(sorted(key))
        if key != skey:
            value = value.transpose(skey)
            key = skey

        if not all(
            True if i in (j, 1) else False
            for i, j in zip(value.shape, [shape[i] for i in key])
        ):
            raise ValueError(
                f"Weights component for axes {tuple(key)} with shape "
                f"{value.shape} is not broadcastable to data with "
                f"shape {shape}"
            )

        new_shape = [n if i in key else 1 for i, n in enumerate(shape)]
        w.append(value.reshape(new_shape))

    # Return the product of the weights components, which will be
    # broadcastable to d
    return reduce(mul, w)<|MERGE_RESOLUTION|>--- conflicted
+++ resolved
@@ -9907,9 +9907,8 @@
         return cf_masked
 
     @daskified(_DASKIFIED_VERBOSE)
-    @_deprecated_kwarg_check("i")
     @_inplace_enabled(default=False)
-    def mask_invalid(self, inplace=False, i=False):
+    def masked_invalid(self, inplace=False):
         """Mask the array where invalid values occur (NaN or inf).
 
         .. seealso:: `where`
@@ -9917,8 +9916,6 @@
         :Parameters:
 
             {{inplace: `bool`, optional}}
-
-            {{i: deprecated at version 3.0.0}}
 
         :Returns:
 
@@ -9927,19 +9924,6 @@
                 in-place.
 
         **Examples**
-<<<<<<< HEAD
-=======
-
-        >>> d = cf.Data([0., 1])
-        >>> e = cf.Data([1., 2])
-        >>> old = cf.Data.seterr('ignore')
-
-        >>> f = e/d
-        >>> f
-        <CF Data: [inf, 2.0] >
-        >>> f.mask_invalid()
-        <CF Data: [--, 2.0] >
->>>>>>> 2ad48d14
 
         >>> d = cf.Data([0, 1, 2])
         >>> e = cf.Data([0, 2, 0])
@@ -9953,7 +9937,7 @@
         d = _inplace_enabled_define_and_cleanup(self)
         dx = self._get_dask()
         dx = da.ma.masked_invalid(dx)
-        d.set_dask(dx, reset_mask_hardness=False)
+        d._set_dask(dx, reset_mask_hardness=False)
         return d
 
     def del_calendar(self, default=ValueError()):
