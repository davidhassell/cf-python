--- conflicted
+++ resolved
@@ -43,59 +43,8 @@
 from ..functions import rtol as cf_rtol
 from ..mixin_container import Container
 from ..units import Units
-<<<<<<< HEAD
 from . import FileArray, NetCDFArray, UMArray
-from .collapse_functions import (  # max_f,; max_ffinalise,; max_fpartial,
-    max_abs_f,
-    max_abs_ffinalise,
-    max_abs_fpartial,
-    mean_abs_f,
-    mean_abs_ffinalise,
-    mean_abs_fpartial,
-    mean_f,
-    mean_ffinalise,
-    mean_fpartial,
-    mid_range_f,
-    mid_range_ffinalise,
-    mid_range_fpartial,
-    min_abs_f,
-    min_abs_ffinalise,
-    min_abs_fpartial,
-    min_f,
-    min_ffinalise,
-    min_fpartial,
-    range_f,
-    range_ffinalise,
-    range_fpartial,
-    root_mean_square_f,
-    root_mean_square_ffinalise,
-    root_mean_square_fpartial,
-    sample_size_f,
-    sample_size_ffinalise,
-    sample_size_fpartial,
-    sd_f,
-    sd_ffinalise,
-    sd_fpartial,
-    sum_f,
-    sum_ffinalise,
-    sum_fpartial,
-    sum_of_squares_f,
-    sum_of_squares_ffinalise,
-    sum_of_squares_fpartial,
-    sw2_f,
-    sw2_ffinalise,
-    sw2_fpartial,
-    sw_f,
-    sw_ffinalise,
-    sw_fpartial,
-    var_f,
-    var_ffinalise,
-    var_fpartial,
-)
-=======
-from . import NetCDFArray, UMArray
 from .collapse import Collapse
->>>>>>> cdea3662
 from .creation import (
     compressed_to_dask,
     convert_to_builtin_type,
