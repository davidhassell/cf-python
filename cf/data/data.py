import logging
import math
import operator
from functools import partial, reduce, wraps
from itertools import product
from json import dumps as json_dumps
from json import loads as json_loads
from numbers import Integral
from operator import mul

import cfdm
import cftime
import dask.array as da
import numpy as np
from dask.array import Array
from dask.array.core import normalize_chunks
from dask.base import is_dask_collection, tokenize
from dask.core import flatten
from dask.highlevelgraph import HighLevelGraph
from numpy.testing import suppress_warnings as numpy_testing_suppress_warnings

from ..cfdatetime import dt as cf_dt
from ..constants import masked as cf_masked
from ..decorators import (
    _deprecated_kwarg_check,
    _display_or_return,
    _inplace_enabled,
    _inplace_enabled_define_and_cleanup,
    _manage_log_level_via_verbosity,
)
from ..functions import (
    _DEPRECATION_ERROR_KWARGS,
    _DEPRECATION_ERROR_METHOD,
    _numpy_isclose,
    _section,
    abspath,
)
from ..functions import atol as cf_atol
from ..functions import broadcast_array
from ..functions import chunksize as cf_chunksize
from ..functions import default_netCDF_fillvals
from ..functions import fm_threshold as cf_fm_threshold
from ..functions import free_memory
from ..functions import inspect as cf_inspect
from ..functions import log_level, parse_indices, pathjoin
from ..functions import rtol as cf_rtol
from ..mixin_container import Container
from ..units import Units
from . import (  # GatheredSubarray,; RaggedContiguousSubarray,; RaggedIndexedContiguousSubarray,; RaggedIndexedSubarray,
    FileArray,
    NetCDFArray,
    UMArray,
)
from .collapse_functions import (  # max_f,; max_ffinalise,; max_fpartial,
    max_abs_f,
    max_abs_ffinalise,
    max_abs_fpartial,
    mean_abs_f,
    mean_abs_ffinalise,
    mean_abs_fpartial,
    mean_f,
    mean_ffinalise,
    mean_fpartial,
    mid_range_f,
    mid_range_ffinalise,
    mid_range_fpartial,
    min_abs_f,
    min_abs_ffinalise,
    min_abs_fpartial,
    min_f,
    min_ffinalise,
    min_fpartial,
    range_f,
    range_ffinalise,
    range_fpartial,
    root_mean_square_f,
    root_mean_square_ffinalise,
    root_mean_square_fpartial,
    sample_size_f,
    sample_size_ffinalise,
    sample_size_fpartial,
    sd_f,
    sd_ffinalise,
    sd_fpartial,
    sum_f,
    sum_ffinalise,
    sum_fpartial,
    sum_of_squares_f,
    sum_of_squares_ffinalise,
    sum_of_squares_fpartial,
    sw2_f,
    sw2_ffinalise,
    sw2_fpartial,
    sw_f,
    sw_ffinalise,
    sw_fpartial,
    var_f,
    var_ffinalise,
    var_fpartial,
)
from .creation import (
    compressed_to_dask,
    convert_to_builtin_type,
    generate_axis_identifiers,
    to_dask,
)
from .dask_utils import (
    _da_ma_allclose,
    cf_contains,
    cf_dt2rt,
    cf_harden_mask,
    cf_percentile,
    cf_rt2dt,
    cf_soften_mask,
    cf_where,
)
from .filledarray import FilledArray
from .mixin import DataClassDeprecationsMixin
from .partition import Partition
from .partitionmatrix import PartitionMatrix
from .utils import (  # is_small,; is_very_small,
    YMDhms,
    _is_numeric_dtype,
    conform_units,
    convert_to_datetime,
    convert_to_reftime,
    dask_compatible,
    first_non_missing_value,
    new_axis_identifier,
    scalar_masked_array,
)

_DASKIFIED_VERBOSE = None  # see below for valid levels, adapt as useful


logger = logging.getLogger(__name__)


def daskified(apply_temp_log_level=None):
    def decorator(method):
        """Temporary decorator to mark and log methods migrated to Dask.

        A log level argument will set the log level throughout the call of
        the method to that level and then reset it back to the previous
        global level. A message will also be emitted to indicate whenever
        the method is called, unless no argument is given [daskified()]
        in which case the decorator does nothing except mark methods
        which are considered to be daskified, a main purpose for this
        decorator.

        Note: for properties the decorator must be placed underneath the
        property decorator so it is called before and not after it.

        """

        @wraps(method)
        def wrapper(*args, **kwargs):
            if apply_temp_log_level is None:  # distingush from 0
                return method(*args, **kwargs)

            original_global_log_level = log_level()
            # Switch log level for the duration of the method call, with an
            # initial message to indicate a run first guaranteed to show
            log_level(apply_temp_log_level)
            # Not actually a warning, but setting as warning ensures it shows
            # (unless logging is disabled, but ignore that complication for
            # this temporary and informal decorator!)
            logger.warning(f"%%%%% Running daskified {method.__name__} %%%%%")

            out = method(*args, **kwargs)

            # ... then return the log level to the global level afterwards
            log_level(original_global_log_level)
            return out

        return wrapper

    return decorator


# --------------------------------------------------------------------
# Constants
# --------------------------------------------------------------------
_year_length = 365.242198781
_month_length = _year_length / 12

# --------------------------------------------------------------------
# _seterr = How floating-point errors in the results of arithmetic
#           operations are handled. These defaults are those of
#           numpy 1.10.1.
# --------------------------------------------------------------------
_seterr = {
    "divide": "warn",
    "invalid": "warn",
    "over": "warn",
    "under": "ignore",
}

# --------------------------------------------------------------------
# _seterr_raise_to_ignore = As _seterr but with any values of 'raise'
#                           changed to 'ignore'.
# --------------------------------------------------------------------
_seterr_raise_to_ignore = _seterr.copy()


for key, value in _seterr.items():
    if value == "raise":
        _seterr_raise_to_ignore[key] = "ignore"
# --- End: for

# --------------------------------------------------------------------
# _mask_fpe[0] = Whether or not to automatically set
#                FloatingPointError exceptions to masked values in
#                arimthmetic.
# --------------------------------------------------------------------
_mask_fpe = [False]

_empty_set = set()

_units_None = Units()
_units_1 = Units("1")
_units_radians = Units("radians")

_dtype_float32 = np.dtype("float32")
_dtype_float = np.dtype(float)
_dtype_bool = np.dtype(bool)

_DEFAULT_CHUNKS = "auto"
_DEFAULT_HARDMASK = True


class Data(Container, cfdm.Data, DataClassDeprecationsMixin):
    """An N-dimensional data array with units and masked values.

    * Contains an N-dimensional, indexable and broadcastable array with
      many similarities to a `numpy` array.

    * Contains the units of the array elements.

    * Supports masked arrays, regardless of whether or not it was
      initialised with a masked array.

    * Stores and operates on data arrays which are larger than the
      available memory.

    **Indexing**

    A data array is indexable in a similar way to numpy array:

    >>> d.shape
    (12, 19, 73, 96)
    >>> d[...].shape
    (12, 19, 73, 96)
    >>> d[slice(0, 9), 10:0:-2, :, :].shape
    (9, 5, 73, 96)

    There are three extensions to the numpy indexing functionality:

    * Size 1 dimensions are never removed by indexing.

      An integer index i takes the i-th element but does not reduce the
      rank of the output array by one:

      >>> d.shape
      (12, 19, 73, 96)
      >>> d[0, ...].shape
      (1, 19, 73, 96)
      >>> d[:, 3, slice(10, 0, -2), 95].shape
      (12, 1, 5, 1)

      Size 1 dimensions may be removed with the `squeeze` method.

    * The indices for each axis work independently.

      When more than one dimension's slice is a 1-d boolean sequence or
      1-d sequence of integers, then these indices work independently
      along each dimension (similar to the way vector subscripts work in
      Fortran), rather than by their elements:

      >>> d.shape
      (12, 19, 73, 96)
      >>> d[0, :, [0, 1], [0, 13, 27]].shape
      (1, 19, 2, 3)

    * Boolean indices may be any object which exposes the numpy array
      interface.

      >>> d.shape
      (12, 19, 73, 96)
      >>> d[..., d[0, 0, 0]>d[0, 0, 0].min()]

    **Cyclic axes**

    """

    def __init__(
        self,
        array=None,
        units=None,
        calendar=None,
        fill_value=None,
        hardmask=_DEFAULT_HARDMASK,
        chunks=_DEFAULT_CHUNKS,
        loadd=None,
        loads=None,
        dt=False,
        source=None,
        copy=True,
        dtype=None,
        mask=None,
        init_options=None,
        _use_array=True,
    ):
        """**Initialization**

        :Parameters:

            array: optional
                The array of values. May be any scalar or array-like
                object, including another `Data` instance.

                *Parameter example:*
                  ``array=[34.6]``

                *Parameter example:*
                  ``array=[[1, 2], [3, 4]]``

                *Parameter example:*
                  ``array=numpy.ma.arange(10).reshape(2, 1, 5)``

            units: `str` or `Units`, optional
                The physical units of the data. if a `Units` object is
                provided then this an also set the calendar.

                The units (without the calendar) may also be set after
                initialisation with the `set_units` method.

                *Parameter example:*
                  ``units='km hr-1'``

                *Parameter example:*
                  ``units='days since 2018-12-01'``

            calendar: `str`, optional
                The calendar for reference time units.

                The calendar may also be set after initialisation with the
                `set_calendar` method.

                *Parameter example:*
                  ``calendar='360_day'``

            fill_value: optional
                The fill value of the data. By default, or if set to
                `None`, the `numpy` fill value appropriate to the array's
                data-type will be used (see
                `numpy.ma.default_fill_value`).

                The fill value may also be set after initialisation with
                the `set_fill_value` method.

                *Parameter example:*
                  ``fill_value=-999.``

            dtype: data-type, optional
                The desired data-type for the data. By default the
                data-type will be inferred form the *array*
                parameter.

                The data-type may also be set after initialisation with
                the `dtype` attribute.

                *Parameter example:*
                    ``dtype=float``

                *Parameter example:*
                    ``dtype='float32'``

                *Parameter example:*
                    ``dtype=numpy.dtype('i2')``

                .. versionadded:: 3.0.4

            mask: optional
                Apply this mask to the data given by the *array*
                parameter. By default, or if *mask* is `None`, no mask
                is applied. May be any scalar or array-like object
                (such as a `list`, `numpy` array or `Data` instance)
                that is broadcastable to the shape of *array*. Masking
                will be carried out where the mask elements evaluate
                to `True`.

                This mask will applied in addition to any mask already
                defined by the *array* parameter.

                .. versionadded:: 3.0.5

            source: optional
                Initialize the data values and metadata (such as
                units, mask hardness, etc.) from the data of
                *source*. All other arguments, with the exception of
                *copy*, are ignored.

            hardmask: `bool`, optional
                If False then the mask is soft. By default the mask is
                hard.

            dt: `bool`, optional
                If True then strings (such as ``'1990-12-01 12:00'``)
                given by the *array* parameter are re-interpreted as
                date-time objects. By default they are not.

            loadd: `dict`, optional
                Initialise the data from a dictionary serialization of a
                `cf.Data` object. All other arguments are ignored. See the
                `dumpd` and `loadd` methods.

            loads: `str`, optional
                Initialise the data array from a string serialization of a
                `Data` object. All other arguments are ignored. See the
                `dumps` and `loads` methods.

            copy: `bool`, optional
                If False then do not deep copy input parameters prior to
                initialization. By default arguments are deep copied.

            {{chunks: `int`, `tuple`, `dict` or `str`, optional}}

                .. versionadded:: TODODASK

            init_options: `dict`, optional
                Provide optional keyword arguments to methods and
                functions called during the initialisation process. A
                dictionary key identifies a method or function. The
                corresponding value is another dictionary whose
                key/value pairs are the keyword parameter names and
                values to be applied.

                Supported keys are:

                * ``'from_array'``: Provide keyword arguments to
                  the `dask.array.from_array` function. This is used
                  when initialising data that is not already a dask
                  array and is not compressed by convention.

                * ``'first_non_missing_value'``: Provide keyword
                  arguments to the
                  `cf.data.utils.first_non_missing_value`
                  function. This is used when the input array contains
                  date-time strings or objects, and may affect
                  performance.

                 *Parameter example:*
                   ``{'from_array': {'inline_array': True}}``

            chunk: deprecated at version TODODASK
                Use the *chunks* parameter instead.

        **Examples:**

        >>> d = cf.Data(5)
        >>> d = cf.Data([1,2,3], units='K')
        >>> import numpy
        >>> d = cf.Data(numpy.arange(10).reshape(2,5),
        ...             units=Units('m/s'), fill_value=-999)
        >>> d = cf.Data('fly')
        >>> d = cf.Data(tuple('fly'))

        """
        if source is None and isinstance(array, self.__class__):
            source = array

        if init_options is None:
            init_options = {}

        if source is not None:
            if loadd is not None:
                raise ValueError(
                    "Can't set the 'source' and 'loadd' parameters "
                    "at the same time"
                )

            if loads is not None:
                raise ValueError(
                    "Can't set the 'source' and 'loads' parameters "
                    "at the same time"
                )

        if source is not None:
            try:
                array = source._get_Array(None)
            except AttributeError:
                array = None

            super().__init__(
                source=source, _use_array=_use_array and array is not None
            )

            if _use_array:
                try:
                    array = source._get_dask()
                except (AttributeError, TypeError):
                    pass
                else:
                    self._set_dask(
                        array,
                        copy=copy,
                        delete_source=False,
                        reset_mask_hardness=False,
                    )
            else:
                self._del_dask(None)

            # Note the mask hardness. It is safe to assume that if a
            # dask array has been set, then it's mask hardness will be
            # already baked into each chunk.
            self._hardmask = getattr(source, "hardmask", _DEFAULT_HARDMASK)

            return

        super().__init__(array=array, fill_value=fill_value, _use_array=False)

        if loadd is not None:
            self.loadd(loadd)
            return

        if loads is not None:
            self.loads(loads)
            return

        # Set the units
        units = Units(units, calendar=calendar)
        self._Units = units

        # Note the mask hardness. This only records what we want the
        # mask hardness to be, and is required in case this
        # initialization does not set an array (i.e. array is None or
        # _use_array is False). If a dask array is actually set later
        # on, then the mask hardness will be set properly, i.e. it
        # will be baked into each chunk.
        self._hardmask = hardmask

        if array is None:
            return

        try:
            ndim = array.ndim
        except AttributeError:
            ndim = np.ndim(array)

        # Create the _cyclic attribute: identifies which axes are
        # cyclic (and therefore allow cyclic slicing). It must be a
        # subset of the axes given by the _axes attribute. If an axis
        # is removed from _axes then it must also be removed from
        # _cyclic.
        #
        # Never change the value of the _cyclic attribute in-place.
        self._cyclic = _empty_set

        # Create the _axes attribute: an ordered sequence of unique
        # (within this `Data` instance) names for each array axis.
        self._axes = generate_axis_identifiers(ndim)

        if not _use_array:
            return

        # Still here? Then create a dask array adn store it.

        # Find out if the data is compressed
        try:
            compressed = array.get_compression_type()
        except AttributeError:
            compressed = ""

        if compressed:
            # The data is compressed, so create a uncompressed dask
            # view of it.
            if chunks != _DEFAULT_CHUNKS:
                raise ValueError(
                    "Can't define chunks for compressed input arrays. "
                    "Consider rechunking after initialisation."
                )

            if init_options.get("from_array"):
                raise ValueError(
                    "Can't define 'from_array' initialisation options "
                    "for compressed input arrays"
                )

            # Save the input compressed array, as this will contain
            # extra information, such as a count or index variable.
            self._set_Array(array)

            array = compressed_to_dask(array)

        elif not is_dask_collection(array):
            # Turn the data into a dask array
            kwargs = init_options.get("from_array", {})
            if "chunks" in kwargs:
                raise TypeError(
                    "Can't define 'chunks' in the 'from_array' "
                    "initialisation options. "
                    "Use the 'chunks' parameter instead."
                )

            array = to_dask(array, chunks, **kwargs)

        elif chunks != _DEFAULT_CHUNKS:
            # The data is already a dask array
            raise ValueError(
                "Can't define chunks for dask input arrays. Consider "
                "rechunking the dask array before initialisation, or "
                "rechunking the Data after initialisation."
            )

        # Find out if we have an array of date-time objects
        if units.isreftime:
            dt = True

        first_value = None
        if not dt and array.dtype.kind == "O":
            kwargs = init_options.get("first_non_missing_value", {})
            first_value = first_non_missing_value(array, **kwargs)

            if first_value is not None:
                dt = hasattr(first_value, "timetuple")

        # Convert string or object date-times to floating point
        # reference times
        if dt and array.dtype.kind in "USO":
            array, units = convert_to_reftime(array, units, first_value)
            # Reset the units
            self._Units = units

        # Store the dask array
        self._set_dask(array, delete_source=False, reset_mask_hardness=False)

        # Set the mask hardness on each chunk.
        self.hardmask = hardmask

        # Override the data type
        if dtype is not None:
            self.dtype = dtype

        # Apply a mask
        if mask is not None:
            self.where(mask, cf_masked, inplace=True)

    @property
    def dask_array(self):
        """TODODASK.

        :Returns:

            `dask.array.Array`

        """
        return self._get_dask().copy()

    @property
    def dask_compressed_array(self):
        """TODODASK.

        :Returns:

            `dask.array.Array`

        """
        ca = self.source(None)

        if ca is None or not ca.get_compression_type():
            raise ValueError("not compressed: can't get compressed dask array")

        return ca._get_dask().copy()

    @daskified(_DASKIFIED_VERBOSE)
    def __contains__(self, value):
        """Membership test operator ``in``

        x.__contains__(y) <==> y in x

        Returns True if the scalar *value* is contained anywhere in
        the data. If *value* is not scalar then an exception is
        raised.

        **Performance**

        `__contains__` causes all delayed operations to be computed
        unless *value* is a `Data` object with incompatible units, in
        which case `False` is always returned.

        **Examples**

        >>> d = cf.Data([[0, 1, 2], [3, 4, 5]], 'm')
        >>> 4 in d
        True
        >>> 4.0 in d
        True
        >>> cf.Data(5) in d
        True
        >>> cf.Data(5, 'm') in d
        True
        >>> cf.Data(0.005, 'km') in d
        True

        >>> 99 in d
        False
        >>> cf.Data(2, 'seconds') in d
        False

        >>> [1] in d
        Traceback (most recent call last):
            ...
        TypeError: elementwise comparison failed; must test against a scalar, not [1]
        >>> [1, 2] in d
        Traceback (most recent call last):
            ...
        TypeError: elementwise comparison failed; must test against a scalar, not [1, 2]

        >>> d = cf.Data(["foo", "bar"])
        >>> 'foo' in d
        True
        >>> 'xyz' in d
        False

        """
        # Check that value is scalar by seeing if its shape is ()
        shape = getattr(value, "shape", None)
        if shape is None:
            if isinstance(value, str):
                # Strings are scalars, even though they have a len().
                shape = ()
            else:
                try:
                    len(value)
                except TypeError:
                    # value has no len() so assume that it is a scalar
                    shape = ()
                else:
                    # value has a len() so assume that it is not a scalar
                    shape = True
        elif is_dask_collection(value) and math.isnan(value.size):
            # value is a dask array with unknown size, so calculate
            # the size. This is acceptable, as we're going to compute
            # it anyway at the end of this method.
            value.compute_chunk_sizes()
            shape = value.shape

        if shape:
            raise TypeError(
                "elementwise comparison failed; must test against a scalar, "
                f"not {value!r}"
            )

        # If value is a scalar Data object then conform its units
        if isinstance(value, self.__class__):
            self_units = self.Units
            value_units = value.Units
            if value_units.equivalent(self_units):
                if not value_units.equals(self_units):
                    value = value.copy()
                    value.Units = self_units
            elif value_units:
                # No need to check the dask array if the value units
                # are incompatible
                return False

            value = value._get_dask()

        dx = self._get_dask()

        out_ind = tuple(range(dx.ndim))
        dx_ind = out_ind

        dx = da.blockwise(
            cf_contains,
            out_ind,
            dx,
            dx_ind,
            value,
            (),
            adjust_chunks={i: 1 for i in out_ind},
            dtype=bool,
        )

        return bool(dx.any())

    @property
    def _atol(self):
        """Return the current value of the `atol` function."""
        return cf_atol().value

    @property
    def _rtol(self):
        """Return the current value of the `rtol` function."""
        return cf_rtol().value

    def _is_abstract_Array_subclass(self, array):
        """Whether or not an array is a type of abstract Array.

        :Parameters:

            array:

        :Returns:

            `bool`

        """
        return isinstance(array, cfdm.Array)

    def __data__(self):
        """Returns a new reference to self."""
        return self

    @daskified(_DASKIFIED_VERBOSE)
    def __float__(self):
        """Called to implement the built-in function `float`

        x.__float__() <==> float(x)

        **Performance**

        `__float__` causes all delayed operations to be executed,
        unless the dask array size is already known to be greater than
        1.

        """
        return float(self._get_dask())

    def __round__(self, *ndigits):
        """Called to implement the built-in function `round`

        x.__round__(*ndigits) <==> round(x, *ndigits)

        """
        if self.size != 1:
            raise TypeError(
                "only length-1 arrays can be converted to Python scalars"
            )

        return round(self.datum(), *ndigits)

    @daskified(_DASKIFIED_VERBOSE)
    def __int__(self):
        """Called to implement the built-in function `int`

        x.__int__() <==> int(x)

        **Performance**

        `__int__` causes all delayed operations to be executed, unless
        the dask array size is already known to be greater than 1.

        """
        return int(self._get_dask())

    def __iter__(self):
        """Called when an iterator is required.

        x.__iter__() <==> iter(x)

        **Performance**

        If the shape of the data is unknown then it is calculated
        immediately by executing all delayed operations.

        **Examples**

        >>> d = cf.Data([1, 2, 3], 'metres')
        >>> for e in d:
        ...     print(repr(e))
        ...
        <CF Data(1): [1] metres>
        <CF Data(1): [2] metres>
        <CF Data(1): [3] metres>

        >>> d = cf.Data([[1, 2], [3, 4]], 'metres')
        >>> for e in d:
        ...     print(repr(e))
        ...
        <CF Data: [1, 2] metres>
        <CF Data: [3, 4] metres>

        >>> d = cf.Data(99, 'metres')
        >>> for e in d:
        ...     print(repr(e))
        ...
        Traceback (most recent call last):
            ...
        TypeError: iteration over a 0-d Data

        """
        try:
            n = len(self)
        except TypeError:
            raise TypeError(f"iteration over a 0-d {self.__class__.__name__}")

        for i in range(n):
            yield self[i]

    def __len__(self):
        """Called to implement the built-in function `len`.

        x.__len__() <==> len(x)

        **Performance**

        If the shape of the data is unknown then it is calculated
        immediately by executing all delayed operations.

        **Examples**

        >>> len(cf.Data([1, 2, 3]))
        3
        >>> len(cf.Data([[1, 2, 3]]))
        1
        >>> len(cf.Data([[1, 2, 3], [4, 5, 6]]))
        2
        >>> len(cf.Data(1))
        Traceback (most recent call last):
            ...
        TypeError: len() of unsized object

        """
        dx = self._get_dask()
        if math.isnan(dx.size):
            logger.warning("Computing data len: Performance may be degraded")
            dx.compute_chunk_sizes()

        return len(dx)

    def __bool__(self):
        """Truth value testing and the built-in operation `bool`

        x.__bool__() <==> bool(x)

        **Performance**

        `__bool__` causes all delayed operations to be computed.

        **Examples**

        >>> bool(cf.Data(1.5))
        True
        >>> bool(cf.Data([[False]]))
        False

        """
        size = self.size
        if size != 1:
            raise ValueError(
                f"The truth value of a {self.__class__.__name__} with {size} "
                "elements is ambiguous. Use d.any() or d.all()"
            )

        return bool(self.array)

    def __repr__(self):
        """Called by the `repr` built-in function.

        x.__repr__() <==> repr(x)

        """
        return super().__repr__().replace("<", "<CF ", 1)

    @daskified(_DASKIFIED_VERBOSE)
    def __getitem__(self, indices):
        """Return a subspace of the data defined by indices.

        d.__getitem__(indices) <==> d[indices]

        Indexing follows rules that are very similar to the numpy indexing
        rules, the only differences being:

        * An integer index i takes the i-th element but does not reduce
          the rank by one.

        * When two or more dimensions' indices are sequences of integers
          then these indices work independently along each dimension
          (similar to the way vector subscripts work in Fortran). This is
          the same behaviour as indexing on a `netCDF4.Variable` object.

        **Performance**

        If the shape of the data is unknown then it is calculated
        immediately by exectuting all delayed operations.

        . seealso:: `__setitem__`, `__keepdims_indexing__`,
                    `__orthogonal_indexing__`

        :Returns:

            `Data`
                The subspace of the data.

        **Examples:**

        >>> import numpy
        >>> d = Data(numpy.arange(100, 190).reshape(1, 10, 9))
        >>> d.shape
        (1, 10, 9)
        >>> d[:, :, 1].shape
        (1, 10, 1)
        >>> d[:, 0].shape
        (1, 1, 9)
        >>> d[..., 6:3:-1, 3:6].shape
        (1, 3, 3)
        >>> d[0, [2, 9], [4, 8]].shape
        (1, 2, 2)
        >>> d[0, :, -2].shape
        (1, 10, 1)

        """
        if indices is Ellipsis:
            return self.copy()

        auxiliary_mask = ()
        try:
            arg = indices[0]
        except (IndexError, TypeError):
            pass
        else:
            if isinstance(arg, str) and arg == "mask":
                auxiliary_mask = indices[1]
                indices = indices[2:]

        shape = self.shape
        keepdims = self.__keepdims_indexing__

        indices, roll = parse_indices(
            shape, indices, cyclic=True, keepdims=keepdims
        )

        axes = self._axes
        cyclic_axes = self._cyclic

        # ------------------------------------------------------------
        # Roll axes with cyclic slices
        # ------------------------------------------------------------
        if roll:
            # For example, if slice(-2, 3) has been requested on a
            # cyclic axis, then we roll that axis by two points and
            # apply the slice(0, 5) instead.
            if not cyclic_axes.issuperset([axes[i] for i in roll]):
                raise IndexError(
                    "Can't take a cyclic slice of a non-cyclic axis"
                )

            new = self.roll(
                axis=tuple(roll.keys()), shift=tuple(roll.values())
            )
            dx = new._get_dask()
        else:
            new = self.copy(array=False)
            dx = self._get_dask()

        # ------------------------------------------------------------
        # Subspace the dask array
        # ------------------------------------------------------------
        if self.__orthogonal_indexing__:
            # Apply 'orthogonal indexing': indices that are 1-d arrays
            # or lists subspace along each dimension
            # independently. This behaviour is similar to Fortran, but
            # different to dask.
            axes_with_list_indices = [
                i
                for i, x in enumerate(indices)
                if isinstance(x, list) or getattr(x, "shape", False)
            ]
            n_axes_with_list_indices = len(axes_with_list_indices)

            if n_axes_with_list_indices < 2:
                # At most one axis has a list/1-d array index so do a
                # normal dask subspace
                dx = dx[tuple(indices)]
            else:
                # At least two axes have list/1-d array indices so we
                # can't do a normal dask subspace

                # Subspace axes which have list/1-d array indices
                for axis in axes_with_list_indices:
                    dx = da.take(dx, indices[axis], axis=axis)

                if n_axes_with_list_indices < len(indices):
                    # Subspace axes which don't have list/1-d array
                    # indices. (Do this after subspacing axes which do
                    # have list/1-d array indices, in case
                    # __keepdims_indexing__ is False.)
                    slice_indices = [
                        slice(None) if i in axes_with_list_indices else x
                        for i, x in enumerate(indices)
                    ]
                    dx = dx[tuple(slice_indices)]
        else:
            raise NotImplementedError(
                "Non-orthogonal indexing has not yet been implemented"
            )

        # ------------------------------------------------------------
        # Set the subspaced dask array
        # ------------------------------------------------------------
        new._set_dask(dx, reset_mask_hardness=False)

        # ------------------------------------------------------------
        # Get the axis identifiers for the subspace
        # ------------------------------------------------------------
        shape0 = shape
        if keepdims:
            new_axes = axes
        else:
            new_axes = [
                axis
                for axis, x in zip(axes, indices)
                if not isinstance(x, Integral) and getattr(x, "shape", True)
            ]
            if new_axes != axes:
                new._axes = new_axes
                cyclic_axes = new._cyclic
                if cyclic_axes:
                    shape0 = [
                        n for n, axis in zip(shape, axes) if axis in new_axes
                    ]

        # ------------------------------------------------------------
        # Cyclic axes that have been reduced in size are no longer
        # considered to be cyclic
        # ------------------------------------------------------------
        if cyclic_axes:
            x = [
                axis
                for axis, n0, n1 in zip(new_axes, shape0, new.shape)
                if axis in cyclic_axes and n0 != n1
            ]
            if x:
                # Never change the value of the _cyclic attribute
                # in-place
                new._cyclic = cyclic_axes.difference(x)

        # ------------------------------------------------------------
        # Apply auxiliary masks
        # ------------------------------------------------------------
        for mask in auxiliary_mask:
            new.where(mask, cf_masked, None, inplace=True)

        if new.shape != self.shape:
            # Delete hdf5 chunksizes when the shape has changed.
            new.nc_clear_hdf5_chunksizes()

        return new

    @daskified(_DASKIFIED_VERBOSE)
    def __setitem__(self, indices, value):
        """Implement indexed assignment.

        x.__setitem__(indices, y) <==> x[indices]=y

        Assignment to data array elements defined by indices.

        Elements of a data array may be changed by assigning values to
        a subspace. See `__getitem__` for details on how to define
        subspace of the data array.

        .. note:: Currently at most one dimension's assignment index
                  may be a 1-d array of integers or booleans. This is
                  is different to `__getitem__`, which applies
                  'orthogonal indexing' when multiple indices of 1-d
                  array of integers or booleans are present.

        **Missing data**

        The treatment of missing data elements during assignment to a
        subspace depends on the value of the `hardmask` attribute. If
        it is True then masked elements will not be unmasked,
        otherwise masked elements may be set to any value.

        In either case, unmasked elements may be set, (including
        missing data).

        Unmasked elements may be set to missing data by assignment to
        the `cf.masked` constant or by assignment to a value which
        contains masked elements.

        **Performance**

        If the shape of the data is unknown then it is calculated
        immediately by executing all delayed operations.

        .. seealso:: `__getitem__`, `cf.masked`, `hardmask`, `where`

        **Examples:**

        """
        indices, roll = parse_indices(
            self.shape, indices, cyclic=True, keepdims=True
        )
        indices = tuple(indices)

        axes_with_list_indices = [
            i
            for i, x in enumerate(indices)
            if isinstance(x, list) or getattr(x, "shape", False)
        ]
        if len(axes_with_list_indices) > 1:
            raise NotImplementedError(
                "Currently limited to at most one dimension's assignment "
                "index being a 1-d array of integers or booleans. "
                f"Got: {indices}"
            )
            # TODODASK: The inherited algorithm that does assignment
            #           for multiple list/1-d array indices
            #           (cfdm.Data._set_subspace) won't work when the
            #           1-d array is a dask array because it may need
            #           to be computed at __setitem__ runtime, which
            #           is not desirable. Until this can be fixed,
            #           it's easiest to disallow this case, that was
            #           allowed pre-dask.

        # Roll axes with cyclic slices
        if roll:
            # For example, if assigning to slice(-2, 3) has been
            # requested on a cyclic axis (and we're not using numpy
            # indexing), then we roll that axis by two points and
            # assign to slice(0, 5) instead. The axis is then unrolled
            # by two points afer the assignment has been made.
            axes = self._axes
            if not self._cyclic.issuperset([axes[i] for i in roll]):
                raise IndexError(
                    "Can't do a cyclic assignment to a non-cyclic axis"
                )

            roll_axes = tuple(roll.keys())
            shifts = tuple(roll.values())
            self.roll(shift=shifts, axis=roll_axes, inplace=True)

        # Make sure that the units of value are the same as self
        value = conform_units(value, self.Units)

        # Do the assignment
        dx = self._get_dask()
        dx[indices] = dask_compatible(value)

        # Unroll any axes that were rolled to enable a cyclic
        # assignment
        if roll:
            shifts = [-shift for shift in shifts]
            self.roll(shift=shifts, axis=roll_axes, inplace=True)

        # Reset the mask hardness, otherwise it could be incorrect in
        # the case that a chunk that was not a masked array is
        # assigned missing values.
        self._reset_mask_hardness()

        return

    # ----------------------------------------------------------------
    # Indexing behaviour attributes
    # ----------------------------------------------------------------
    @property
    @daskified(_DASKIFIED_VERBOSE)
    def __orthogonal_indexing__(self):
        """Flag to indicate that orthogonal indexing is supported.

        Always True, indicating that 'orthogonal indexing' is
        applied. This means that when indices are 1-d arrays or lists
        then they subspace along each dimension independently. This
        behaviour is similar to Fortran, but different to `numpy`.

        .. versionadded:: TODODASK

        .. seealso:: `__keepdims_indexing__`, `__getitem__`,
                     `__setitem__`,
                     `netCDF4.Variable.__orthogonal_indexing__`

        **Examples**

        >>> d = cf.Data([[1, 2, 3],
        ...              [4, 5, 6]])
        >>> e = d[[0], [0, 2]]
        >>> e.shape
        (1, 2)
        >>> print(e.array)
        [[1 3]]
        >>> e = d[[0, 1], [0, 2]]
        >>> e.shape
        (2, 2)
        >>> print(e.array)
        [[1 3]
         [4 6]]

        """
        return True

    @property
    @daskified(_DASKIFIED_VERBOSE)
    def __keepdims_indexing__(self):
        """Flag to indicate whether dimensions indexed with integers are
        kept.

        If set to True (the default) then providing a single integer
        as a single-axis index does *not* reduce the number of array
        dimensions by 1. This behaviour is different to `numpy`.

        If set to False then providing a single integer as a
        single-axis index reduces the number of array dimensions by
        1. This behaviour is the same as `numpy`.

        .. versionadded:: TODODASK

        .. seealso:: `__orthogonal_indexing__`, `__getitem__`,
                     `__setitem__`

        **Examples**

        >>> d = cf.Data([[1, 2, 3],
        ...              [4, 5, 6]])
        >>> d.__keepdims_indexing__
        True
        >>> e = d[0]
        >>> e.shape
        (1, 3)
        >>> print(e.array)
        [[1 2 3]]

        >>> d.__keepdims_indexing__
        True
        >>> e = d[:, 1]
        >>> e.shape
        (2, 1)
        >>> print(e.array)
        [[2]
         [5]]

        >>> d.__keepdims_indexing__
        True
        >>> e = d[0, 1]
        >>> e.shape
        (1, 1)
        >>> print(e.array)
        [[2]]

        >>> d.__keepdims_indexing__ = False
        >>> e = d[0]
        >>> e.shape
        (3,)
        >>> print(e.array)
        [1 2 3]

        >>> d.__keepdims_indexing__
        False
        >>> e = d[:, 1]
        >>> e.shape
        (2,)
        >>> print(e.array)
        [2 5]

        >>> d.__keepdims_indexing__
        False
        >>> e = d[0, 1]
        >>> e.shape
        ()
        >>> print(e.array)
        2

        """
        return self._custom.get("__keepdims_indexing__", True)

    @__keepdims_indexing__.setter
    def __keepdims_indexing__(self, value):
        self._custom["__keepdims_indexing__"] = bool(value)

    # ----------------------------------------------------------------
    # Private dask methods
    # ----------------------------------------------------------------
    def _get_dask(self):
        """Get the dask array.

        .. versionadded:: TODODASK

        .. seealso:: `_set_dask`, `_del_dask`

        :Returns:

            `dask.array.Array`
                The dask array.

        """
        return self._custom["dask"]

    def _set_dask(
        self, array, copy=False, delete_source=True, reset_mask_hardness=True
    ):
        """Set the dask array.

        .. versionadded:: TODODASK

        .. seealso:: `_get_dask`, `_del_dask`, `_reset_mask_hardness`

        :Parameters:

            array: `dask.array.Array`
                The `dask` array to be inserted.

            copy: `bool`, optional
                If True then copy the dask array before setting it. By
                default the dask array is not copied.

            delete_source: `bool`, optional
                If False then do not delete a compressed source array,
                if one exists, after setting the new dask array. By
                default a compressed source array is deleted.

            reset_mask_hardness: `bool`, optional
                If False then do not reset the mask hardness after
                setting the new dask array. By default the mask
                hardness is re-applied.

        :Returns:

            `None`

        """
        if array is NotImplemented:
            logger.warning(
                "NotImplemented has been set in the place of a dask array"
            )
            # This could occur if any sort of exception is raised by
            # function that is run on chunks (such as
            # `cf_where`). Such a function could get run at definition
            # time in order to ascertain suitability (such as data
            # type casting, braodcasting, etc.). Note that the
            # exception may be hard to diagnose, as dask will have
            # silently trapped it and trapped it and returned
            # NotImplemented (for instance, see
            # `dask.array.core.elemwise`). Print statements in a local
            # copy of dask is prossibly the way to go if the cause of
            # the error is not obvious by inspection.

        if copy:
            array = array.copy()

        self._custom["dask"] = array

        if delete_source:
            # Remove a source array, on the grounds that we can't
            # guarantee its consistency with the new dask array.
            self._del_Array(None)

        if reset_mask_hardness:
            self._reset_mask_hardness()

    def _del_dask(self, default=ValueError(), delete_source=True):
        """Remove the dask array.

        .. versionadded:: TODODASK

        .. seealso:: `_set_dask`, `_get_dask`

        :Parameters:

            default: optional
                Return the value of the *default* parameter if the
                dask array axes has not been set.

                {{default Exception}}

            delete_source: `bool`, optional
                TODODASK

        :Returns:

            `dask.array.Array`
                The removed dask array.

        **Examples:**

        >>> d = cf.Data([1, 2, 3])
        >>> dx = d._del_dask()
        >>> d._del_dask("No dask array")
        'No dask array'
        >>> d._del_dask()
        Traceback (most recent call last):
            ...
        ValueError: 'Data' has no dask array
        >>> d._del_dask(RuntimeError('No dask array'))
        Traceback (most recent call last):
            ...
        RuntimeError: No dask array

        """
        try:
            out = self._custom.pop("dask")
        except KeyError:
            return self._default(
                default, f"{self.__class__.__name__!r} has no dask array"
            )

        if delete_source:
            # Remove a source array, on the grounds that we can't
            # guarantee its consistency with any future new dask
            # array.
            self._del_Array(None)

        return out

    def _map_blocks(self, func, **kwargs):
        """Apply a function to the data in-place.

        .. warning:: **This method **does not reset the mask
                     hardness**. It may be necessary for a call to
                     `_map_blocks` to be followed by a call to
                     `_reset_mask_hardness` (or equivalent).

        .. versionadded:: TODODASK

        .. seealso:: `_reset_mask_hardness`

        :Parameters:

            func:
                The function to be applied to the data, via
                `dask.array.map_blocks`, to each chunk of the dask
                array.

            kwargs: optional
                Keyword arguments passed to the
                `dask.array.map_blocks` method.

        :Returns:

            `dask.array.Array`
                The updated dask array.

        **Examples:**

        >>> d = cf.Data([1, 2, 3])
        >>> dx = d._map_blocks(lambda x: x / 2)
        >>> print(d.array)
        [0.5 1.  1.5]

        """
        dx = self._get_dask()
        dx = dx.map_blocks(func, **kwargs)
        self._set_dask(dx, reset_mask_hardness=False)

        return dx

    def _reset_mask_hardness(self):
        """Re-apply the mask hardness to the dask array.

        .. versionadded:: TODODASK

        .. seealso:: `hardmask`, `harden_mask`, `soften_mask`

        :Returns:

            `None`

        """
        self.hardmask = self.hardmask

    @daskified(_DASKIFIED_VERBOSE)
    @_inplace_enabled(default=False)
    def diff(self, axis=-1, n=1, inplace=False):
        """Calculate the n-th discrete difference along the given axis.

        The first difference is given by ``x[i+1] - x[i]`` along the
        given axis, higher differences are calculated by using `diff`
        recursively.

        The shape of the output is the same as the input except along
        the given axis, where the dimension is smaller by *n*. The
        data type of the output is the same as the type of the
        difference between any two elements of the input.

        .. versionadded:: 3.2.0

        .. seealso:: `cumsum`, `sum`

        :Parameters:

            axis: int, optional
                The axis along which the difference is taken. By
                default the last axis is used. The *axis* argument is
                an integer that selects the axis corresponding to the
                given position in the list of axes of the data array.

            n: int, optional
                The number of times values are differenced. If zero,
                the input is returned as-is. By default *n* is ``1``.

            {{inplace: `bool`, optional}}

        :Returns:

            `Data` or `None`
                The n-th differences, or `None` if the operation was
                in-place.

        **Examples**

        >>> d = cf.Data(numpy.arange(12.).reshape(3, 4))
        >>> d[1, 1] = 4.5
        >>> d[2, 2] = 10.5
        >>> print(d.array)
        [[ 0.   1.   2.   3. ]
         [ 4.   4.5  6.   7. ]
         [ 8.   9.  10.5 11. ]]
        >>> print(d.diff().array)
        [[1.  1.  1. ]
         [0.5 1.5 1. ]
         [1.  1.5 0.5]]
        >>> print(d.diff(n=2).array)
        [[ 0.   0. ]
         [ 1.  -0.5]
         [ 0.5 -1. ]]
        >>> print(d.diff(axis=0).array)
        [[4.  3.5 4.  4. ]
         [4.  4.5 4.5 4. ]]
        >>> print(d.diff(axis=0, n=2).array)
        [[0.  1.  0.5 0. ]]
        >>> d[1, 2] = cf.masked
        >>> print(d.array)
        [[0.0 1.0  2.0  3.0]
         [4.0 4.5   --  7.0]
         [8.0 9.0 10.5 11.0]]
        >>> print(d.diff().array)
        [[1.0 1.0 1.0]
         [0.5  --  --]
         [1.0 1.5 0.5]]
        >>> print(d.diff(n=2).array)
        [[0.0  0.0]
         [ --   --]
         [0.5 -1.0]]
        >>> print(d.diff(axis=0).array)
        [[4.0 3.5 -- 4.0]
         [4.0 4.5 -- 4.0]]
        >>> print(d.diff(axis=0, n=2).array)
        [[0.0 1.0 -- 0.0]]

        """
        d = _inplace_enabled_define_and_cleanup(self)

        dx = self._get_dask()
        dx = da.diff(dx, axis=axis, n=n)
        d._set_dask(dx, reset_mask_hardness=False)

        return d

    def dumps(self):
        """Return a JSON string serialization of the data array."""
        d = self.dumpd()

        # Change a set to a list
        if "_cyclic" in d:
            d["_cyclic"] = list(d["_cyclic"])

        # Change numpy.dtype object to a data-type string
        if "dtype" in d:
            d["dtype"] = str(d["dtype"])

        # Change a Units object to a units string
        if "Units" in d:
            d["units"] = str(d.pop("Units"))

        #
        for p in d["Partitions"]:
            if "Units" in p:
                p["units"] = str(p.pop("Units"))
        # --- End: for

        return json_dumps(d, default=convert_to_builtin_type)

    @daskified(_DASKIFIED_VERBOSE)
    @_inplace_enabled(default=False)
    def digitize(
        self,
        bins,
        upper=False,
        open_ends=False,
        closed_ends=None,
        return_bins=False,
        inplace=False,
    ):
        """Return the indices of the bins to which each value belongs.

        Values (including masked values) that do not belong to any bin
        result in masked values in the output data.

        Bins defined by percentiles are easily created with the
        `percentiles` method

        *Example*:
          Find the indices for bins defined by the 10th, 50th and 90th
          percentiles:

          >>> bins = d.percentile([0, 10, 50, 90, 100], squeeze=True)
          >>> i = f.digitize(bins, closed_ends=True)

        .. versionadded:: 3.0.2

        .. seealso:: `percentile`

        :Parameters:

            bins: array_like
                The bin boundaries. One of:

                * An integer.

                  Create this many equally sized, contiguous bins spanning
                  the range of the data. I.e. the smallest bin boundary is
                  the minimum of the data and the largest bin boundary is
                  the maximum of the data. In order to guarantee that each
                  data value lies inside a bin, the *closed_ends*
                  parameter is assumed to be True.

                * A 1-d array of numbers.

                  When sorted into a monotonically increasing sequence,
                  each boundary, with the exception of the two end
                  boundaries, counts as the upper boundary of one bin and
                  the lower boundary of next. If the *open_ends* parameter
                  is True then the lowest lower bin boundary also defines
                  a left-open (i.e. not bounded below) bin, and the
                  largest upper bin boundary also defines a right-open
                  (i.e. not bounded above) bin.

                * A 2-d array of numbers.

                  The second dimension, that must have size 2, contains
                  the lower and upper bin boundaries. Different bins may
                  share a boundary, but may not overlap. If the
                  *open_ends* parameter is True then the lowest lower bin
                  boundary also defines a left-open (i.e. not bounded
                  below) bin, and the largest upper bin boundary also
                  defines a right-open (i.e. not bounded above) bin.

            upper: `bool`, optional
                If True then each bin includes its upper bound but not its
                lower bound. By default the opposite is applied, i.e. each
                bin includes its lower bound but not its upper bound.

            open_ends: `bool`, optional
                If True then create left-open (i.e. not bounded below) and
                right-open (i.e. not bounded above) bins from the lowest
                lower bin boundary and largest upper bin boundary
                respectively. By default these bins are not created

            closed_ends: `bool`, optional
                If True then extend the most extreme open boundary by a
                small amount so that its bin includes values that are
                equal to the unadjusted boundary value. This is done by
                multiplying it by ``1.0 - epsilon`` or ``1.0 + epsilon``,
                whichever extends the boundary in the appropriate
                direction, where ``epsilon`` is the smallest positive
                64-bit float such that ``1.0 + epsilson != 1.0``. I.e. if
                *upper* is False then the largest upper bin boundary is
                made slightly larger and if *upper* is True then the
                lowest lower bin boundary is made slightly lower.

                By default *closed_ends* is assumed to be True if *bins*
                is a scalar and False otherwise.

            return_bins: `bool`, optional
                If True then also return the bins in their 2-d form.

            {{inplace: `bool`, optional}}

        :Returns:

            `Data`, [`Data`]
                The indices of the bins to which each value belongs.

                If *return_bins* is True then also return the bins in
                their 2-d form.

        **Examples**

        >>> d = cf.Data(numpy.arange(12).reshape(3, 4))
        [[ 0  1  2  3]
         [ 4  5  6  7]
         [ 8  9 10 11]]

        Equivalant ways to create indices for the four bins ``[-inf, 2),
        [2, 6), [6, 10), [10, inf)``

        >>> e = d.digitize([2, 6, 10])
        >>> e = d.digitize([[2, 6], [6, 10]])
        >>> print(e.array)
        [[0 0 1 1]
         [1 1 2 2]
         [2 2 3 3]]

        Equivalant ways to create indices for the two bins ``(2, 6], (6, 10]``

        >>> e = d.digitize([2, 6, 10], upper=True, open_ends=False)
        >>> e = d.digitize([[2, 6], [6, 10]], upper=True, open_ends=False)
        >>> print(e.array)
        [[-- -- --  0]
         [ 0  0  0  1]
         [ 1  1  1 --]]

        Create indices for the two bins ``[2, 6), [8, 10)``, which are
        non-contiguous

        >>> e = d.digitize([[2, 6], [8, 10]])
        >>> print(e.array)
        [[ 0 0  1  1]
         [ 1 1 -- --]
         [ 2 2  3  3]]

        Masked values result in masked indices in the output array.

        >>> d[1, 1] = cf.masked
        >>> print(d.array)
        [[ 0  1  2  3]
         [ 4 --  6  7]
         [ 8  9 10 11]]
        >>> print(d.digitize([2, 6, 10], open_ends=True).array)
        [[ 0  0  1  1]
         [ 1 --  2  2]
         [ 2  2  3  3]]
        >>> print(d.digitize([2, 6, 10]).array)
        [[-- --  0  0]
         [ 0 --  1  1]
         [ 1  1 -- --]]
        >>> print(d.digitize([2, 6, 10], closed_ends=True).array)
        [[-- --  0  0]
         [ 0 --  1  1]
         [ 1  1  1 --]]

        """
        d = _inplace_enabled_define_and_cleanup(self)

        org_units = d.Units

        bin_units = getattr(bins, "Units", None)

        if bin_units:
            if not bin_units.equivalent(org_units):
                raise ValueError(
                    "Can't put data into bins that have units that are "
                    "not equivalent to the units of the data."
                )

            if not bin_units.equals(org_units):
                bins = bins.copy()
                bins.Units = org_units
        else:
            bin_units = org_units

        # Get bins as a numpy array
        if isinstance(bins, np.ndarray):
            bins = bins.copy()
        else:
            bins = np.asanyarray(bins)

        if bins.ndim > 2:
            raise ValueError(
                "The 'bins' parameter must be scalar, 1-d or 2-d. "
                f"Got: {bins!r}"
            )

        two_d_bins = None

        if bins.ndim == 2:
            # --------------------------------------------------------
            # 2-d bins: Make sure that each bin is increasing and sort
            #           the bins by lower bounds
            # --------------------------------------------------------
            if bins.shape[1] != 2:
                raise ValueError(
                    "The second dimension of the 'bins' parameter must "
                    f"have size 2. Got: {bins!r}"
                )

            bins.sort(axis=1)
            bins.sort(axis=0)

            # Check for overlaps
            for i, (u, l) in enumerate(zip(bins[:-1, 1], bins[1:, 0])):
                if u > l:
                    raise ValueError(
                        f"Overlapping bins: "
                        f"{tuple(bins[i])}, {tuple(bins[i + i])}"
                    )

            two_d_bins = bins
            bins = np.unique(bins)

            # Find the bins that were omitted from the original 2-d
            # bins array. Note that this includes the left-open and
            # right-open bins at the ends.
            delete_bins = [
                n + 1
                for n, (a, b) in enumerate(zip(bins[:-1], bins[1:]))
                if (a, b) not in two_d_bins
            ]
        elif bins.ndim == 1:
            # --------------------------------------------------------
            # 1-d bins:
            # --------------------------------------------------------
            bins.sort()
            delete_bins = []
        else:
            # --------------------------------------------------------
            # 0-d bins:
            # --------------------------------------------------------
            if closed_ends is None:
                closed_ends = True

            if not closed_ends:
                raise ValueError(
                    "Can't set closed_ends=False when specifying bins as "
                    "a scalar."
                )

            if open_ends:
                raise ValueError(
                    "Can't set open_ends=True when specifying bins as a "
                    "scalar."
                )

            mx = d.max().datum()
            mn = d.min().datum()
            bins = np.linspace(mn, mx, int(bins) + 1, dtype=float)

            delete_bins = []

        if closed_ends:
            # Adjust the lowest/largest bin boundary to be inclusive
            if open_ends:
                raise ValueError(
                    "Can't set open_ends=True when closed_ends is True."
                )

            if bins.dtype.kind != "f":
                bins = bins.astype(float, copy=False)

            epsilon = np.finfo(float).eps
            ndim = bins.ndim
            if upper:
                mn = bins[(0,) * ndim]
                bins[(0,) * ndim] -= abs(mn) * epsilon
            else:
                mx = bins[(-1,) * ndim]
                bins[(-1,) * ndim] += abs(mx) * epsilon

        if not open_ends:
            delete_bins.insert(0, 0)
            delete_bins.append(bins.size)

        # Digitise the array
        dx = d._get_dask()
        dx = da.digitize(dx, bins, right=upper)
        d._set_dask(dx, reset_mask_hardness=True)
        d.override_units(_units_None, inplace=True)

        if return_bins:
            if two_d_bins is None:
                two_d_bins = np.empty((bins.size - 1, 2), dtype=bins.dtype)
                two_d_bins[:, 0] = bins[:-1]
                two_d_bins[:, 1] = bins[1:]

            two_d_bins = type(self)(two_d_bins, units=bin_units)
            return d, two_d_bins

        return d

    @daskified(_DASKIFIED_VERBOSE)
    @_deprecated_kwarg_check("_preserve_partitions")
    def median(
        self,
        axes=None,
        squeeze=False,
        mtol=1,
        inplace=False,
        _preserve_partitions=False,
    ):
        """Compute the median of the values."""
        return self.percentile(
            50,
            axes=axes,
            squeeze=squeeze,
            mtol=mtol,
            inplace=inplace,
        )

    @_inplace_enabled(default=False)
    def mean_of_upper_decile(
        self,
        axes=None,
        include_decile=True,
        squeeze=False,
        weights=None,
        mtol=1,
        inplace=False,
        _preserve_partitions=False,
    ):
        """Compute the mean the of upper decile.

        Specifically, calculate the mean of the upper group of data
        values defined by the upper tenth of their distribution.

        """
        d = _inplace_enabled_define_and_cleanup(self)

        p90 = d.percentile(
            90,
            axes=axes,
            squeeze=False,
            mtol=mtol,
            inplace=False,
            _preserve_partitions=_preserve_partitions,
        )

        with numpy_testing_suppress_warnings() as sup:
            sup.filter(
                RuntimeWarning, message=".*invalid value encountered in less.*"
            )
            if include_decile:
                mask = d < p90
            else:
                mask = d <= p90
        # --- End: with

        if mtol < 1:
            mask.filled(False, inplace=True)

        d.where(mask, cf_masked, inplace=True)

        d.mean(
            axes=axes,
            squeeze=squeeze,
            weights=weights,
            inplace=True,
            _preserve_partitions=_preserve_partitions,
        )

        return d

    @daskified(_DASKIFIED_VERBOSE)
    @_deprecated_kwarg_check("_preserve_partitions")
    @_inplace_enabled(default=False)
    def percentile(
        self,
        ranks,
        axes=None,
        method="linear",
        squeeze=False,
        mtol=1,
        inplace=False,
        _preserve_partitions=False,
        interpolation=None,
    ):
        """Compute percentiles of the data along the specified axes.

        The default is to compute the percentiles along a flattened
        version of the data.

        If the input data are integers, or floats smaller than float64, or
        the input data contains missing values, then output data-type is
        float64. Otherwise, the output data-type is the same as that of
        the input.

        If multiple percentile ranks are given then a new, leading data
        dimension is created so that percentiles can be stored for each
        percentile rank.

        **Accuracy**

        The `percentile` method returns results that are consistent
        with `numpy.percentile`, which may be different to those
        created by `dask.percentile`. The dask method uses an
        algorithm that calculates approximate percentiles which are
        likely to be different from the correct values when there are
        two or more dask chunks.

        >>> import numpy as np
        >>> import dask.array as da
        >>> import cf
        >>> a = np.arange(101)
        >>> dx = da.from_array(a, chunks=10)
        >>> da.percentile(dx, [40, 60]).compute()
        array([40.36])
        >>> np.percentile(a, 40)
        array([40.])
        >>> d = cf.Data(a, chunks=10)
        >>> d.percentile(40).array
        array([40.])

        .. versionadded:: 3.0.4

        .. seealso:: `digitize`, `median`, `mean_of_upper_decile`,
                     `where`

        :Parameters:

            ranks: (sequence of) number
                Percentile rank, or sequence of percentile ranks, to
                compute, which must be between 0 and 100 inclusive.

            axes: (sequence of) `int`, optional
                Select the axes. The *axes* argument may be one, or a
                sequence, of integers that select the axis corresponding to
                the given position in the list of axes of the data array.

                By default, of *axes* is `None`, all axes are selected.

            method: `str`, optional
                Specify the interpolation method to use when the
                desired percentile lies between two data values. The
                methods are listed here, but their definitions must be
                referenced from the documentation for
                `numpy.percentile`.

                For the default ``'linear'`` method, if the percentile
                lies between two adjacent data values ``i < j`` then
                the percentile is calculated as ``i+(j-i)*fraction``,
                where ``fraction`` is the fractional part of the index
                surrounded by ``i`` and ``j``.

                ===============================
                *method*
                ===============================
                ``'inverted_cdf'``
                ``'averaged_inverted_cdf'``
                ``'closest_observation'``
                ``'interpolated_inverted_cdf'``
                ``'hazen'``
                ``'weibull'``
                ``'linear'`` (default)
                ``'median_unbiased'``
                ``'normal_unbiased'``
                ``'lower'``
                ``'higher'``
                ``'nearest'``
                ``'midpoint'``
                ===============================

            squeeze: `bool`, optional
                If True then all axes over which percentiles are
                calculated are removed from the returned data. By default
                axes over which percentiles have been calculated are left
                in the result as axes with size 1, meaning that the result
                is guaranteed to broadcast correctly against the original
                data.

            mtol: number, optional
                Set an upper limit of the amount input data values
                which are allowed to be missing data when contributing
                to individual output percentile values. It is defined
                as a fraction (between 0 and 1 inclusive) of the
                contributing input data values. The default is 1,
                meaning that a missing datum in the output array only
                occurs when all of its contributing input array
                elements are missing data. A value of 0 means that a
                missing datum in the output array occurs whenever any
                of its contributing input array elements are missing
                data.

                *Parameter example:*
                  To ensure that an output array element is a missing
                  value if more than 25% of its input array elements
                  are missing data: ``mtol=0.25``.

            {{inplace: `bool`, optional}}

            interpolation: deprecated at version 4.0.0
                Use the *method* parameter instead.

            _preserve_partitions: deprecated at version 4.0.0

        :Returns:

            `Data` or `None`
                The percentiles of the original data, or `None` if the
                operation was in-place.

        **Examples**

        >>> d = cf.Data(numpy.arange(12).reshape(3, 4), 'm')
        >>> print(d.array)
        [[ 0  1  2  3]
         [ 4  5  6  7]
         [ 8  9 10 11]]
        >>> p = d.percentile([20, 40, 50, 60, 80])
        >>> p
        <CF Data(5, 1, 1): [[[2.2, ..., 8.8]]] m>

        >>> p = d.percentile([20, 40, 50, 60, 80], squeeze=True)
        >>> print(p.array)
        [2.2 4.4 5.5 6.6 8.8]

        Find the standard deviation of the values above the 80th percentile:

        >>> p80 = d.percentile(80)
        <CF Data(1, 1): [[8.8]] m>
        >>> e = d.where(d<=p80, cf.masked)
        >>> print(e.array)
        [[-- -- -- --]
         [-- -- -- --]
         [-- 9 10 11]]
        >>> e.sd()
        <CF Data(1, 1): [[0.816496580927726]] m>

        Find the mean of the values above the 45th percentile along the
        second axis:

        >>> p45 = d.percentile(45, axes=1)
        >>> print(p45.array)
        [[1.35],
         [5.35],
         [9.35]]
        >>> e = d.where(d<=p45, cf.masked)
        >>> print(e.array)
        [[-- -- 2 3]
         [-- -- 6 7]
         [-- -- 10 11]]
        >>> f = e.mean(axes=1)
        >>> f
        <CF Data(3, 1): [[2.5, ..., 10.5]] m>
        >>> print(f.array)
        [[ 2.5]
         [ 6.5]
         [10.5]]

        Find the histogram bin boundaries associated with given
        percentiles, and digitize the data based on these bins:

        >>> bins = d.percentile([0, 10, 50, 90, 100], squeeze=True)
        >>> print(bins.array)
        [ 0.   1.1  5.5  9.9 11. ]
        >>> e = d.digitize(bins, closed_ends=True)
        >>> print(e.array)
        [[0 0 1 1]
         [1 1 2 2]
         [2 2 3 3]]

        """
        if interpolation is not None:
            _DEPRECATION_ERROR_KWARGS(
                self,
                "interpolation",
                {"interpolation": None},
                message="Use the 'method' parameter instead.",
                version="4.0.0",
            )  # pragma: no cover

        d = _inplace_enabled_define_and_cleanup(self)

        # Parse percentile ranks
        q = ranks
        if not (isinstance(q, np.ndarray) or is_dask_collection(q)):
            q = np.array(ranks)

        if q.ndim > 1:
            q = q.flatten()

        if not np.issubdtype(d.dtype, np.number):
            method = "nearest"

        if axes is None:
            axes = tuple(range(d.ndim))
        else:
            axes = tuple(sorted(d._parse_axes(axes)))

        dx = d._get_dask()
        dtype = dx.dtype
        shape = dx.shape

        # Rechunk the data so that the dimensions over which
        # percentiles are being calculated all have one chunk.
        #
        # Make sure that no new chunks are larger (in bytes) than any
        # original chunk.
        new_chunks = normalize_chunks(
            [-1 if i in axes else "auto" for i in range(dx.ndim)],
            shape=shape,
            dtype=dtype,
            limit=dtype.itemsize * reduce(mul, map(max, dx.chunks), 1),
        )
        dx = dx.rechunk(new_chunks)

        # Initialise the indices of each chunk of the result
        #
        # E.g. [(0, 0, 0), (0, 0, 1), (0, 1, 0), (0, 1, 1)]
        keys = [key[1:] for key in flatten(dx.__dask_keys__())]

        keepdims = not squeeze
        if not keepdims:
            # Remove axes that will be dropped in the result
            indices = [i for i in range(len(keys[0])) if i not in axes]
            keys = [tuple([k[i] for i in indices]) for k in keys]

        if q.ndim:
            # Insert a leading rank dimension for non-scalar input
            # percentile ranks
            keys = [(0,) + k for k in keys]

        # Create a new dask dictionary for the result
        name = "cf-percentile-" + tokenize(dx, axes, q, method)
        name = (name,)
        dsk = {
            name
            + chunk_index: (
                cf_percentile,
                dask_key,
                q,
                axes,
                method,
                keepdims,
                mtol,
            )
            for chunk_index, dask_key in zip(keys, flatten(dx.__dask_keys__()))
        }

        # Define the chunks for the result
        if q.ndim:
            out_chunks = [(q.size,)]
        else:
            out_chunks = []

        for i, c in enumerate(dx.chunks):
            if i in axes:
                if keepdims:
                    out_chunks.append((1,))
            else:
                out_chunks.append(c)

        name = name[0]
        graph = HighLevelGraph.from_collections(name, dsk, dependencies=[dx])
        dx = Array(graph, name, chunks=out_chunks, dtype=float)

        d._set_dask(dx, reset_mask_hardness=True)

        return d

    @daskified(_DASKIFIED_VERBOSE)
    @_inplace_enabled(default=False)
    def persist(self, inplace=False):
        """Persist the underlaying dask array into memory.

        This turns an underlying lazy dask array into a equivalent
        chunked dask array, but now with the results fully computed.

        `persist` is particularly useful when using distributed
        systems, because the results will be kept in distributed
        memory, rather than returned to the local process.

        Compare with `compute` and `array`.

        **Performance**

        `persist` causes all delayed operations to be computed.

        .. versionadded:: TODODASK

        .. seealso:: `compute`, `array`, `datetime_array`,
                     `dask.array.Array.persist`

        :Parameters:

            {{inplace: `bool`, optional}}

        :Returns:

            `Data` or `None`
                The persisted data. If the operation was in-place then
                `None` is returned.

        **Examples**

        """
        d = _inplace_enabled_define_and_cleanup(self)

        dx = self._get_dask()
        dx = dx.persist()
        d._set_dask(dx, reset_mask_hardness=False)

        return d

    def loads(self, j, chunk=True):
        """Reset the data in place from a string serialization.

        .. seealso:: `dumpd`, `loadd`

        :Parameters:

            j: `str`
                A JSON document string serialization of a `cf.Data` object.

            chunk: `bool`, optional
                If True (the default) then the reset data array will be
                re-partitioned according the current chunk size, as defined
                by the `cf.chunksize` function.

        :Returns:

            `None`

        """
        d = json_loads(j)

        # Convert _cyclic to a set
        if "_cyclic" in d:
            d["_cyclic"] = set(d["_cyclic"])

        # Convert dtype to numpy.dtype
        if "dtype" in d:
            d["dtype"] = np.dtype(d["dtype"])

        # Convert units to Units
        if "units" in d:
            d["Units"] = Units(d.pop("units"))

        # Convert partition location elements to tuples
        for p in d["Partitions"]:
            p["location"] = [tuple(x) for x in p["location"]]

            if "units" in p:
                p["Units"] = Units(p.pop("units"))
        # --- End: for

        self.loadd(d, chunk=chunk)

    def dumpd(self):
        """Return a serialization of the data array.

        The serialization may be used to reconstruct the data array as it
        was at the time of the serialization creation.

        .. seealso:: `loadd`, `loads`

        :Returns:

            `dict`
                The serialization.

        **Examples:**

        >>> d = cf.Data([[1, 2, 3]], 'm')
        >>> d.dumpd()
        {'Partitions': [{'location': [(0, 1), (0, 3)],
                         'subarray': array([[1, 2, 3]])}],
         'units': 'm',
         '_axes': ['dim0', 'dim1'],
         '_pmshape': (),
         'dtype': dtype('int64'),
         'shape': (1, 3)}

        >>> d.flip(1)
        >>> d.transpose()
        >>> d.Units *= 1000
        >>> d.dumpd()
        {'Partitions': [{'units': 'm',
                         'axes': ['dim0', 'dim1'],
                         'location': [(0, 3), (0, 1)],
                         'subarray': array([[1, 2, 3]])}],
        ` 'units': '1000 m',
         '_axes': ['dim1', 'dim0'],
         '_flip': ['dim1'],
         '_pmshape': (),
         'dtype': dtype('int64'),
         'shape': (3, 1)}

        >>> d.dumpd()
        {'Partitions': [{'units': 'm',
                         'location': [(0, 1), (0, 3)],
                         'subarray': array([[1, 2, 3]])}],
         'units': '10000 m',
         '_axes': ['dim0', 'dim1'],
         '_flip': ['dim1'],
         '_pmshape': (),
         'dtype': dtype('int64'),
         'shape': (1, 3)}

        >>> e = cf.Data(loadd=d.dumpd())
        >>> e.equals(d)
        True

        """
        axes = self._axes
        units = self.Units
        dtype = self.dtype

        cfa_data = {
            "dtype": dtype,
            "Units": str(units),
            "shape": self._shape,
            "_axes": axes[:],
            "_pmshape": self._pmshape,
        }

        pmaxes = self._pmaxes
        if pmaxes:
            cfa_data["_pmaxes"] = pmaxes[:]

        #        flip = self._flip
        flip = self._flip()
        if flip:
            cfa_data["_flip"] = flip[:]

        fill_value = self.get_fill_value(None)
        if fill_value is not None:
            cfa_data["fill_value"] = fill_value

        cyclic = self._cyclic
        if cyclic:
            cfa_data["_cyclic"] = cyclic.copy()

        cfa_data["_HDF_chunks"] = self.HDF_chunks()

        partitions = []
        for index, partition in self.partitions.ndenumerate():

            attrs = {}

            p_subarray = partition.subarray
            p_dtype = p_subarray.dtype

            # Location in partition matrix
            if index:
                attrs["index"] = index

            # Sub-array location
            attrs["location"] = partition.location[:]

            # Sub-array part
            p_part = partition.part
            if p_part:
                attrs["part"] = p_part[:]

            # Sub-array axes
            p_axes = partition.axes
            if p_axes != axes:
                attrs["axes"] = p_axes[:]

            # Sub-array units
            p_Units = partition.Units
            if p_Units != units:
                attrs["Units"] = str(p_Units)

            # Sub-array flipped axes
            p_flip = partition.flip
            if p_flip:
                attrs["flip"] = p_flip[:]

            # --------------------------------------------------------
            # File format specific stuff
            # --------------------------------------------------------
            if isinstance(p_subarray, NetCDFArray):
                # if isinstance(p_subarray.array, NetCDFFileArray):
                # ----------------------------------------------------
                # NetCDF File Array
                # ----------------------------------------------------
                attrs["format"] = "netCDF"

                subarray = {}

                subarray["file"] = p_subarray.get_filename()
                subarray["shape"] = p_subarray.shape

                subarray["ncvar"] = p_subarray.get_ncvar()
                subarray["varid"] = p_subarray.get_varid()

                if p_dtype != dtype:
                    subarray["dtype"] = p_dtype

                attrs["subarray"] = subarray

            elif isinstance(p_subarray, UMArray):
                # elif isinstance(p_subarray.array, UMFileArray):
                # ----------------------------------------------------
                # UM File Array
                # ----------------------------------------------------
                attrs["format"] = "UM"

                subarray = {}
                for attr in (
                    "filename",
                    "shape",
                    "header_offset",
                    "data_offset",
                    "disk_length",
                ):
                    subarray[attr] = getattr(p_subarray, attr)

                if p_dtype != dtype:
                    subarray["dtype"] = p_dtype

                attrs["subarray"] = subarray
            else:
                attrs["subarray"] = p_subarray

            partitions.append(attrs)
        # --- End: for

        cfa_data["Partitions"] = partitions

        return cfa_data

    def loadd(self, d, chunk=True):
        """Reset the data in place from a dictionary serialization.

        .. seealso:: `dumpd`, `loads`

        :Parameters:

            d: `dict`
                A dictionary serialization of a `cf.Data` object, such as
                one as returned by the `dumpd` method.

            chunk: `bool`, optional
                If True (the default) then the reset data array will be
                re-partitioned according the current chunk size, as
                defined by the `cf.chunksize` function.

        :Returns:

            `None`

        **Examples:**

        >>> d = Data([[1, 2, 3]], 'm')
        >>> e = Data([6, 7, 8, 9], 's')
        >>> e.loadd(d.dumpd())
        >>> e.equals(d)
        True
        >>> e is d
        False

        >>> e = Data(loadd=d.dumpd())
        >>> e.equals(d)
        True

        """
        axes = list(d.get("_axes", ()))
        shape = tuple(d.get("shape", ()))

        units = d.get("Units", None)
        if units is None:
            units = Units()
        else:
            units = Units(units)

        dtype = d["dtype"]
        self._dtype = dtype
        self.Units = units
        self._axes = axes

        self._flip(list(d.get("_flip", ())))
        self.set_fill_value(d.get("fill_value", None))

        self._shape = shape
        self._ndim = len(shape)
        self._size = reduce(mul, shape, 1)

        cyclic = d.get("_cyclic", None)
        # Never change the value of the _cyclic attribute in-place
        if cyclic:
            self._cyclic = cyclic.copy()
        else:
            self._cyclic = _empty_set

        HDF_chunks = d.get("_HDF_chunks")
        if HDF_chunks:
            self.HDF_chunks(HDF_chunks)

        filename = d.get("file", None)

        base = d.get("base", None)

        # ------------------------------------------------------------
        # Initialise an empty partition array
        # ------------------------------------------------------------
        partition_matrix = PartitionMatrix(
            np.empty(d.get("_pmshape", ()), dtype=object),
            list(d.get("_pmaxes", ())),
        )
        pmndim = partition_matrix.ndim

        # ------------------------------------------------------------
        # Fill the partition array with partitions
        # ------------------------------------------------------------
        for attrs in d["Partitions"]:

            # Find the position of this partition in the partition
            # matrix
            if "index" in attrs:
                index = attrs["index"]
                if len(index) == 1:
                    index = index[0]
                else:
                    index = tuple(index)
            else:
                index = (0,) * pmndim

            location = attrs.get("location", None)
            if location is not None:
                location = location[:]
            else:
                # Default location
                location = [[0, i] for i in shape]

            p_units = attrs.get("p_units", None)
            if p_units is None:
                p_units = units
            else:
                p_units = Units(p_units)

            partition = Partition(
                location=location,
                axes=attrs.get("axes", axes)[:],
                flip=attrs.get("flip", [])[:],
                Units=p_units,
                part=attrs.get("part", [])[:],
            )

            fmt = attrs.get("format", None)
            if fmt is None:
                # ----------------------------------------------------
                # Subarray is effectively a numpy array in memory
                # ----------------------------------------------------
                partition.subarray = attrs["subarray"]

            else:
                # ----------------------------------------------------
                # Subarray is in a file on disk
                # ----------------------------------------------------
                partition.subarray = attrs["subarray"]
                if fmt not in ("netCDF", "UM"):
                    raise TypeError(
                        "Don't know how to load sub-array from file "
                        "format {!r}".format(fmt)
                    )

                # Set the 'subarray' attribute
                kwargs = attrs["subarray"].copy()

                kwargs["shape"] = tuple(kwargs["shape"])

                kwargs["ndim"] = len(kwargs["shape"])
                kwargs["size"] = reduce(mul, kwargs["shape"], 1)

                kwargs.setdefault("dtype", dtype)

                if "file" in kwargs:
                    f = kwargs["file"]
                    if f == "":
                        kwargs["filename"] = filename
                    else:
                        if base is not None:
                            f = pathjoin(base, f)

                        kwargs["filename"] = f
                else:
                    kwargs["filename"] = filename

                del kwargs["file"]

                if fmt == "netCDF":
                    partition.subarray = NetCDFArray(**kwargs)
                elif fmt == "UM":
                    partition.subarray = UMArray(**kwargs)
            # --- End: if

            # Put the partition into the partition array
            partition_matrix[index] = partition
        # --- End: for

        # Save the partition array
        self.partitions = partition_matrix

        if chunk:
            self.chunk()

    def can_compute(self, functions=None, log_levels=None, override=False):
        """TODODASK - this method is premature - needs thinking about as part
        of the wider resource management issue

        Whether or not it is acceptable to compute the data.

        If the data is explicitly requested to be computed (as would
        be the case when writing to disk, or accessing the `array`
        attribute) then computation will always occur.

        This method is meant for cases when compution is desirable but
        not essential, by providing an assessment of whether
        computation would require too excessive resources (time,
        memory, and CPU), if carried out.

        By default it is considered acceptable to compute the data if
        the computed array fits in available memory and any of the
        following are true, assessed in the order given up to the
        first criterion satisfied:

        1. The `force_compute` attribute is True.

        2. The current log level is ``'DEBUG'``.

        3. Any computations stored after initialisation consist only
           subspace, concatenate, reshape, and copy functions.

        .. versionadded:: 4.0.0

        .. seealso:: `force_compute`, `cf.log_level`

        :Parameters:

            functions: (sequence of) `str`, optional
                Include the specified functions, in addition to the
                defaults, as those that will allow
                computation. Functions are identified by matching the
                beginnings of the key names in the dask graph layers,
                found with `dask.layers` attribute of the dask
                array. See the *override* parameter.

            log_level: (sequence of) `str`, optional
                Include the specified log levels, in addition to the
                default, as those that will allow compuitation. See
                the *override* parameter.

            override : `bool`, optional
                If True then only compute the data for the given
                *log_levels* (if any) and the given *functions* (if
                any), ignoring the defaults. If the `force_compute`
                attribute is True then computation occurs in any case.

        :Returns:

            `bool`
                True if acceptable to compute the data, otherwise
                False.

        """
        # TODODASK: Always return True for now, to aid development.
        return True

        dx = self._get_dask()

        # TODODASK fits in memory.

        # 1 Force compute
        if self.force_compute:
            return True

        # 2 Log levels
        if override:
            allowed_log_levels = ()
            allowed_functions = ()
        else:
            allowed_log_levels = ("DEBUG",)
            allowed_functions = (
                "array-",
                "getitem-",
                "copy-",
                "concatenate-",
                "reshape-",
            )

        if log_levels:
            if isinstance(log_levels, str):
                log_levels = (log_levels,)

            allowed_log_levels += tuple(log_levels)

        if log_level().value in allowed_log_levels:
            return True

        # 3 Stored computations
        layers = dx.dask.layers
        if len(layers) == 1:
            # No stored computations after initialisation
            return True

        if functions:
            if isinstance(functions, str):
                functions = (functions,)

            allowed_functions += tuple(allowed_functions)

        return all(
            [
                any([key.startswith(x) for x in allowed_functions])
                for key in tuple(layers)[1:]
            ]
        )

    @daskified(_DASKIFIED_VERBOSE)
    @_deprecated_kwarg_check("i")
    @_inplace_enabled(default=False)
    def ceil(self, inplace=False, i=False):
        """The ceiling of the data, element-wise.

        The ceiling of ``x`` is the smallest integer ``n``, such that
        ``n>=x``.

        .. versionadded:: 1.0

        .. seealso:: `floor`, `rint`, `trunc`

        :Parameters:

            {{inplace: `bool`, optional}}

            {{i: deprecated at version 3.0.0}}

        :Returns:

            `Data` or `None`
                The ceiling of the data. If the operation was in-place
                then `None` is returned.

        **Examples:**

        >>> d = cf.Data([-1.9, -1.5, -1.1, -1, 0, 1, 1.1, 1.5 , 1.9])
        >>> print(d.array)
        [-1.9 -1.5 -1.1 -1.   0.   1.   1.1  1.5  1.9]
        >>> print(d.ceil().array)
        [-1. -1. -1. -1.  0.  1.  2.  2.  2.]

        """
        d = _inplace_enabled_define_and_cleanup(self)
        dx = d._get_dask()
        d._set_dask(da.ceil(dx), reset_mask_hardness=False)
        return d

    @daskified(_DASKIFIED_VERBOSE)
    def compute(self):
        """A numpy view the data.

        In-place changes to the returned numpy array *might* affect
        the underlying dask array, depending on how the dask array has
        been defined, including any delayed operations.

        The returned numpy array has the same mask hardness and fill
        values as the data.

        Compare with `array`.

        **Performance**

        `array` causes all delayed operations to be computed.

        .. versionadded:: TODODASK

        .. seealso:: `persist`, `array`, `datetime_array`

        :Returns:

            `numpy.ndarray`
                The numpy view of the data.

        **Examples**

        >>> d = cf.Data([1, 2, 3.0], 'km')
        >>> d.compute()
        array([1., 2., 3.])

        """
        a = self._get_dask().compute()

        if np.ma.isMA(a):
            if self.hardmask:
                a.harden_mask()
            else:
                a.soften_mask()

            a.set_fill_value(self.fill_value)

        return a

    @daskified(_DASKIFIED_VERBOSE)
    @_inplace_enabled(default=False)
    def convolution_filter(
        self,
        window=None,
        axis=None,
        mode=None,
        cval=None,
        origin=0,
        inplace=False,
    ):
        """Return the data convolved along the given axis with the
        specified filter.

        The magnitude of the integral of the filter (i.e. the sum of the
        weights defined by the *weights* parameter) affects the convolved
        values. For example, filter weights of ``[0.2, 0.2 0.2, 0.2,
        0.2]`` will produce a non-weighted 5-point running mean; and
        weights of ``[1, 1, 1, 1, 1]`` will produce a 5-point running
        sum. Note that the weights returned by functions of the
        `scipy.signal.windows` package do not necessarily sum to 1 (see
        the examples for details).

        .. versionadded:: 3.3.0

        :Parameters:

            window: sequence of numbers
                Specify the window of weights to use for the filter.

                *Parameter example:*
                  An unweighted 5-point moving average can be computed
                  with ``weights=[0.2, 0.2, 0.2, 0.2, 0.2]``

                Note that the `scipy.signal.windows` package has suite of
                window functions for creating weights for filtering (see
                the examples for details).

            axis: `int`
                Select the axis over which the filter is to be applied.
                removed. The *axis* parameter is an integer that selects
                the axis corresponding to the given position in the list
                of axes of the data.

                *Parameter example:*
                  Convolve the second axis: ``axis=1``.

                *Parameter example:*
                  Convolve the last axis: ``axis=-1``.

            mode: `str`, optional
                The *mode* parameter determines how the input array is
                extended when the filter overlaps an array border. The
                default value is ``'constant'`` or, if the dimension being
                convolved is cyclic (as ascertained by the `iscyclic`
                method), ``'wrap'``. The valid values and their behaviours
                are as follows:

                ==============  ==========================  ============================
                *mode*          Description                 Behaviour
                ==============  ==========================  ============================
                ``'reflect'``   The input is extended by    ``(c b a | a b c | c b a)``
                                reflecting about the edge

                ``'constant'``  The input is extended by    ``(k k k | a b c | k k k)``
                                filling all values beyond
                                the edge with the same
                                constant value (``k``),
                                defined by the *cval*
                                parameter.

                ``'nearest'``   The input is extended by    ``(a a a | a b c | c c c )``
                                replicating the last point

                ``'mirror'``    The input is extended by    ``(c b | a b c | b a)``
                                reflecting about the
                                centre of the last point.

                ``'wrap'``      The input is extended by    ``(a b c | a b c | a b c)``
                                wrapping around to the
                                opposite edge.

                ``'periodic'``  This is a synonym for
                                ``'wrap'``.
                ==============  ==========================  ============================

                The position of the window relative to each value can be
                changed by using the *origin* parameter.

            cval: scalar, optional
                Value to fill past the edges of the array if *mode* is
                ``'constant'``. Defaults to `None`, in which case the
                edges of the array will be filled with missing data.

                *Parameter example:*
                   To extend the input by filling all values beyond the
                   edge with zero: ``cval=0``

            origin: `int`, optional
                Controls the placement of the filter. Defaults to 0, which
                is the centre of the window. If the window has an even
                number of weights then then a value of 0 defines the index
                defined by ``width/2 -1``.

                *Parameter example:*
                  For a weighted moving average computed with a weights
                  window of ``[0.1, 0.15, 0.5, 0.15, 0.1]``, if
                  ``origin=0`` then the average is centred on each
                  point. If ``origin=-2`` then the average is shifted to
                  include the previous four points. If ``origin=1`` then
                  the average is shifted to include the previous point and
                  the and the next three points.

            {{inplace: `bool`, optional}}

        :Returns:

            `Data` or `None`
                The convolved data, or `None` if the operation was
                in-place.

        """
        from .dask_utils import cf_convolve1d

        d = _inplace_enabled_define_and_cleanup(self)

        iaxis = d._parse_axes(axis)
        if len(iaxis) != 1:
            raise ValueError(
                "Must specify a unique domain axis with the 'axis' "
                f"parameter. {axis!r} specifies axes {iaxis!r}"
            )

        iaxis = iaxis[0]

        if mode is None:
            # Default mode is 'wrap' if the axis is cyclic, or else
            # 'constant'.
            if iaxis in d.cyclic():
                boundary = "periodic"
            else:
                boundary = cval
        elif mode == "wrap":
            boundary = "periodic"
        elif mode == "constant":
            boundary = cval
        elif mode == "mirror":
            raise ValueError(
                "'mirror' mode is no longer available. Please raise an "
                "issue at https://github.com/NCAS-CMS/cf-python/issues "
                "if you would like it to be re-implemented."
            )
            # This re-implementation would involve getting a 'mirror'
            # function added to dask.array.overlap, along similar
            # lines to the existing 'reflect' function in that module.
        else:
            boundary = mode

        # Set the overlap depth large enough to accommodate the
        # filter.
        #
        # For instance, for a 5-point window, the calculated value at
        # each point requires 2 points either side if the filter is
        # centred (i.e. origin is 0) and (up to) 3 points either side
        # if origin is 1 or -1.
        #
        # It is a restriction of dask.array.map_overlap that we can't
        # use asymmetric halos for general 'boundary' types.
        size = len(window)
        depth = int(size / 2)
        if not origin and not size % 2:
            depth += 1

        depth += abs(origin)

        dx = d._get_dask()

        # Cast to float to ensure that NaNs can be stored (as required
        # by cf_convolve1d)
        if dx.dtype != float:
            dx = dx.astype(float, copy=False)

        # Convolve each chunk
        convolve1d = partial(
            cf_convolve1d, window=window, axis=iaxis, origin=origin
        )

        dx = dx.map_overlap(
            convolve1d,
            depth={iaxis: depth},
            boundary=boundary,
            trim=True,
            meta=np.array((), dtype=float),
        )

        d._set_dask(dx, reset_mask_hardness=True)

        return d

    @daskified(_DASKIFIED_VERBOSE)
    @_inplace_enabled(default=False)
    def cumsum(
        self,
        axis=None,
        masked_as_zero=False,
        method="sequential",
        inplace=False,
    ):
        """Return the data cumulatively summed along the given axis.

        .. versionadded:: 3.0.0

        .. seealso:: `diff`, `sum`

        :Parameters:

            axis: `int`, optional
                Select the axis over which the cumulative sums are to
                be calculated. By default the cumulative sum is
                computed over the flattened array.

            method: `str`, optional
                Choose which method to use to perform the cumulative
                sum. See `dask.array.cumsum` for details.

                .. versionadded:: TODODASK

            {{inplace: `bool`, optional}}

                .. versionadded:: 3.3.0

            masked_as_zero: deprecated at version TODODASK
                See the examples for the new behaviour when there are
                masked values.

        :Returns:

             `Data` or `None`
                The data with the cumulatively summed axis, or `None`
                if the operation was in-place.

        **Examples**

        >>> d = cf.Data(numpy.arange(12).reshape(3, 4))
        >>> print(d.array)
        [[ 0  1  2  3]
         [ 4  5  6  7]
         [ 8  9 10 11]]
        >>> print(d.cumsum().array)
        [ 0  1  3  6 10 15 21 28 36 45 55 66]
        >>> print(d.cumsum(axis=0).array)
        [[ 0  1  2  3]
         [ 4  6  8 10]
         [12 15 18 21]]
        >>> print(d.cumsum(axis=1).array)
        [[ 0  1  3  6]
         [ 4  9 15 22]
         [ 8 17 27 38]]

        >>> d[0, 0] = cf.masked
        >>> d[1, [1, 3]] = cf.masked
        >>> d[2, 0:2] = cf.masked
        >>> print(d.array)
        [[-- 1 2 3]
         [4 -- 6 --]
         [-- -- 10 11]]
        >>> print(d.cumsum(axis=0).array)
        [[-- 1 2 3]
         [4 -- 8 --]
         [-- -- 18 14]]
        >>> print(d.cumsum(axis=1).array)
        [[-- 1 3 6]
         [4 -- 10 --]
         [-- -- 10 21]]

        """
        if masked_as_zero:
            _DEPRECATION_ERROR_KWARGS(
                self,
                "cumsum",
                {"masked_as_zero": None},
                message="",
                version="TODODASK",
                removed_at="5.0.0",
            )  # pragma: no cover

        d = _inplace_enabled_define_and_cleanup(self)

        dx = d._get_dask()
        dx = dx.cumsum(axis=axis, method=method)

        # Note: The dask cumsum method resets the mask hardness to the
        #       numpy default, so we need to reset the mask hardness
        #       during _set_dask.
        d._set_dask(dx, reset_mask_hardness=True)

        return d

    @daskified(_DASKIFIED_VERBOSE)
    @_inplace_enabled(default=False)
    def rechunk(
        self,
        chunks=_DEFAULT_CHUNKS,
        threshold=None,
        block_size_limit=None,
        balance=False,
        inplace=False,
    ):
        """Change the chunk structure of the data.

        .. versionadded:: TODODASK

        .. seealso:: `chunks`, `dask.array.rechunk`

        :Parameters:

            {{chunks: `int`, `tuple`, `dict` or `str`, optional}}

            threshold: `int`, optional
                The graph growth factor under which we don't bother
                introducing an intermediate step. See
                `dask.array.rechunk` for details.

            block_size_limit: `int`, optional
                The maximum block size (in bytes) we want to produce.
                Defaults to the configuration value
                ``dask.config.get('array.chunk-size')``. See
                `dask.array.rechunk` for details.

            balance: `bool`, optional
                If True, try to make each chunk the same size. By
                default this is not attempted. See
                `dask.array.rechunk` for details.

                This means ``balance=True`` will remove any small
                leftover chunks, so using ``d.rechunk(chunks=len(d) //
                N, balance=True)`` will almost certainly result in
                ``N`` chunks.

        :Returns:

            `Data` or `None`
                The rechunked data, or `None` if the operation was
                in-place.

        **Examples**

        >>> x = cf.Data.ones((1000, 1000), chunks=(100, 100))

        Specify uniform chunk sizes with a tuple

        >>> y = x.rechunk((1000, 10))

        Or chunk only specific dimensions with a dictionary

        >>> y = x.rechunk({0: 1000})

        Use the value ``-1`` to specify that you want a single chunk
        along a dimension or the value ``"auto"`` to specify that dask
        can freely rechunk a dimension to attain blocks of a uniform
        block size.

        >>> y = x.rechunk({0: -1, 1: 'auto'}, block_size_limit=1e8)

        If a chunk size does not divide the dimension then rechunk will
        leave any unevenness to the last chunk.

        >>> x.rechunk(chunks=(400, -1)).chunks
        ((400, 400, 200), (1000,))

        However if you want more balanced chunks, and don't mind Dask
        choosing a different chunksize for you then you can use the
        ``balance=True`` option.

        >>> x.rechunk(chunks=(400, -1), balance=True).chunks
        ((500, 500), (1000,))

        """
        d = _inplace_enabled_define_and_cleanup(self)

        dx = d._get_dask()
        dx = dx.rechunk(chunks, threshold, block_size_limit, balance)
        d._set_dask(dx, delete_source=False, reset_mask_hardness=False)

        return d

    @daskified(_DASKIFIED_VERBOSE)
    @_inplace_enabled(default=False)
    def _asdatetime(self, inplace=False):
        """Change the internal representation of data array elements
        from numeric reference times to datetime-like objects.

        If the calendar has not been set then the default CF calendar will
        be used and the units' and the `calendar` attribute will be
        updated accordingly.

        If the internal representations are already datetime-like objects
        then no change occurs.

        .. versionadded:: 1.3

        .. seealso:: `_asreftime`, `_isdatetime`

        :Parameters:

            {{inplace: `bool`, optional}}

            {{i: deprecated at version 3.0.0}}

        :Returns:

            `Data` or `None`

        **Examples**

        >>> d = cf.Data([[1.93, 5.17]], "days since 2000-12-29")
        >>> e = d._asdatetime()
        >>> print(e.array)
        [[cftime.DatetimeGregorian(2000, 12, 30, 22, 19, 12, 0, has_year_zero=False)
          cftime.DatetimeGregorian(2001, 1, 3, 4, 4, 48, 0, has_year_zero=False)]]
        >>> f = e._asreftime()
        >>> print(f.array)
        [[1.93 5.17]]

        """
        d = _inplace_enabled_define_and_cleanup(self)

        units = d.Units
        if not units.isreftime:
            raise ValueError(
                f"Can't convert {units!r} values to date-time objects"
            )

        if not d._isdatetime():
            d._map_blocks(cf_rt2dt, units=units, dtype=object)

        return d

    @daskified(_DASKIFIED_VERBOSE)
    def _isdatetime(self):
        """True if the internal representation is a datetime object."""
        return self.dtype.kind == "O" and self.Units.isreftime

    @daskified(_DASKIFIED_VERBOSE)
    @_inplace_enabled(default=False)
    def _asreftime(self, inplace=False):
        """Change the internal representation of data array elements
        from datetime-like objects to numeric reference times.

        If the calendar has not been set then the default CF calendar will
        be used and the units' and the `calendar` attribute will be
        updated accordingly.

        If the internal representations are already numeric reference
        times then no change occurs.

        .. versionadded:: 1.3

        .. seealso:: `_asdatetime`, `_isdatetime`

        :Parameters:

            {{inplace: `bool`, optional}}

        :Returns:

            `Data` or `None`

        **Examples**

        >>> d = cf.Data([[1.93, 5.17]], "days since 2000-12-29")
        >>> e = d._asdatetime()
        >>> print(e.array)
        [[cftime.DatetimeGregorian(2000, 12, 30, 22, 19, 12, 0, has_year_zero=False)
          cftime.DatetimeGregorian(2001, 1, 3, 4, 4, 48, 0, has_year_zero=False)]]
        >>> f = e._asreftime()
        >>> print(f.array)
        [[1.93 5.17]]

        """
        d = _inplace_enabled_define_and_cleanup(self)

        units = d.Units
        if not units.isreftime:
            raise ValueError(
                f"Can't convert {units!r} values to numeric reference times"
            )

        if d._isdatetime():
            d._map_blocks(cf_dt2rt, units=units, dtype=float)

        return d

    def _combined_units(self, data1, method, inplace):
        """Combines by given method the data's units with other units.

        :Parameters:

            data1: `Data`

            method: `str`

            {{inplace: `bool`, optional}}

        :Returns:

            `Data` or `None`, `Data` or `None`, `Units`

        **Examples:**

        >>> d._combined_units(e, '__sub__')
        >>> d._combined_units(e, '__imul__')
        >>> d._combined_units(e, '__irdiv__')
        >>> d._combined_units(e, '__lt__')
        >>> d._combined_units(e, '__rlshift__')
        >>> d._combined_units(e, '__iand__')

        """
        method_type = method[-5:-2]

        data0 = self

        units0 = data0.Units
        units1 = data1.Units

        if not units0 and not units1:
            return data0, data1, units0
        if (
            units0.isreftime
            and units1.isreftime
            and not units0.equivalent(units1)
        ):
            # Both are reference_time, but have non-equivalent
            # calendars
            if units0._canonical_calendar and not units1._canonical_calendar:
                data1 = data1._asdatetime()
                data1.override_units(units0, inplace=True)
                data1._asreftime(inplace=True)
                units1 = units0
            elif units1._canonical_calendar and not units0._canonical_calendar:
                if not inplace:
                    inplace = True
                    data0 = data0.copy()
                data0._asdatetime(inplace=True)
                data0.override_units(units1, inplace=True)
                data0._asreftime(inplace=True)
                units0 = units1
        # --- End: if

        if method_type in ("_eq", "_ne", "_lt", "_le", "_gt", "_ge"):
            # ---------------------------------------------------------
            # Operator is one of ==, !=, >=, >, <=, <
            # ---------------------------------------------------------
            if units0.equivalent(units1):
                # Units are equivalent
                if not units0.equals(units1):
                    data1 = data1.copy()
                    data1.Units = units0
                return data0, data1, _units_None
            elif not units1 or not units0:
                # At least one of the units is undefined
                return data0, data1, _units_None
            else:
                raise ValueError(
                    "Can't compare {0!r} to {1!r}".format(units0, units1)
                )
        # --- End: if

        # still here?
        if method_type in ("and", "_or", "ior", "ror", "xor", "ift"):
            # ---------------------------------------------------------
            # Operation is one of &, |, ^, >>, <<
            # ---------------------------------------------------------
            if units0.equivalent(units1):
                # Units are equivalent
                if not units0.equals(units1):
                    data1 = data1.copy()
                    data1.Units = units0
                return data0, data1, units0
            elif not units1:
                # units1 is undefined
                return data0, data1, units0
            elif not units0:
                # units0 is undefined
                return data0, data1, units1
            else:
                # Both units are defined and not equivalent
                raise ValueError(
                    "Can't operate with {} on data with {!r} to {!r}".format(
                        method, units0, units1
                    )
                )
        # --- End: if

        # Still here?
        if units0.isreftime:
            # ---------------------------------------------------------
            # units0 is reference time
            # ---------------------------------------------------------
            if method_type == "sub":
                if units1.isreftime:
                    if units0.equivalent(units1):
                        # Equivalent reference_times: the output units
                        # are time
                        if not units0.equals(units1):
                            data1 = data1.copy()
                            data1.Units = units0
                        return data0, data1, Units(_ut_unit=units0._ut_unit)
                    else:
                        # Non-equivalent reference_times: raise an
                        # exception
                        getattr(units0, method)(units1)
                elif units1.istime:
                    # reference_time minus time: the output units are
                    # reference_time
                    time0 = Units(_ut_unit=units0._ut_unit)
                    if not units1.equals(time0):
                        data1 = data1.copy()
                        data1.Units = time0
                    return data0, data1, units0
                elif not units1:
                    # reference_time minus no_units: the output units
                    # are reference_time
                    return data0, data1, units0
                else:
                    # reference_time minus something not yet accounted
                    # for: raise an exception
                    getattr(units0, method)(units1)

            elif method_type in ("add", "mul", "div", "mod"):
                if units1.istime:
                    # reference_time plus regular_time: the output
                    # units are reference_time
                    time0 = Units(_ut_unit=units0._ut_unit)
                    if not units1.equals(time0):
                        data1 = data1.copy()
                        data1.Units = time0
                    return data0, data1, units0
                elif not units1:
                    # reference_time plus no_units: the output units
                    # are reference_time
                    return data0, data1, units0
                else:
                    # reference_time plus something not yet accounted
                    # for: raise an exception
                    getattr(units0, method)(units1)

            else:
                # Raise an exception
                getattr(units0, method)(units1)

        elif units1.isreftime:
            # ---------------------------------------------------------
            # units1 is reference time
            # ---------------------------------------------------------
            if method_type == "add":
                if units0.istime:
                    # Time plus reference_time: the output units are
                    # reference_time
                    time1 = Units(_ut_unit=units1._ut_unit)
                    if not units0.equals(time1):
                        if not inplace:
                            data0 = data0.copy()
                        data0.Units = time1
                    return data0, data1, units1
                elif not units0:
                    # No_units plus reference_time: the output units
                    # are reference_time
                    return data0, data1, units1
                else:
                    # Raise an exception
                    getattr(units0, method)(units1)
        # --- End: if

        # Still here?
        if method_type in ("mul", "div"):
            # ---------------------------------------------------------
            # Method is one of *, /, //
            # ---------------------------------------------------------
            if not units1:
                # units1 is undefined
                return data0, data1, getattr(units0, method)(_units_1)
            elif not units0:
                # units0 is undefined
                return data0, data1, getattr(_units_1, method)(units1)
                #  !!!!!!! units0*units0 YOWSER
            else:
                # Both units are defined (note: if the units are
                # noncombinable then this will raise an exception)
                return data0, data1, getattr(units0, method)(units1)
        # --- End: if

        # Still here?
        if method_type in ("sub", "add", "mod"):
            # ---------------------------------------------------------
            # Operator is one of +, -
            # ---------------------------------------------------------
            if units0.equivalent(units1):
                # Units are equivalent
                if not units0.equals(units1):
                    data1 = data1.copy()
                    data1.Units = units0
                return data0, data1, units0
            elif not units1:
                # units1 is undefined
                return data0, data1, units0
            elif not units0:
                # units0 is undefined
                return data0, data1, units1
            else:
                # Both units are defined and not equivalent (note: if
                # the units are noncombinable then this will raise an
                # exception)
                return data0, data1, getattr(units0, method)(units1)
        # --- End: if

        # Still here?
        if method_type == "pow":
            if method == "__rpow__":
                # -----------------------------------------------------
                # Operator is __rpow__
                # -----------------------------------------------------
                if not units1:
                    # units1 is undefined
                    if not units0:
                        # units0 is undefined
                        return data0, data1, _units_None
                    elif units0.isdimensionless:
                        # units0 is dimensionless
                        if not units0.equals(_units_1):
                            if not inplace:
                                data0 = data0.copy()
                            data0.Units = _units_1

                        return data0, data1, _units_None
                elif units1.isdimensionless:
                    # units1 is dimensionless
                    if not units1.equals(_units_1):
                        data1 = data1.copy()
                        data1.Units = _units_1

                    if not units0:
                        # units0 is undefined
                        return data0, data1, _units_1
                    elif units0.isdimensionless:
                        # units0 is dimensionless
                        if not units0.equals(_units_1):
                            if not inplace:
                                data0 = data0.copy()
                            data0.Units = _units_1

                        return data0, data1, _units_1
                else:
                    # units1 is defined and is not dimensionless
                    if data0._size > 1:
                        raise ValueError(
                            "Can only raise units to the power of a single "
                            "value at a time. Asking to raise to the power of "
                            "{}".format(data0)
                        )

                    if not units0:
                        # Check that the units are not shifted, as
                        # raising this to a power is a nonlinear
                        # operation
                        p = data0.datum(0)
                        if units0 != (units0 ** p) ** (1.0 / p):
                            raise ValueError(
                                "Can't raise shifted units {!r} to the "
                                "power {}".format(units0, p)
                            )

                        return data0, data1, units1 ** p
                    elif units0.isdimensionless:
                        # units0 is dimensionless
                        if not units0.equals(_units_1):
                            if not inplace:
                                data0 = data0.copy()
                            data0.Units = _units_1

                        # Check that the units are not shifted, as
                        # raising this to a power is a nonlinear
                        # operation
                        p = data0.datum(0)
                        if units0 != (units0 ** p) ** (1.0 / p):
                            raise ValueError(
                                "Can't raise shifted units {!r} to the "
                                "power {}".format(units0, p)
                            )

                        return data0, data1, units1 ** p
                # --- End: if

                # This will deliberately raise an exception
                units1 ** units0
            else:
                # -----------------------------------------------------
                # Operator is __pow__
                # -----------------------------------------------------
                if not units0:
                    # units0 is undefined
                    if not units1:
                        # units0 is undefined
                        return data0, data1, _units_None
                    elif units1.isdimensionless:
                        # units0 is dimensionless
                        if not units1.equals(_units_1):
                            data1 = data1.copy()
                            data1.Units = _units_1

                        return data0, data1, _units_None
                elif units0.isdimensionless:
                    # units0 is dimensionless
                    if not units0.equals(_units_1):
                        if not inplace:
                            data0 = data0.copy()
                        data0.Units = _units_1

                    if not units1:
                        # units1 is undefined
                        return data0, data1, _units_1
                    elif units1.isdimensionless:
                        # units1 is dimensionless
                        if not units1.equals(_units_1):
                            data1 = data1.copy()
                            data1.Units = _units_1

                        return data0, data1, _units_1
                else:
                    # units0 is defined and is not dimensionless
                    if data1._size > 1:
                        raise ValueError(
                            "Can only raise units to the power of a single "
                            "value at a time. Asking to raise to the power of "
                            "{}".format(data1)
                        )

                    if not units1:
                        # Check that the units are not shifted, as
                        # raising this to a power is a nonlinear
                        # operation
                        p = data1.datum(0)
                        if units0 != (units0 ** p) ** (1.0 / p):
                            raise ValueError(
                                "Can't raise shifted units {!r} to the "
                                "power {}".format(units0, p)
                            )

                        return data0, data1, units0 ** p
                    elif units1.isdimensionless:
                        # units1 is dimensionless
                        if not units1.equals(_units_1):
                            data1 = data1.copy()
                            data1.Units = _units_1

                        # Check that the units are not shifted, as
                        # raising this to a power is a nonlinear
                        # operation
                        p = data1.datum(0)
                        if units0 != (units0 ** p) ** (1.0 / p):
                            raise ValueError(
                                "Can't raise shifted units {!r} to the "
                                "power {}".format(units0, p)
                            )

                        return data0, data1, units0 ** p
                # --- End: if

                # This will deliberately raise an exception
                units0 ** units1
            # --- End: if
        # --- End: if

        # Still here?
        raise ValueError(
            "Can't operate with {} on data with {!r} to {!r}".format(
                method, units0, units1
            )
        )

    def _binary_operation(self, other, method):
        """Implement binary arithmetic and comparison operations with
        the numpy broadcasting rules.

        It is called by the binary arithmetic and comparison
        methods, such as `__sub__`, `__imul__`, `__rdiv__`, `__lt__`, etc.

        .. seealso:: `_unary_operation`

        :Parameters:

            other:
                The object on the right hand side of the operator.

            method: `str`
                The binary arithmetic or comparison method name (such as
                ``'__imul__'`` or ``'__ge__'``).

        :Returns:

            `Data`
                A new data object, or if the operation was in place, the
                same data object.

        **Examples:**

        >>> d = cf.Data([0, 1, 2, 3])
        >>> e = cf.Data([1, 1, 3, 4])

        >>> f = d._binary_operation(e, '__add__')
        >>> print(f.array)
        [1 2 5 7]

        >>> e = d._binary_operation(e, '__lt__')
        >>> print(e.array)
        [ True False  True  True]

        >>> d._binary_operation(2, '__imul__')
        >>> print(d.array)
        [0 2 4 6]

        """
        inplace = method[2] == "i"
        method_type = method[-5:-2]

        # ------------------------------------------------------------
        # Ensure that other is an independent Data object
        # ------------------------------------------------------------
        if getattr(other, "_NotImplemented_RHS_Data_op", False):
            # Make sure that
            return NotImplemented

        elif not isinstance(other, self.__class__):
            if (
                isinstance(other, cftime.datetime)
                and other.calendar == ""
                and self.Units.isreftime
            ):
                other = cf_dt(
                    other,
                    # .timetuple()[0:6], microsecond=other.microsecond,
                    calendar=getattr(self.Units, "calendar", "standard"),
                )
            elif other is None:
                # Can't sensibly initialize a Data object from a bare
                # `None` (issue #281)
                other = np.array(None, dtype=object)

            other = type(self).asdata(other)

        data0 = self.copy()

        data0, other, new_Units = data0._combined_units(other, method, True)

        # ------------------------------------------------------------
        # Bring other into memory, if appropriate.
        # ------------------------------------------------------------
        other.to_memory()

        # ------------------------------------------------------------
        # Find which dimensions need to be broadcast in one or other
        # of the arrays.
        #
        # Method:
        #
        #   For each common dimension, the 'broadcast_indices' list
        #   will have a value of None if there is no broadcasting
        #   required (i.e. the two arrays have the same size along
        #   that dimension) or a value of slice(None) if broadcasting
        #   is required (i.e. the two arrays have the different sizes
        #   along that dimension and one of the sizes is 1).
        #
        #   Example:
        #
        #     If c.shape is (7,1,6,1,5) and d.shape is (6,4,1) then
        #     broadcast_indices will be
        #     [None,slice(None),slice(None)].
        #
        #     The indices to d which correspond to a partition of c,
        #     are the relevant subset of partition.indices updated
        #     with the non None elements of the broadcast_indices
        #     list.
        #
        #     In this example, if a partition of c were to have a
        #     partition.indices value of (slice(0,3), slice(0,1),
        #     slice(2,4), slice(0,1), slice(0,5)), then the relevant
        #     subset of these is partition.indices[2:] and the
        #     corresponding indices to d are (slice(2,4), slice(None),
        #     slice(None))
        #
        # ------------------------------------------------------------
        data0_shape = data0._shape
        data1_shape = other._shape

        if data0_shape == data1_shape:
            # self and other have the same shapes
            broadcasting = False

            align_offset = 0

            new_shape = data0_shape
            new_ndim = data0._ndim
            new_axes = data0._axes
            new_size = data0._size

        else:
            # self and other have different shapes
            broadcasting = True

            data0_ndim = data0._ndim
            data1_ndim = other._ndim

            align_offset = data0_ndim - data1_ndim
            if align_offset >= 0:
                # self has at least as many axes as other
                shape0 = data0_shape[align_offset:]
                shape1 = data1_shape

                new_shape = data0_shape[:align_offset]
                new_ndim = data0_ndim
                new_axes = data0._axes
            else:
                # other has more axes than self
                align_offset = -align_offset
                shape0 = data0_shape
                shape1 = data1_shape[align_offset:]

                new_shape = data1_shape[:align_offset]
                new_ndim = data1_ndim
                if not data0_ndim:
                    new_axes = other._axes
                else:
                    new_axes = []
                    existing_axes = self._all_axis_names()
                    for n in new_shape:
                        axis = new_axis_identifier(existing_axes)
                        existing_axes.append(axis)
                        new_axes.append(axis)
                    # --- End: for
                    new_axes += data0._axes
                # --- End: for

                align_offset = 0
            # --- End: if

            broadcast_indices = []
            for a, b in zip(shape0, shape1):
                if a == b:
                    new_shape += (a,)
                    broadcast_indices.append(None)
                    continue

                # Still here?
                if a > 1 and b == 1:
                    new_shape += (a,)
                elif b > 1 and a == 1:
                    new_shape += (b,)
                else:
                    raise ValueError(
                        "Can't broadcast shape {} against shape {}".format(
                            data1_shape, data0_shape
                        )
                    )

                broadcast_indices.append(slice(None))

            new_size = reduce(mul, new_shape, 1)

            dummy_location = [None] * new_ndim
        # ---End: if

        new_flip = []

        # ------------------------------------------------------------
        # Create a Data object which just contains the metadata for
        # the result. If we're doing a binary arithmetic operation
        # then result will get filled with data and returned. If we're
        # an augmented arithmetic assignment then we'll update self
        # with this new metadata.
        # ------------------------------------------------------------

        result = data0.copy()
        result._shape = new_shape
        result._ndim = new_ndim
        result._size = new_size
        result._axes = new_axes

        # ------------------------------------------------------------
        # Set the data-type of the result
        # ------------------------------------------------------------
        if method_type in ("_eq", "_ne", "_lt", "_le", "_gt", "_ge"):
            new_dtype = np.dtype(bool)
            rtol = self._rtol
            atol = self._atol
        else:
            if "true" in method:
                new_dtype = np.dtype(float)
            elif not inplace:
                new_dtype = np.result_type(data0.dtype, other.dtype)
            else:
                new_dtype = data0.dtype
        # --- End: if

        # ------------------------------------------------------------
        # Set flags to control whether or not the data of result and
        # self should be kept in memory
        # ------------------------------------------------------------
        config = data0.partition_configuration(readonly=not inplace)

        original_numpy_seterr = np.seterr(**_seterr)

        # Think about dtype, here.

        for partition_r, partition_s in zip(
            result.partitions.matrix.flat, data0.partitions.matrix.flat
        ):

            partition_s.open(config)

            indices = partition_s.indices

            array0 = partition_s.array

            if broadcasting:
                indices = tuple(
                    [
                        (index if not broadcast_index else broadcast_index)
                        for index, broadcast_index in zip(
                            indices[align_offset:], broadcast_indices
                        )
                    ]
                )
                indices = (Ellipsis,) + indices

            array1 = other[indices].array

            # UNRESOLVED ISSUE: array1 could be much larger than the
            # chunk size.

            if not inplace:
                partition = partition_r
                partition.update_inplace_from(partition_s)
            else:
                partition = partition_s

            # --------------------------------------------------------
            # Do the binary operation on this partition's data
            # --------------------------------------------------------
            try:
                if method == "__eq__":  # and data0.Units.isreftime:
                    array0 = _numpy_isclose(
                        array0, array1, rtol=rtol, atol=atol
                    )
                elif method == "__ne__":
                    array0 = ~_numpy_isclose(
                        array0, array1, rtol=rtol, atol=atol
                    )
                else:
                    array0 = getattr(array0, method)(array1)

            except FloatingPointError as error:
                # Floating point point errors have been trapped
                if _mask_fpe[0]:
                    # Redo the calculation ignoring the errors and
                    # then set invalid numbers to missing data
                    np.seterr(**_seterr_raise_to_ignore)
                    array0 = getattr(array0, method)(array1)
                    array0 = np.ma.masked_invalid(array0, copy=False)
                    np.seterr(**_seterr)
                else:
                    # Raise the floating point error exception
                    raise FloatingPointError(error)
            except TypeError as error:
                if inplace:
                    raise TypeError(
                        "Incompatible result data-type ({0!r}) for "
                        "in-place {1!r} arithmetic".format(
                            np.result_type(array0.dtype, array1.dtype).name,
                            array0.dtype.name,
                        )
                    )
                else:
                    raise TypeError(error)
            # --- End: try

            if array0 is NotImplemented:
                array0 = np.zeros(partition.shape, dtype=bool)
            elif not array0.ndim and not isinstance(array0, np.ndarray):
                array0 = np.asanyarray(array0)

            if not inplace:
                p_datatype = array0.dtype
                if new_dtype != p_datatype:
                    new_dtype = np.result_type(p_datatype, new_dtype)

            partition.subarray = array0
            partition.Units = new_Units
            partition.axes = new_axes
            partition.flip = new_flip
            partition.part = []

            if broadcasting:
                partition.location = dummy_location
                partition.shape = list(array0.shape)

            partition._original = None
            partition._write_to_disk = False
            partition.close(units=new_Units)

            if not inplace:
                partition_s.close()
        # --- End: for

        # Reset numpy.seterr
        np.seterr(**original_numpy_seterr)

        source = result.source(None)
        if source is not None and source.get_compression_type():
            result._del_Array(None)

        if not inplace:
            result._Units = new_Units
            result.dtype = new_dtype
            result._flip(new_flip)

            if broadcasting:
                result.partitions.set_location_map(result._axes)

            if method_type in ("_eq", "_ne", "_lt", "_le", "_gt", "_ge"):
                result.override_units(Units(), inplace=True)

            return result
        else:
            # Update the metadata for the new master array in place
            data0._shape = new_shape
            data0._ndim = new_ndim
            data0._size = new_size
            data0._axes = new_axes
            data0._flip(new_flip)
            data0._Units = new_Units
            data0.dtype = new_dtype

            if broadcasting:
                data0.partitions.set_location_map(new_axes)

            self.__dict__ = data0.__dict__

            return self

    def __query_set__(self, values):
        """Implements the “member of set” condition."""
        i = iter(values)
        v = next(i)

        out = self == v
        for v in i:
            out |= self == v

        return out

    def __query_wi__(self, value):
        """Implements the “within a range” condition."""
        return (self >= value[0]) & (self <= value[1])

    def __query_wo__(self, value):
        """TODO."""
        return (self < value[0]) | (self > value[1])

<<<<<<< HEAD
    def _parse_indices(self, *args, **kwargs):
        """'cf.Data._parse_indices' is not available.

        Use function `cf.parse_indices` instead.

        """
        raise NotImplementedError(
            "'cf.Data._parse_indices' is not available. "
            "Use function 'cf.parse_indices' instead."
        )
=======
    def _set_subspace(self, *args, **kwargs):
        """'cf.Data._set_subspace' is unavailable."""
        raise NotImplementedError("'cf.Data._set_subspace' is unavailable.")
>>>>>>> 0cd31973

    @classmethod
    def concatenate(cls, data, axis=0, _preserve=True):
        """Join a sequence of data arrays together.

        :Parameters:

            data: sequence of `Data`
                The data arrays to be concatenated. Concatenation is
                carried out in the order given. Each data array must have
                equivalent units and the same shape, except in the
                concatenation axis. Note that scalar arrays are treated as
                if they were one dimensional.

            axis: `int`, optional
                The axis along which the arrays will be joined. The
                default is 0. Note that scalar arrays are treated as if
                they were one dimensional.

            _preserve: `bool`, optional
                If False then the time taken to do the concatenation is
                reduced at the expense of changing the input data arrays
                given by the *data* parameter in place and **these in
                place changes will render the input data arrays
                unusable**. Therefore, only set to False if it is 100%
                certain that the input data arrays will not be accessed
                again. By default the input data arrays are preserved.

        :Returns:

            `Data`
                The concatenated data.

        **Examples:**

        >>> d = cf.Data([[1, 2], [3, 4]], 'km')
        >>> e = cf.Data([[5.0, 6.0]], 'metre')
        >>> f = cf.Data.concatenate((d, e))
        >>> print(f.array)
        [[ 1.     2.   ]
         [ 3.     4.   ]
         [ 0.005  0.006]]
        >>> f.equals(cf.Data.concatenate((d, e), axis=-2))
        True

        >>> e = cf.Data([[5.0], [6.0]], 'metre')
        >>> f = cf.Data.concatenate((d, e), axis=1)
        >>> print(f.array)
        [[ 1.     2.     0.005]
         [ 3.     4.     0.006]]

        >>> d = cf.Data(1, 'km')
        >>> e = cf.Data(50.0, 'metre')
        >>> f = cf.Data.concatenate((d, e))
        >>> print(f.array)
        [ 1.    0.05]

        >>> e = cf.Data([50.0, 75.0], 'metre')
        >>> f = cf.Data.concatenate((d, e))
        >>> print(f.array)
        [ 1.     0.05   0.075]

        """
        data = tuple(data)
        if len(data) < 2:
            raise ValueError(
                "Can't concatenate: Must provide at least two data arrays"
            )

        data0 = data[0]
        data = data[1:]

        if _preserve:
            data0 = data0.copy()
        else:
            # If data0 appears more than once in the input data arrays
            # then we need to copy it
            for d in data:
                if d is data0:
                    data0 = data0.copy()
                    break
        # --- End: if

        # Turn a scalar array into a 1-d array
        ndim = data0._ndim
        if not ndim:
            data0.insert_dimension(inplace=True)
            ndim = 1

        # ------------------------------------------------------------
        # Check that the axis, shapes and units of all of the input
        # data arrays are consistent
        # ------------------------------------------------------------
        if axis < 0:
            axis += ndim
        if not 0 <= axis < ndim:
            raise ValueError(
                "Can't concatenate: Invalid axis specification: Expected "
                "-{0}<=axis<{0}, got axis={1}".format(ndim, axis)
            )

        shape0 = data0._shape
        units0 = data0.Units
        axis_p1 = axis + 1
        for data1 in data:
            shape1 = data1._shape
            if (
                shape0[axis_p1:] != shape1[axis_p1:]
                or shape0[:axis] != shape1[:axis]
            ):
                raise ValueError(
                    "Can't concatenate: All the input array axes except "
                    "for the concatenation axis must have the same size"
                )

            if not units0.equivalent(data1.Units):
                raise ValueError(
                    "Can't concatenate: All the input arrays must have "
                    "equivalent units"
                )
        # --- End: for

        for i, data1 in enumerate(data):
            if _preserve:
                data1 = data1.copy()
            else:
                # If data1 appears more than once in the input data
                # arrays then we need to copy it
                for d in data[i + 1 :]:
                    if d is data1:
                        data1 = data1.copy()
                        break
            # --- End: if

            # Turn a scalar array into a 1-d array
            if not data1._ndim:
                data1.insert_dimension(inplace=True)

            shape1 = data1._shape

            # ------------------------------------------------------------
            # 1. Make sure that the internal names of the axes match
            # ------------------------------------------------------------
            axis_map = {}
            if data1._pmsize < data0._pmsize:
                for axis1, axis0 in zip(data1._axes, data0._axes):
                    axis_map[axis1] = axis0

                data1._change_axis_names(axis_map)
            else:
                for axis1, axis0 in zip(data1._axes, data0._axes):
                    axis_map[axis0] = axis1

                data0._change_axis_names(axis_map)
            # --- End: if

            # ------------------------------------------------------------
            # Find the internal name of the concatenation axis
            # ------------------------------------------------------------
            Paxis = data0._axes[axis]

            # ------------------------------------------------------------
            # 2. Make sure that the aggregating axis is an axis of the
            #    partition matrix of both arrays and that the partition
            #    matrix axes are the same in both arrays (although, for
            #    now, they may have different orders)
            #
            # Note:
            #
            # a) This may involve adding new partition matrix axes to
            #    either or both of data0 and data1.
            #
            # b) If the aggregating axis needs to be added it is inserted
            #    as the outer (slowest varying) axis to reduce the
            #    likelihood of having to (expensively) transpose the
            #    partition matrix.
            # ------------------------------------------------------------
            for f, g in zip((data0, data1), (data1, data0)):

                g_pmaxes = g.partitions.axes
                if Paxis in g_pmaxes:
                    g_pmaxes = g_pmaxes[:]
                    g_pmaxes.remove(Paxis)

                f_partitions = f.partitions
                f_pmaxes = f_partitions.axes
                for pmaxis in g_pmaxes[::-1] + [Paxis]:
                    if pmaxis not in f_pmaxes:
                        f_partitions.insert_dimension(pmaxis, inplace=True)

            #                if Paxis not in f_partitions.axes:
            #                    f_partitions.insert_dimension(Paxis, inplace=True)
            # --- End: for

            # ------------------------------------------------------------
            # 3. Make sure that aggregating axis is the outermost (slowest
            #    varying) axis of the partition matrix of data0
            # ------------------------------------------------------------
            ipmaxis = data0.partitions.axes.index(Paxis)
            if ipmaxis:
                data0.partitions.swapaxes(ipmaxis, 0, inplace=True)

            # ------------------------------------------------------------
            # 4. Make sure that the partition matrix axes of data1 are in
            #    the same order as those in data0
            # ------------------------------------------------------------
            pmaxes1 = data1.partitions.axes
            ipmaxes = [
                pmaxes1.index(pmaxis) for pmaxis in data0.partitions.axes
            ]
            data1.partitions.transpose(ipmaxes, inplace=True)

            # --------------------------------------------------------
            # 5. Create new partition boundaries in the partition
            #    matrices of data0 and data1 so that their partition
            #    arrays may be considered as different slices of a
            #    common, larger hyperrectangular partition array.
            #
            # Note:
            #
            # * There is no need to add any boundaries across the
            #   concatenation axis.
            # --------------------------------------------------------
            boundaries0 = data0.partition_boundaries()
            boundaries1 = data1.partition_boundaries()

            for dim in data0.partitions.axes[1:]:

                # Still here? Then see if there are any partition matrix
                # boundaries to be created for this partition dimension
                bounds0 = boundaries0[dim]
                bounds1 = boundaries1[dim]

                symmetric_diff = set(bounds0).symmetric_difference(bounds1)
                if not symmetric_diff:
                    # The partition boundaries for this partition
                    # dimension are already the same in data0 and data1
                    continue

                # Still here? Then there are some partition boundaries to
                # be created for this partition dimension in data0 and/or
                # data1.
                for f, g, bf, bg in (
                    (data0, data1, bounds0, bounds1),
                    (data1, data0, bounds1, bounds0),
                ):
                    extra_bounds = [i for i in bg if i in symmetric_diff]
                    f.add_partitions(extra_bounds, dim)
                # --- End: for
            # --- End: for

            # ------------------------------------------------------------
            # 6. Concatenate data0 and data1 partition matrices
            # ------------------------------------------------------------
            #            if data0._flip != data1._flip:
            if data0._flip() != data1._flip():
                data0._move_flip_to_partitions()
                data1._move_flip_to_partitions()

            matrix0 = data0.partitions.matrix
            matrix1 = data1.partitions.matrix

            new_pmshape = list(matrix0.shape)
            new_pmshape[0] += matrix1.shape[0]

            # Initialise an empty partition matrix with the new shape
            new_matrix = np.empty(new_pmshape, dtype=object)

            # Insert the data0 partition matrix
            new_matrix[: matrix0.shape[0]] = matrix0

            # Insert the data1 partition matrix
            new_matrix[matrix0.shape[0] :] = matrix1

            data0.partitions.matrix = new_matrix

            # Update the location map of the partition matrix of data0
            data0.partitions.set_location_map((Paxis,), (axis,))

            # ------------------------------------------------------------
            # 7. Update the size, shape and dtype of data0
            # ------------------------------------------------------------
            #    original_shape0 = data0._shape

            data0._size += data1._size

            shape0 = list(shape0)
            shape0[axis] += shape1[axis]
            data0._shape = tuple(shape0)

            dtype0 = data0.dtype
            dtype1 = data1.dtype
            if dtype0 != dtype1:
                data0.dtype = np.result_type(dtype0, dtype1)

        # ------------------------------------------------------------
        # Done
        # ------------------------------------------------------------
        return data0

    def _move_flip_to_partitions(self):
        """Reverses an axis in the sub-array of each partition.

        .. note:: This does not change the master array.

        """
        #        flip = self._flip
        flip = self._flip()
        if not flip:
            return

        for partition in self.partitions.matrix.flat:
            p_axes = partition.axes
            p_flip = partition.flip[:]
            for axis in flip:
                if axis in p_flip:
                    p_flip.remove(axis)
                elif axis in p_axes:
                    p_flip.append(axis)
            # --- End: for
            partition.flip = p_flip
        # --- End: for

        self._flip([])

    def _unary_operation(self, operation):
        """Implement unary arithmetic operations.

        It is called by the unary arithmetic methods, such as
        __abs__().

        .. seealso:: `_binary_operation`

        :Parameters:

            operation: `str`
                The unary arithmetic method name (such as "__invert__").

        :Returns:

            `Data`
                A new Data array.

        **Examples:**

        >>> d = cf.Data([[1, 2, -3, -4, -5]])

        >>> e = d._unary_operation('__abs__')
        >>> print(e.array)
        [[1 2 3 4 5]]

        >>> e = d.__abs__()
        >>> print(e.array)
        [[1 2 3 4 5]]

        >>> e = abs(d)
        >>> print(e.array)
        [[1 2 3 4 5]]

        """
        out = self.copy(array=False)

        dx = self._get_dask()
        dx = getattr(operator, operation)(dx)

        out._set_dask(dx, reset_mask_hardness=False)

        return out

    def __add__(self, other):
        """The binary arithmetic operation ``+``

        x.__add__(y) <==> x+y

        """
        return self._binary_operation(other, "__add__")

    def __iadd__(self, other):
        """The augmented arithmetic assignment ``+=``

        x.__iadd__(y) <==> x+=y

        """
        return self._binary_operation(other, "__iadd__")

    def __radd__(self, other):
        """The binary arithmetic operation ``+`` with reflected
        operands.

        x.__radd__(y) <==> y+x

        """
        return self._binary_operation(other, "__radd__")

    def __sub__(self, other):
        """The binary arithmetic operation ``-``

        x.__sub__(y) <==> x-y

        """
        return self._binary_operation(other, "__sub__")

    def __isub__(self, other):
        """The augmented arithmetic assignment ``-=``

        x.__isub__(y) <==> x-=y

        """
        return self._binary_operation(other, "__isub__")

    def __rsub__(self, other):
        """The binary arithmetic operation ``-`` with reflected
        operands.

        x.__rsub__(y) <==> y-x

        """
        return self._binary_operation(other, "__rsub__")

    def __mul__(self, other):
        """The binary arithmetic operation ``*``

        x.__mul__(y) <==> x*y

        """
        return self._binary_operation(other, "__mul__")

    def __imul__(self, other):
        """The augmented arithmetic assignment ``*=``

        x.__imul__(y) <==> x*=y

        """
        return self._binary_operation(other, "__imul__")

    def __rmul__(self, other):
        """The binary arithmetic operation ``*`` with reflected
        operands.

        x.__rmul__(y) <==> y*x

        """
        return self._binary_operation(other, "__rmul__")

    def __div__(self, other):
        """The binary arithmetic operation ``/``

        x.__div__(y) <==> x/y

        """
        return self._binary_operation(other, "__div__")

    def __idiv__(self, other):
        """The augmented arithmetic assignment ``/=``

        x.__idiv__(y) <==> x/=y

        """
        return self._binary_operation(other, "__idiv__")

    def __rdiv__(self, other):
        """The binary arithmetic operation ``/`` with reflected
        operands.

        x.__rdiv__(y) <==> y/x

        """
        return self._binary_operation(other, "__rdiv__")

    def __floordiv__(self, other):
        """The binary arithmetic operation ``//``

        x.__floordiv__(y) <==> x//y

        """
        return self._binary_operation(other, "__floordiv__")

    def __ifloordiv__(self, other):
        """The augmented arithmetic assignment ``//=``

        x.__ifloordiv__(y) <==> x//=y

        """
        return self._binary_operation(other, "__ifloordiv__")

    def __rfloordiv__(self, other):
        """The binary arithmetic operation ``//`` with reflected
        operands.

        x.__rfloordiv__(y) <==> y//x

        """
        return self._binary_operation(other, "__rfloordiv__")

    def __truediv__(self, other):
        """The binary arithmetic operation ``/`` (true division)

        x.__truediv__(y) <==> x/y

        """
        return self._binary_operation(other, "__truediv__")

    def __itruediv__(self, other):
        """The augmented arithmetic assignment ``/=`` (true division)

        x.__itruediv__(y) <==> x/=y

        """
        return self._binary_operation(other, "__itruediv__")

    def __rtruediv__(self, other):
        """The binary arithmetic operation ``/`` (true division) with
        reflected operands.

        x.__rtruediv__(y) <==> y/x

        """
        return self._binary_operation(other, "__rtruediv__")

    def __pow__(self, other, modulo=None):
        """The binary arithmetic operations ``**`` and ``pow``

        x.__pow__(y) <==> x**y

        """
        if modulo is not None:
            raise NotImplementedError(
                "3-argument power not supported for {!r}".format(
                    self.__class__.__name__
                )
            )

        return self._binary_operation(other, "__pow__")

    def __ipow__(self, other, modulo=None):
        """The augmented arithmetic assignment ``**=``

        x.__ipow__(y) <==> x**=y

        """
        if modulo is not None:
            raise NotImplementedError(
                "3-argument power not supported for {!r}".format(
                    self.__class__.__name__
                )
            )

        return self._binary_operation(other, "__ipow__")

    def __rpow__(self, other, modulo=None):
        """The binary arithmetic operations ``**`` and ``pow`` with
        reflected operands.

        x.__rpow__(y) <==> y**x

        """
        if modulo is not None:
            raise NotImplementedError(
                "3-argument power not supported for {!r}".format(
                    self.__class__.__name__
                )
            )

        return self._binary_operation(other, "__rpow__")

    def __mod__(self, other):
        """The binary arithmetic operation ``%``

        x.__mod__(y) <==> x % y

        """
        return self._binary_operation(other, "__mod__")

    def __imod__(self, other):
        """The binary arithmetic operation ``%=``

        x.__imod__(y) <==> x %= y

        """
        return self._binary_operation(other, "__imod__")

    def __rmod__(self, other):
        """The binary arithmetic operation ``%`` with reflected
        operands.

        x.__rmod__(y) <==> y % x

        """
        return self._binary_operation(other, "__rmod__")

    def __eq__(self, other):
        """The rich comparison operator ``==``

        x.__eq__(y) <==> x==y

        """
        return self._binary_operation(other, "__eq__")

    def __ne__(self, other):
        """The rich comparison operator ``!=``

        x.__ne__(y) <==> x!=y

        """
        return self._binary_operation(other, "__ne__")

    def __ge__(self, other):
        """The rich comparison operator ``>=``

        x.__ge__(y) <==> x>=y

        """
        return self._binary_operation(other, "__ge__")

    def __gt__(self, other):
        """The rich comparison operator ``>``

        x.__gt__(y) <==> x>y

        """
        return self._binary_operation(other, "__gt__")

    def __le__(self, other):
        """The rich comparison operator ``<=``

        x.__le__(y) <==> x<=y

        """
        return self._binary_operation(other, "__le__")

    def __lt__(self, other):
        """The rich comparison operator ``<``

        x.__lt__(y) <==> x<y

        """
        return self._binary_operation(other, "__lt__")

    def __and__(self, other):
        """The binary bitwise operation ``&``

        x.__and__(y) <==> x&y

        """
        return self._binary_operation(other, "__and__")

    def __iand__(self, other):
        """The augmented bitwise assignment ``&=``

        x.__iand__(y) <==> x&=y

        """
        return self._binary_operation(other, "__iand__")

    def __rand__(self, other):
        """The binary bitwise operation ``&`` with reflected operands.

        x.__rand__(y) <==> y&x

        """
        return self._binary_operation(other, "__rand__")

    def __or__(self, other):
        """The binary bitwise operation ``|``

        x.__or__(y) <==> x|y

        """
        return self._binary_operation(other, "__or__")

    def __ior__(self, other):
        """The augmented bitwise assignment ``|=``

        x.__ior__(y) <==> x|=y

        """
        return self._binary_operation(other, "__ior__")

    def __ror__(self, other):
        """The binary bitwise operation ``|`` with reflected operands.

        x.__ror__(y) <==> y|x

        """
        return self._binary_operation(other, "__ror__")

    def __xor__(self, other):
        """The binary bitwise operation ``^``

        x.__xor__(y) <==> x^y

        """
        return self._binary_operation(other, "__xor__")

    def __ixor__(self, other):
        """The augmented bitwise assignment ``^=``

        x.__ixor__(y) <==> x^=y

        """
        return self._binary_operation(other, "__ixor__")

    def __rxor__(self, other):
        """The binary bitwise operation ``^`` with reflected operands.

        x.__rxor__(y) <==> y^x

        """
        return self._binary_operation(other, "__rxor__")

    def __lshift__(self, y):
        """The binary bitwise operation ``<<``

        x.__lshift__(y) <==> x<<y

        """
        return self._binary_operation(y, "__lshift__")

    def __ilshift__(self, y):
        """The augmented bitwise assignment ``<<=``

        x.__ilshift__(y) <==> x<<=y

        """
        return self._binary_operation(y, "__ilshift__")

    def __rlshift__(self, y):
        """The binary bitwise operation ``<<`` with reflected operands.

        x.__rlshift__(y) <==> y<<x

        """
        return self._binary_operation(y, "__rlshift__")

    def __rshift__(self, y):
        """The binary bitwise operation ``>>``

        x.__lshift__(y) <==> x>>y

        """
        return self._binary_operation(y, "__rshift__")

    def __irshift__(self, y):
        """The augmented bitwise assignment ``>>=``

        x.__irshift__(y) <==> x>>=y

        """
        return self._binary_operation(y, "__irshift__")

    def __rrshift__(self, y):
        """The binary bitwise operation ``>>`` with reflected operands.

        x.__rrshift__(y) <==> y>>x

        """
        return self._binary_operation(y, "__rrshift__")

    def __abs__(self):
        """The unary arithmetic operation ``abs``

        x.__abs__() <==> abs(x)

        """
        return self._unary_operation("__abs__")

    def __neg__(self):
        """The unary arithmetic operation ``-``

        x.__neg__() <==> -x

        """
        return self._unary_operation("__neg__")

    def __invert__(self):
        """The unary bitwise operation ``~``

        x.__invert__() <==> ~x

        """
        return self._unary_operation("__invert__")

    def __pos__(self):
        """The unary arithmetic operation ``+``

        x.__pos__() <==> +x

        """
        return self._unary_operation("__pos__")

    @_deprecated_kwarg_check("i")
    @_inplace_enabled(default=False)
    def _collapse(
        self,
        func,
        fpartial,
        ffinalise,
        axes=None,
        squeeze=False,
        weights=None,
        mtol=1,
        units=None,
        inplace=False,
        i=False,
        _preserve_partitions=False,
        **kwargs,
    ):
        """Collapse the data.

        :Parameters:

            func: function

            fpartial: function

            ffinalise: function

            axes: (sequence of) `int`, optional
                The axes to be collapsed. By default flattened input is
                used. Each axis is identified by its integer position. No
                axes are collapsed if *axes* is an empty sequence.

            squeeze: `bool`, optional
                If False then the axes which are collapsed are left in the
                result as axes with size 1. In this case the result will
                broadcast correctly against the original array. By default
                collapsed axes are removed.

            weights: *optional*

            {{inplace: `bool`, optional}}

            {{i: deprecated at version 3.0.0}}

            _preserve_partitions: `bool`, optional
                If True then preserve the shape of the partition matrix of
                the input data, at the expense of a much slower
                execution. By default, the partition matrix may be reduced
                (using `varray`) to considerably speed things up.

            kwargs: *optional*

        :Returns:

            `Data` or `None`

        """
        d = _inplace_enabled_define_and_cleanup(self)
        ndim = d._ndim
        self_axes = d._axes
        self_shape = d._shape

        original_self_axes = self_axes[:]

        if axes is None:
            # Collapse all axes
            axes = list(range(ndim))
            n_collapse_axes = ndim
            n_non_collapse_axes = 0
            Nmax = d._size
        elif not axes and axes != 0:
            # Collapse no axes
            if inplace:
                d = None
            return d
        else:
            # Collapse some (maybe all) axes
            axes = sorted(d._parse_axes(axes))  # , '_collapse'))
            n_collapse_axes = len(axes)
            n_non_collapse_axes = ndim - n_collapse_axes
            Nmax = 1
            for i in axes:
                Nmax *= self_shape[i]
        # --- End: if

        # -------------------------------------------------------------
        # Parse the weights.
        #
        # * Change the keys from dimension names to the integer
        #   positions of the dimensions.
        #
        # * Make sure all non-null weights are Data objects.
        # ------------------------------------------------------------
        if weights is not None:
            if not isinstance(weights, dict):
                # If the shape of the weights is not the same as the
                # shape of the data array then the weights are assumed
                # to span the collapse axes in the order in which they
                # are given
                if np.shape(weights) == self_shape:
                    weights = {tuple(self_axes): weights}
                else:
                    weights = {tuple([self_axes[i] for i in axes]): weights}

            else:
                weights = weights.copy()
                weights_axes = set()
                for key, value in tuple(weights.items()):
                    del weights[key]
                    key = d._parse_axes(key)
                    if weights_axes.intersection(key):
                        raise ValueError("Duplicate weights axis")

                    weights_axes.update(key)
                    weights[tuple([self_axes[i] for i in key])] = value
                # --- End: for

                if not weights_axes.intersection(axes):
                    # Ignore all of the weights if none of them span
                    # any collapse axes
                    weights = {}
            # --- End: if

            for key, weight in tuple(weights.items()):
                if weight is None or np.size(weight) == 1:
                    # Ignore undefined weights and size 1 weights
                    del weights[key]
                    continue

                weight_ndim = np.ndim(weight)
                if weight_ndim != len(key):
                    raise ValueError(
                        "Can't collapse: Incorrect number of weights "
                        "axes (%d != %d)" % (weight.ndim, len(key))
                    )

                if weight_ndim > ndim:
                    raise ValueError(
                        "Can't collapse: Incorrect number of weights "
                        "axes (%d > %d)" % (weight.ndim, ndim)
                    )

                for n, axis in zip(np.shape(weight), key):
                    if n != self_shape[self_axes.index(axis)]:
                        raise ValueError(
                            "Can't collapse: Incorrect weights "
                            "shape {!r}".format(np.shape(weight))
                        )
                # --- End: for

                # Convert weight to a data object, if necessary.
                weight = type(self).asdata(weight)

                if weight.dtype.char in ("S", "U"):
                    # Ignore string-valued weights
                    del weights[key]
                    continue

                weights[key] = weight
            # --- End: for
        # --- End: if

        if axes != list(range(n_non_collapse_axes, ndim)):
            transpose_iaxes = [i for i in range(ndim) if i not in axes] + axes
            d.transpose(transpose_iaxes, inplace=True)

        if weights:
            # Optimize when weights span only non-partitioned axes
            # (do this before permuting the order of the weight
            # axes to be consistent with the order of the data
            # axes)
            weights = d._collapse_optimize_weights(weights)

            # Permute the order of the weight axes to be
            # consistent with the order of the data axes
            self_axes = d._axes
            for key, w in tuple(weights.items()):
                key1 = tuple([axis for axis in self_axes if axis in key])

                if key1 != key:
                    w = w.transpose([key.index(axis) for axis in key1])

                del weights[key]
                ikey = tuple([self_axes.index(axis) for axis in key1])

                weights[ikey] = w

            # Add the weights to kwargs
            kwargs["weights"] = weights

        # If the input data array 'fits' in one chunk of memory, then
        # make sure that it has only one partition
        if (
            not _preserve_partitions
            and d._pmndim
            and d.fits_in_one_chunk_in_memory(d.dtype.itemsize)
        ):
            d.varray

        # -------------------------------------------------------------
        # Initialise the output data array
        # -------------------------------------------------------------
        new = d[(Ellipsis,) + (0,) * n_collapse_axes]

        #        new._auxiliary_mask = None
        for partition in new.partitions.matrix.flat:
            # Do this so as not to upset the ref count on the
            # parittion's of d
            del partition.subarray

        # d.to_memory()

        #        save = not new.fits_in_memory(new.dtype.itemsize)
        keep_in_memory = new.fits_in_memory(new.dtype.itemsize)

        datatype = d.dtype

        if units is None:
            new_units = new.Units
        else:
            new_units = units

        p_axes = new._axes[:n_non_collapse_axes]
        p_units = new_units

        c_slice = (slice(None),) * n_collapse_axes

        config = new.partition_configuration(
            readonly=False, auxiliary_mask=None, extra_memory=False  # DCH ??x
        )

        processed_partitions = []
        for pmindex, partition in np.ndenumerate(new.partitions.matrix):
            if partition._process_partition:
                # Only process the partition if it is flagged
                partition.open(config)

                # Save the position of the partition in the partition
                # matrix
                partition._pmindex = pmindex

                partition.axes = p_axes
                partition.flip = []
                partition.part = []
                partition.Units = p_units

                if squeeze:
                    # Note: parentheses for line continuation (not a tuple):
                    partition.location = partition.location[
                        :n_non_collapse_axes
                    ]
                    partition.shape = partition.shape[:n_non_collapse_axes]

                indices = partition.indices[:n_non_collapse_axes] + c_slice

                partition.subarray = d._collapse_subspace(
                    func,
                    fpartial,
                    ffinalise,
                    indices,
                    n_non_collapse_axes,
                    n_collapse_axes,
                    Nmax,
                    mtol,
                    _preserve_partitions=_preserve_partitions,
                    _parallelise_collapse_subspace=False,
                    **kwargs,
                )

                partition.close(keep_in_memory=keep_in_memory)

                # Add each partition to a list of processed partitions
                processed_partitions.append(partition)
            # --- End: if
        # --- End: for

        # processed_partitions contains a list of all the partitions
        # that have been processed on this rank. In the serial case
        # this is all of them and this line of code has no
        # effect. Otherwise the processed partitions from each rank
        # are distributed to every rank and processed_partitions now
        # contains all the processed partitions from every rank.
        processed_partitions = self._share_partitions(
            processed_partitions, False
        )

        # Put the processed partitions back in the partition matrix
        # according to each partitions _pmindex attribute set above.
        pm = new.partitions.matrix
        for partition in processed_partitions:
            pm[partition._pmindex] = partition

            p_datatype = partition.subarray.dtype
            if datatype != p_datatype:
                datatype = np.result_type(p_datatype, datatype)
        # --- End: for

        new._Units = new_units
        new.dtype = datatype

        if squeeze:
            new._axes = p_axes
            new._ndim = ndim - n_collapse_axes
            new._shape = new._shape[: new._ndim]
        else:
            new_axes = new._axes
            if new_axes != original_self_axes:
                iaxes = [new_axes.index(axis) for axis in original_self_axes]
                new.transpose(iaxes, inplace=True)
        # --- End: if

        # ------------------------------------------------------------
        # Update d in place and return
        # ------------------------------------------------------------
        d.__dict__ = new.__dict__

        return d

    def _collapse_subspace(
        self,
        func,
        fpartial,
        ffinalise,
        indices,
        n_non_collapse_axes,
        n_collapse_axes,
        Nmax,
        mtol,
        weights=None,
        _preserve_partitions=False,
        _parallelise_collapse_subspace=True,
        **kwargs,
    ):
        """Collapse a subspace of a data array.

        If set, *weights* and *kwargs* are passed to the function call. If
        there is a *weights* keyword argument then this should either evaluate
        to False or be a dictionary of weights for at least one of the data
        dimensions.

        :Parameters:

            func : function

            fpartial : function

            ffinalise : function

            indices: tuple
                The indices of the master array which would create the
                subspace.

            n_non_collapse_axes : int
                The number of data array axes which are not being
                collapsed. It is assumed that they are in the slowest moving
                positions.

            n_collapse_axes : int
                The number of data array axes which are being collapsed. It is
                assumed that they are in the fastest moving positions.

            weights : dict, optional

            kwargs : *optional*

        :Returns:

            `list`

        **Examples:**

        """

        ndim = self._ndim

        master_shape = self.shape

        data = self[indices]

        # If the input data array 'fits' in one chunk of memory, then
        # make sure that it has only one partition
        if (
            not _preserve_partitions
            and data._pmndim
            and data.fits_in_memory(data.dtype.itemsize)
        ):
            data.varray

        # True iff at least two, but not all, axes are to be
        # collapsed.
        reshape = 1 < n_collapse_axes < ndim

        out = None

        if n_collapse_axes == ndim:
            # All axes are to be collapsed
            kwargs.pop("axis", None)
        else:
            # At least one axis, but not all axes, are to be
            # collapsed. It is assumed that the collapse axes are in
            # the last (fastest varying) positions (-1, -2, ...). We
            # set kwargs['axis']=-1 (actually we use the +ve integer
            # equivalent of -1) if there is more then one collapse
            # axis because, in this case (i.e. reshape is True), we
            # will reshape everything.
            kwargs["axis"] = ndim - n_collapse_axes

        masked = False

        sub_samples = 0

        #        pda_args = data.pda_args(revert_to_file=True) #, readonly=True)
        config = data.partition_configuration(readonly=True)

        # Flag which partitions will be processed on this rank. If
        # _parallelise_collapse_subspace is False then all partitions
        # will be flagged for processing.
        data._flag_partitions_for_processing(_parallelise_collapse_subspace)

        for i, partition in enumerate(data.partitions.matrix.flat):
            if partition._process_partition:
                # Only process a partition if flagged
                partition.open(config)
                array = partition.array

                p_masked = partition.masked

                if p_masked:
                    masked = True
                    if array.mask.all():
                        # The array is all missing data
                        partition.close()
                        continue

                # Still here? Then there are some non-missing sub-array
                # elements.
                if weights is not None:
                    w = self._collapse_create_weights(
                        array,
                        partition.indices,
                        indices,
                        master_shape,
                        weights,
                        n_non_collapse_axes,
                        n_collapse_axes,
                    )
                    wmin = w.min()
                    if wmin < 0:
                        raise ValueError(
                            "Can't collapse with negative weights"
                        )

                    if wmin == 0:
                        # Mask the array where the weights are zero
                        array = np.ma.masked_where(w == 0, array, copy=True)
                        if array.mask.all():
                            # The array is all missing data
                            partition.close()
                            continue
                    # --- End: if

                    kwargs["weights"] = w
                # --- End: if

                partition.close()

                if reshape:
                    # At least two, but not all, axes are to be collapsed
                    # => we need to reshape the array and the weights.
                    shape = array.shape
                    ndim = array.ndim
                    new_shape = shape[:n_non_collapse_axes]
                    new_shape += (reduce(mul, shape[n_non_collapse_axes:]),)
                    array = np.reshape(array.copy(), new_shape)

                    if weights is not None:
                        w = kwargs["weights"]
                        if w.ndim < ndim:
                            # The weights span only collapse axes (as
                            # opposed to spanning all axes)
                            new_shape = (w.size,)

                        kwargs["weights"] = np.reshape(w, new_shape)
                # --- End: if

                p_out = func(array, masked=p_masked, **kwargs)

                if out is None:
                    if (
                        not _parallelise_collapse_subspace
                        and data.partitions.size == i + 1
                    ):
                        # There is exactly one partition so we are done
                        out = p_out
                        break
                    # --- End: if
                    out = fpartial(p_out)
                else:
                    out = fpartial(out, p_out)
                # --- End: if

                sub_samples += 1

            # --- End: if
        # --- End: for

        # In the case that the inner loop is not parallelised,
        # just finalise.
        out = self._collapse_finalise(
            ffinalise,
            out,
            sub_samples,
            masked,
            Nmax,
            mtol,
            data,
            n_non_collapse_axes,
        )
        #        # --- End: if

        return out

    @classmethod
    def _collapse_finalise(
        cls,
        ffinalise,
        out,
        sub_samples,
        masked,
        Nmax,
        mtol,
        data,
        n_non_collapse_axes,
    ):
        """Finalise a collapse over a data array."""
        if out is not None:
            # Finalise
            N, out = ffinalise(out, sub_samples)
            out = cls._collapse_mask(out, masked, N, Nmax, mtol)
        else:
            # no data - return all masked
            out = np.ma.masked_all(
                data.shape[:n_non_collapse_axes], data.dtype
            )

        return out

    @staticmethod
    def _collapse_mask(array, masked, N, Nmax, mtol):
        """Re-masks a masked array to reflect a collapse.

        :Parameters:

            array: numpy array

            masked: bool

            N: numpy array-like

            Nmax: int

            mtol: numpy array-like

        :Returns:

           numpy array

        """
        if masked and mtol < 1:
            x = N < (1 - mtol) * Nmax
            if x.any():
                array = np.ma.masked_where(x, array, copy=False)
        # --- End: if

        return array

    @staticmethod
    def _collapse_create_weights(
        array,
        indices,
        master_indices,
        master_shape,
        master_weights,
        n_non_collapse_axes,
        n_collapse_axes,
    ):
        """Collapse weights of an array.

        :Parameters:

            array : numpy array

            indices : tuple

            master_indices : tuple

            master_shape : tuple

            master_weights : dict

            n_non_collapse_axes : int
                The number of array axes which are not being collapsed. It
                is assumed that they are in the slowest moving positions.

            n_collapse_axes : int
                The number of array axes which are being collapsed. It is
                assumed that they are in the fastest moving positions.

        :Returns:

            `numpy array or `None`

        **Examples:**

        """
        array_shape = array.shape
        array_ndim = array.ndim

        weights_indices = []
        for master_index, index, size in zip(
            master_indices, indices, master_shape
        ):
            start, stop, step = master_index.indices(size)

            size1, mod = divmod(stop - start - 1, step)

            start1, stop1, step1 = index.indices(size1 + 1)

            size2, mod = divmod(stop1 - start1, step1)

            if mod != 0:
                size2 += 1

            start += start1 * step
            step *= step1
            stop = start + (size2 - 1) * step + 1

            weights_indices.append(slice(start, stop, step))

        base_shape = (1,) * array_ndim

        masked = False
        zero_weights = False

        weights = []
        for key, weight in master_weights.items():
            shape = list(base_shape)
            index = []
            for i in key:
                shape[i] = array_shape[i]
                index.append(weights_indices[i])

            weight = weight[tuple(index)].array

            zero_weights = zero_weights or (weight.min() <= 0)

            masked = masked or np.ma.isMA(weight)

            if weight.ndim != array_ndim:
                # Make sure that the weight has the same number of
                # dimensions as the array
                weight = weight.reshape(shape)

            weights.append(weight)

        weights_out = weights[0]

        if len(weights) > 1:
            # There are two or more weights, so create their product
            # (can't do this in-place because of broadcasting woe)
            for w in weights[1:]:
                weights_out = weights_out * w

        weights_out_shape = weights_out.shape

        if (
            not masked
            and weights_out_shape[:n_non_collapse_axes]
            == base_shape[:n_non_collapse_axes]
        ):
            # The input weights are not masked and only span collapse axes
            weights_out = weights_out.reshape(
                weights_out_shape[n_non_collapse_axes:]
            )

            if (
                weights_out_shape[n_non_collapse_axes:]
                != array_shape[n_non_collapse_axes:]
            ):
                # The input weights span some, but not all, of the
                # collapse axes, so broadcast the weights over all
                # collapse axes
                weights_out = broadcast_array(
                    weights_out, array_shape[n_non_collapse_axes:]
                )
        else:
            if weights_out_shape != array_shape:
                # Either a) The input weights span at least one
                # non-collapse axis, so broadcast the weights over all
                # axes or b) The weights contain masked values
                weights_out = broadcast_array(weights_out, array_shape)

            if masked and np.ma.isMA(array):
                if not (array.mask | weights_out.mask == array.mask).all():
                    raise ValueError(
                        "The output weights mask {} is not compatible with "
                        "the array mask {}.".format(
                            weights_out.mask, array.mask
                        )
                    )
        # --- End: if

        return weights_out

    def _collapse_optimize_weights(self, weights):
        """Optimise when weights span only non-partitioned axes.

        weights: `dict`

        """
        non_partitioned_axes = set(self._axes).difference(self._pmaxes)

        x = []
        new_key = ()
        for key in weights:
            if non_partitioned_axes.issuperset(key):
                x.append(key)
                new_key += key
        # --- End: for

        if len(x) > 1:
            reshaped_weights = []
            for key in x:
                w = weights.pop(key)
                w = w.array
                shape = [
                    (w.shape[key.index(axis)] if axis in key else 1)
                    for axis in new_key
                ]
                w = w.reshape(shape)

                reshaped_weights.append(w)

            # Create their product
            new_weight = reshaped_weights[0]
            for w in reshaped_weights[1:]:
                new_weight = new_weight * w

            weights[new_key] = type(self)(new_weight)

        return weights

    # ----------------------------------------------------------------
    # Private attributes
    # ----------------------------------------------------------------
    @property
    def _Units(self):
        """Storage for the units.

        The units are stored in a `Units` object, and reflect the
        units of the (yet to be computed) elements of the underlying
        data.

        .. warning:: Assigning to `_Units` does *not* trigger a units
                     conversion of the underlying data
                     values. Therefore assigning to `_Units` should
                     only be done in cases when it is known that the
                     intrinsic units represented by the data values
                     are inconsistent with the existing value of
                     `_Units`. Before assigning to `_Units`, first
                     consider if assigning to `Units`, or calling the
                     `override_units` or `override_calendar` method is
                     a more appropriate course of action, and use one
                     of those if possible.

        """
        return self._custom["_Units"]

    @_Units.setter
    def _Units(self, value):
        self._custom["_Units"] = value

    @_Units.deleter
    def _Units(self):
        self._custom["_Units"] = _units_None

    @property
    def _cyclic(self):
        """Storage for axis cyclicity.

        Contains a `set` that identifies which axes are cyclic (and
        therefore allow cyclic slicing). The set contains a subset of
        the axis identifiers defined by the `_axes` attribute.

        .. warning:: Never change the value of the `_cyclic` attribute
                     in-place.

        .. note:: When an axis identifier is removed from the `_axes`
                  attribute then it is automatically also removed from
                  the `_cyclic` attribute.

        """
        return self._custom["_cyclic"]

    @_cyclic.setter
    def _cyclic(self, value):
        self._custom["_cyclic"] = value

    @_cyclic.deleter
    def _cyclic(self):
        self._custom["_cyclic"] = _empty_set

    @property
    @daskified(_DASKIFIED_VERBOSE)
    def _hardmask(self):
        """Storage for the mask hardness.

        Contains a `bool`, where `True` denotes a hard mask and
        `False` denotes a soft mask.

        .. warning:: Assigning to `_hardmask` does *not* trigger a
                     hardening or softening of the mask of the
                     underlying data values. Therefore assigning to
                     `_hardmask` should only be done in cases when it
                     is known that the intrinsic mask hardness of the
                     data values is inconsistent with the
                     existing value of `_hardmask`. Before assigning
                     to `_hardmask`, first consider if assigning to
                     `hardmask`, or calling the `harden_mask` or
                     `soften_mask` method is a more appropriate course
                     of action, and use one of those if possible.

        See `hardmask` for details.

        """
        return self._custom["_hardmask"]

    @_hardmask.setter
    def _hardmask(self, value):
        self._custom["_hardmask"] = value

    @property
    @daskified(_DASKIFIED_VERBOSE)
    def _axes(self):
        """Storage for the axis identifiers.

        Contains a `tuple` of identifiers, one for each array axis.

        .. note:: When the axis identifiers are reset, then any axis
                  identifier named by the `_cyclic` attribute which is
                  not in the new `_axes` set is automatically removed
                  from the `_cyclic` attribute.

        """
        return self._custom["_axes"]

    @_axes.setter
    def _axes(self, value):
        self._custom["_axes"] = tuple(value)

        # Remove cyclic axes that are not in the new axes
        cyclic = self._cyclic
        if cyclic:
            # Never change the value of the _cyclic attribute in-place
            self._cyclic = cyclic.intersection(value)

    # ----------------------------------------------------------------
    # Dask attributes
    # ----------------------------------------------------------------
    @property
    @daskified(_DASKIFIED_VERBOSE)
    def chunks(self):
        """The chunk sizes for each dimension.

        **Examples**

        >>> d = cf.Data.ones((4, 5), chunks=(2, 4))
        >>> d.chunks
        ((2, 2), (4, 1))

        """
        return self._get_dask().chunks

    @chunks.setter
    def chunks(self, chunks):
        raise TypeError(
            "Can't set chunks directly. Use the 'rechunk' method instead."
        )

    @property
    def force_compute(self):
        """TODODASK See also confg settings."""
        return self._custom.get("force_compute", False)

    @force_compute.setter
    def force_compute(self, value):
        self._custom["force_compute"] = bool(value)

    # ----------------------------------------------------------------
    # Attributes
    # ----------------------------------------------------------------
    @property
    @daskified(_DASKIFIED_VERBOSE)
    def Units(self):
        """The `cf.Units` object containing the units of the data array.

        Can be set to any units equivalent to the existing units.

        .. seealso `override_units`, `override_calendar`

        **Examples:**

        >>> d = cf.Data([1, 2, 3], units='m')
        >>> d.Units
        <Units: m>
        >>> d.Units = cf.Units('kilmetres')
        >>> d.Units
        <Units: kilmetres>
        >>> d.Units = cf.Units('km')
        >>> d.Units
        <Units: km>

        """
        return self._Units

    @Units.setter
    def Units(self, value):
        old_units = self._Units
        if not old_units.equivalent(value):
            raise ValueError(
                f"Can't set to Units to {value!r} that are not equivalent "
                f"to the current units {old_units!r}. "
                "Consider using the override_units method instead."
            )

        if not old_units:
            self.override_units(value, inplace=True)
            return

        if self.Units.equals(value):
            return

        dtype = self.dtype
        if dtype.kind in "iu":
            if dtype.char in "iI":
                dtype = _dtype_float32
            else:
                dtype = _dtype_float

        def cf_Units(x):
            return Units.conform(
                x=x, from_units=old_units, to_units=value, inplace=False
            )

        self._map_blocks(cf_Units, dtype=dtype)

        self._Units = value

    @Units.deleter
    def Units(self):
        raise ValueError(
            "Can't delete the Units attribute. "
            "Consider using the override_units method instead."
        )

    @property
    def data(self):
        """The data as an object identity.

        **Examples:**

        >>> d.data is d
        True

        """
        return self

    @property
    @daskified(_DASKIFIED_VERBOSE)
    def dtype(self):
        """The `numpy` data-type of the data.

        **Examples:**

        TODODASK
        >>> d = cf.Data([0.5, 1.5, 2.5])
        >>> d.dtype
        dtype(float64')
        >>> type(d.dtype)
        <type 'numpy.dtype'>

        >>> d = cf.Data([0.5, 1.5, 2.5])
        >>> import numpy
        >>> d.dtype = numpy.dtype(int)
        >>> print(d.array)
        [0 1 2]
        >>> d.dtype = bool
        >>> print(d.array)
        [False  True  True]
        >>> d.dtype = 'float64'
        >>> print(d.array)
        [ 0.  1.  1.]

        >>> d = cf.Data([0.5, 1.5, 2.5])
        >>> d.dtype = int
        >>> d.dtype = bool
        >>> d.dtype = float
        >>> print(d.array)
        [ 0.5  1.5  2.5]

        """
        dx = self._get_dask()
        return dx.dtype

    @dtype.setter
    def dtype(self, value):
        dx = self._get_dask()

        # Only change the datatype if it's different to that of the
        # dask array
        if dx.dtype != value:
            dx = dx.astype(value)
            self._set_dask(dx, reset_mask_hardness=False)

    @property
    def fill_value(self):
        """The data array missing data value.

        If set to `None` then the default `numpy` fill value appropriate to
        the data array's data-type will be used.

        Deleting this attribute is equivalent to setting it to None, so
        this attribute is guaranteed to always exist.

        **Examples:**

        >>> d.fill_value = 9999.0
        >>> d.fill_value
        9999.0
        >>> del d.fill_value
        >>> d.fill_value
        None

        """
        return self.get_fill_value(None)

    @fill_value.setter
    def fill_value(self, value):
        self.set_fill_value(value)

    @fill_value.deleter
    def fill_value(self):
        self.del_fill_value(None)

    @property
    @daskified(_DASKIFIED_VERBOSE)
    def hardmask(self):
        """Hardness of the mask.

        If the `hardmask` attribute is `True`, i.e. there is a hard
        mask, then unmasking an entry will silently not occur. This is
        the default, and prevents overwriting the mask.

        If the `hardmask` attribute is `False`, i.e. there is a soft
        mask, then masked entries may be overwritten with non-missing
        values.

        To allow the unmasking of masked values, the mask must be
        softened by setting the `hardmask` attribute to False, or
        equivalently with the `soften_mask` method.

        The mask can be hardened by setting the `hardmask` attribute
        to True, or equivalently with the `harden_mask` method.

        .. seealso:: `harden_mask`, `soften_mask`, `where`,
                     `__setitem__`

        **Examples:**

        >>> d = cf.Data([1, 2, 3])
        >>> d.hardmask
        True
        >>> d[0] = cf.masked
        >>> print(d.array)
        [-- 2 3]
        >>> d[...]= 999
        >>> print(d.array)
        [-- 999 999]
        >>> d.hardmask = False
        >>> d.hardmask
        False
        >>> d[...] = -1
        >>> print(d.array)
        [-1 -1 -1]

        """
        return self._hardmask

    @hardmask.setter
    def hardmask(self, value):
        if value:
            self.harden_mask()
        else:
            self.soften_mask()

    @property
    @daskified(_DASKIFIED_VERBOSE)
    def is_masked(self):
        """True if the data array has any masked values.

        **Performance**

        `is_masked` causes all delayed operations to be executed.

        **Examples:**

        >>> d = cf.Data([[1, 2, 3], [4, 5, 6]])
        >>> print(d.is_masked)
        False
        >>> d[0, ...] = cf.masked
        >>> d.is_masked
        True

        """

        def is_masked(a):
            out = np.ma.is_masked(a)
            return np.array(out).reshape((1,) * a.ndim)

        dx = self._get_dask()

        out_ind = tuple(range(dx.ndim))
        dx_ind = out_ind

        dx = da.blockwise(
            is_masked,
            out_ind,
            dx,
            dx_ind,
            adjust_chunks={i: 1 for i in out_ind},
            dtype=bool,
        )

        return bool(dx.any())

    @property
    def isscalar(self):
        """True if the data array is a 0-d scalar array.

        **Examples:**

        >>> d.ndim
        0
        >>> d.isscalar
        True

        >>> d.ndim >= 1
        True
        >>> d.isscalar
        False

        """
        return not self.ndim

    @property
    @daskified(_DASKIFIED_VERBOSE)
    def nbytes(self):
        """Total number of bytes consumed by the elements of the array.

        Does not include bytes consumed by the array mask

        **Performance**

        If the number of bytes is unknown then it is calculated
        immediately by executing all delayed operations.

        **Examples:**

        >>> d = cf.Data([[1, 1.5, 2]])
        >>> d.dtype
        dtype('float64')
        >>> d.size, d.dtype.itemsize
        (3, 8)
        >>> d.nbytes
        24
        >>> d[0] = cf.masked
        >>> print(d.array)
        [[-- 1.5 2.0]]
        >>> d.nbytes
        24

        """
        dx = self._get_dask()
        if math.isnan(dx.size):
            logger.warning(
                "Computing data nbytes: Performance may be degraded"
            )
            dx.compute_chunk_sizes()

        return dx.nbytes

    @property
    @daskified(_DASKIFIED_VERBOSE)
    def ndim(self):
        """Number of dimensions in the data array.

        **Examples:**

        >>> d = cf.Data([[1, 2, 3], [4, 5, 6]])
        >>> d.ndim
        2

        >>> d = cf.Data([[1, 2, 3]])
        >>> d.ndim
        2

        >>> d = cf.Data([[3]])
        >>> d.ndim
        2

        >>> d = cf.Data([3])
        >>> d.ndim
        1

        >>> d = cf.Data(3)
        >>> d.ndim
        0

        """
        dx = self._get_dask()
        return dx.ndim

    @property
    @daskified(_DASKIFIED_VERBOSE)
    def shape(self):
        """Tuple of the data array's dimension sizes.

        **Performance**

        If the shape of the data is unknown then it is calculated
        immediately by executing all delayed operations.

        **Examples:**

        >>> d = cf.Data([[1, 2, 3], [4, 5, 6]])
        >>> d.shape
        (2, 3)

        >>> d = cf.Data([[1, 2, 3]])
        >>> d.shape
        (1, 3)

        >>> d = cf.Data([[3]])
        >>> d.shape
        (1, 1)

        >>> d = cf.Data(3)
        >>> d.shape
        ()

        """
        dx = self._get_dask()
        if math.isnan(dx.size):
            logger.warning("Computing data shape: Performance may be degraded")
            dx.compute_chunk_sizes()

        return dx.shape

    @property
    @daskified(_DASKIFIED_VERBOSE)
    def size(self):
        """Number of elements in the data array.

        **Performance**

        If the size of the data is unknown then it is calculated
        immediately by executing all delayed operations.

        **Examples:**

        >>> d = cf.Data([[1, 2, 3], [4, 5, 6]])
        >>> d.size
        6

        >>> d = cf.Data([[1, 2, 3]])
        >>> d.size
        3

        >>> d = cf.Data([[3]])
        >>> d.size
        1

        >>> d = cf.Data([3])
        >>> d.size
        1

        >>> d = cf.Data(3)
        >>> d.size
        1

        """
        dx = self._get_dask()
        size = dx.size
        if math.isnan(size):
            logger.warning("Computing data size: Performance may be degraded")
            dx.compute_chunk_sizes()
            size = dx.size

        return size

    @property
    @daskified(_DASKIFIED_VERBOSE)
    def array(self):
        """A numpy array copy of the data.

        In-place changes to the returned numpy array do not affect the
        underlying dask array.

        The returned numpy array has the same mask hardness and fill
        values as the data.

        Compare with `compute`.

        **Performance**

        `array` causes all delayed operations to be computed.

        .. seealso:: `datetime_array`, `compute`, `persist`

        **Examples**

        >>> d = cf.Data([1, 2, 3.0], 'km')
        >>> a = d.array
        >>> isinstance(a, numpy.ndarray)
        True
        >>> print(a)
        [ 1.  2.  3.]
        >>> d[0] = -99
        >>> print(a[0])
        1.0
        >>> a[0] = 88
        >>> print(d[0])
        -99.0 km

        >>> d = cf.Data('2000-12-1', units='days since 1999-12-1')
        >>> print(d.array)
        366
        >>> print(d.datetime_array)
        2000-12-01 00:00:00

        """
        return self.compute().copy()

    @property
    @daskified(_DASKIFIED_VERBOSE)
    def datetime_array(self):
        """An independent numpy array of date-time objects.

        Only applicable to data arrays with reference time units.

        If the calendar has not been set then the CF default calendar will
        be used and the units will be updated accordingly.

        The data-type of the data array is unchanged.

        .. seealso:: `array`, `compute`, `persist`

        **Performance**

        `datetime_array` causes all delayed operations to be computed.

        **Examples**

        """
        units = self.Units

        if not units.isreftime:
            raise ValueError(
                f"Can't create date-time array from units {self.Units!r}"
            )

        if getattr(units, "calendar", None) == "none":
            raise ValueError(
                f"Can't create date-time array from units {self.Units!r} "
                "because calendar is 'none'"
            )

        units, reftime = units.units.split(" since ")

        # Convert months and years to days, because cftime won't work
        # otherwise.
        if units in ("months", "month"):
            d = self * _month_length
            d.override_units(
                Units(
                    f"days since {reftime}",
                    calendar=getattr(units, "calendar", None),
                ),
                inplace=True,
            )
        elif units in ("years", "year", "yr"):
            d = self * _year_length
            d.override_units(
                Units(
                    f"days since {reftime}",
                    calendar=getattr(units, "calendar", None),
                ),
                inplace=True,
            )
        else:
            d = self

        dx = d._get_dask()
        dx = convert_to_datetime(dx, d.Units)

        a = dx.compute()

        if np.ma.isMA(a):
            if self.hardmask:
                a.harden_mask()
            else:
                a.soften_mask()

            a.set_fill_value(self.fill_value)

        return a

    @property
    @daskified(_DASKIFIED_VERBOSE)
    def varray(self):
        """A numpy array view of the data array.

        Deprecated at version TODODASK.

        .. seealso:: `array`, `datetime_array`, `compute`, `persist`

        """
        raise NotImplementedError(
            "The varray method was deprecated at version TODODASK"
        )

    @property
    @daskified(_DASKIFIED_VERBOSE)
    def mask(self):
        """The Boolean missing data mask of the data array.

        The Boolean mask has True where the data array has missing data
        and False otherwise.

        :Returns:

            `Data`

        **Examples:**

        >>> d.shape
        (12, 73, 96)
        >>> m = d.mask
        >>> m.dtype
        dtype('bool')
        >>> m.shape
        (12, 73, 96)

        """
        mask_data_obj = self.copy()

        dx = self._get_dask()
        mask = da.ma.getmaskarray(dx)

        mask_data_obj._set_dask(mask, reset_mask_hardness=False)
        mask_data_obj.override_units(_units_None, inplace=True)
        mask_data_obj.hardmask = True

        return mask_data_obj

    @staticmethod
    def mask_fpe(*arg):
        """Masking of floating-point errors in the results of arithmetic
        operations.

        If masking is allowed then only floating-point errors which would
        otherwise be raised as `FloatingPointError` exceptions are
        masked. Whether `FloatingPointError` exceptions may be raised is
        determined by `cf.Data.seterr`.

        If called without an argument then the current behaviour is
        returned.

        Note that if the raising of `FloatingPointError` exceptions has
        suppressed then invalid values in the results of arithmetic
        operations may be subsequently converted to masked values with the
        `mask_invalid` method.

        .. seealso:: `cf.Data.seterr`, `mask_invalid`

        :Parameters:

            arg: `bool`, optional
                The new behaviour. True means that `FloatingPointError`
                exceptions are suppressed and replaced with masked
                values. False means that `FloatingPointError` exceptions
                are raised. The default is not to change the current
                behaviour.

        :Returns:

            `bool`
                The behaviour prior to the change, or the current
                behaviour if no new value was specified.

        **Examples:**

        >>> d = cf.Data([0., 1])
        >>> e = cf.Data([1., 2])

        >>> old = cf.Data.mask_fpe(False)
        >>> old = cf.Data.seterr('raise')
        >>> e/d
        FloatingPointError: divide by zero encountered in divide
        >>> e**123456
        FloatingPointError: overflow encountered in power

        >>> old = cf.Data.mask_fpe(True)
        >>> old = cf.Data.seterr('raise')
        >>> e/d
        <CF Data: [--, 2.0] >
        >>> e**123456
        <CF Data: [1.0, --] >

        >>> old = cf.Data.mask_fpe(True)
        >>> old = cf.Data.seterr('ignore')
        >>> e/d
        <CF Data: [inf, 2.0] >
        >>> e**123456
        <CF Data: [1.0, inf] >

        """
        old = _mask_fpe[0]

        if arg:
            _mask_fpe[0] = bool(arg[0])

        return old

    @staticmethod
    def seterr(all=None, divide=None, over=None, under=None, invalid=None):
        """Set how floating-point errors in the results of arithmetic
        operations are handled.

        The options for handling floating-point errors are:

        ============  ========================================================
        Treatment     Action
        ============  ========================================================
        ``'ignore'``  Take no action. Allows invalid values to occur in the
                      result data array.

        ``'warn'``    Print a `RuntimeWarning` (via the Python `warnings`
                      module). Allows invalid values to occur in the result
                      data array.

        ``'raise'``   Raise a `FloatingPointError` exception.
        ============  ========================================================

        The different types of floating-point errors are:

        =================  =================================  =================
        Error              Description                        Default treatment
        =================  =================================  =================
        Division by zero   Infinite result obtained from      ``'warn'``
                           finite numbers.

        Overflow           Result too large to be expressed.  ``'warn'``

        Invalid operation  Result is not an expressible       ``'warn'``
                           number, typically indicates that
                           a NaN was produced.

        Underflow          Result so close to zero that some  ``'ignore'``
                           precision was lost.
        =================  =================================  =================

        Note that operations on integer scalar types (such as int16) are
        handled like floating point, and are affected by these settings.

        If called without any arguments then the current behaviour is
        returned.

        .. seealso:: `cf.Data.mask_fpe`, `mask_invalid`

        :Parameters:

            all: `str`, optional
                Set the treatment for all types of floating-point errors
                at once. The default is not to change the current
                behaviour.

            divide: `str`, optional
                Set the treatment for division by zero. The default is not
                to change the current behaviour.

            over: `str`, optional
                Set the treatment for floating-point overflow. The default
                is not to change the current behaviour.

            under: `str`, optional
                Set the treatment for floating-point underflow. The
                default is not to change the current behaviour.

            invalid: `str`, optional
                Set the treatment for invalid floating-point
                operation. The default is not to change the current
                behaviour.

        :Returns:

            `dict`
                The behaviour prior to the change, or the current
                behaviour if no new values are specified.

        **Examples:**

        Set treatment for all types of floating-point errors to
        ``'raise'`` and then reset to the previous behaviours:

        >>> cf.Data.seterr()
        {'divide': 'warn', 'invalid': 'warn', 'over': 'warn', 'under': 'ignore'}
        >>> old = cf.Data.seterr('raise')
        >>> cf.Data.seterr(**old)
        {'divide': 'raise', 'invalid': 'raise', 'over': 'raise', 'under': 'raise'}
        >>> cf.Data.seterr()
        {'divide': 'warn', 'invalid': 'warn', 'over': 'warn', 'under': 'ignore'}

        Set the treatment of division by zero to ``'ignore'`` and overflow
        to ``'warn'`` without changing the treatment of underflow and
        invalid operation:

        >>> cf.Data.seterr(divide='ignore', over='warn')
        {'divide': 'warn', 'invalid': 'warn', 'over': 'warn', 'under': 'ignore'}
        >>> cf.Data.seterr()
        {'divide': 'ignore', 'invalid': 'warn', 'over': 'ignore', 'under': 'ignore'}

        Some examples with data arrays:

        >>> d = cf.Data([0., 1])
        >>> e = cf.Data([1., 2])

        >>> old = cf.Data.seterr('ignore')
        >>> e/d
        <CF Data: [inf, 2.0] >
        >>> e**12345
        <CF Data: [1.0, inf] >

        >>> cf.Data.seterr(divide='warn')
        {'divide': 'ignore', 'invalid': 'ignore', 'over': 'ignore', 'under': 'ignore'}
        >>> e/d
        RuntimeWarning: divide by zero encountered in divide
        <CF Data: [inf, 2.0] >
        >>> e**12345
        <CF Data: [1.0, inf] >

        >>> old = cf.Data.mask_fpe(False)
        >>> cf.Data.seterr(over='raise')
        {'divide': 'warn', 'invalid': 'ignore', 'over': 'ignore', 'under': 'ignore'}
        >>> e/d
        RuntimeWarning: divide by zero encountered in divide
        <CF Data: [inf, 2.0] >
        >>> e**12345
        FloatingPointError: overflow encountered in power

        >>> cf.Data.mask_fpe(True)
        False
        >>> cf.Data.seterr(divide='ignore')
        {'divide': 'warn', 'invalid': 'ignore', 'over': 'raise', 'under': 'ignore'}
        >>> e/d
        <CF Data: [inf, 2.0] >
        >>> e**12345
        <CF Data: [1.0, --] >

        """
        old = _seterr.copy()

        if all:
            _seterr.update(
                {"divide": all, "invalid": all, "under": all, "over": all}
            )
            if all == "raise":
                _seterr_raise_to_ignore.update(
                    {
                        "divide": "ignore",
                        "invalid": "ignore",
                        "under": "ignore",
                        "over": "ignore",
                    }
                )

        else:
            if divide:
                _seterr["divide"] = divide
                if divide == "raise":
                    _seterr_raise_to_ignore["divide"] = "ignore"

            if over:
                _seterr["over"] = over
                if over == "raise":
                    _seterr_raise_to_ignore["over"] = "ignore"

            if under:
                _seterr["under"] = under
                if under == "raise":
                    _seterr_raise_to_ignore["under"] = "ignore"

            if invalid:
                _seterr["invalid"] = invalid
                if invalid == "raise":
                    _seterr_raise_to_ignore["invalid"] = "ignore"
        # --- End: if

        return old

    # `arctan2`, AT2 seealso
    @daskified(_DASKIFIED_VERBOSE)
    @_inplace_enabled(default=False)
    def arctan(self, inplace=False):
        """Take the trigonometric inverse tangent of the data element-
        wise.

        Units are ignored in the calculation. The result has units of radians.

        .. versionadded:: 3.0.7

        .. seealso:: `tan`, `arcsin`, `arccos`, `arctanh`

        :Parameters:

            {{inplace: `bool`, optional}}

        :Returns:

            `Data` or `None`

        **Examples:**

        >>> print(d.array)
        [[0.5 0.7]
         [0.9 1.1]]
        >>> e = d.arctan()
        >>> e.Units
        <Units: radians>
        >>> print(e.array)
        [[0.46364761 0.61072596]
         [0.7328151  0.83298127]]

        >>> print(d.array)
        [1.2 1.0 0.8 0.6 --]
        >>> d.arctan(inplace=True)
        >>> print(d.array)
        [0.8760580505981934 0.7853981633974483 0.6747409422235527
         0.5404195002705842 --]

        """
        d = _inplace_enabled_define_and_cleanup(self)

        dx = d._get_dask()
        d._set_dask(da.arctan(dx), reset_mask_hardness=False)

        d.override_units(_units_radians, inplace=True)

        return d

    # AT2
    #
    #    @classmethod
    #    def arctan2(cls, y, x):
    #        '''Take the "two-argument" trigonometric inverse tangent
    #    element-wise for `y`/`x`.
    #
    #    Explicitly this returns, for all corresponding elements, the angle
    #    between the positive `x` axis and the line to the point (`x`, `y`),
    #    where the signs of both `x` and `y` are taken into account to
    #    determine the quadrant. Such knowledge of the signs of `x` and `y`
    #    are lost when the quotient is input to the standard "one-argument"
    #    `arctan` function, such that use of `arctan` leaves the quadrant
    #    ambiguous. `arctan2` may therefore be preferred.
    #
    #    Units are ignored in the calculation. The result has units of radians.
    #
    #    .. versionadded:: 3.2.0
    #
    #    .. seealso:: `arctan`, `tan`
    #
    #    :Parameters:
    #
    #        y: `Data`
    #            The data array to provide the numerator elements, corresponding
    #            to the `y` coordinates in the `arctan2` definition.
    #
    #        x: `Data`
    #            The data array to provide the denominator elements,
    #            corresponding to the `x` coordinates in the `arctan2`
    #            definition.
    #
    #    :Returns:
    #
    #        `Data`
    #
    #    **Examples:**
    #
    #        '''
    #        return cls(numpy_arctan2(y, x), units=_units_radians)

    @daskified(_DASKIFIED_VERBOSE)
    @_inplace_enabled(default=False)
    def arctanh(self, inplace=False):
        """Take the inverse hyperbolic tangent of the data element-wise.

        Units are ignored in the calculation. The result has units of radians.

        .. versionadded:: 3.2.0

        .. seealso::  `tanh`, `arcsinh`, `arccosh`, `arctan`

        :Parameters:

            {{inplace: `bool`, optional}}

        :Returns:

            `Data` or `None`

        **Examples:**

        >>> print(d.array)
        [[0.5 0.7]
         [0.9 1.1]]
        >>> e = d.arctanh()
        >>> e.Units
        <Units: radians>
        >>> print(e.array)
        [[0.54930614 0.86730053]
         [1.47221949        nan]]

        >>> print(d.array)
        [1.2 1.0 0.8 0.6 --]
        >>> d.arctanh(inplace=True)
        >>> print(d.array)
        [nan inf 1.0986122886681098 0.6931471805599453 --]
        >>> d.mask_invalid(inplace=True)
        >>> print(d.array)
        [-- -- 1.0986122886681098 0.6931471805599453 --]

        """
        d = _inplace_enabled_define_and_cleanup(self)

        # Data.func is used instead of the Dask built-in in this case because
        # arctanh has a restricted domain therefore it is necessary to use our
        # custom logic implemented via the `preserve_invalid` keyword to func.
        d.func(
            np.arctanh,
            units=_units_radians,
            inplace=True,
            preserve_invalid=True,
        )

        return d

    @daskified(_DASKIFIED_VERBOSE)
    @_inplace_enabled(default=False)
    def arcsin(self, inplace=False):
        """Take the trigonometric inverse sine of the data element-wise.

        Units are ignored in the calculation. The result has units of radians.

        .. versionadded:: 3.2.0

        .. seealso::  `sin`, `arccos`, `arctan`, `arcsinh`

        :Parameters:

            {{inplace: `bool`, optional}}

        :Returns:

            `Data` or `None`

        **Examples:**

        >>> print(d.array)
        [[0.5 0.7]
         [0.9 1.1]]
        >>> e = d.arcsin()
        >>> e.Units
        <Units: radians>
        >>> print(e.array)
        [[0.52359878 0.7753975 ]
         [1.11976951        nan]]

        >>> print(d.array)
        [1.2 1.0 0.8 0.6 --]
        >>> d.arcsin(inplace=True)
        >>> print(d.array)
        [nan 1.5707963267948966 0.9272952180016123 0.6435011087932844 --]
        >>> d.mask_invalid(inplace=True)
        >>> print(d.array)
        [-- 1.5707963267948966 0.9272952180016123 0.6435011087932844 --]

        """
        d = _inplace_enabled_define_and_cleanup(self)

        # Data.func is used instead of the Dask built-in in this case because
        # arcsin has a restricted domain therefore it is necessary to use our
        # custom logic implemented via the `preserve_invalid` keyword to func.
        d.func(
            np.arcsin,
            units=_units_radians,
            inplace=True,
            preserve_invalid=True,
        )

        return d

    @daskified(_DASKIFIED_VERBOSE)
    @_inplace_enabled(default=False)
    def arcsinh(self, inplace=False):
        """Take the inverse hyperbolic sine of the data element-wise.

        Units are ignored in the calculation. The result has units of radians.

        .. versionadded:: 3.1.0

        .. seealso:: `sinh`, `arccosh`, `arctanh`, `arcsin`

        :Parameters:

            {{inplace: `bool`, optional}}

        :Returns:

            `Data` or `None`

        **Examples:**

        >>> print(d.array)
        [[0.5 0.7]
         [0.9 1.1]]
        >>> e = d.arcsinh()
        >>> e.Units
        <Units: radians>
        >>> print(e.array)
        [[0.48121183 0.65266657]
         [0.80886694 0.95034693]]

        >>> print(d.array)
        [1.2 1.0 0.8 0.6 --]
        >>> d.arcsinh(inplace=True)
        >>> print(d.array)
        [1.015973134179692 0.881373587019543 0.732668256045411 0.5688248987322475
         --]

        """
        d = _inplace_enabled_define_and_cleanup(self)

        dx = d._get_dask()
        d._set_dask(da.arcsinh(dx), reset_mask_hardness=False)

        d.override_units(_units_radians, inplace=True)

        return d

    @daskified(_DASKIFIED_VERBOSE)
    @_inplace_enabled(default=False)
    def arccos(self, inplace=False):
        """Take the trigonometric inverse cosine of the data element-
        wise.

        Units are ignored in the calculation. The result has units of radians.

        .. versionadded:: 3.2.0

        .. seealso:: `cos`, `arcsin`, `arctan`, `arccosh`

        :Parameters:

            {{inplace: `bool`, optional}}

        :Returns:

            `Data` or `None`

        **Examples:**

        >>> print(d.array)
        [[0.5 0.7]
         [0.9 1.1]]
        >>> e = d.arccos()
        >>> e.Units
        <Units: radians>
        >>> print(e.array)
        [[1.04719755 0.79539883]
         [0.45102681        nan]]

        >>> print(d.array)
        [1.2 1.0 0.8 0.6 --]
        >>> d.arccos(inplace=True)
        >>> print(d.array)
        [nan 0.0 0.6435011087932843 0.9272952180016123 --]
        >>> d.mask_invalid(inplace=True)
        >>> print(d.array)
        [-- 0.0 0.6435011087932843 0.9272952180016123 --]

        """
        d = _inplace_enabled_define_and_cleanup(self)

        # Data.func is used instead of the Dask built-in in this case because
        # arccos has a restricted domain therefore it is necessary to use our
        # custom logic implemented via the `preserve_invalid` keyword to func.
        d.func(
            np.arccos,
            units=_units_radians,
            inplace=True,
            preserve_invalid=True,
        )

        return d

    @daskified(_DASKIFIED_VERBOSE)
    @_inplace_enabled(default=False)
    def arccosh(self, inplace=False):
        """Take the inverse hyperbolic cosine of the data element-wise.

        Units are ignored in the calculation. The result has units of radians.

        .. versionadded:: 3.2.0

        .. seealso::  `cosh`, `arcsinh`, `arctanh`, `arccos`

        :Parameters:

            {{inplace: `bool`, optional}}

        :Returns:

            `Data` or `None`

        **Examples:**

        >>> print(d.array)
        [[0.5 0.7]
         [0.9 1.1]]
        >>> e = d.arccosh()
        >>> e.Units
        <Units: radians>
        >>> print(e.array)
        [[       nan        nan]
         [       nan 0.44356825]]

        >>> print(d.array)
        [1.2 1.0 0.8 0.6 --]
        >>> d.arccosh(inplace=True)
        >>> print(d.array)
        [0.6223625037147786 0.0 nan nan --]
        >>> d.mask_invalid(inplace=True)
        >>> print(d.array)
        [0.6223625037147786 0.0 -- -- --]

        """
        d = _inplace_enabled_define_and_cleanup(self)

        # Data.func is used instead of the Dask built-in in this case because
        # arccosh has a restricted domain therefore it is necessary to use our
        # custom logic implemented via the `preserve_invalid` keyword to func.
        d.func(
            np.arccosh,
            units=_units_radians,
            inplace=True,
            preserve_invalid=True,
        )

        return d

    def all(self):
        """Test whether all data array elements evaluate to True.

        Performs a logical ``and`` over the data array and returns the
        result. Masked values are considered as True during computation.

        .. seealso:: `allclose`, `any`, `isclose`

        :Returns:

            `bool`
                Whether or not all data array elements evaluate to True.

        **Examples:**

        >>> d = cf.Data([[1, 3, 2]])
        >>> print(d.array)
        [[1 3 2]]
        >>> d.all()
        True
        >>> d[0, 2] = cf.masked
        >>> print(d.array)
        [[1 3 --]]
        >>> d.all()
        True
        >>> d[0, 0] = 0
        >>> print(d.array)
        [[0 3 --]]
        >>> d.all()
        False
        >>> d[...] = cf.masked
        >>> print(d.array)
        [[-- -- --]]
        >>> d.all()
        True

        """
        config = self.partition_configuration(readonly=True)

        for partition in self.partitions.matrix.flat:
            partition.open(config)
            array = partition.array
            a = array.all()
            if not a and a is not np.ma.masked:
                partition.close()
                return False

            partition.close()

        return True

    def allclose(self, y, rtol=None, atol=None):
        """Returns True if two broadcastable arrays have equal values,
        False otherwise.

        Two real numbers ``x`` and ``y`` are considered equal if
        ``|x-y|<=atol+rtol|y|``, where ``atol`` (the tolerance on absolute
        differences) and ``rtol`` (the tolerance on relative differences)
        are positive, typically very small numbers. See the *atol* and
        *rtol* parameters.

        .. seealso:: `all`, `any`, `isclose`

        :Parameters:

            y: data_like

            atol: `float`, optional
                The absolute tolerance for all numerical comparisons. By
                default the value returned by the `atol` function is used.

            rtol: `float`, optional
                The relative tolerance for all numerical comparisons. By
                default the value returned by the `rtol` function is used.

        :Returns:

            `bool`

        **Examples:**

        >>> d = cf.Data([1000, 2500], 'metre')
        >>> e = cf.Data([1, 2.5], 'km')
        >>> d.allclose(e)
        True

        >>> d = cf.Data(['ab', 'cdef'])
        >>> d.allclose([[['ab', 'cdef']]])
        True

        >>> d.allclose(e)
        True

        >>> d = cf.Data([[1000, 2500], [1000, 2500]], 'metre')
        >>> e = cf.Data([1, 2.5], 'km')
        >>> d.allclose(e)
        True

        >>> d = cf.Data([1, 1, 1], 's')
        >>> d.allclose(1)
        True

        """
        return self.isclose(y, rtol=rtol, atol=atol).all()

    def any(self):
        """Test whether any data array elements evaluate to True.

        Performs a logical or over the data array and returns the
        result. Masked values are considered as False during computation.

        .. seealso:: `all`, `allclose`, `isclose`

        **Examples:**

        >>> d = cf.Data([[0, 0, 0]])
        >>> d.any()
        False
        >>> d[0, 0] = cf.masked
        >>> print(d.array)
        [[-- 0 0]]
        >>> d.any()
        False
        >>> d[0, 1] = 3
        >>> print(d.array)
        [[0 3 0]]
        >>> d.any()
        True

        >>> print(d.array)
        [[-- -- --]]
        >>> d.any()
        False

        """
        config = self.partition_configuration(readonly=True)

        for partition in self.partitions.matrix.flat:
            partition.open(config)
            array = partition.array
            if array.any():
                partition.close()
                return True

            partition.close()

        return False

    @_inplace_enabled(default=False)
    def apply_masking(
        self,
        fill_values=None,
        valid_min=None,
        valid_max=None,
        valid_range=None,
        inplace=False,
    ):
        """Apply masking.

        Masking is applied according to the values of the keyword
        parameters.

        Elements that are already masked remain so.

        .. versionadded:: 3.4.0

        .. seealso:: `get_fill_value`, `hardmask`, `mask`, `where`

        :Parameters:

            fill_values: `bool` or sequence of scalars, optional
                Specify values that will be set to missing data. Data
                elements exactly equal to any of the values are set to
                missing data.

                If True then the value returned by the `get_fill_value`
                method, if such a value exists, is used.

                Zero or more values may be provided in a sequence of
                scalars.

                *Parameter example:*
                  Specify a fill value of 999: ``fill_values=[999]``

                *Parameter example:*
                  Specify fill values of 999 and -1.0e30:
                  ``fill_values=[999, -1.0e30]``

                *Parameter example:*
                  Use the fill value already set for the data:
                  ``fill_values=True``

                *Parameter example:*
                  Use no fill values: ``fill_values=False`` or
                  ``fill_value=[]``

            valid_min: number, optional
                A scalar specifying the minimum valid value. Data elements
                strictly less than this number will be set to missing
                data.

            valid_max: number, optional
                A scalar specifying the maximum valid value. Data elements
                strictly greater than this number will be set to missing
                data.

            valid_range: (number, number), optional
                A vector of two numbers specifying the minimum and maximum
                valid values, equivalent to specifying values for both
                *valid_min* and *valid_max* parameters. The *valid_range*
                parameter must not be set if either *valid_min* or
                *valid_max* is defined.

                *Parameter example:*
                  ``valid_range=[-999, 10000]`` is equivalent to setting
                  ``valid_min=-999, valid_max=10000``

            {{inplace: `bool`, optional}}

        :Returns:

            `Data` or `None`
                The data with masked values. If the operation was in-place
                then `None` is returned.

        **Examples:**

        >>> import numpy
        >>> d = Data(numpy.arange(12).reshape(3, 4), 'm')
        >>> d[1, 1] = masked
        >>> print(d.array)
        [[0  1  2  3]
         [4 --  6  7]
         [8  9 10 11]]

        >>> print(d.apply_masking().array)
        [[0  1  2  3]
         [4 --  6  7]
         [8  9 10 11]]
        >>> print(d.apply_masking(fill_values=[0]).array)
        [[--  1  2  3]
         [ 4 --  6  7]
         [ 8  9 10 11]]
        >>> print(d.apply_masking(fill_values=[0, 11]).array)
        [[--  1  2  3]
         [ 4 --  6  7]
         [ 8  9 10 --]]

        >>> print(d.apply_masking(valid_min=3).array)
        [[-- -- --  3]
         [ 4 --  6  7]
         [ 8  9 10 11]]
        >>> print(d.apply_masking(valid_max=6).array)
        [[ 0  1  2  3]
         [ 4 --  6 --]
         [-- -- -- --]]
        >>> print(d.apply_masking(valid_range=[2, 8]).array)
        [[-- --  2  3]
         [ 4 --  6  7]
         [ 8 -- -- --]]

        >>> d.set_fill_value(7)
        >>> print(d.apply_masking(fill_values=True).array)
        [[0  1  2  3]
         [4 --  6 --]
         [8  9 10 11]]
        >>> print(d.apply_masking(fill_values=True,
        ...                       valid_range=[2, 8]).array)
        [[-- --  2  3]
         [ 4 --  6 --]
         [ 8 -- -- --]]

        """
        if valid_range is not None:
            if valid_min is not None or valid_max is not None:
                raise ValueError(
                    "Can't set 'valid_range' parameter with either the "
                    "'valid_min' nor 'valid_max' parameters"
                )

            try:
                if len(valid_range) != 2:
                    raise ValueError(
                        "'valid_range' parameter must be a vector of "
                        "two elements"
                    )
            except TypeError:
                raise ValueError(
                    "'valid_range' parameter must be a vector of "
                    "two elements"
                )

            valid_min, valid_max = valid_range

        d = _inplace_enabled_define_and_cleanup(self)

        if fill_values is None:
            fill_values = False

        if isinstance(fill_values, bool):
            if fill_values:
                fill_value = self.get_fill_value(None)
                if fill_value is not None:
                    fill_values = (fill_value,)
                else:
                    fill_values = ()
            else:
                fill_values = ()
        else:
            try:
                _ = iter(fill_values)
            except TypeError:
                raise TypeError(
                    "'fill_values' parameter must be a sequence or "
                    "of type bool. Got type {}".format(type(fill_values))
                )
            else:
                if isinstance(fill_values, str):
                    raise TypeError(
                        "'fill_values' parameter must be a sequence or "
                        "of type bool. Got type {}".format(type(fill_values))
                    )
        # --- End: if

        mask = None

        if fill_values:
            mask = d == fill_values[0]

            for fill_value in fill_values[1:]:
                mask |= d == fill_value
        # --- End: for

        if valid_min is not None:
            if mask is None:
                mask = d < valid_min
            else:
                mask |= d < valid_min
        # --- End: if

        if valid_max is not None:
            if mask is None:
                mask = d > valid_max
            else:
                mask |= d > valid_max
        # --- End: if

        if mask is not None:
            d.where(mask, cf_masked, inplace=True)

        return d

    @classmethod
    def concatenate_data(cls, data_list, axis):
        """Concatenates a list of Data objects into a single Data object
        along the specified access (see cf.Data.concatenate for
        details). In the case that the list contains only one element,
        that element is simply returned.

        :Parameters:

            data_list: `list`
                The list of data objects to concatenate.

            axis: `int`
                The axis along which to perform the concatenation.

        :Returns:

            `Data`
                The resulting single `Data` object.

        """
        if len(data_list) > 1:
            data = cls.concatenate(data_list, axis=axis)
            if data.fits_in_one_chunk_in_memory(data.dtype.itemsize):
                data.varray

            return data
        else:
            assert len(data_list) == 1
            return data_list[0]

    @classmethod
    def reconstruct_sectioned_data(cls, sections, cyclic=(), hardmask=None):
        """Expects a dictionary of Data objects with ordering
        information as keys, as output by the section method when called
        with a Data object. Returns a reconstructed cf.Data object with
        the sections in the original order.

        :Parameters:

            sections: `dict`
                The dictionary of `Data` objects with ordering information
                as keys.

        :Returns:

            `Data`
                The resulting reconstructed Data object.

        **Examples:**

        >>> d = cf.Data(numpy.arange(120).reshape(2, 3, 4, 5))
        >>> x = d.section([1, 3])
        >>> len(x)
        8
        >>> e = cf.Data.reconstruct_sectioned_data(x)
        >>> e.equals(d)
        True

        """
        ndims = len(list(sections.keys())[0])

        for i in range(ndims - 1, -1, -1):
            keys = sorted(sections.keys())
            if i == 0:
                if keys[0][i] is None:
                    assert len(keys) == 1
                    return tuple(sections.values())[0]
                else:
                    data_list = []
                    for k in keys:
                        data_list.append(sections[k])

                    out = cls.concatenate_data(data_list, i)

                    out.cyclic(cyclic)
                    if hardmask is not None:
                        out.hardmask = hardmask

                    return out
            # --- End: if

            if keys[0][i] is not None:
                new_sections = {}
                new_key = keys[0][:i]
                data_list = []
                for k in keys:
                    if k[:i] == new_key:
                        data_list.append(sections[k])
                    else:
                        new_sections[new_key] = cls.concatenate_data(
                            data_list, axis=i
                        )
                        new_key = k[:i]
                        data_list = [sections[k]]
                # --- End: for

                new_sections[new_key] = cls.concatenate_data(data_list, i)
                sections = new_sections
        # --- End: for

    def argmax(self, axis=None, unravel=False):
        """Return the indices of the maximum values along an axis.

        If no axis is specified then the returned index locates the
        maximum of the whole data.

        In case of multiple occurrences of the maximum values, the
        indices corresponding to the first occurrence are returned.

        **Performance**

        If the data index is returned as a `tuple` (see the *unravel*
        parameter) then all delayed operations are computed.

        :Parameters:

            axis: `int`, optional
                The specified axis over which to locate the maximum
                values. By default the maximum over the flattened data
                is located.

            unravel: `bool`, optional

                If True then when locating the maximum over the whole
                data, return the location as an index for each axis as
                a `tuple`. By default an index to the flattened array
                is returned in this case. Ignored if locating the
                maxima over a subset of the axes.

        :Returns:

            `Data` or `tuple`
                The location of the maximum, or maxima.

        **Examples**

        >>> d = cf.Data(np.arange(6).reshape(2, 3))
        >>> print(d.array)
        [[0 1 2]
         [3 4 5]]
        >>> a = d.argmax()
        >>> a
        <CF Data(): 5>
        >>> a.array
        5

        >>> index = d.argmax(unravel=True)
        >>> index
        (1, 2)
        >>> d[index]
        <CF Data(1, 1): [[5]]>

        >>> d.argmax(axis=0)
        <CF Data(3): [1, 1, 1]>
        >>> d.argmax(axis=1)
        <CF Data(2): [2, 2]>

        Only the location of the first occurrence is returned:

        >>> d = cf.Data([0, 4, 2, 3, 4])
        >>> d.argmax()
        <CF Data(): 1>

        >>> d = cf.Data(np.arange(6).reshape(2, 3))
        >>> d[1, 1] = 5
        >>> print(d.array)
        [[0 1 2]
         [3 5 5]]
        >>> d.argmax(1)
        <CF Data(2): [2, 1]>

        """
        dx = self._get_dask()
        a = dx.argmax(axis=axis)

        if unravel and (axis is None or self.ndim <= 1):
            # Return a multidimensional index tuple
            return tuple(np.array(da.unravel_index(a, self.shape)))

        return type(self)(a)

    def get_data(self, default=ValueError(), _units=None, _fill_value=None):
        """Returns the data.

        .. versionadded:: 3.0.0

        :Returns:

                `Data`

        """
        return self

    def get_units(self, default=ValueError()):
        """Return the units.

        .. seealso:: `del_units`, `set_units`

        :Parameters:

            default: optional
                Return the value of the *default* parameter if the units
                have not been set. If set to an `Exception` instance then
                it will be raised instead.

        :Returns:

                The units.

        **Examples**

        >>> d.set_units('metres')
        >>> d.get_units()
        'metres'
        >>> d.del_units()
        >>> d.get_units()
        ValueError: Can't get non-existent units
        >>> print(d.get_units(None))
        None

        """
        try:
            return self.Units.units
        except AttributeError:
            return super().get_units(default=default)

    def get_calendar(self, default=ValueError()):
        """Return the calendar.

        .. seealso:: `del_calendar`, `set_calendar`

        :Parameters:

            default: optional
                Return the value of the *default* parameter if the
                calendar has not been set. If set to an `Exception`
                instance then it will be raised instead.

        :Returns:

                The calendar.

        **Examples:**

        >>> d.set_calendar('julian')
        >>> d.get_calendar
        'metres'
        >>> d.del_calendar()
        >>> d.get_calendar()
        ValueError: Can't get non-existent calendar
        >>> print(d.get_calendar(None))
        None

        """
        try:
            return self.Units.calendar
        except AttributeError:
            return super().get_calendar(default=default)

    def set_calendar(self, calendar):
        """Set the calendar.

        .. seealso:: `override_calendar`, `override_units`,
                     `del_calendar`, `get_calendar`

        :Parameters:

            value: `str`
                The new calendar.

        :Returns:

            `None`

        **Examples**

        >>> d.set_calendar('none')
        >>> d.get_calendar
        'none'
        >>> d.del_calendar()
        >>> d.get_calendar()
        ValueError: Can't get non-existent calendar
        >>> print(d.get_calendar(None))
        None

        """
        self.Units = Units(self.get_units(default=None), calendar)

    def set_units(self, value):
        """Set the units.

        .. seealso:: `override_units`, `del_units`, `get_units`,
                     `has_units`, `Units`

        :Parameters:

            value: `str`
                The new units.

        :Returns:

            `None`

        **Examples**

        >>> d.set_units('watt')
        >>> d.get_units()
        'watt'
        >>> d.del_units()
        >>> d.get_units()
        ValueError: Can't get non-existent units
        >>> print(d.get_units(None))
        None

        """
        self.Units = Units(value, self.get_calendar(default=None))

    @_deprecated_kwarg_check("i")
    def maximum(
        self,
        axes=None,
        squeeze=False,
        mtol=1,
        inplace=False,
        i=False,
        _preserve_partitions=False,
    ):
        """Collapse axes with their maximum.

        Missing data array elements are omitted from the calculation.

        .. seealso:: `minimum`, `mean`, `mid_range`, `sum`, `sd`, `var`

        :Parameters:

            axes : (sequence of) int, optional

            squeeze : bool, optional

            {{inplace: `bool`, optional}}

        :Returns:

            `Data` or `None`
                The collapsed array.

        **Examples:**

        """
        # TODODASK: Placeholder for the real thing, that takes into
        # account axes=axes, squeeze=squeeze, mtol=mtol,
        # inplace=inplace.
        #
        # This is only here for now, in this form, to ensure that
        # cf.read works
        return self._get_dask().max()

    #        return self._collapse(max_f, max_fpartial, max_ffinalise, axes=axes,
    #                              squeeze=squeeze, mtol=mtol, inplace=inplace,
    #                              _preserve_partitions=_preserve_partitions)

    def maximum_absolute_value(
        self,
        axes=None,
        squeeze=False,
        mtol=1,
        inplace=False,
        _preserve_partitions=False,
    ):
        """Collapse axes with their maximum absolute value.

        Missing data elements are omitted from the calculation.

        .. seealso:: `maximum`, `minimum`, `mean`, `mid_range`, `sum`, `sd`,
                     `var`

        :Parameters:

            axes : (sequence of) int, optional

            squeeze : bool, optional

            {{inplace: `bool`, optional}}

        :Returns:

            `Data` or `None`
                The collapsed data, or `None` if the operation was
                in-place.

        **Examples:**

        >>> d = cf.Data([[-1, 2, 3], [9, -8, -12]], 'm')
        >>> d.maximum_absolute_value()
        <CF Data(1, 1): [[12]] m>
        >>> d.max()
        <CF Data(1, 1): [[9]] m>
        >>> d.maximum_absolute_value(axes=1)
        <CF Data(2, 1): [[3, 12]] m>
        >>> d.max(axes=1)
        <CF Data(2, 1): [[3, 9]] m>

        """
        return self._collapse(
            max_abs_f,
            max_abs_fpartial,
            max_abs_ffinalise,
            axes=axes,
            squeeze=squeeze,
            mtol=mtol,
            inplace=inplace,
            _preserve_partitions=_preserve_partitions,
        )

    @_deprecated_kwarg_check("i")
    def minimum(
        self,
        axes=None,
        squeeze=False,
        mtol=1,
        inplace=False,
        i=False,
        _preserve_partitions=False,
    ):
        """Collapse axes with their minimum.

        Missing data array elements are omitted from the calculation.

        :Parameters:

            axes : (sequence of) int, optional

            squeeze : bool, optional

            {{inplace: `bool`, optional}}

            {{i: deprecated at version 3.0.0}}

        :Returns:

            `Data` or `None`
                The collapsed array.

        .. seealso:: `maximum`, `mean`, `mid_range`, `sum`, `sd`, `var`

        **Examples:**

        """
        return self._collapse(
            min_f,
            min_fpartial,
            min_ffinalise,
            axes=axes,
            squeeze=squeeze,
            mtol=mtol,
            inplace=inplace,
            _preserve_partitions=_preserve_partitions,
        )

    def minimum_absolute_value(
        self,
        axes=None,
        squeeze=False,
        mtol=1,
        inplace=False,
        _preserve_partitions=False,
    ):
        """Collapse axes with their minimum absolute value.

        Missing data elements are omitted from the calculation.

        .. seealso:: `maximum`, `minimum`, `mean`, `mid_range`, `sum`, `sd`,
                     `var`

        :Parameters:

            axes : (sequence of) int, optional

            squeeze : bool, optional

            {{inplace: `bool`, optional}}

        :Returns:

            `Data` or `None`
                The collapsed data, or `None` if the operation was
                in-place.

        **Examples:**

        >>> d = cf.Data([[-1, 2, 3], [9, -8, -12]], 'm')
        >>> d.minimum_absolute_value()
        <CF Data(1, 1): [[1]] m>
        >>> d.d.min()
        <CF Data(1, 1): [[-12]] m>
        >>> d.minimum_absolute_value(axes=1)
        <CF Data(2, 1): [[1, 8]] m>
        >>> d.min(axes=1)
        <CF Data(2, 1): [[-1, -12]] m>

        """
        return self._collapse(
            min_abs_f,
            min_abs_fpartial,
            min_abs_ffinalise,
            axes=axes,
            squeeze=squeeze,
            mtol=mtol,
            inplace=inplace,
            _preserve_partitions=_preserve_partitions,
        )

    @_deprecated_kwarg_check("i")
    def mean(
        self,
        axes=None,
        squeeze=False,
        mtol=1,
        weights=None,
        inplace=False,
        i=False,
        _preserve_partitions=False,
    ):
        """Collapse axes with their mean.

        The mean is unweighted by default, but may be weighted (see the
        *weights* parameter).

        Missing data array elements and their corresponding weights
        are omitted from the calculation.

        :Parameters:

            axes: (sequence of) int, optional
                The axes to be collapsed. By default flattened input is
                used. Each axis is identified by its integer position. No
                axes are collapsed if *axes* is an empty sequence.

            squeeze: `bool`, optional
                If True then collapsed axes are removed. By default the
                axes which are collapsed are left in the result as axes
                with size 1, meaning that the result is guaranteed to
                broadcast correctly against the original array.

            weights: data-like or dict, optional
                Weights associated with values of the array. By default
                all non-missing elements of the array are assumed to have
                a weight equal to one. If *weights* is a data-like object
                then it must have either the same shape as the array or,
                if that is not the case, the same shape as the axes being
                collapsed. If *weights* is a dictionary then each key is
                axes of the array (an int or tuple of ints) with a
                corresponding data-like value of weights for those
                axes. In this case, the implied weights array is the outer
                product of the dictionary's values.

                *Parameter example:*
                  If ``weights={1: w, (2, 0): x}`` then ``w`` must contain
                  1-dimensional weights for axis 1 and ``x`` must contain
                  2-dimensional weights for axes 2 and 0. This is
                  equivalent, for example, to ``weights={(1, 2, 0), y}``,
                  where ``y`` is the outer product of ``w`` and ``x``. If
                  ``axes=[1, 2, 0]`` then ``weights={(1, 2, 0), y}`` is
                  equivalent to ``weights=y``. If ``axes=None`` and the
                  array is 3-dimensional then ``weights={(1, 2, 0), y}``
                  is equivalent to ``weights=y.transpose([2, 0, 1])``.

            mtol: number, optional

            {{inplace: `bool`, optional}}

            {{i: deprecated at version 3.0.0}}

        :Returns:

            `Data` or `None`
                The collapsed array.

        .. seealso:: `maximum`, `minimum`, `mid_range`, `range`, `sum`, `sd`,
                     `var`

        **Examples:**

        >>> d = cf.Data([[1, 2, 4], [1, 4, 9]], 'm')
        >>> print(d.array)
        [[1 2 4]
         [1 4 9]]

        >>> d.mean()
        <CF Data: 3.5 m>
        >>> d.mean(squeeze=True)
        <CF Data(): 3.5 m>
        >>> d.mean(axes=[0, 1])
        <CF Data(1, 1): [[3.5]] m>
        >>> d.mean(axes=[1, 0])
        <CF Data(1, 1): [[3.5]] m>
        >>> print(d.mean(axes=0).array)
        [[1.  3.  6.5]]
        >>> print(d.mean(axes=1).array)
        [[2.33333333]
         [4.66666667]]
        >>> d.mean(axes=1, squeeze=True)
        <CF Data(2): [2.3333333333333335, 4.666666666666667] m>

        >>> y = cf.Data([1, 3])
        >>> x = cf.Data([1, 2, 1])
        >>> w = cf.Data.insert_dimension(y, 1) * x
        >>> print(w.array)
        [[1 2 1]
         [3 6 3]]

        >>> d.mean(weights=w)
        <CF Data(1, 1): [[3.9375]] m>
        >>> d.mean(weights={(0, 1): w})
        <CF Data(1, 1): [[3.9375]] m>
        >>> d.mean(axes=[0, 1], weights={(0, 1): w})
        <CF Data(1, 1): [[3.9375]] m>
        >>> d.mean(axes=[1, 0], weights={(0, 1): w})
        <CF Data(1, 1): [[3.9375]] m>
        >>> d.mean(axes=(0, 1), weights={1: x, 0: y})
        <CF Data(1, 1): [[3.9375]] m>

        >>> d.mean(axes=1, weights=w)
        <CF Data(2, 1): [[2.25, 4.5]] m>
        >>> d.mean(axes=1, weights=x)
        <CF Data(2, 1): [[2.25, 4.5]] m>
        >>> d.mean(axes=1, weights={1: x})
        <CF Data(2, 1): [[2.25, 4.5]] m>
        >>> d.mean(axes=1, weights={(0, 1): w})
        <CF Data(2, 1): [[2.25, 4.5]] m>
        >>> d.mean(axes=1, weights={0: y, (1,): x})
        <CF Data(2, 1): [[2.25, 4.5]] m>

        >>> d.mean(axes=1)
        <CF Data(2, 1): [[2.3333333333333335, 4.666666666666667]] m>
        >>> d.mean(axes=1, weights={0: y})
        <CF Data(2, 1): [[2.3333333333333335, 4.666666666666667]] m>

        >>> e = cf.Data(numpy.arange(24).reshape(3, 2, 4))
        >>> print(e.array)
        [[[ 0  1  2  3]
          [ 4  5  6  7]]
         [[ 8  9 10 11]
          [12 13 14 15]]
         [[16 17 18 19]
          [20 21 22 23]]]

        >>> e.mean(axes=[0, 2])
        <CF Data(1, 2, 1): [[[9.5, 13.5]]]>
        >>> f = e.mean(axes=[0, 2], squeeze=True)
        >>> f
        <CF Data(2): [9.5, 13.5]>
        >>> f.shape
        (2,)
        >>> print(e.mean(axes=[0, 1]).array)
        [[[10. 11. 12. 13.]]]
        >>> print(e.mean(axes=[0, 1], weights={(1, 0): w}).array)
        [[[11. 12. 13. 14.]]]

        >>> e[0, 0] = cf.masked
        >>> e[-1, -1] = cf.masked
        >>> e[..., 2] = cf.masked
        >>> print(e.array)
        [[[-- -- -- --]
          [4 5 -- 7]]
         [[8 9 -- 11]
          [12 13 -- 15]]
         [[16 17 -- 19]
          [-- -- -- --]]]

        >>> e.mean()
        <CF Data(1, 1, 1): [[[11.333333333333334]]]>
        >>> print(e.mean(axes=[0, 1]).array)
        [[[10.0 11.0 -- 13.0]]]
        >>> print(e.mean(axes=[0, 1], weights={(1, 0): w}).array)
        [[[9.666666666666666 10.666666666666666 -- 12.666666666666666]]]

        """
        return self._collapse(
            mean_f,
            mean_fpartial,
            mean_ffinalise,
            axes=axes,
            squeeze=squeeze,
            weights=weights,
            mtol=mtol,
            inplace=inplace,
            _preserve_partitions=_preserve_partitions,
        )

    def mean_absolute_value(
        self,
        axes=None,
        squeeze=False,
        mtol=1,
        weights=None,
        inplace=False,
        _preserve_partitions=False,
    ):
        """Collapse axes with their mean absolute value.

        Missing data elements are omitted from the calculation.

        .. seealso:: `maximum`, `minimum`, `mean`, `mid_range`, `sum`, `sd`,
                     `var`

        :Parameters:

            axes : (sequence of) int, optional

            weights:

            squeeze : bool, optional

            {{inplace: `bool`, optional}}

        :Returns:

            `Data` or `None`
                The collapsed data, or `None` if the operation was
                in-place.

        **Examples:**

        >>> d = cf.Data([[-1, 2, 3], [9, -8, -12]], 'm')
        >>> d.mean_absolute_value()
        <CF Data(1, 1): [[5.833333333333333]] m>
        >>> d.mean_absolute_value(axes=1)
        <CF Data(2, 1): [[2.0, 9.666666666666666]] m>

        """
        return self._collapse(
            mean_abs_f,
            mean_abs_fpartial,
            mean_abs_ffinalise,
            axes=axes,
            squeeze=squeeze,
            weights=weights,
            mtol=mtol,
            inplace=inplace,
            _preserve_partitions=_preserve_partitions,
        )

    def integral(
        self,
        axes=None,
        squeeze=False,
        mtol=1,
        weights=None,
        inplace=False,
        _preserve_partitions=False,
    ):
        """Collapse axes with their integral.

        If weights are not provided then all non-missing elements are
        given weighting of one such that the collapse method becomes
        a `sum`.

        :Parameters:

            axes: (sequence of) int, optional
                The axes to be collapsed. By default flattened input is
                used. Each axis is identified by its integer position. No
                axes are collapsed if *axes* is an empty sequence.

            squeeze: `bool`, optional
                If True then collapsed axes are removed. By default the
                axes which are collapsed are left in the result as axes
                with size 1, meaning that the result is guaranteed to
                broadcast correctly against the original array.

            weights: data-like or dict, optional
                Weights associated with values of the array. By default
                all non-missing elements of the array are assumed to have
                a weight equal to one. If *weights* is a data-like object
                then it must have either the same shape as the array or,
                if that is not the case, the same shape as the axes being
                collapsed. If *weights* is a dictionary then each key is
                axes of the array (an int or tuple of ints) with a
                corresponding data-like value of weights for those
                axes. In this case, the implied weights array is the outer
                product of the dictionary's values.

                Note that the units of the weights matter for an integral
                collapse, which differs from a weighted sum in that the units
                of the weights are incorporated into the result.

                *Parameter example:*
                  If ``weights={1: w, (2, 0): x}`` then ``w`` must contain
                  1-dimensional weights for axis 1 and ``x`` must contain
                  2-dimensional weights for axes 2 and 0. This is
                  equivalent, for example, to ``weights={(1, 2, 0), y}``,
                  where ``y`` is the outer product of ``w`` and ``x``. If
                  ``axes=[1, 2, 0]`` then ``weights={(1, 2, 0), y}`` is
                  equivalent to ``weights=y``. If ``axes=None`` and the
                  array is 3-dimensional then ``weights={(1, 2, 0), y}``
                  is equivalent to ``weights=y.transpose([2, 0, 1])``.

            mtol: number, optional

            {{inplace: `bool`, optional}}

        :Returns:

            `Data` or `None`
                The collapsed data, or `None` of the operation was
                in-place.

        .. seealso:: `maximum`, `minimum`, `mid_range`, `range`, `sum`, `sd`,
                     `var`

        **Examples:**

        """
        if weights is None:
            units = None
        else:
            units = self.Units
            if not units:
                units = Units("1")

            weights_units = getattr(weights, "Units", None)
            if weights_units is not None:
                units = units * weights_units
            else:
                for w in weights.values():
                    weights_units = getattr(w, "Units", None)
                    if weights_units is not None:
                        units = units * weights_units
        # --- End: if

        return self._collapse(
            sum_f,
            sum_fpartial,
            sum_ffinalise,
            axes=axes,
            squeeze=squeeze,
            weights=weights,
            mtol=mtol,
            inplace=inplace,
            units=units,
            _preserve_partitions=_preserve_partitions,
        )

    def sample_size(
        self,
        axes=None,
        squeeze=False,
        mtol=1,
        inplace=False,
        i=False,
        _preserve_partitions=False,
    ):
        """Collapses axes with their sample size.

        :Parameters:

            {{inplace: `bool`, optional}}

            {{i: deprecated at version 3.0.0}}

        """
        return self._collapse(
            sample_size_f,
            sample_size_fpartial,
            sample_size_ffinalise,
            axes=axes,
            squeeze=squeeze,
            weights=None,
            mtol=mtol,
            units=Units("1"),
            inplace=inplace,
            _preserve_partitions=_preserve_partitions,
        )

    @property
    def binary_mask(self):
        """A binary (0 and 1) mask of the data array.

        The binary mask's data array comprises dimensionless 8-bit
        integers and has 0 where the data array has missing data and 1
        otherwise.

        .. seealso:: `mask`

        :Returns:

            `Data`
                The binary mask.

        **Examples:**

        >>> print(d.mask.array)
        [[ True False  True False]]
        >>> b = d.binary_mask.array
        >>> print(b)
        [[0 1 0 1]]

        """
        self.to_memory()

        binary_mask = self.copy()

        config = binary_mask.partition_configuration(readonly=False)

        for partition in binary_mask.partitions.matrix.flat:
            partition.open(config)
            array = partition.array

            array = array.astype(bool)
            if partition.masked:
                # data is masked
                partition.subarray = np.ma.array(array, "int32")
            else:
                # data is not masked
                partition.subarray = np.array(array, "int32")

            partition.Units = _units_1

            partition.close()
        # --- End: for

        binary_mask.Units = _units_1
        binary_mask.dtype = "int32"

        return binary_mask

    @_deprecated_kwarg_check("i")
    @_inplace_enabled(default=False)
    def clip(self, a_min, a_max, units=None, inplace=False, i=False):
        """Clip (limit) the values in the data array in place.

        Given an interval, values outside the interval are clipped to the
        interval edges. For example, if an interval of [0, 1] is specified
        then values smaller than 0 become 0 and values larger than 1
        become 1.

        :Parameters:

            a_min:
                Minimum value. If `None`, clipping is not performed on
                lower interval edge. Not more than one of `a_min` and
                `a_max` may be `None`.

            a_max:
                Maximum value. If `None`, clipping is not performed on
                upper interval edge. Not more than one of `a_min` and
                `a_max` may be `None`.

            units: `str` or `Units`
                Specify the units of *a_min* and *a_max*. By default the
                same units as the data are assumed.

            {{inplace: `bool`, optional}}

            {{i: deprecated at version 3.0.0}}

        :Returns:

            `Data` or `None`
                The clipped data. If the operation was in-place then
                `None` is returned.


        **Examples:**

        >>> g = f.clip(-90, 90)
        >>> g = f.clip(-90, 90, 'degrees_north')

        """
        d = _inplace_enabled_define_and_cleanup(self)

        if units is not None:
            # Convert the limits to the same units as the data array
            units = Units(units)
            self_units = d.Units
            if self_units != units:
                a_min = Units.conform(a_min, units, self_units)
                a_max = Units.conform(a_max, units, self_units)
        # --- End: if

        config = d.partition_configuration(readonly=False)

        for partition in d.partitions.matrix.flat:
            partition.open(config)
            array = partition.array
            array.clip(a_min, a_max, out=array)
            partition.close()

        return d

    @classmethod
    @daskified(_DASKIFIED_VERBOSE)
    def asdata(cls, d, dtype=None, copy=False):
        """Convert the input to a `Data` object.

        If the input *d* has the Data interface (i.e. it has a
        `__data__` method), then the output of this method is used as
        the returned `Data` object. Otherwise, `Data(d)` is returned.

        :Parameters:

            d: data-like
                Input data in any form that can be converted to a
                `Data` object. This includes `Data` and `Field`
                objects, and objects with the Data interface, numpy
                arrays and any object which may be converted to a
                numpy array.

           dtype: data-type, optional
                By default, the data-type is inferred from the input data.

           copy: `bool`, optional
                If True and *d* has the Data interface, then a copy of
                `d.__data__()` is returned.

        :Returns:

            `Data`
                `Data` interpretation of *d*. No copy is performed on the
                input if it is already a `Data` object with matching dtype
                and *copy* is False.

        **Examples**

        >>> d = cf.Data([1, 2])
        >>> cf.Data.asdata(d) is d
        True
        >>> d.asdata(d) is d
        True

        >>> cf.Data.asdata([1, 2])
        <CF Data: [1, 2]>

        >>> cf.Data.asdata(numpy.array([1, 2]))
        <CF Data: [1, 2]>

        """
        data = getattr(d, "__data__", None)
        if data is None:
            # d does not have a Data interface
            data = cls(d)
            if dtype is not None:
                data.dtype = dtype

            return data

        data = data()
        if copy:
            data = data.copy()
            if dtype is not None and np.dtype(dtype) != data.dtype:
                data.dtype = dtype
        elif dtype is not None and np.dtype(dtype) != data.dtype:
            data = data.copy()
            data.dtype = dtype

        return data

    def close(self):
        """Close all files referenced by the data array.

        Note that a closed file will be automatically reopened if its
        contents are subsequently required.

        :Returns:

            `None`

        **Examples:**

        >>> d.close()

        """
        print("TODODASK - is this still needed/valid? Not needed")
        for partition in self.partitions.matrix.flat:
            partition.file_close()

    @_inplace_enabled(default=False)
    def compressed(self, inplace=False):
        """Return all non-masked values in a one dimensional data array.

        Not to be confused with compression by convention (see the
        `uncompress` method).

        .. versionadded:: 3.2.0

        .. seealso:: `flatten`

        :Parameters:

            {{inplace: `bool`, optional}}

        :Returns:

            `Data` or `None`
                The non-masked values, or `None` if the operation was
                in-place.

        **Examples**

        >>> d = cf.Data(numpy.arange(12).reshape(3, 4))
        >>> print(d.array)
        [[ 0  1  2  3]
         [ 4  5  6  7]
         [ 8  9 10 11]]
        >>> print(d.compressed().array)
        [ 0  1  2  3  4  5  6  7  8  9 10 11]
        >>> d[1, 1] = cf.masked
        >>> d[2, 3] = cf.masked
        >>> print(d.array)
        [[0  1  2  3]
         [4 --  6  7]
         [8  9 10 --]]
        >>> print(d.compressed().array)
        [ 0  1  2  3  4  6  7  8  9 10]

        >>> d = cf.Data(9)
        >>> print(d.array)
        9
        >>> print(d.compressed().array)
        9

        """
        d = _inplace_enabled_define_and_cleanup(self)

        ndim = d.ndim

        if ndim != 1:
            d.flatten(inplace=True)

        n_non_missing = d.count()
        if n_non_missing == d.size:
            return d

        comp = self.empty(
            shape=(n_non_missing,), dtype=self.dtype, units=self.Units
        )

        # Find the number of array elements that fit in one chunk
        n = int(cf_chunksize() // (self.dtype.itemsize + 1.0))

        # Loop around each chunk's worth of elements and assign the
        # non-missing values to the compressed data
        i = 0
        start = 0
        for _ in range(1 + d.size // n):
            if i >= d.size:
                break

            array = d[i : i + n].array
            if np.ma.isMA(array):
                array = array.compressed()

            size = array.size
            if size >= 1:
                end = start + size
                comp[start:end] = array
                start = end

            i += n

        if not d.ndim:
            comp.squeeze(inplace=True)

        if inplace:
            d.__dict__ = comp.__dict__
        else:
            d = comp

        return d

    @daskified(_DASKIFIED_VERBOSE)
    @_deprecated_kwarg_check("i")
    @_inplace_enabled(default=False)
    def cos(self, inplace=False, i=False):
        """Take the trigonometric cosine of the data element-wise.

        Units are accounted for in the calculation. If the units are not
        equivalent to radians (such as Kelvin) then they are treated as if
        they were radians. For example, the cosine of 90 degrees_east
        is 0.0, as is the cosine of 1.57079632 kg m-2.

        The output units are changed to '1' (nondimensional).

        .. seealso:: `arccos`, `sin`, `tan`, `cosh`

        :Parameters:

            {{inplace: `bool`, optional}}

            {{i: deprecated at version 3.0.0}}

        :Returns:

            `Data` or `None`

        **Examples:**

        >>> d.Units
        <Units: degrees_east>
        >>> print(d.array)
        [[-90 0 90 --]]
        >>> e = d.cos()
        >>> e.Units
        <Units: 1>
        >>> print(e.array)
        [[0.0 1.0 0.0 --]]

        >>> d.Units
        <Units: m s-1>
        >>> print(d.array)
        [[1 2 3 --]]
        >>> d.cos(inplace=True)
        >>> d.Units
        <Units: 1>
        >>> print(d.array)
        [[0.540302305868 -0.416146836547 -0.9899924966 --]]

        """
        d = _inplace_enabled_define_and_cleanup(self)

        if d.Units.equivalent(_units_radians):
            d.Units = _units_radians

        dx = d._get_dask()
        d._set_dask(da.cos(dx), reset_mask_hardness=False)

        d.override_units(_units_1, inplace=True)

        return d

    def count(self):
        """Count the non-masked elements of the data.

        .. seealso:: `count_masked`

        :Returns:

            ``int``

        **Examples:**

        >>> d = cf.Data(numpy.arange(24).reshape(3, 4))
        >>> print(d.array)
        [[ 0  1  2  3]
         [ 4  5  6  7]
         [ 8  9 10 11]]
        >>> d.count()
        12
        >>> d[0, :] = cf.masked
        >>> print(d.array)
        [[-- -- -- --]
         [ 4  5  6  7]
         [ 8  9 10 11]]
        >>> d.count()
        8

        >>> print(d.count(0).array)
        [2 2 2 2]
        >>> print(d.count(1).array)
        [0 4 4]
        >>> print(d.count((0, 1)))
        8

        """
        # TODODASK - daskify, previously parallelise=mpi_on (not =False)
        config = self.partition_configuration(readonly=True)

        n = 0

        #        self._flag_partitions_for_processing(parallelise=mpi_on)

        processed_partitions = []
        for pmindex, partition in self.partitions.ndenumerate():
            if partition._process_partition:
                partition.open(config)
                partition._pmindex = pmindex
                array = partition.array
                n += np.ma.count(array)
                partition.close()
                processed_partitions.append(partition)
            # --- End: if
        # --- End: for

        # processed_partitions contains a list of all the partitions
        # that have been processed on this rank. In the serial case
        # this is all of them and this line of code has no
        # effect. Otherwise the processed partitions from each rank
        # are distributed to every rank and processed_partitions now
        # contains all the processed partitions from every rank.
        processed_partitions = self._share_partitions(
            processed_partitions, parallelise=False
        )

        # Put the processed partitions back in the partition matrix
        # according to each partitions _pmindex attribute set above.
        pm = self.partitions.matrix
        for partition in processed_partitions:
            pm[partition._pmindex] = partition
        # --- End: for

        # Share the lock files created by each rank for each partition
        # now in a temporary file so that __del__ knows which lock
        # files to check if present
        self._share_lock_files(parallelise=False)

        # Aggregate the results on each process and return on all
        # processes
        # if mpi_on:
        #     n = mpi_comm.allreduce(n, op=mpi_sum)
        # --- End: if

        return n

    def count_masked(self):
        """Count the masked elements of the data.

        .. seealso:: `count`

        """
        return self._size - self.count()

    @daskified(_DASKIFIED_VERBOSE)
    def cyclic(self, axes=None, iscyclic=True):
        """Get or set the cyclic axes.

        Some methods treat the first and last elements of a cyclic
        axis as adjacent and physically connected, such as
        `convolution_filter`, `__getitem__` and `__setitem__`. Some
        methods may make a cyclic axis non-cyclic, such as `halo`.

        :Parameters:

            axes: (sequence of) `int`, optional
                Select the axes to have their cyclicity set. By
                default, or if *axes* is `None` or an empty sequence,
                no axes are modified.

            iscyclic: `bool`
                Specify whether to make the axes cyclic or
                non-cyclic. By default (True), the axes are set as
                cyclic.

        :Returns:

            `set`
                The cyclic axes prior to the change, or the current
                cylcic axes if no axes are specified.

        **Examples**

        >>> d = cf.Data(np.arange(12).reshape(3, 4))
        >>> d.cyclic()
        set()
        >>> d.cyclic(0)
        set()
        >>> d.cyclic()
        {0}
        >>> d.cyclic(0, iscyclic=False)
        {0}
        >>> d.cyclic()
        set()
        >>> d.cyclic([0, 1])
        set()
        >>> d.cyclic()
        {0, 1}
        >>> d.cyclic([0, 1], iscyclic=False)
        {0, 1}
        >>> d.cyclic()
        set()

        >>> print(d.array)
        [[ 0  1  2  3]
         [ 4  5  6  7]
         [ 8  9 10 11]]
        >>> d[0, -1:2]
        Traceback (most recent call last):
            ...
        IndexError: Can't take a cyclic slice of a non-cyclic axis
        >>> d.cyclic(1)
        set()
        >>> d[0, -1:2]
        <CF Data(1, 2): [[3, 0, 1]]>

        """
        cyclic_axes = self._cyclic
        data_axes = self._axes

        old = set([data_axes.index(axis) for axis in cyclic_axes])

        if axes is None:
            return old

        axes = [data_axes[i] for i in self._parse_axes(axes)]

        # Never change the value of the _cyclic attribute in-place
        if iscyclic:
            self._cyclic = cyclic_axes.union(axes)
        else:
            self._cyclic = cyclic_axes.difference(axes)

        return old

    @property
    @daskified(_DASKIFIED_VERBOSE)
    def year(self):
        """The year of each date-time value.

        Only applicable for data with reference time units. The
        returned `Data` will have the same mask hardness as the
        original array.

        .. seealso:: `~cf.Data.month`, `~cf.Data.day`, `~cf.Data.hour`,
                     `~cf.Data.minute`, `~cf.Data.second`

        **Examples**

        >>> d = cf.Data([[1.93, 5.17]], 'days since 2000-12-29')
        >>> d
        <CF Data(1, 2): [[2000-12-30 22:19:12, 2001-01-03 04:04:48]] >
        >>> d.year
        <CF Data(1, 2): [[2000, 2001]] >

        """
        return YMDhms(self, "year")

    @property
    @daskified(_DASKIFIED_VERBOSE)
    def month(self):
        """The month of each date-time value.

        Only applicable for data with reference time units. The
        returned `Data` will have the same mask hardness as the
        original array.

        .. seealso:: `~cf.Data.year`, `~cf.Data.day`, `~cf.Data.hour`,
                     `~cf.Data.minute`, `~cf.Data.second`

        **Examples**

        >>> d = cf.Data([[1.93, 5.17]], 'days since 2000-12-29')
        >>> d
        <CF Data(1, 2): [[2000-12-30 22:19:12, 2001-01-03 04:04:48]] >
        >>> d.month
        <CF Data(1, 2): [[12, 1]] >

        """
        return YMDhms(self, "month")

    @property
    @daskified(_DASKIFIED_VERBOSE)
    def day(self):
        """The day of each date-time value.

        Only applicable for data with reference time units. The
        returned `Data` will have the same mask hardness as the
        original array.

        .. seealso:: `~cf.Data.year`, `~cf.Data.month`, `~cf.Data.hour`,
                     `~cf.Data.minute`, `~cf.Data.second`

        **Examples**

        >>> d = cf.Data([[1.93, 5.17]], 'days since 2000-12-29')
        >>> d
        <CF Data(1, 2): [[2000-12-30 22:19:12, 2001-01-03 04:04:48]] >
        >>> d.day
        <CF Data(1, 2): [[30, 3]] >

        """
        return YMDhms(self, "day")

    @property
    @daskified(_DASKIFIED_VERBOSE)
    def hour(self):
        """The hour of each date-time value.

        Only applicable for data with reference time units. The
        returned `Data` will have the same mask hardness as the
        original array.

        .. seealso:: `~cf.Data.year`, `~cf.Data.month`, `~cf.Data.day`,
                     `~cf.Data.minute`, `~cf.Data.second`

        **Examples**

        >>> d = cf.Data([[1.93, 5.17]], 'days since 2000-12-29')
        >>> d
        <CF Data(1, 2): [[2000-12-30 22:19:12, 2001-01-03 04:04:48]] >
        >>> d.hour
        <CF Data(1, 2): [[22, 4]] >

        """
        return YMDhms(self, "hour")

    @property
    @daskified(_DASKIFIED_VERBOSE)
    def minute(self):
        """The minute of each date-time value.

        Only applicable for data with reference time units. The
        returned `Data` will have the same mask hardness as the
        original array.

        .. seealso:: `~cf.Data.year`, `~cf.Data.month`, `~cf.Data.day`,
                     `~cf.Data.hour`, `~cf.Data.second`

        **Examples**

        >>> d = cf.Data([[1.93, 5.17]], 'days since 2000-12-29')
        >>> d
        <CF Data(1, 2): [[2000-12-30 22:19:12, 2001-01-03 04:04:48]] >
        >>> d.minute
        <CF Data(1, 2): [[19, 4]] >

        """
        return YMDhms(self, "minute")

    @property
    @daskified(_DASKIFIED_VERBOSE)
    def second(self):
        """The second of each date-time value.

        Only applicable for data with reference time units. The
        returned `Data` will have the same mask hardness as the
        original array.

        .. seealso:: `~cf.Data.year`, `~cf.Data.month`, `~cf.Data.day`,
                     `~cf.Data.hour`, `~cf.Data.minute`

        **Examples**

        >>> d = cf.Data([[1.93, 5.17]], 'days since 2000-12-29')
        >>> d
        <CF Data(1, 2): [[2000-12-30 22:19:12, 2001-01-03 04:04:48]] >
        >>> d.second
        <CF Data(1, 2): [[12, 48]] >

        """
        return YMDhms(self, "second")

    @_inplace_enabled(default=False)
    def uncompress(self, inplace=False):
        """Uncompress the underlying data.

        Compression saves space by identifying and removing unwanted
        missing data. Such compression techniques store the data more
        efficiently and result in no precision loss.

        Whether or not the data is compressed does not alter its
        functionality nor external appearance.

        Data that is already uncompressed will be returned uncompressed.

        The following type of compression are available:

            * Ragged arrays for discrete sampling geometries (DSG). Three
              different types of ragged array representation are
              supported.

            ..

            * Compression by gathering.

        .. versionadded:: 3.0.6

        .. seealso:: `array`, `compressed_array`, `source`

        :Parameters:

            {{inplace: `bool`, optional}}

        :Returns:

            `Data` or `None`
                The uncompressed data, or `None` of the operation was
                in-place.

        **Examples:**

        >>> d.get_compression_type()
        'ragged contiguous'
        >>> d.uncompress()
        >>> d.get_compression_type()
        ''

        """
        d = _inplace_enabled_define_and_cleanup(self)

        if not d.get_compression_type():
            if inplace:
                d = None
            return d

        config = d.partition_configuration(readonly=False)

        for partition in d.partitions.matrix.flat:
            partition.open(config)
            _ = partition.array
            partition.close()

        d._del_Array(None)

        return d

    def unique(self):
        """The unique elements of the array.

        Returns a new object with the sorted unique elements in a one
        dimensional array.

        **Examples:**

        >>> d = cf.Data([[4, 2, 1], [1, 2, 3]], 'metre')
        >>> d.unique()
        <CF Data: [1, 2, 3, 4] metre>
        >>> d[1, -1] = cf.masked
        >>> d.unique()
        <CF Data: [1, 2, 4] metre>

        """
        config = self.partition_configuration(readonly=True)

        u = []
        for partition in self.partitions.matrix.flat:
            partition.open(config)
            array = partition.array
            array = np.unique(array)

            if partition.masked:
                # Note that compressing a masked array may result in
                # an array with zero size
                array = array.compressed()

            size = array.size
            if size > 1:
                u.extend(array)
            elif size == 1:
                u.append(array.item())

            partition.close()

        u = np.unique(np.array(u, dtype=self.dtype))

        return type(self)(u, units=self.Units)

    @_display_or_return
    def dump(self, display=True, prefix=None):
        """Return a string containing a full description of the
        instance.

        :Parameters:

            display: `bool`, optional
                If False then return the description as a string. By
                default the description is printed, i.e. ``d.dump()`` is
                equivalent to ``print(d.dump(display=False))``.

            prefix: `str`, optional
               Set the common prefix of component names. By default the
               instance's class name is used.

        :Returns:

            `None` or `str`
                A string containing the description.

        """
        if prefix is None:
            prefix = self.__class__.__name__

        string = ["{0}.shape = {1}".format(prefix, self._shape)]

        if self._size == 1:
            string.append(
                "{0}.first_datum = {1}".format(prefix, self.datum(0))
            )
        else:
            string.append(
                "{0}.first_datum = {1}".format(prefix, self.datum(0))
            )
            string.append(
                "{0}.last_datum  = {1}".format(prefix, self.datum(-1))
            )

        for attr in ("fill_value", "Units"):
            string.append(
                "{0}.{1} = {2!r}".format(prefix, attr, getattr(self, attr))
            )
        # --- End: for

        return "\n".join(string)

    def ndindex(self):
        """Return an iterator over the N-dimensional indices of the data
        array.

        At each iteration a tuple of indices is returned, the last
        dimension is iterated over first.

        :Returns:

            `itertools.product`
                An iterator over tuples of indices of the data array.

        **Examples**

        >>> d = cf.Data(np.arange(6).reshape(2, 3))
        >>> print(d.array)
        [[0 1 2]
         [3 4 5]]
        >>> for i in d.ndindex():
        ...     print(i, d[i])
        ...
        (0, 0) [[0]]
        (0, 1) [[1]]
        (0, 2) [[2]]
        (1, 0) [[3]]
        (1, 1) [[4]]
        (1, 2) [[5]]

        >>> d = cf.Data(9)
        >>> for i in d.ndindex():
        ...     print(i, d[i])
        ...
        () 9

        """
        return product(*[range(0, r) for r in self.shape])

    @daskified(_DASKIFIED_VERBOSE)
    @_deprecated_kwarg_check("traceback")
    @_manage_log_level_via_verbosity
    def equals(
        self,
        other,
        rtol=None,
        atol=None,
        ignore_fill_value=False,
        ignore_data_type=False,
        ignore_type=False,
        verbose=None,
        traceback=False,
        ignore_compression=False,
    ):
        """True if two data arrays are logically equal, False otherwise.

        {{equals tolerance}}

        :Parameters:

            other:
                The object to compare for equality.

            {{rtol: number, optional}}

            {{atol: number, optional}}

            ignore_fill_value: `bool`, optional
                If True then data arrays with different fill values are
                considered equal. By default they are considered unequal.

            {{ignore_data_type: `bool`, optional}}

            {{ignore_type: `bool`, optional}}

            {{verbose: `int` or `str` or `None`, optional}}

            traceback: deprecated at version 3.0.0
                Use the *verbose* parameter instead.

            {{ignore_compression: `bool`, optional}}

        :Returns:

            `bool`
                Whether or not the two instances are equal.

        **Examples:**

        >>> d.equals(d)
        True
        >>> d.equals(d + 1)
        False

        """
        # Set default tolerances
        if rtol is None:
            rtol = self._rtol

        if atol is None:
            atol = self._atol

        if not super().equals(
            other,
            rtol=rtol,
            atol=atol,
            verbose=verbose,
            ignore_data_type=ignore_data_type,
            ignore_fill_value=ignore_fill_value,
            ignore_type=ignore_type,
            _check_values=False,
        ):
            # TODODASK: consistency with cfdm Data.equals needs to be verified
            # possibly via a follow-up PR to cfdm to implement any changes.
            return False

        # ------------------------------------------------------------
        # Check that each instance has equal array values
        # ------------------------------------------------------------
        # Check that each instance has the same units
        self_Units = self.Units
        other_Units = other.Units
        if self_Units != other_Units:
            logger.info(
                f"{self.__class__.__name__}: Different Units "
                f"({self.Units!r}, {other.Units!r})"
            )
            return False

        self_dx = self._get_dask()
        other_dx = other._get_dask()

        # Now check that corresponding elements are equal within a tolerance.
        # We assume that all inputs are masked arrays. Note we compare the
        # data first as this may return False due to different dtype without
        # having to wait until the compute call.
        self_is_numeric = _is_numeric_dtype(self_dx)
        other_is_numeric = _is_numeric_dtype(other_dx)
        if self_is_numeric and other_is_numeric:
            data_comparison = _da_ma_allclose(
                self_dx,
                other_dx,
                masked_equal=True,
                rtol=float(rtol),
                atol=float(atol),
            )
        elif not self_is_numeric and not other_is_numeric:
            data_comparison = da.all(self_dx == other_dx)
        else:  # one is numeric and other isn't => not equal (incompat. dtype)
            logger.info(
                f"{self.__class__.__name__}: Different data types:"
                f"{self_dx.dtype} != {other_dx.dtype}"
            )
            return False

        mask_comparison = da.all(
            da.equal(da.ma.getmaskarray(self_dx), da.ma.getmaskarray(other_dx))
        )

        # Apply a (dask) logical 'and' to confirm if both the mask and the
        # data are equal for the pair of masked arrays:
        result = da.logical_and(data_comparison, mask_comparison)

        if not result.compute():
            logger.info(
                f"{self.__class__.__name__}: Different array values ("
                f"atol={atol}, rtol={rtol})"
            )
            return False
        else:
            return True

    @daskified(_DASKIFIED_VERBOSE)
    @_deprecated_kwarg_check("i")
    @_inplace_enabled(default=False)
    def exp(self, inplace=False, i=False):
        """Take the exponential of the data array.

        :Parameters:

            {{inplace: `bool`, optional}}

            {{i: deprecated at version 3.0.0}}

        :Returns:

            `Data` or `None`

        **Examples:**

        """
        d = _inplace_enabled_define_and_cleanup(self)

        units = self.Units
        if units and not units.isdimensionless:
            raise ValueError(
                "Can't take exponential of dimensional "
                f"quantities: {units!r}"
            )

        if d.Units:
            d.Units = _units_1

        dx = d._get_dask()
        d._set_dask(da.exp(dx), reset_mask_hardness=False)

        return d

    @daskified(_DASKIFIED_VERBOSE)
    @_inplace_enabled(default=False)
    def insert_dimension(self, position=0, inplace=False):
        """Expand the shape of the data array in place.

        # TODODASK bring back expand_dime alias (or rather alias this to that)

        .. seealso:: `flip`, `squeeze`, `swapaxes`, `transpose`

        :Parameters:

            position: `int`, optional
                Specify the position that the new axis will have in the data
                array axes. By default the new axis has position 0, the
                slowest varying position.

            {{inplace: `bool`, optional}}

        :Returns:

            `Data` or `None`

        **Examples:**

        """
        d = _inplace_enabled_define_and_cleanup(self)

        # Parse position
        if not isinstance(position, int):
            raise ValueError("Position parameter must be an integer")

        ndim = d.ndim
        if -ndim - 1 <= position < 0:
            position += ndim + 1
        elif not 0 <= position <= ndim:
            raise ValueError(
                f"Can't insert dimension: Invalid position {position!r}"
            )

        shape = list(d.shape)
        shape.insert(position, 1)

        dx = d._get_dask()
        dx = dx.reshape(shape)
        d._set_dask(dx, reset_mask_hardness=False)

        # Expand _axes
        axis = new_axis_identifier(d._axes)
        data_axes = list(d._axes)
        data_axes.insert(position, axis)
        d._axes = data_axes

        return d

    @daskified(_DASKIFIED_VERBOSE)
    def get_filenames(self):
        """Return the names of files containing parts of the data array.

        :Returns:

            `set`
                The file names in normalized, absolute form. If the
                data is in memory then an empty `set` is returned.

        **Examples**

        >>> f = cf.NetCDFArray(TODODASK)
        >>> d = cf.Data(f)
        >>> d.get_filenames()
        {TODODASK}

        >>> d = cf.Data([1, 2, 3])
        >>> d.get_filenames()
        set()

        """
        out = set()

        dx = self._get_dask()
        hlg = dx.dask
        dsk = hlg.to_dict()
        for key, value in hlg.get_all_dependencies().items():
            if value:
                continue

            # This key has no dependencies, and so is raw data.
            a = dsk[key]
            if isinstance(a, FileArray):
                out.add(abspath(a.get_filename()))

        out.discard(None)
        return out

    @daskified(_DASKIFIED_VERBOSE)
    @_deprecated_kwarg_check("size")
    @_inplace_enabled(default=False)
    @_manage_log_level_via_verbosity
    def halo(
        self,
        depth,
        axes=None,
        tripolar=None,
        fold_index=-1,
        inplace=False,
        verbose=None,
        size=None,
    ):
        """Expand the data by adding a halo.

        The halo contains the adjacent values up to the given
        depth(s). See the example for details.

        The halo may be applied over a subset of the data dimensions
        and each dimension may have a different halo size (including
        zero). The halo region is populated with a copy of the
        proximate values from the original data.

        **Cyclic axes**

        A cyclic axis that is expanded with a halo of at least size 1
        is no longer considered to be cyclic.

        **Tripolar domains**

        Data for global tripolar domains are a special case in that a
        halo added to the northern end of the "Y" axis must be filled
        with values that are flipped in "X" direction. Such domains
        need to be explicitly indicated with the *tripolar* parameter.

        .. versionadded:: 3.5.0

        :Parameters:

            depth: `int` or `dict`
                Specify the size of the halo for each axis.

                If *depth* is a non-negative `int` then this is the
                halo size that is applied to all of the axes defined
                by the *axes* parameter.

                Alternatively, halo sizes may be assigned to axes
                individually by providing a `dict` for which a key
                specifies an axis (defined by its integer position in
                the data) with a corresponding value of the halo size
                for that axis. Axes not specified by the dictionary
                are not expanded, and the *axes* parameter must not
                also be set.

                *Parameter example:*
                  Specify a halo size of 1 for all otherwise selected
                  axes: ``depth=1``.

                *Parameter example:*
                  Specify a halo size of zero ``depth=0``. This
                  results in no change to the data shape.

                *Parameter example:*
                  For data with three dimensions, specify a halo size
                  of 3 for the first dimension and 1 for the second
                  dimension: ``depth={0: 3, 1: 1}``. This is
                  equivalent to ``depth={0: 3, 1: 1, 2: 0}``.

                *Parameter example:*
                  Specify a halo size of 2 for the first and last
                  dimensions `depth=2, axes=[0, -1]`` or equivalently
                  ``depth={0: 2, -1: 2}``.

            axes: (sequence of) `int`
                Select the domain axes to be expanded, defined by
                their integer positions in the data. By default, or if
                *axes* is `None`, all axes are selected. No axes are
                expanded if *axes* is an empty sequence.

            tripolar: `dict`, optional
                A dictionary defining the "X" and "Y" axes of a global
                tripolar domain. This is necessary because in the
                global tripolar case the "X" and "Y" axes need special
                treatment, as described above. It must have keys
                ``'X'`` and ``'Y'``, whose values identify the
                corresponding domain axis construct by their integer
                positions in the data.

                The "X" and "Y" axes must be a subset of those
                identified by the *depth* or *axes* parameter.

                See the *fold_index* parameter.

                *Parameter example:*
                  Define the "X" and Y" axes by positions 2 and 1
                  respectively of the data: ``tripolar={'X': 2, 'Y':
                  1}``

            fold_index: `int`, optional
                Identify which index of the "Y" axis corresponds to
                the fold in "X" axis of a tripolar grid. The only
                valid values are ``-1`` for the last index, and ``0``
                for the first index. By default it is assumed to be
                the last index. Ignored if *tripolar* is `None`.

            {{inplace: `bool`, optional}}

            {{verbose: `int` or `str` or `None`, optional}}

            size: deprecated at version TODODASK
                Use the *depth* parameter instead.

        :Returns:

            `Data` or `None`
                The expanded data, or `None` if the operation was
                in-place.

        **Examples:**

        >>> d = cf.Data(numpy.arange(12).reshape(3, 4), 'm')
        >>> d[-1, -1] = cf.masked
        >>> d[1, 1] = cf.masked
        >>> print(d.array)
        [[0 1 2 3]
         [4 -- 6 7]
         [8 9 10 --]]

        >>> e = d.halo(1)
        >>> print(e.array)
        [[0 0 1 2 3 3]
         [0 0 1 2 3 3]
         [4 4 -- 6 7 7]
         [8 8 9 10 -- --]
         [8 8 9 10 -- --]]

        >>> d.equals(e[1:-1, 1:-1])
        True

        >>> e = d.halo(2)
        >>> print(e.array)
        [[0 1 0 1 2 3 2 3]
         [4 -- 4 -- 6 7 6 7]
         [0 1 0 1 2 3 2 3]
         [4 -- 4 -- 6 7 6 7]
         [8 9 8 9 10 -- 10 --]
         [4 -- 4 -- 6 7 6 7]
         [8 9 8 9 10 -- 10 --]]
        >>> d.equals(e[2:-2, 2:-2])
        True

        >>> e = d.halo(0)
        >>> d.equals(e)
        True

        >>> e = d.halo(1, axes=0)
        >>> print(e.array)
        [[0 1 2 3]
         [0 1 2 3]
         [4 -- 6 7]
         [8 9 10 --]
         [8 9 10 --]]

        >>> d.equals(e[1:-1, :])
        True
        >>> f = d.halo({0: 1})
        >>> f.equals(e)
        True

        >>> e = d.halo(1, tripolar={'X': 1, 'Y': 0})
        >>> print(e.array)
        [[0 0 1 2 3 3]
         [0 0 1 2 3 3]
         [4 4 -- 6 7 7]
         [8 8 9 10 -- --]
         [-- -- 10 9 8 8]]

        >>> e = d.halo(1, tripolar={'X': 1, 'Y': 0}, fold_index=0)
        >>> print(e.array)
        [[3 3 2 1 0 0]
         [0 0 1 2 3 3]
         [4 4 -- 6 7 7]
         [8 8 9 10 -- --]
         [8 8 9 10 -- --]]

        """
        from dask.array.core import concatenate

        d = _inplace_enabled_define_and_cleanup(self)

        ndim = d.ndim
        shape = d.shape

        # Parse the depth and axes parameters
        if isinstance(depth, dict):
            if axes is not None:
                raise ValueError(
                    "Can't set the axes parameter when the "
                    "depth parameter is a dictionary"
                )

            # Check that the dictionary keys are OK and remove size
            # zero depths
            axes = self._parse_axes(tuple(depth))
            depth = {i: size for i, size in depth.items() if size}
        else:
            if axes is None:
                axes = list(range(ndim))
            else:
                axes = d._parse_axes(axes)

            depth = {i: depth for i in axes}

        # Return if all axis depths are zero
        if not any(depth.values()):
            return d

        # Parse the tripolar parameter
        if tripolar:
            if fold_index not in (0, -1):
                raise ValueError(
                    "fold_index parameter must be -1 or 0. "
                    f"Got {fold_index!r}"
                )

            # Find the X and Y axes of a tripolar grid
            tripolar = tripolar.copy()
            X_axis = tripolar.pop("X", None)
            Y_axis = tripolar.pop("Y", None)

            if tripolar:
                raise ValueError(
                    f"Can not set key {tripolar.popitem()[0]!r} in the "
                    "tripolar dictionary."
                )

            if X_axis is None:
                raise ValueError("Must provide a tripolar 'X' axis.")

            if Y_axis is None:
                raise ValueError("Must provide a tripolar 'Y' axis.")

            X = d._parse_axes(X_axis)
            Y = d._parse_axes(Y_axis)

            if len(X) != 1:
                raise ValueError(
                    "Must provide exactly one tripolar 'X' axis. "
                    f"Got {X_axis!r}"
                )

            if len(Y) != 1:
                raise ValueError(
                    "Must provide exactly one tripolar 'Y' axis. "
                    f"Got {Y_axis!r}"
                )

            X_axis = X[0]
            Y_axis = Y[0]

            if X_axis == Y_axis:
                raise ValueError(
                    "Tripolar 'X' and 'Y' axes must be different. "
                    f"Got {X_axis!r}, {Y_axis!r}"
                )

            for A, axis in zip(("X", "Y"), (X_axis, Y_axis)):
                if axis not in axes:
                    raise ValueError(
                        "If dimensions have been identified with the "
                        "axes or depth parameters then they must include "
                        f"the tripolar {A!r} axis: {axis!r}"
                    )

            tripolar = Y_axis in depth

        # Create the halo
        dx = d._get_dask()

        indices = [slice(None)] * ndim
        for axis, size in sorted(depth.items()):
            if not size:
                continue

            if size > shape[axis]:
                raise ValueError(
                    f"Halo depth {size} is too large for axis of size "
                    f"{shape[axis]}"
                )

            left_indices = indices[:]
            right_indices = indices[:]

            left_indices[axis] = slice(0, size)
            right_indices[axis] = slice(-size, None)

            left = dx[tuple(left_indices)]
            right = dx[tuple(right_indices)]

            dx = concatenate([left, dx, right], axis=axis)

        d._set_dask(dx, reset_mask_hardness=False)

        # Special case for tripolar: The northern Y axis halo contains
        # the values that have been flipped in the X direction.
        if tripolar:
            hardmask = d.hardmask
            if hardmask:
                d.hardmask = False

            indices1 = indices[:]
            if fold_index == -1:
                # The last index of the Y axis corresponds to the fold
                # in X axis of a tripolar grid
                indices1[Y_axis] = slice(-depth[Y_axis], None)
            else:
                # The first index of the Y axis corresponds to the
                # fold in X axis of a tripolar grid
                indices1[Y_axis] = slice(0, depth[Y_axis])

            indices2 = indices1[:]
            indices2[X_axis] = slice(None, None, -1)

            dx = d._get_dask()
            dx[tuple(indices1)] = dx[tuple(indices2)]

            d._set_dask(dx, reset_mask_hardness=False)

            if hardmask:
                d.hardmask = True

        # Set expanded axes to be non-cyclic
        d.cyclic(axes=tuple(depth), iscyclic=False)

        return d

    def harden_mask(self):
        """Force the mask to hard.

        Whether the mask of a masked array is hard or soft is
        determined by its `hardmask` property. `harden_mask` sets
        `hardmask` to `True`.

        .. versionadded:: TODODASK

        .. seealso:: `hardmask`, `soften_mask`

        **Examples:**

        >>> d = cf.Data([1, 2, 3], hardmask=False)
        >>> d.hardmask
        False
        >>> d.harden_mask()
        >>> d.hardmask
        True

        >>> d = cf.Data([1, 2, 3], mask=[False, True, False])
        >>> d.hardmask
        True
        >>> d[1] = 999
        >>> print(d.array)
        [1 -- 3]

        """
        self._map_blocks(cf_harden_mask, dtype=self.dtype)
        self._hardmask = True

    def has_calendar(self):
        """Whether a calendar has been set.

        .. seealso:: `del_calendar`, `get_calendar`, `set_calendar`,
                     `has_units`, `Units`

        :Returns:

            `bool`
                True if the calendar has been set, otherwise False.

        **Examples**

        >>> d = cf.Data(1, "days since 2000-1-1", calendar="noleap")
        >>> d.has_calendar()
        True

        >>> d = cf.Data(1, calendar="noleap")
        >>> d.has_calendar()
        True

        >>> d = cf.Data(1, "days since 2000-1-1")
        >>> d.has_calendar()
        False

        >>> d = cf.Data(1, "m")
        >>> d.has_calendar()
        False

        """
        return hasattr(self.Units, "calendar")

    def has_units(self):
        """Whether units have been set.

        .. seealso:: `del_units`, `get_units`, `set_units`,
                     `has_calendar`, `Units`

        :Returns:

            `bool`
                True if units have been set, otherwise False.

        **Examples**

        >>> d = cf.Data(1, "")
        >>> d.has_units()
        True

        >>> d = cf.Data(1, "m")
        >>> d.has_units()
        True

        >>> d = cf.Data(1)
        >>> d.has_units()
        False

        >>> d = cf.Data(1, calendar='noleap')
        >>> d.has_units()
        False

        """
        return hasattr(self.Units, "units")

    def soften_mask(self):
        """Force the mask to soft.

        Whether the mask of a masked array is hard or soft is
        determined by its `hardmask` property. `soften_mask` sets
        `hardmask` to `False`.

        .. versionadded:: TODODASK

        .. seealso:: `hardmask`, `harden_mask`

        **Examples:**

        >>> d = cf.Data([1, 2, 3])
        >>> d.hardmask
        True
        >>> d.soften_mask()
        >>> d.hardmask
        False

        >>> d = cf.Data([1, 2, 3], mask=[False, True, False], hardmask=False)
        >>> d.hardmask
        False
        >>> d[1] = 999
        >>> print(d.array)
        [  1 999   3]

        """
        self._map_blocks(cf_soften_mask, dtype=self.dtype)
        self._hardmask = False

    @daskified(_DASKIFIED_VERBOSE)
    @_inplace_enabled(default=False)
    def filled(self, fill_value=None, inplace=False):
        """Replace masked elements with a fill value.

        .. versionadded:: 3.4.0

        :Parameters:

            fill_value: scalar, optional
                The fill value. By default the fill returned by
                `get_fill_value` is used, or if this is not set then the
                netCDF default fill value for the data type is used (as
                defined by `netCDF.fillvals`).

            {{inplace: `bool`, optional}}

        :Returns:

            `Data` or `None`
                The filled data, or `None` if the operation was in-place.

        **Examples:**

        >>> d = {{package}}.Data([[1, 2, 3]])
        >>> print(d.filled().array)
        [[1 2 3]]
        >>> d[0, 0] = cfdm.masked
        >>> print(d.filled().array)
        [-9223372036854775806                    2                    3]
        >>> d.set_fill_value(-99)
        >>> print(d.filled().array)
        [[-99   2   3]]

        """
        d = _inplace_enabled_define_and_cleanup(self)

        if fill_value is None:
            fill_value = d.get_fill_value(None)
            if fill_value is None:  # still...
                fill_value = default_netCDF_fillvals().get(d.dtype.str[1:])
                if fill_value is None and d.dtype.kind in ("SU"):
                    fill_value = default_netCDF_fillvals().get("S1", None)

                if fill_value is None:
                    raise ValueError(
                        "Can't determine fill value for "
                        f"data type {d.dtype.str!r}"
                    )

        d._map_blocks(np.ma.filled, fill_value=fill_value, dtype=d.dtype)

        return d

    def first_element(self, verbose=None):
        """Return the first element of the data as a scalar.

        If the value is deemed too expensive to compute then a
        `ValueError` is raised instead. It is considered acceptable to
        compute the value in the following circumstances:

        * The `force_compute` attribute is True.

        * The current log level is ``'DEBUG'``.

        * The stored computations consist only of initialisation,
          subspace or copy functions.

        .. versionadded:: 4.0.0

        .. seealso:: `last_element`, `second_element`

        :Returns:

                The first element of the data

        **Examples:**

        >>> d = cf.Data([[1, 2], [3, 4]])
        >>> d.first_element()
        1
        >>> d[0, 0] = cf.masked
        >>> d.first_element()
        masked

        """
        if self.can_compute():
            return super().first_element()

        raise ValueError(
            "First element of the data is considered too expensive "
            "to compute. Consider setting the 'force_compute' attribute, or "
            "setting the log level to 'DEBUG'."
        )

    def second_element(self, verbose=None):
        """Return the second element of the data as a scalar.

        If the value is deemed too expensive to compute then a
        `ValueError` is raised instead. It is considered acceptable to
        compute the value in the following circumstances:

        * The `force_compute` attribute is True.

        * The current log level is ``'DEBUG'``.

        * The stored computations consist only of initialisation,
          subspace or copy functions.

        .. versionadded:: 4.0.0

        .. seealso:: `last_element`, `first_element`

        :Returns:

                The second element of the data

        **Examples:**

        >>> d = cf.Data([[1, 2], [3, 4]])
        >>> d.second_element()
        2
        >>> d[0, 1] = cf.masked
        >>> d.second_element()
        masked

        """
        if self.can_compute():
            return super().second_element()

        raise ValueError(
            "Second element of the data is considered too expensive "
            "to compute. Consider setting the 'force_compute' atribute, or "
            "setting the log level to 'DEBUG'."
        )

    def last_element(self):
        """Return the last element of the data as a scalar.

        If the value is deemed too expensive to compute then a
        `ValueError` is raised instead. It is considered acceptable to
        compute the value in the following circumstances:

        * The `force_compute` attribute is True.

        * The current log level is ``'DEBUG'``.

        * The stored computations consist only of initialisation,
          subspace or copy functions.

        .. versionadded:: 4.0.0

        .. seealso:: `first_element`, `second_element`

        :Returns:

                The last element of the data

        **Examples:**

        >>> d = cf.Data([[1, 2], [3, 4]])
        >>> d.last_element()
        4
        >>> d[1, 1] = cf.masked
        >>> d.last_element()
        masked

        """
        if self.can_compute():
            return super().last_element()

        raise ValueError(
            "First element of the data is considered too expensive "
            "to compute. Consider setting the 'force_compute' attribute, or "
            "setting the log level to 'DEBUG'."
        )

    def flat(self, ignore_masked=True):
        """Return a flat iterator over elements of the data array.

        :Parameters:

            ignore_masked: `bool`, optional
                If False then masked and unmasked elements will be
                returned. By default only unmasked elements are returned

        :Returns:

            generator
                An iterator over elements of the data array.

        **Examples:**

        >>> print(d.array)
        [[1 -- 3]]
        >>> for x in d.flat():
        ...     print(x)
        ...
        1
        3

        >>> for x in d.flat(ignore_masked=False):
        ...     print(x)
        ...
        1
        --
        3

        """
        self.to_memory()

        mask = self.mask

        if ignore_masked:
            for index in self.ndindex():
                if not mask[index]:
                    yield self[index].array.item()
        else:
            for index in self.ndindex():
                if not mask[index]:
                    yield self[index].array.item()
                else:
                    yield cf_masked

    @daskified(_DASKIFIED_VERBOSE)
    @_inplace_enabled(default=False)
    def flatten(self, axes=None, inplace=False):
        """Flatten specified axes of the data.

        Any subset of the axes may be flattened.

        The shape of the data may change, but the size will not.

        The flattening is executed in row-major (C-style) order. For
        example, the array ``[[1, 2], [3, 4]]`` would be flattened across
        both dimensions to ``[1 2 3 4]``.

        .. versionadded:: 3.0.2

        .. seealso:: `compressed`, `flat`, `insert_dimension`, `flip`,
                     `swapaxes`, `transpose`

        :Parameters:

            axes: (sequence of) `int`
                Select the axes to be flattened. By default all axes
                are flattened. Each axis is identified by its integer
                position. No axes are flattened if *axes* is an empty
                sequence.

            {{inplace: `bool`, optional}}

        :Returns:

            `Data` or `None`
                The flattened data, or `None` if the operation was
                in-place.

        **Examples**

        >>> import numpy as np
        >>> d = cf.Data(np.arange(24).reshape(1, 2, 3, 4))
        >>> d
        <CF Data(1, 2, 3, 4): [[[[0, ..., 23]]]]>
        >>> print(d.array)
        [[[[ 0  1  2  3]
           [ 4  5  6  7]
           [ 8  9 10 11]]
          [[12 13 14 15]
           [16 17 18 19]
           [20 21 22 23]]]]

        >>> e = d.flatten()
        >>> e
        <CF Data(24): [0, ..., 23]>
        >>> print(e.array)
        [ 0  1  2  3  4  5  6  7  8  9 10 11 12 13 14 15 16 17 18 19 20 21 22 23]

        >>> e = d.flatten([])
        >>> e
        <CF Data(1, 2, 3, 4): [[[[0, ..., 23]]]]>

        >>> e = d.flatten([1, 3])
        >>> e
        <CF Data(1, 8, 3): [[[0, ..., 23]]]>
        >>> print(e.array)
        [[[ 0  4  8]
          [ 1  5  9]
          [ 2  6 10]
          [ 3  7 11]
          [12 16 20]
          [13 17 21]
          [14 18 22]
          [15 19 23]]]

        >>> d.flatten([0, -1], inplace=True)
        >>> d
        <CF Data(4, 2, 3): [[[0, ..., 23]]]>
        >>> print(d.array)
        [[[ 0  4  8]
          [12 16 20]]
         [[ 1  5  9]
          [13 17 21]]
         [[ 2  6 10]
          [14 18 22]]
         [[ 3  7 11]
          [15 19 23]]]

        """
        d = _inplace_enabled_define_and_cleanup(self)

        ndim = d.ndim
        if not ndim:
            if axes or axes == 0:
                raise ValueError(
                    "Can't flatten: Can't remove axes from "
                    f"scalar {self.__class__.__name__}"
                )

            return d

        if axes is None:
            axes = list(range(ndim))
        else:
            axes = sorted(d._parse_axes(axes))

        n_axes = len(axes)
        if n_axes <= 1:
            return d

        dx = d._get_dask()

        # It is important that the first axis in the list is the
        # left-most flattened axis.
        #
        # E.g. if the shape is (10, 20, 30, 40, 50, 60) and the axes
        #      to be flattened are [2, 4], then the data must be
        #      transposed with order [0, 1, 2, 4, 3, 5]
        order = [i for i in range(ndim) if i not in axes]
        order[axes[0] : axes[0]] = axes
        dx = dx.transpose(order)

        # Find the flattened shape.
        #
        # E.g. if the *transposed* shape is (10, 20, 30, 50, 40, 60)
        #      and *transposed* axes [2, 3] are to be flattened then
        #      the new shape will be (10, 20, 1500, 40, 60)
        shape = d.shape
        new_shape = [n for i, n in enumerate(shape) if i not in axes]
        new_shape.insert(axes[0], reduce(mul, [shape[i] for i in axes], 1))

        dx = dx.reshape(new_shape)
        d._set_dask(dx, reset_mask_hardness=False)

        return d

    @daskified(_DASKIFIED_VERBOSE)
    @_deprecated_kwarg_check("i")
    @_inplace_enabled(default=False)
    def floor(self, inplace=False, i=False):
        """Return the floor of the data array.

        .. versionadded:: 1.0

        .. seealso:: `ceil`, `rint`, `trunc`

        :Parameters:

            {{inplace: `bool`, optional}}

            {{i: deprecated at version 3.0.0}}

        :Returns:

            `Data` or `None`

        **Examples:**

        >>> d = cf.Data([-1.9, -1.5, -1.1, -1, 0, 1, 1.1, 1.5 , 1.9])
        >>> print(d.array)
        [-1.9 -1.5 -1.1 -1.   0.   1.   1.1  1.5  1.9]
        >>> print(d.floor().array)
        [-2. -2. -2. -1.  0.  1.  1.  1.  1.]

        """
        d = _inplace_enabled_define_and_cleanup(self)
        dx = d._get_dask()
        d._set_dask(da.floor(dx), reset_mask_hardness=False)
        return d

    @_deprecated_kwarg_check("i")
    def outerproduct(self, e, inplace=False, i=False):
        """Compute the outer product with another data array.

        The axes of result will be the combined axes of the two input
        arrays:

          >>> d.outerproduct(e).ndim == d.ndim + e.ndim
          True
          >>> d.outerproduct(e).shape == d.shape + e.shape
          True

        :Parameters:

            e: data-like
                The data array with which to form the outer product.

            {{inplace: `bool`, optional}}

            {{i: deprecated at version 3.0.0}}

        :Returns:

            `Data` or `None`

        **Examples:**

        >>> d = cf.Data([1, 2, 3], 'metre')
        >>> o = d.outerproduct([4, 5, 6, 7])
        >>> o
        <CF Data: [[4, ..., 21]] m>
        >>> print(o.array)
        [[ 4  5  6  7]
         [ 8 10 12 14]
         [12 15 18 21]]

        >>> e = cf.Data([[4, 5, 6, 7], [6, 7, 8, 9]], 's-1')
        >>> o = d.outerproduct(e)
        >>> o
        <CF Data: [[[4, ..., 27]]] m.s-1>
        >>> print(d.shape, e.shape, o.shape)
        (3,) (2, 4) (3, 2, 4)
        >>> print(o.array)
        [[[ 4  5  6  7]
          [ 6  7  8  9]]
         [[ 8 10 12 14]
          [12 14 16 18]]
         [[12 15 18 21]
          [18 21 24 27]]]

        """
        e_ndim = np.ndim(e)
        if e_ndim:
            if inplace:
                d = self
            else:
                d = self.copy()

            for j in range(np.ndim(e)):
                d.insert_dimension(-1, inplace=True)
        else:
            d = self

        d = d * e

        if inplace:
            self.__dict__ = d.__dict__
            d = None

        return d

    @daskified(_DASKIFIED_VERBOSE)
    @_deprecated_kwarg_check("i")
    @_inplace_enabled(default=False)
    def change_calendar(self, calendar, inplace=False, i=False):
        """Change the calendar of date-time array elements.

        Reinterprets the existing date-times for the new calendar by
        adjusting the underlying numerical values relative to the
        reference date-time defined by the units.

        If a date-time value is not allowed in the new calendar then
        an exception is raised when the data array is accessed.

        .. seealso:: `override_calendar`, `Units`

        :Parameters:

            calendar: `str`
                The new calendar, as recognised by the CF conventions.

                *Parameter example:*
                  ``'proleptic_gregorian'``

            {{inplace: `bool`, optional}}

            {{i: deprecated at version 3.0.0}}

        :Returns:

            `Data` or `None`
                The new data with updated calendar, or `None` if the
                operation was in-place.

        **Examples**

        >>> d = cf.Data([0, 1, 2, 3, 4], 'days since 2004-02-27')
        >>> print(d.array)
        [0 1 2 3 4]
        >>> print(d.datetime_as_string)
        ['2004-02-27 00:00:00' '2004-02-28 00:00:00' '2004-02-29 00:00:00'
         '2004-03-01 00:00:00' '2004-03-02 00:00:00']
        >>> e = d.change_calendar('360_day')
        >>> print(e.array)
        [0 1 2 4 5]
        >>> print(e.datetime_as_string)
        ['2004-02-27 00:00:00' '2004-02-28 00:00:00' '2004-02-29 00:00:00'
        '2004-03-01 00:00:00' '2004-03-02 00:00:00']

        >>> d.change_calendar('noleap').array
        Traceback (most recent call last):
            ...
        ValueError: invalid day number provided in cftime.DatetimeNoLeap(2004, 2, 29, 0, 0, 0, 0, has_year_zero=True)

        """
        d = _inplace_enabled_define_and_cleanup(self)

        units = self.Units
        if not units.isreftime:
            raise ValueError(
                "Can't change calendar of non-reference time "
                f"units: {units!r}"
            )

        d._asdatetime(inplace=True)
        d.override_calendar(calendar, inplace=True)
        d._asreftime(inplace=True)

        return d

    @_deprecated_kwarg_check("i")
    @_inplace_enabled(default=False)
    def override_units(self, units, inplace=False, i=False):
        """Override the data array units.

        Not to be confused with setting the `Units` attribute to units
        which are equivalent to the original units. This is different
        because in this case the new units need not be equivalent to the
        original ones and the data array elements will not be changed to
        reflect the new units.

        :Parameters:

            units: `str` or `Units`
                The new units for the data array.

            {{inplace: `bool`, optional}}

            {{i: deprecated at version 3.0.0}}

        :Returns:

            `Data` or `None`

        **Examples:**

        >>> d = cf.Data(1012.0, 'hPa')
        >>> d.override_units('km')
        >>> d.Units
        <Units: km>
        >>> d.datum(0)
        1012.0
        >>> d.override_units(Units('watts'))
        >>> d.Units
        <Units: watts>
        >>> d.datum(0)
        1012.0

        """
        d = _inplace_enabled_define_and_cleanup(self)
        d._Units = Units(units)

        return d

    @_deprecated_kwarg_check("i")
    @_inplace_enabled(default=False)
    def override_calendar(self, calendar, inplace=False, i=False):
        """Override the calendar of the data array elements.

        Not to be confused with using the `change_calendar` method or
        setting the `d.Units.calendar`. `override_calendar` is different
        because the new calendar need not be equivalent to the original
        ones and the data array elements will not be changed to reflect
        the new units.

        :Parameters:

            calendar: `str`
                The new calendar.

            {{inplace: `bool`, optional}}

            {{i: deprecated at version 3.0.0}}

        :Returns:

            `Data` or `None`

        **Examples:**

        """
        d = _inplace_enabled_define_and_cleanup(self)
        d._Units = Units(d.Units._units, calendar)

        return d

    def to_disk(self):
        """Store the data array on disk.

        There is no change to partition's whose sub-arrays are already on
        disk.

        :Returns:

            `None`

        **Examples:**

        >>> d.to_disk()

        """
        print("TODODASK - ???")
        config = self.partition_configuration(readonly=True, to_disk=True)

        for partition in self.partitions.matrix.flat:
            if partition.in_memory:
                partition.open(config)
                partition.array
                partition.close()

    def to_memory(self, regardless=False, parallelise=False):
        """Store each partition's data in memory in place if the master
        array is smaller than the chunk size.

        There is no change to partitions with data that are already in memory.

        :Parameters:

            regardless: `bool`, optional
                If True then store all partitions' data in memory
                regardless of the size of the master array. By default
                only store all partitions' data in memory if the master
                array is smaller than the chunk size.

            parallelise: `bool`, optional
                If True than only move those partitions to memory that are
                flagged for processing on this rank.

        :Returns:

            `None`

        **Examples:**

        >>> d.to_memory()
        >>> d.to_memory(regardless=True)

        """
        print("TODODASK - ???")
        config = self.partition_configuration(readonly=True)
        fm_threshold = cf_fm_threshold()

        # If parallelise is False then all partitions are flagged for
        # processing on this rank, otherwise only a subset are
        self._flag_partitions_for_processing(parallelise)

        for partition in self.partitions.matrix.flat:
            if partition._process_partition:
                # Only move the partition to memory if it is flagged
                # for processing
                partition.open(config)
                if (
                    partition.on_disk
                    and partition.nbytes <= free_memory() - fm_threshold
                ):
                    partition.array

                partition.close()
        # --- End: for

    @property
    def in_memory(self):
        """True if the array is retained in memory.

        :Returns:

        **Examples:**

        >>> d.in_memory

        """
        print("TODODASK - ???")
        for partition in self.partitions.matrix.flat:
            if not partition.in_memory:
                return False
        # --- End: for

        return True

    @daskified(_DASKIFIED_VERBOSE)
    def datum(self, *index):
        """Return an element of the data array as a standard Python
        scalar.

        TODODASK: consider renameing/aliasing to 'item'. Might depend
                  on whether or not the APIs are the same.

        The first and last elements are always returned with
        ``d.datum(0)`` and ``d.datum(-1)`` respectively, even if the data
        array is a scalar array or has two or more dimensions.

        The returned object is of the same type as is stored internally.

        .. seealso:: `array`, `datetime_array`

        :Parameters:

            index: *optional*
                Specify which element to return. When no positional
                arguments are provided, the method only works for data
                arrays with one element (but any number of dimensions),
                and the single element is returned. If positional
                arguments are given then they must be one of the
                fdlowing:

                * An integer. This argument is interpreted as a flat index
                  into the array, specifying which element to copy and
                  return.

                  *Parameter example:*
                    If the data array shape is ``(2, 3, 6)`` then:
                    * ``d.datum(0)`` is equivalent to ``d.datum(0, 0, 0)``.
                    * ``d.datum(-1)`` is equivalent to ``d.datum(1, 2, 5)``.
                    * ``d.datum(16)`` is equivalent to ``d.datum(0, 2, 4)``.

                  If *index* is ``0`` or ``-1`` then the first or last data
                  array element respectively will be returned, even if the
                  data array is a scalar array.

                * Two or more integers. These arguments are interpreted as a
                  multidimensional index to the array. There must be the
                  same number of integers as data array dimensions.

                * A tuple of integers. This argument is interpreted as a
                  multidimensional index to the array. There must be the
                  same number of integers as data array dimensions.

                  *Parameter example:*
                    ``d.datum((0, 2, 4))`` is equivalent to ``d.datum(0,
                    2, 4)``; and ``d.datum(())`` is equivalent to
                    ``d.datum()``.

        :Returns:

                A copy of the specified element of the array as a suitable
                Python scalar.

        **Examples:**

        >>> d = cf.Data(2)
        >>> d.datum()
        2
        >>> 2 == d.datum(0) == d.datum(-1) == d.datum(())
        True

        >>> d = cf.Data([[2]])
        >>> 2 == d.datum() == d.datum(0) == d.datum(-1)
        True
        >>> 2 == d.datum(0, 0) == d.datum((-1, -1)) == d.datum(-1, 0)
        True

        >>> d = cf.Data([[4, 5, 6], [1, 2, 3]], 'metre')
        >>> d[0, 1] = cf.masked
        >>> print(d)
        [[4 -- 6]
         [1  2 3]]
        >>> d.datum(0)
        4
        >>> d.datum(-1)
        3
        >>> d.datum(1)
        masked
        >>> d.datum(4)
        2
        >>> d.datum(-2)
        2
        >>> d.datum(0, 0)
        4
        >>> d.datum(-2, -1)
        6
        >>> d.datum(1, 2)
        3
        >>> d.datum((0, 2))
        6

        """
        if index:
            n_index = len(index)
            if n_index == 1:
                index = index[0]
                if index == 0:
                    # This also works for scalar arrays
                    index = (slice(0, 1),) * self.ndim
                elif index == -1:
                    # This also works for scalar arrays
                    index = (slice(-1, None),) * self.ndim
                elif isinstance(index, int):
                    if index < 0:
                        index += self._size

                    index = np.unravel_index(index, self.shape)
                elif len(index) == self.ndim:
                    index = tuple(index)
                else:
                    raise ValueError(
                        f"Incorrect number of indices ({n_index}) for "
                        f"{self.ndim}-d {self.__class__.__name__} data"
                    )
            elif n_index != self.ndim:
                raise ValueError(
                    f"Incorrect number of indices ({n_index}) for "
                    f"{self.ndim}-d {self.__class__.__name__} data"
                )

            array = self[index].array

        elif self.size == 1:
            array = self.array

        else:
            raise ValueError(
                f"For size {self.size} data, must provide an index of "
                "the element to be converted to a Python scalar"
            )

        if not np.ma.isMA(array):
            return array.item()

        mask = array.mask
        if mask is np.ma.nomask or not mask.item():
            return array.item()

        return cf_masked

    @_deprecated_kwarg_check("i")
    @_inplace_enabled(default=False)
    def mask_invalid(self, inplace=False, i=False):
        """Mask the array where invalid values occur (NaN or inf).

        Note that:

        * Invalid values in the results of arithmetic operations may only
          occur if the raising of `FloatingPointError` exceptions has been
          suppressed by `cf.Data.seterr`.

        * If the raising of `FloatingPointError` exceptions has been
          allowed then invalid values in the results of arithmetic
          operations it is possible for them to be automatically converted
          to masked values, depending on the setting of
          `cf.Data.mask_fpe`. In this case, such automatic conversion
          might be faster than calling `mask_invalid`.

        .. seealso:: `cf.Data.mask_fpe`, `cf.Data.seterr`

        :Parameters:

            {{inplace: `bool`, optional}}

            {{i: deprecated at version 3.0.0}}

        :Returns:

            `Data` or `None`

        **Examples:**

        >>> d = cf.Data([0., 1])
        >>> e = cf.Data([1., 2])
        >>> old = cf.Data.seterr('ignore')

        >>> f = e/d
        >>> f
        <CF Data: [inf, 2.0] >
        >>> f.mask_invalid()
        <CF Data: [--, 2.0] >

        >>> f=e**12345
        >>> f
        <CF Data: [1.0, inf] >
        >>> f.mask_invalid()
        <CF Data: [1.0, --] >

        >>> old = cf.Data.seterr('raise')
        >>> old = cf.Data.mask_fpe(True)
        >>> e/d
        <CF Data: [--, 2.0] >
        >>> e**12345
        <CF Data: [1.0, --] >

        """
        d = _inplace_enabled_define_and_cleanup(self)

        config = d.partition_configuration(readonly=False)

        for partition in d.partitions.matrix.flat:
            partition.open(config)
            array = partition.array

            array = np.ma.masked_invalid(array, copy=False)
            array.shrink_mask()
            if array.mask is np.ma.nomask:
                array = array.data

            partition.subarray = array

            partition.close()

        return d

    def del_calendar(self, default=ValueError()):
        """Delete the calendar.

        .. seealso:: `get_calendar`, `has_calendar`, `set_calendar`,
                     `del_units`, `Units`

        :Parameters:

            default: optional
                Return the value of the *default* parameter if the
                calendar has not been set.

                {{default Exception}}

        :Returns:

            `str`
                The value of the deleted calendar.

        **Examples**

        >>> d = cf.Data(1, "days since 2000-1-1", calendar="noleap")
        >>> d.del_calendar()
        'noleap'
        >>> print(d.del_calendar())
        None

        >>> d = cf.Data(1, "days since 2000-1-1")
        >>> print(d.del_calendar())
        None

        >>> d = cf.Data(1, "m")
        Traceback (most recent call last):
            ...
        ValueError: Units <Units: m> have no calendar

        """
        units = self.Units
        if not units.isreftime:
            return self._default(default, f"Units {units!r} have no calendar")

        calendar = getattr(units, "calendar", None)
        if calendar is None:
            return self._default(
                default, f"{self.__class__.__name__} has no calendar"
            )

        self.override_calendar(None, inplace=True)
        return calendar

    def del_units(self, default=ValueError()):
        """Delete the units.

        .. seealso:: `get_units`, `has_units`, `set_units`,
                     `del_calendar`, `Units`

        :Parameters:

            default: optional
                Return the value of the *default* parameter if the units
                has not been set.

                {{default Exception}}

        :Returns:

            `str`
                The value of the deleted units.

        **Examples**

        >>> d = cf.Data(1, "m")
        >>> d.del_units()
        'm'
        >>> d.Units
        <Units: >
        >>> d.del_units()
        Traceback (most recent call last):
            ...
        ValueError: Data has no units

        >>> d = cf.Data(1, "days since 2000-1-1", calendar="noleap")
        >>> d.del_units()
        'days since 2000-1-1'
        >>> d.Units
        <Units: noleap>

        """
        u = self.Units
        units = getattr(u, "units", None)
        calendar = getattr(u, "calendar", None)
        self.override_units(Units(None, calendar), inplace=True)

        if units is not None:
            return units

        return self._default(
            default, f"{self.__class__.__name__} has no units"
        )

    @classmethod
    def masked_all(cls, shape, dtype=None, units=None, chunk=True):
        """Return a new data array of given shape and type with all
        elements masked.

        .. seealso:: `empty`, `ones`, `zeros`

        :Parameters:

            shape: `int` or `tuple` of `int`
                The shape of the new array.

            dtype: data-type
                The data-type of the new array. By default the data-type
                is ``float``.

            units: `str` or `Units`
                The units for the new data array.

        :Returns:

            `Data`
                The new data array having all elements masked.

        **Examples:**

        >>> d = cf.Data.masked_all((96, 73))

        """
        array = FilledArray(
            shape=tuple(shape),
            size=reduce(mul, shape, 1),
            ndim=len(shape),
            dtype=np.dtype(dtype),
            fill_value=cf_masked,
        )

        return cls(array, units=units, chunk=chunk)

    @_deprecated_kwarg_check("i")
    def mid_range(
        self,
        axes=None,
        squeeze=False,
        mtol=1,
        inplace=False,
        _preserve_partitions=False,
        i=False,
    ):
        """Collapse axes with the unweighted average of their maximum
        and minimum values.

        Missing data array elements are omitted from the calculation.

        .. seealso:: `maximum`, `minimum`, `mean`, `range`, `sum`, `sd`, `var`

        :Parameters:

            axes: (sequence of) `int`, optional

            squeeze: `bool`, optional

            {{inplace: `bool`, optional}}

            {{i: deprecated at version 3.0.0}}

        :Returns:

            `Data` or `None`
                The collapsed array.

        **Examples:**

        """
        return self._collapse(
            mid_range_f,
            mid_range_fpartial,
            mid_range_ffinalise,
            axes=axes,
            squeeze=squeeze,
            mtol=mtol,
            inplace=inplace,
            _preserve_partitions=_preserve_partitions,
        )

    @daskified(_DASKIFIED_VERBOSE)
    @_deprecated_kwarg_check("i")
    @_inplace_enabled(default=False)
    def flip(self, axes=None, inplace=False, i=False):
        """Reverse the direction of axes of the data array.

        .. seealso:: `flatten', `insert_dimension`, `squeeze`, `swapaxes`,
                     `transpose`

        :Parameters:

            axes: (sequence of) `int`
                Select the axes. By default all axes are flipped. Each
                axis is identified by its integer position. No axes
                are flipped if *axes* is an empty sequence.

            {{inplace: `bool`, optional}}

            {{i: deprecated at version 3.0.0}}

        :Returns:

            `Data` or `None`

        **Examples:**

        >>> d.flip()
        >>> d.flip(1)
        >>> d.flip([0, 1])
        >>> d.flip([])

        >>> e = d[::-1, :, ::-1]
        >>> d.flip((2, 0)).equals(e)
        True

        """
        d = _inplace_enabled_define_and_cleanup(self)

        if axes is not None and not axes and axes != 0:  # i.e. empty sequence
            return d

        if axes is None:
            iaxes = range(d.ndim)
        else:
            iaxes = d._parse_axes(axes)

        if not iaxes:
            return d

        index = [
            slice(None, None, -1) if i in iaxes else slice(None)
            for i in range(d.ndim)
        ]

        dx = d._get_dask()
        dx = dx[tuple(index)]
        d._set_dask(dx, reset_mask_hardness=False)

        return d

    @daskified(_DASKIFIED_VERBOSE)
    def HDF_chunks(self, *chunks):
        """Get or set HDF chunk sizes.

        The HDF chunk sizes may be used by external code that allows
        `Data` objects to be written to netCDF files.

        Deprecated at version TODODASK and is no longer available. Use
        the methods `nc_clear_hdf5_chunksizes`, `nc_hdf5_chunksizes`,
        and `nc_set_hdf5_chunksizes` instead.

        .. seealso:: `nc_clear_hdf5_chunksizes`, `nc_hdf5_chunksizes`,
                     `nc_set_hdf5_chunksizes`

        :Parameters:

            chunks: `dict` or `None`, *optional*
                Specify HDF chunk sizes.

                When no positional argument is provided, the HDF chunk
                sizes are unchanged.

                If `None` then the HDF chunks sizes for each dimension
                are cleared, so that the HDF default chunk size value
                will be used when writing data to disk.

                If a `dict` then it defines for a subset of the
                dimensions, defined by their integer positions, the
                corresponding HDF chunk sizes. The HDF chunk sizes are
                set as a number of elements along the dimension.

        :Returns:

            `dict`
                The HDF chunks for each dimension prior to the change,
                or the current HDF chunks if no new values are
                specified. A value of `None` is an indication that the
                default chunk size should be used for that dimension.

        **Examples**

        >>> d = cf.Data(np.arange(30).reshape(5, 6))
        >>> d.HDF_chunks()
        {0: None, 1: None}
        >>> d.HDF_chunks({1: 2})
        {0: None, 1: None}
        >>> d.HDF_chunks()
        {0: None, 1: 2}
        >>> d.HDF_chunks({1:None})
        {0: None, 1: 2}
        >>> d.HDF_chunks()
        {0: None, 1: None}
        >>> d.HDF_chunks({0: 3, 1: 6})
        {0: None, 1: None}
        >>> d.HDF_chunks()
        {0: 3, 1: 6}
        >>> d.HDF_chunks({1: 4})
        {0: 3, 1: 6}
        >>> d.HDF_chunks()
        {0: 3, 1: 4}
        >>> d.HDF_chunks({1: 999})
        {0: 3, 1: 4}
        >>> d.HDF_chunks()
        {0: 3, 1: 999}
        >>> d.HDF_chunks(None)
        {0: 3, 1: 999}
        >>> d.HDF_chunks()
        {0: None, 1: None}

        """
        _DEPRECATION_ERROR_METHOD(
            self,
            "HDF_chunks",
            message="Use the methods 'nc_clear_hdf5_chunksizes', "
            "'nc_hdf5_chunksizes', and 'nc_set_hdf5_chunksizes' "
            "instead.",
            version="TODODASK",
            removed_at="5.0.0",
        )

    def inspect(self):
        """Inspect the object for debugging.

        .. seealso:: `cf.inspect`

        :Returns:

            `None`

        """
        print(cf_inspect(self))  # pragma: no cover

    def isclose(self, y, rtol=None, atol=None):
        """Return where data are element-wise equal to other,
        broadcastable data.

        {{equals tolerance}}

        For numeric data arrays, ``d.isclose(y, rtol, atol)`` is
        equivalent to ``abs(d - y) <= ``atol + rtol*abs(y)``, otherwise it
        is equivalent to ``d == y``.

        :Parameters:

            y: data_like

            atol: `float`, optional
                The absolute tolerance for all numerical comparisons. By
                default the value returned by the `atol` function is used.

            rtol: `float`, optional
                The relative tolerance for all numerical comparisons. By
                default the value returned by the `rtol` function is used.

        :Returns:

             `bool`

        **Examples:**

        >>> d = cf.Data([1000, 2500], 'metre')
        >>> e = cf.Data([1, 2.5], 'km')
        >>> print(d.isclose(e).array)
        [ True  True]

        >>> d = cf.Data(['ab', 'cdef'])
        >>> print(d.isclose([[['ab', 'cdef']]]).array)
        [[[ True  True]]]

        >>> d = cf.Data([[1000, 2500], [1000, 2500]], 'metre')
        >>> e = cf.Data([1, 2.5], 'km')
        >>> print(d.isclose(e).array)
        [[ True  True]
         [ True  True]]

        >>> d = cf.Data([1, 1, 1], 's')
        >>> print(d.isclose(1).array)
        [ True  True  True]

        """
        if atol is None:
            atol = self._atol

        if rtol is None:
            rtol = self._rtol

        units0 = self.Units
        units1 = getattr(y, "Units", _units_None)
        if units0.isreftime and units1.isreftime:
            if not units0.equals(units1):
                if not units0.equivalent(units1):
                    pass

            x = self.override_units(_units_1)
            y = y.copy()
            y.Units = units0
            y.override_units(_units_1, inplace=True)
        else:
            x = self

        try:
            return abs(x - y) <= float(atol) + float(rtol) * abs(y)
        except (TypeError, NotImplementedError, IndexError):
            return self == y

    @daskified(_DASKIFIED_VERBOSE)
    @_deprecated_kwarg_check("i")
    @_inplace_enabled(default=False)
    def rint(self, inplace=False, i=False):
        """Round the data to the nearest integer, element-wise.

        .. versionadded:: 1.0

        .. seealso:: `ceil`, `floor`, `trunc`

        :Parameters:

            {{inplace: `bool`, optional}}

            {{i: deprecated at version 3.0.0}}

        :Returns:

            `Data` or `None`
                The rounded data. If the operation was in-place then
                `None` is returned.

        **Examples:**

        >>> d = cf.Data([-1.9, -1.5, -1.1, -1, 0, 1, 1.1, 1.5 , 1.9])
        >>> print(d.array)
        [-1.9 -1.5 -1.1 -1.   0.   1.   1.1  1.5  1.9]
        >>> print(d.rint().array)
        [-2. -2. -1. -1.  0.  1.  1.  2.  2.]

        """
        d = _inplace_enabled_define_and_cleanup(self)
        dx = d._get_dask()
        d._set_dask(da.rint(dx), reset_mask_hardness=False)
        return d

    def root_mean_square(
        self,
        axes=None,
        squeeze=False,
        mtol=1,
        weights=None,
        inplace=False,
        _preserve_partitions=False,
    ):
        """Collapse axes with their root mean square.

        Missing data array elements and their corresponding weights are
        omitted from the calculation.

        :Parameters:

            axes: (sequence of) int, optional
                The axes to be collapsed. By default flattened input is
                used. Each axis is identified by its integer position. No
                axes are collapsed if *axes* is an empty sequence.

            squeeze: `bool`, optional
                If True then collapsed axes are removed. By default the
                axes which are collapsed are left in the result as axes
                with size 1, meaning that the result is guaranteed to
                broadcast correctly against the original array.

            weights: data-like or dict, optional
                Weights associated with values of the array. By default
                all non-missing elements of the array are assumed to have
                a weight equal to one. If *weights* is a data-like object
                then it must have either the same shape as the array or,
                if that is not the case, the same shape as the axes being
                collapsed. If *weights* is a dictionary then each key is
                axes of the array (an int or tuple of ints) with a
                corresponding data-like value of weights for those
                axes. In this case, the implied weights array is the outer
                product of the dictionary's values.

                *Parameter example:*
                  If ``weights={1: w, (2, 0): x}`` then ``w`` must contain
                  1-dimensional weights for axis 1 and ``x`` must contain
                  2-dimensional weights for axes 2 and 0. This is
                  equivalent, for example, to ``weights={(1, 2, 0), y}``,
                  where ``y`` is the outer product of ``w`` and ``x``. If
                  ``axes=[1, 2, 0]`` then ``weights={(1, 2, 0), y}`` is
                  equivalent to ``weights=y``. If ``axes=None`` and the
                  array is 3-dimensional then ``weights={(1, 2, 0), y}``
                  is equivalent to ``weights=y.transpose([2, 0, 1])``.

            mtol: number, optional

            {{inplace: `bool`, optional}}

            {{i: deprecated at version 3.0.0}}

        :Returns:

            `Data` or `None`
                The collapsed array.

        .. seealso:: `maximum`, `minimum`, `mid_range`, `range`, `sum`, `sd`,
                     `var`

        **Examples:**

        """
        return self._collapse(
            root_mean_square_f,
            root_mean_square_fpartial,
            root_mean_square_ffinalise,
            axes=axes,
            squeeze=squeeze,
            weights=weights,
            mtol=mtol,
            inplace=inplace,
            _preserve_partitions=_preserve_partitions,
        )

    @daskified(_DASKIFIED_VERBOSE)
    @_deprecated_kwarg_check("i")
    @_inplace_enabled(default=False)
    def round(self, decimals=0, inplace=False, i=False):
        """Evenly round elements of the data array to the given number
        of decimals.

        Values exactly halfway between rounded decimal values are rounded
        to the nearest even value. Thus 1.5 and 2.5 round to 2.0, -0.5 and
        0.5 round to 0.0, etc. Results may also be surprising due to the
        inexact representation of decimal fractions in the IEEE floating
        point standard and errors introduced when scaling by powers of
        ten.

        .. versionadded:: 1.1.4

        .. seealso:: `ceil`, `floor`, `rint`, `trunc`

        :Parameters:

            decimals : `int`, optional
                Number of decimal places to round to (default: 0). If
                decimals is negative, it specifies the number of positions
                to the left of the decimal point.

            {{inplace: `bool`, optional}}

            {{i: deprecated at version 3.0.0}}

        :Returns:

            `Data` or `None`

        **Examples:**

        >>> d = cf.Data([-1.81, -1.41, -1.01, -0.91, 0.09, 1.09, 1.19, 1.59, 1.99])
        >>> print(d.array)
        [-1.81 -1.41 -1.01 -0.91  0.09  1.09  1.19  1.59  1.99]
        >>> print(d.round().array)
        [-2., -1., -1., -1.,  0.,  1.,  1.,  2.,  2.]
        >>> print(d.round(1).array)
        [-1.8, -1.4, -1. , -0.9,  0.1,  1.1,  1.2,  1.6,  2. ]
        >>> print(d.round(-1).array)
        [-0., -0., -0., -0.,  0.,  0.,  0.,  0.,  0.]

        """
        d = _inplace_enabled_define_and_cleanup(self)
        dx = d._get_dask()
        d._set_dask(da.round(dx, decimals=decimals), reset_mask_hardness=False)
        return d

    def stats(
        self,
        all=False,
        minimum=True,
        mean=True,
        median=True,
        maximum=True,
        range=True,
        mid_range=True,
        standard_deviation=True,
        root_mean_square=True,
        sample_size=True,
        minimum_absolute_value=False,
        maximum_absolute_value=False,
        mean_absolute_value=False,
        mean_of_upper_decile=False,
        sum=False,
        sum_of_squares=False,
        variance=False,
        weights=False,
    ):
        """Calculate statistics of the data.

        By default the minimum, mean, median, maximum, range, mid-range,
        standard deviation, root mean square, and sample size are
        calculated. But this selection may be edited, and other metrics
        are available.

        .. seealso:: `minimum`, `mean`, `median`, `maximum`, `range`,
                     `mid_range`, `standard_deviation`,
                     `root_mean_square`, `sample_size`,
                     `minimum_absolute_value`, `maximum_absolute_value`,
                     `mean_absolute_value`, `mean_of_upper_decile`, `sum`,
                     `sum_of_squares`, `variance`

        :Parameters:

            all: `bool`, optional
                Calculate all possible statistics, regardless of the value
                of individual metric parameters.

            minimum: `bool`, optional
                Calculate the minimum of the values.

            maximum: `bool`, optional
                Calculate the maximum of the values.

            maximum_absolute_value: `bool`, optional
                Calculate the maximum of the absolute values.

            minimum_absolute_value: `bool`, optional
                Calculate the minimum of the absolute values.

            mid_range: `bool`, optional
                Calculate the average of the maximum and the minimum of
                the values.

            median: `bool`, optional
                Calculate the median of the values.

            range: `bool`, optional
                Calculate the absolute difference between the maximum and
                the minimum of the values.

            sum: `bool`, optional
                Calculate the sum of the values.

            sum_of_squares: `bool`, optional
                Calculate the sum of the squares of values.

            sample_size: `bool`, optional
                Calculate the sample size, i.e. the number of non-missing
                values.

            mean: `bool`, optional
                Calculate the weighted or unweighted mean of the values.

            mean_absolute_value: `bool`, optional
                Calculate the mean of the absolute values.

            mean_of_upper_decile: `bool`, optional
                Calculate the mean of the upper group of data values
                defined by the upper tenth of their distribution.

            variance: `bool`, optional
                Calculate the weighted or unweighted variance of the
                values, with a given number of degrees of freedom.

            standard_deviation: `bool`, optional
                Calculate the square root of the weighted or unweighted
                variance.

            root_mean_square: `bool`, optional
                Calculate the square root of the weighted or unweighted
                mean of the squares of the values.

            weights: data-like or dict, optional
                The weights to apply to the calculations. By default the
                statistics are unweighted.

                The weights may be contained in any scalar or array-like
                object (such as a numpy array or `Data` instance) that is
                broadcastable to the shape of the data. If *weights* is a
                dictionary then each key is axes of the array (an `int` or
                `tuple` of `int`) with a corresponding data-like value of
                weights for those axes. In this case, the implied weights
                array is the outer product of the dictionary's values.

        :Returns:

            `dict`
                The statistics.

        **Examples:**

        >>> d = cf.Data([[0, 1, 2], [3, -99, 5]], mask=[[0, 0, 0], [0, 1, 0]])
        >>> print(d.array)
        [[0  1  2]
         [3 --  5]]
        >>> d.stats()
        {'minimum': <CF Data(): 0>,
         'mean': <CF Data(): 2.2>,
         'median': <CF Data(): 2.0>,
         'maximum': <CF Data(): 5>,
         'range': <CF Data(): 5>,
         'mid_range': <CF Data(): 2.5>,
         'standard_deviation': <CF Data(): 1.7204650534085253>,
         'root_mean_square': <CF Data(): 2.792848008753788>,
         'sample_size': 5}
        >>> d.stats(all=True)
        {'minimum': <CF Data(): 0>,
         'mean': <CF Data(): 2.2>,
         'median': <CF Data(): 2.0>,
         'maximum': <CF Data(): 5>,
         'range': <CF Data(): 5>,
         'mid_range': <CF Data(): 2.5>,
         'standard_deviation': <CF Data(): 1.7204650534085253>,
         'root_mean_square': <CF Data(): 2.792848008753788>,
         'minimum_absolute_value': <CF Data(): 0>,
         'maximum_absolute_value': <CF Data(): 5>,
         'mean_absolute_value': <CF Data(): 2.2>,
         'mean_of_upper_decile': <CF Data(): 5.0>,
         'sum': <CF Data(): 11>,
         'sum_of_squares': <CF Data(): 39>,
         'variance': <CF Data(): 2.96>,
         'sample_size': 5}
        >>> d.stats(mean_of_upper_decile=True, range=False)
        {'minimum': <CF Data(): 0>,
         'mean': <CF Data(): 2.2>,
         'median': <CF Data(): 2.0>,
         'maximum': <CF Data(): 5>,
         'mid_range': <CF Data(): 2.5>,
         'standard_deviation': <CF Data(): 1.7204650534085253>,
         'root_mean_square': <CF Data(): 2.792848008753788>,
         'mean_of_upper_decile': <CF Data(): 5.0>,
         'sample_size': 5}

        """

        no_weights = (
            "minimum",
            "maximum",
            "range",
            "mid_range",
            "minimum_absolute_value",
            "maximum_absolute_value",
            "median",
            "sum",
            "sum_of_squares",
        )

        out = {}
        for stat in (
            "minimum",
            "mean",
            "median",
            "maximum",
            "range",
            "mid_range",
            "standard_deviation",
            "root_mean_square",
            "minimum_absolute_value",
            "maximum_absolute_value",
            "mean_absolute_value",
            "mean_of_upper_decile",
            "sum",
            "sum_of_squares",
            "variance",
        ):
            if all or locals()[stat]:
                f = getattr(self, stat)
                if stat in no_weights:
                    value = f(squeeze=True)
                else:
                    value = f(squeeze=True, weights=weights)

                out[stat] = value
        # --- End: for

        if all or sample_size:
            out["sample_size"] = int(self.sample_size())

        return out

    @daskified(_DASKIFIED_VERBOSE)
    @_deprecated_kwarg_check("i")
    @_inplace_enabled(default=False)
    def swapaxes(self, axis0, axis1, inplace=False, i=False):
        """Interchange two axes of an array.

        .. seealso:: `flatten', `flip`, 'insert_dimension`, `squeeze`,
                     `transpose`

        :Parameters:

            axis0, axis1 : `int`, `int`
                Select the axes to swap. Each axis is identified by its
                original integer position.

            {{inplace: `bool`, optional}}

            {{i: deprecated at version 3.0.0}}

        :Returns:

            `Data` or `None`
                The data with swapped axis positions.

        **Examples**

        >>> d = cf.Data([[[1, 2, 3], [4, 5, 6]]])
        >>> d
        <CF Data(1, 2, 3): [[[1, ..., 6]]]>
        >>> d.swapaxes(1, 0)
        <CF Data(2, 1, 3): [[[1, ..., 6]]]>
        >>> d.swapaxes(0, -1)
        <CF Data(3, 2, 1): [[[1, ..., 6]]]>
        >>> d.swapaxes(1, 1)
        <CF Data(1, 2, 3): [[[1, ..., 6]]]>
        >>> d.swapaxes(-1, -1)
        <CF Data(1, 2, 3): [[[1, ..., 6]]]>

        """
        d = _inplace_enabled_define_and_cleanup(self)
        dx = self._get_dask()
        dx = da.swapaxes(dx, axis0, axis1)
        d._set_dask(dx, reset_mask_hardness=False)
        return d

    def save_to_disk(self, itemsize=None):
        """cf.Data.save_to_disk is dead.

        Use not cf.Data.fits_in_memory instead.

        """
        raise NotImplementedError(
            "cf.Data.save_to_disk is dead. Use not "
            "cf.Data.fits_in_memory instead."
        )

    def fits_in_memory(self, itemsize):
        """Return True if the master array is small enough to be
        retained in memory.

        :Parameters:

            itemsize: `int`
                The number of bytes per word of the master data array.

        :Returns:

            `bool`

        **Examples:**

        >>> print(d.fits_in_memory(8))
        False

        """
        # ------------------------------------------------------------
        # Note that self._size*(itemsize+1) is the array size in bytes
        # including space for a full boolean mask
        # ------------------------------------------------------------
        return self.size * (itemsize + 1) <= free_memory() - cf_fm_threshold()

    def fits_in_one_chunk_in_memory(self, itemsize):
        """Return True if the master array is small enough to be
        retained in memory.

        :Parameters:

            itemsize: `int`
                The number of bytes per word of the master data array.

        :Returns:

            `bool`

        **Examples:**

        >>> print(d.fits_one_chunk_in_memory(8))
        False

        """
        # ------------------------------------------------------------
        # Note that self._size*(itemsize+1) is the array size in bytes
        # including space for a full boolean mask
        # ------------------------------------------------------------
        return (
            cf_chunksize()
            >= self._size * (itemsize + 1)
            <= free_memory() - cf_fm_threshold()
        )

    @_deprecated_kwarg_check("i")
    @_inplace_enabled(default=False)
    @_manage_log_level_via_verbosity
    @daskified(_DASKIFIED_VERBOSE)
    def where(
        self, condition, x=None, y=None, inplace=False, i=False, verbose=None
    ):
        """Assign array elements depending on a condition.

        The elements to be changed are identified by a
        condition. Different values can be assigned according to where
        the condition is True (assignment from the *x* parameter) or
        False (assignment from the *y* parameter).

        **Missing data**

        Array elements may be set to missing values if either *x* or
        *y* are the `cf.masked` constant, or by assignment from any
        missing data elements in *x* or *y*.

        If the data mask is hard (see the `hardmask` attribute) then
        missing data values in the array will not be overwritten,
        regardless of the content of *x* and *y*.

        If the *condition* contains missing data then the
        corresponding elements in the array will not be assigned to,
        regardless of the contents of *x* and *y*.

        **Broadcasting**

        The array and the *condition*, *x* and *y* parameters must all
        be broadcastable to each other, such that the shape of the
        result is identical to the orginal shape of the array.

        If *condition* is a `Query` object then for the purposes of
        broadcasting, the condition is considered to be that which is
        produced by applying the query to the array.

        **Performance**

        If any of the shapes of the *condition*, *x*, or *y*
        parameters, or the array, is unknown, then there is a
        possibility that an unknown shape will need to be calculated
        immediately by executing all delayed operations on that
        object.

        .. seealso:: `cf.masked`, `hardmask`, `__setitem__`

        :Parameters:

            condition: array-like or `Query`
                The condition which determines how to assign values to
                the data.

                Assignment from the *x* and *y* parameters will be
                done where elements of the condition evaluate to
                `True` and `False` respectively.

                If *condition* is a `Query` object then this implies a
                condition defined by applying the query to the data.

                *Parameter example:*
                  ``d.where(d < 0, x=-999)`` will set all data
                  values that are less than zero to -999.

                *Parameter example:*
                  ``d.where(True, x=-999)`` will set all data values
                  to -999. This is equivalent to ``d[...] = -999``.

                *Parameter example:*
                  ``d.where(False, y=-999)`` will set all data values
                  to -999. This is equivalent to ``d[...] = -999``.

                *Parameter example:*
                  If ``d`` has shape ``(5, 3)`` then ``d.where([True,
                  False, True], x=-999, y=cf.masked)`` will set data
                  values in columns 0 and 2 to -999, and data values
                  in column 1 to missing data. This works because the
                  condition has shape ``(3,)`` which broadcasts to the
                  data shape.

                *Parameter example:*
                  ``d.where(cf.lt(0), x=-999)`` will set all data
                  values that are less than zero to -999. This is
                  equivalent to ``d.where(d < 0, x=-999)``.

            x, y: array-like or `None`
                Specify the assignment values. Where the condition is
                True assign to the data from *x*, and where the
                condition is False assign to the data from *y*.

                If *x* is `None` (the default) then no assignment is
                carried out where the condition is True.

                If *y* is `None` (the default) then no assignment is
                carried out where the condition is False.

                *Parameter example:*
                  ``d.where(condition)``, for any ``condition``, returns
                  data with identical data values.

                *Parameter example:*
                  ``d.where(cf.lt(0), x=-d, y=cf.masked)`` will change the
                  sign of all negative data values, and set all other data
                  values to missing data.

                *Parameter example:*
                  ``d.where(cf.lt(0), x=-d)`` will change the sign of
                  all negative data values, and leave all other data
                  values unchanged. This is equivalent to, but faster
                  than, ``d.where(cf.lt(0), x=-d, y=d)``

            {{inplace: `bool`, optional}}

            {{verbose: `int` or `str` or `None`, optional}}

            {{i: deprecated at version 3.0.0}}

        :Returns:

            `Data` or `None`
                The new data with updated values, or `None` if the
                operation was in-place.

        **Examples**

        >>> d = cf.Data([0, 1, 2, 3, 4, 5, 6, 7, 8, 9])
        >>> e = d.where(d < 5, d, 10 * d)
        >>> print(e.array)
        [ 0  1  2  3  4 50 60 70 80 90]

        >>> d = cf.Data([0, 1, 2, 3, 4, 5, 6, 7, 8, 9], 'km')
        >>> e = d.where(d < 5, cf.Data(10000 * d, 'metre'))
        >>> print(e.array)
        [ 0. 10. 20. 30. 40.  5.  6.  7.  8.  9.]

        >>> e = d.where(d < 5, cf.masked)
        >>> print(e.array)
        [-- -- -- -- -- 5 6 7 8 9]

        >>> d = cf.Data([[1, 2,],
        ...              [3, 4]])
        >>> e = d.where([[True, False], [True, True]], d, [[9, 8], [7, 6]])
        >>> print(e.array)
        [[1 8]
         [3 4]]
        >>> e = d.where([[True, False], [True, True]], [[9, 8], [7, 6]])
        >>> print(e.array)
        [[9 2]
         [7 6]]

        The shape of the result must have the same shape as the
        original data:

        >>> e = d.where([True, False], [9, 8])
        >>> print(e.array)
        [[9 2]
         [9 4]]

        >>> d = cf.Data(np.array([[0, 1, 2],
        ...                       [0, 2, 4],
        ...                       [0, 3, 6]]))
        >>> d.where(d < 4, None, -1)
        >>> print(e.array)
        [[ 0  1  2]
         [ 0  2 -1]
         [ 0  3 -1]]

        >>> x, y = np.ogrid[:3, :4]
        >>> print(x)
        [[0]
         [1]
         [2]]
        >>> print(y)
        [[0 1 2 3]]
        >>> condition = x < y
        >>> print(condition)
        [[False  True  True  True]
         [False False  True  True]
         [False False False  True]]
        >>> d = cf.Data(x)
        >>> e = d.where(condition, d, 10 + y)
            ...
        ValueError: where: Broadcasting the 'condition' parameter with shape (3, 4) would change the shape of the data with shape (3, 1)

        >>> d = cf.Data(np.arange(9).reshape(3, 3))
        >>> e = d.copy()
        >>> e[1, 0] = cf.masked
        >>> f = e.where(d > 5, None, -3.1416)
        >>> print(f.array)
        [[-3.1416 -3.1416 -3.1416]
         [-- -3.1416 -3.1416]
         [6.0 7.0 8.0]]
        >>> e.soften_mask()
        >>> f = e.where(d > 5, None, -3.1416)
        >>> print(f.array)
        [[-3.1416 -3.1416 -3.1416]
         [-3.1416 -3.1416 -3.1416]
         [ 6.      7.      8.    ]]

        """
        d = _inplace_enabled_define_and_cleanup(self)

        units = d.Units
        dx = d._get_dask()

        # Parse condition
        if getattr(condition, "isquery", False):
            # Condition is a cf.Query object: Make sure that the
            # condition units are OK, and convert the condition to a
            # boolean dask array with the same shape as the data.
            condition = condition.copy()
            condition = condition.set_condition_units(units)
            condition = condition.evaluate(d)

        condition = type(self).asdata(condition)
        _where_broadcastable(d, condition, "condition")

        # If x or y is self then change it to None. This prevents an
        # unnecessary copy; and, at compute time, an unncessary numpy
        # where.
        if x is self:
            x = None

        if y is self:
            y = None

        if x is None and y is None:
            # The data is unchanged regardless of the condition
            return d

        # Parse x and y
        xy = []
        for arg, name in zip((x, y), ("x", "y")):
            if arg is None:
                xy.append(arg)
                continue

            if arg is cf_masked:
                # Replace masked constant with array
                xy.append(scalar_masked_array(self.dtype))
                continue

            arg = type(self).asdata(arg)
            _where_broadcastable(d, arg, name)

            if arg.Units:
                # Make sure that units are OK.
                arg = arg.copy()
                try:
                    arg.Units = units
                except ValueError:
                    raise ValueError(
                        f"where: {name!r} parameter units {arg.Units!r} "
                        f"are not equivalent to data units {units!r}"
                    )

            xy.append(arg._get_dask())

        x, y = xy

        # Apply the where operation
        dx = da.core.elemwise(
            cf_where, dx, dask_compatible(condition), x, y, d.hardmask
        )
        d._set_dask(dx)

        # Note: No need to run `_reset_mask_hardness` at this point
        #       because the mask hardness has already been correctly
        #       set in `cf_where`.

        return d

    @daskified(_DASKIFIED_VERBOSE)
    @_deprecated_kwarg_check("i")
    @_inplace_enabled(default=False)
    def sin(self, inplace=False, i=False):
        """Take the trigonometric sine of the data element-wise.

        Units are accounted for in the calculation. If the units are not
        equivalent to radians (such as Kelvin) then they are treated as if
        they were radians. For example, the sine of 90 degrees_east
        is 1.0, as is the sine of 1.57079632 radians.

        The output units are changed to '1' (nondimensional).

        .. seealso:: `arcsin`, `cos`, `tan`, `sinh`

        :Parameters:

            {{inplace: `bool`, optional}}

            {{i: deprecated at version 3.0.0}}

        :Returns:

            `Data` or `None`

        **Examples:**

        >>> d.Units
        <Units: degrees_north>
        >>> print(d.array)
        [[-90 0 90 --]]
        >>> e = d.sin()
        >>> e.Units
        <Units: 1>
        >>> print(e.array)
        [[-1.0 0.0 1.0 --]]

        >>> d.Units
        <Units: m s-1>
        >>> print(d.array)
        [[1 2 3 --]]
        >>> d.sin(inplace=True)
        >>> d.Units
        <Units: 1>
        >>> print(d.array)
        [[0.841470984808 0.909297426826 0.14112000806 --]]

        """
        d = _inplace_enabled_define_and_cleanup(self)

        if d.Units.equivalent(_units_radians):
            d.Units = _units_radians

        dx = d._get_dask()
        d._set_dask(da.sin(dx), reset_mask_hardness=False)

        d.override_units(_units_1, inplace=True)

        return d

    @daskified(_DASKIFIED_VERBOSE)
    @_deprecated_kwarg_check("i")
    @_inplace_enabled(default=False)
    def sinh(self, inplace=False):
        """Take the hyperbolic sine of the data element-wise.

        Units are accounted for in the calculation. If the units are not
        equivalent to radians (such as Kelvin) then they are treated as if
        they were radians. For example, the the hyperbolic sine of 90
        degrees_north is 2.30129890, as is the hyperbolic sine of
        1.57079632 radians.

        The output units are changed to '1' (nondimensional).

        .. versionadded:: 3.1.0

        .. seealso:: `arcsinh`, `cosh`, `tanh`, `sin`

        :Parameters:

            {{inplace: `bool`, optional}}

        :Returns:

            `Data` or `None`

        **Examples:**

        >>> d.Units
        <Units: degrees_north>
        >>> print(d.array)
        [[-90 0 90 --]]
        >>> e = d.sinh()
        >>> e.Units
        <Units: 1>
        >>> print(e.array)
        [[-2.3012989023072947 0.0 2.3012989023072947 --]]

        >>> d.Units
        <Units: m s-1>
        >>> print(d.array)
        [[1 2 3 --]]
        >>> d.sinh(inplace=True)
        >>> d.Units
        <Units: 1>
        >>> print(d.array)
        [[1.1752011936438014 3.626860407847019 10.017874927409903 --]]

        """
        d = _inplace_enabled_define_and_cleanup(self)

        if d.Units.equivalent(_units_radians):
            d.Units = _units_radians

        dx = d._get_dask()
        d._set_dask(da.sinh(dx), reset_mask_hardness=False)

        d.override_units(_units_1, inplace=True)

        return d

    @daskified(_DASKIFIED_VERBOSE)
    @_inplace_enabled(default=False)
    def cosh(self, inplace=False):
        """Take the hyperbolic cosine of the data element-wise.

        Units are accounted for in the calculation. If the units are not
        equivalent to radians (such as Kelvin) then they are treated as if
        they were radians. For example, the the hyperbolic cosine of 0
        degrees_east is 1.0, as is the hyperbolic cosine of 1.57079632 radians.

        The output units are changed to '1' (nondimensional).

        .. versionadded:: 3.1.0

        .. seealso:: `arccosh`, `sinh`, `tanh`, `cos`

        :Parameters:

            {{inplace: `bool`, optional}}

        :Returns:

            `Data` or `None`

        **Examples:**

        >>> d.Units
        <Units: degrees_north>
        >>> print(d.array)
        [[-90 0 90 --]]
        >>> e = d.cosh()
        >>> e.Units
        <Units: 1>
        >>> print(e.array)
        [[2.5091784786580567 1.0 2.5091784786580567 --]]

        >>> d.Units
        <Units: m s-1>
        >>> print(d.array)
        [[1 2 3 --]]
        >>> d.cosh(inplace=True)
        >>> d.Units
        <Units: 1>
        >>> print(d.array)
        [[1.5430806348152437 3.7621956910836314 10.067661995777765 --]]

        """
        d = _inplace_enabled_define_and_cleanup(self)

        if d.Units.equivalent(_units_radians):
            d.Units = _units_radians

        dx = d._get_dask()
        d._set_dask(da.cosh(dx), reset_mask_hardness=False)

        d.override_units(_units_1, inplace=True)

        return d

    @daskified(_DASKIFIED_VERBOSE)
    @_deprecated_kwarg_check("i")
    @_inplace_enabled(default=False)
    def tanh(self, inplace=False):
        """Take the hyperbolic tangent of the data element-wise.

        Units are accounted for in the calculation. If the units are not
        equivalent to radians (such as Kelvin) then they are treated as if
        they were radians. For example, the the hyperbolic tangent of 90
        degrees_east is 0.91715234, as is the hyperbolic tangent of
        1.57079632 radians.

        The output units are changed to '1' (nondimensional).

        .. versionadded:: 3.1.0

        .. seealso:: `arctanh`, `sinh`, `cosh`, `tan`


        :Parameters:

            {{inplace: `bool`, optional}}

        :Returns:

            `Data` or `None`

        **Examples:**

        >>> d.Units
        <Units: degrees_north>
        >>> print(d.array)
        [[-90 0 90 --]]
        >>> e = d.tanh()
        >>> e.Units
        <Units: 1>
        >>> print(e.array)
        [[-0.9171523356672744 0.0 0.9171523356672744 --]]

        >>> d.Units
        <Units: m s-1>
        >>> print(d.array)
        [[1 2 3 --]]
        >>> d.tanh(inplace=True)
        >>> d.Units
        <Units: 1>
        >>> print(d.array)
        [[0.7615941559557649 0.9640275800758169 0.9950547536867305 --]]

        """
        d = _inplace_enabled_define_and_cleanup(self)

        if d.Units.equivalent(_units_radians):
            d.Units = _units_radians

        dx = d._get_dask()
        d._set_dask(da.tanh(dx), reset_mask_hardness=False)

        d.override_units(_units_1, inplace=True)

        return d

    @daskified(_DASKIFIED_VERBOSE)
    @_deprecated_kwarg_check("i")
    @_inplace_enabled(default=False)
    def log(self, base=None, inplace=False, i=False):
        """Takes the logarithm of the data array.

        :Parameters:

            base:

            {{inplace: `bool`, optional}}

            {{i: deprecated at version 3.0.0}}

        :Returns:

            `Data` or `None`

        """
        d = _inplace_enabled_define_and_cleanup(self)
        dx = d._get_dask()

        if base is None:
            dx = da.log(dx)
        elif base == 10:
            dx = da.log10(dx)
        elif base == 2:
            dx = da.log2(dx)
        else:
            dx = da.log(dx)
            dx /= da.log(base)

        d._set_dask(dx, reset_mask_hardness=False)

        d.override_units(
            _units_1, inplace=True
        )  # all logarithm outputs are unitless

        return d

    @daskified(_DASKIFIED_VERBOSE)
    @_deprecated_kwarg_check("i")
    @_inplace_enabled(default=False)
    def squeeze(self, axes=None, inplace=False, i=False):
        """Remove size 1 axes from the data array.

        By default all size 1 axes are removed, but particular axes
        may be selected with the keyword arguments.

        .. seealso:: `flatten`, `insert_dimension`, `flip`,
                     `swapaxes`, `transpose`

        :Parameters:

            axes: (sequence of) int, optional
                Select the axes. By default all size 1 axes are
                removed. The *axes* argument may be one, or a
                sequence, of integers that select the axis
                corresponding to the given position in the list of
                axes of the data array.

                No axes are removed if *axes* is an empty sequence.

            {{inplace: `bool`, optional}}

            {{i: deprecated at version 3.0.0}}

        :Returns:

            `Data` or `None`
                The squeezed data array.

        **Examples:**

        >>> v.shape
        (1,)
        >>> v.squeeze()
        >>> v.shape
        ()

        >>> v.shape
        (1, 2, 1, 3, 1, 4, 1, 5, 1, 6, 1)
        >>> v.squeeze((0,))
        >>> v.shape
        (2, 1, 3, 1, 4, 1, 5, 1, 6, 1)
        >>> v.squeeze(1)
        >>> v.shape
        (2, 3, 1, 4, 1, 5, 1, 6, 1)
        >>> v.squeeze([2, 4])
        >>> v.shape
        (2, 3, 4, 5, 1, 6, 1)
        >>> v.squeeze([])
        >>> v.shape
        (2, 3, 4, 5, 1, 6, 1)
        >>> v.squeeze()
        >>> v.shape
        (2, 3, 4, 5, 6)

        """
        d = _inplace_enabled_define_and_cleanup(self)

        # TODODASK - check if axis parsing is done in dask

        if not d.ndim:
            if axes or axes == 0:
                raise ValueError(
                    "Can't squeeze: Can't remove an axis from "
                    f"scalar {d.__class__.__name__}"
                )

            if inplace:
                d = None

            return d

        shape = d.shape

        if axes is None:
            axes = [i for i, n in enumerate(shape) if n == 1]
        else:
            axes = d._parse_axes(axes)

            # Check the squeeze axes
            for i in axes:
                if shape[i] > 1:
                    raise ValueError(
                        f"Can't squeeze {d.__class__.__name__}: "
                        f"Can't remove axis of size {shape[i]}"
                    )
        # --- End: if

        if not axes:
            return d

        # Still here? Then the data array is not scalar and at least
        # one size 1 axis needs squeezing.
        dx = d._get_dask()
        dx = dx.squeeze(axis=tuple(axes))
        d._set_dask(dx, reset_mask_hardness=False)

        # Remove the squeezed axes names
        d._axes = [axis for i, axis in enumerate(d._axes) if i not in axes]

        return d

    # `arctan2`, AT2 seealso
    @daskified(_DASKIFIED_VERBOSE)
    @_deprecated_kwarg_check("i")
    @_inplace_enabled(default=False)
    def tan(self, inplace=False, i=False):
        """Take the trigonometric tangent of the data element-wise.

        Units are accounted for in the calculation. If the units are not
        equivalent to radians (such as Kelvin) then they are treated as if
        they were radians. For example, the tangents of 45
        degrees_east, 0.78539816 radians and 0.78539816 Kelvin are all
        1.0.

        The output units are changed to '1' (nondimensional).

        .. seealso:: `arctan`, `cos`, `sin`, `tanh`

        :Parameters:

            {{inplace: `bool`, optional}}

            {{i: deprecated at version 3.0.0}}

        :Returns:

            `Data` or `None`

        **Examples:**

        >>> d.Units
        <Units: degrees_north>
        >>> print(d.array)
        [[-45 0 45 --]]
        >>> e = d.tan()
        >>> e.Units
        <Units: 1>
        >>> print(e.array)
        [[-1.0 0.0 1.0 --]]

        >>> d.Units
        <Units: m s-1>
        >>> print(d.array)
        [[1 2 3 --]]
        >>> d.tan(inplace=True)
        >>> d.Units
        <Units: 1>
        >>> print(d.array)
        [[1.55740772465 -2.18503986326 -0.142546543074 --]]

        """
        d = _inplace_enabled_define_and_cleanup(self)

        if d.Units.equivalent(_units_radians):
            d.Units = _units_radians

        dx = d._get_dask()
        d._set_dask(da.tan(dx), reset_mask_hardness=False)

        d.override_units(_units_1, inplace=True)

        return d

    @daskified(_DASKIFIED_VERBOSE)
    def tolist(self):
        """Return the data as a scalar or (nested) list.

        Returns the data as an ``N``-levels deep nested list of Python
        scalars, where ``N`` is the number of data dimensions.

        If ``N`` is 0 then, since the depth of the nested list is 0,
        it will not be a list at all, but a simple Python scalar.

        :Returns:

            `list` or scalar
                The (nested) list of array elements, or a scalar if
                the data has 0 dimensions.

        **Examples:**

        >>> d = cf.Data(9)
        >>> d.tolist()
        9

        >>> d = cf.Data([1, 2])
        >>> d.tolist()
        [1, 2]

        >>> d = cf.Data(([[1, 2], [3, 4]]))
        >>> d.tolist()
        [[1, 2], [3, 4]]

        >>> d.equals(cf.Data(d.tolist()))
        True

        """
        return self.array.tolist()

    @daskified(_DASKIFIED_VERBOSE)
    @_deprecated_kwarg_check("i")
    @_inplace_enabled(default=False)
    def transpose(self, axes=None, inplace=False, i=False):
        """Permute the axes of the data array.

        .. seealso:: `flatten', `insert_dimension`, `flip`, `squeeze`,
                     `swapaxes`

        :Parameters:

            axes: (sequence of) `int`
                The new axis order of the data array. By default the order
                is reversed. Each axis of the new order is identified by
                its original integer position.

            {{inplace: `bool`, optional}}

            {{i: deprecated at version 3.0.0}}

        :Returns:

            `Data` or `None`

        **Examples:**

        >>> d.shape
        (19, 73, 96)
        >>> d.transpose()
        >>> d.shape
        (96, 73, 19)
        >>> d.transpose([1, 0, 2])
        >>> d.shape
        (73, 96, 19)
        >>> d.transpose((-1, 0, 1))
        >>> d.shape
        (19, 73, 96)

        """
        d = _inplace_enabled_define_and_cleanup(self)

        ndim = d.ndim
        if axes is None:
            if ndim <= 1:
                return d
            iaxes = tuple(range(ndim - 1, -1, -1))
        else:
            iaxes = d._parse_axes(axes)

        # Note: _axes attribute is still important/utilised post-Daskification
        # because e.g. axes labelled as cyclic by the _cyclic attribute use it
        # to determine their position (see #discussion_r694096462 on PR #247).
        data_axes = d._axes
        d._axes = [data_axes[i] for i in iaxes]

        dx = d._get_dask()
        try:
            dx = da.transpose(dx, axes=axes)
        except ValueError:
            raise ValueError(
                f"Can't transpose: Axes don't match array: {axes}"
            )
        d._set_dask(dx, reset_mask_hardness=False)

        return d

    @daskified(_DASKIFIED_VERBOSE)
    @_deprecated_kwarg_check("i")
    @_inplace_enabled(default=False)
    def trunc(self, inplace=False, i=False):
        """Return the truncated values of the data array.

        The truncated value of the number, ``x``, is the nearest integer
        which is closer to zero than ``x`` is. In short, the fractional
        part of the signed number ``x`` is discarded.

        .. versionadded:: 1.0

        .. seealso:: `ceil`, `floor`, `rint`

        :Parameters:

            {{inplace: `bool`, optional}}

            {{i: deprecated at version 3.0.0}}

        :Returns:

            `Data` or `None`

        **Examples:**

        >>> d = cf.Data([-1.9, -1.5, -1.1, -1, 0, 1, 1.1, 1.5 , 1.9])
        >>> print(d.array)
        [-1.9 -1.5 -1.1 -1.   0.   1.   1.1  1.5  1.9]
        >>> print(d.trunc().array)
        [-1. -1. -1. -1.  0.  1.  1.  1.  1.]

        """
        d = _inplace_enabled_define_and_cleanup(self)
        dx = d._get_dask()
        d._set_dask(da.trunc(dx), reset_mask_hardness=False)
        return d

    @classmethod
    def empty(
        cls,
        shape,
        dtype=None,
        units=None,
        calendar=None,
        fill_value=None,
        chunks=_DEFAULT_CHUNKS,
    ):
        """Return a new array of given shape and type, without
        initializing entries.

        .. seealso:: `full`, `ones`, `zeros`

        :Parameters:

            shape: `int` or `tuple` of `int`
                The shape of the new array. e.g. ``(2, 3)`` or ``2``.

            dtype: data-type
                The desired output data-type for the array, e.g.
                `numpy.int8`. The default is `numpy.float64`.

            units: `str` or `Units`
                The units for the new data array.

            calendar: `str`, optional
                The calendar for reference time units.

            {{chunks: `int`, `tuple`, `dict` or `str`, optional}}

                .. versionadded:: 4.0.0

            fill_value: deprecated at version 4.0.0
                Use `set_fill_value` instead.

        :Returns:

            `Data`
                Array of uninitialized (arbitrary) data of the given
                shape and dtype.

        **Examples**

        >>> d = cf.Data.empty((2, 2))
        >>> print(d.array)
        [[ -9.74499359e+001  6.69583040e-309],
         [  2.13182611e-314  3.06959433e-309]]         #uninitialized

        >>> d = cf.Data.empty((2,), dtype=bool)
        >>> print(d.array)
        [ False  True]                                 #uninitialized

        """
        dx = da.empty(shape, dtype=dtype, chunks=chunks)
        return cls(dx, units=units, calendar=calendar)

    @classmethod
    def full(
        cls,
        shape,
        fill_value,
        dtype=None,
        units=None,
        calendar=None,
        chunks=_DEFAULT_CHUNKS,
    ):
        """Return a new array of given shape and type, filled with a
        fill value.

        .. seealso:: `empty`, `ones`, `zeros`

        :Parameters:

            shape: `int` or `tuple` of `int`
                The shape of the new array. e.g. ``(2, 3)`` or ``2``.

            fill_value: scalar
                The fill value.

            dtype: data-type
                The desired data-type for the array. The default, `None`,
                means ``np.array(fill_value).dtype``.

            units: `str` or `Units`
                The units for the new data array.

            calendar: `str`, optional
                The calendar for reference time units.

            {{chunks: `int`, `tuple`, `dict` or `str`, optional}}

                .. versionadded:: 4.0.0

        :Returns:

            `Data`
                Array of *fill_value* with the given shape and data
                type.

        **Examples**

        >>> d = cf.Data.full((2, 3), -99)
        >>> print(d.array)
        [[-99 -99 -99]
         [-99 -99 -99]]

        >>> d = cf.Data.full(2, 0.0)
        >>> print(d.array)
        [0. 0.]

        >>> d = cf.Data.full((2,), 0, dtype=bool)
        >>> print(d.array)
        [False False]

        """
        if dtype is None:
            # Need to explicitly set the default because dtype is not
            # a named keyword of da.full
            dtype = getattr(fill_value, "dtype", None)
            if dtype is None:
                dtype = np.array(fill_value).dtype

        dx = da.full(shape, fill_value, dtype=dtype, chunks=chunks)
        return cls(dx, units=units, calendar=calendar)

    @classmethod
    def ones(
        cls,
        shape,
        dtype=None,
        units=None,
        calendar=None,
        chunks=_DEFAULT_CHUNKS,
    ):
        """Returns a new array filled with ones of set shape and type.

        .. seealso:: `empty`, `full`, `zeros`

        :Parameters:

            shape: `int` or `tuple` of `int`
                The shape of the new array. e.g. ``(2, 3)`` or ``2``.

            dtype: data-type
                The desired data-type for the array, e.g.
                `numpy.int8`. The default is `numpy.float64`.

            units: `str` or `Units`
                The units for the new data array.

            calendar: `str`, optional
                The calendar for reference time units.

            {{chunks: `int`, `tuple`, `dict` or `str`, optional}}

                .. versionadded:: 4.0.0

        :Returns:

            `Data`
                Array of ones with the given shape and data type.

        **Examples**

        >>> d = cf.Data.ones((2, 3))
        >>> print(d.array)
        [[1. 1. 1.]
         [1. 1. 1.]]

        >>> d = cf.Data.ones((2,), dtype=bool)
        >>> print(d.array)
        [ True  True]

        """
        dx = da.ones(shape, dtype=dtype, chunks=chunks)
        return cls(dx, units=units, calendar=calendar)

    @classmethod
    def zeros(
        cls,
        shape,
        dtype=None,
        units=None,
        calendar=None,
        chunks=_DEFAULT_CHUNKS,
    ):
        """Returns a new array filled with zeros of set shape and type.

        .. seealso:: `empty`, `full`, `ones`

        :Parameters:

            shape: `int` or `tuple` of `int`
                The shape of the new array.

            dtype: data-type
                The data-type of the new array. By default the
                data-type is ``float``.

            units: `str` or `Units`
                The units for the new data array.

            calendar: `str`, optional
                The calendar for reference time units.

            {{chunks: `int`, `tuple`, `dict` or `str`, optional}}

                .. versionadded:: 4.0.0

        :Returns:

            `Data`
                Array of zeros with the given shape and data type.

        **Examples**

        >>> d = cf.Data.zeros((2, 3))
        >>> print(d.array)
        [[0. 0. 0.]
         [0. 0. 0.]]

        >>> d = cf.Data.zeros((2,), dtype=bool)
        >>> print(d.array)
        [False False]

        """
        dx = da.zeros(shape, dtype=dtype, chunks=chunks)
        return cls(dx, units=units, calendar=calendar)

    @daskified(_DASKIFIED_VERBOSE)
    @_deprecated_kwarg_check("out")
    @_deprecated_kwarg_check("i")
    @_inplace_enabled(default=False)
    def func(
        self,
        f,
        units=None,
        out=False,
        inplace=False,
        preserve_invalid=False,
        i=False,
        **kwargs,
    ):
        """Apply an element-wise array operation to the data array.

        :Parameters:

            f: `function`
                The function to be applied.

            units: `Units`, optional

            out: deprecated at version 4.0.0

            {{inplace: `bool`, optional}}

            preserve_invalid: `bool`, optional
                For MaskedArray arrays only, if True any invalid values produced
                by the operation will be preserved, otherwise they are masked.

            {{i: deprecated at version 3.0.0}}

        :Returns:

            `Data` or `None`

        **Examples:**

        >>> d.Units
        <Units: radians>
        >>> print(d.array)
        [[ 0.          1.57079633]
         [ 3.14159265  4.71238898]]
        >>> import numpy
        >>> e = d.func(numpy.cos)
        >>> e.Units
        <Units: 1>
        >>> print(e.array)
        [[ 1.0  0.0]
         [-1.0  0.0]]
        >>> d.func(numpy.sin, inplace=True)
        >>> print(d.array)
        [[0.0   1.0]
         [0.0  -1.0]]

        >>> d = cf.Data([-2, -1, 1, 2], mask=[0, 0, 0, 1])
        >>> f = d.func(numpy.arctanh, preserve_invalid=True)
        >>> f.array
        masked_array(data=[nan, -inf, inf, --],
                     mask=[False, False, False,  True],
               fill_value=1e+20)
        >>> e = d.func(numpy.arctanh)  # default preserve_invalid is False
        >>> e.array
        masked_array(data=[--, --, --, --],
                     mask=[ True,  True,  True,  True],
               fill_value=1e+20,
                    dtype=float64)

        """
        d = _inplace_enabled_define_and_cleanup(self)
        dx = d._get_dask()

        # TODODASK: Steps to preserve invalid values shown, taking same
        # approach as pre-daskification, but maybe we can now change approach
        # to avoid finding mask and data, which requires early compute...
        # Step 1. extract the non-masked data and the mask separately
        if preserve_invalid:
            # Assume all inputs are masked, as checking for a mask to confirm
            # is expensive. If unmasked, effective mask will be all False.
            dx_mask = da.ma.getmaskarray(dx)  # store original mask
            dx = da.ma.getdata(dx)

        # Step 2: apply operation to data alone
        axes = tuple(range(dx.ndim))
        dx = da.blockwise(f, axes, dx, axes, **kwargs)

        if preserve_invalid:
            # Step 3: reattach original mask onto the output data
            dx = da.ma.masked_array(dx, mask=dx_mask)

        d._set_dask(dx, reset_mask_hardness=True)

        if units is not None:
            d.override_units(units, inplace=True)

        return d

    @_deprecated_kwarg_check("i")
    def range(
        self,
        axes=None,
        squeeze=False,
        mtol=1,
        inplace=False,
        _preserve_partitions=False,
        i=False,
    ):
        """Collapse axes with the absolute difference between their
        maximum and minimum values.

        Missing data array elements are omitted from the calculation.

        .. seealso:: `maximum`, `minimum`, `mean`, `mid_range`, `sample_size`,
                     `sd`, `sum`, `sum_of_weights`, `sum_of_weights2`,
                     `var`

        :Parameters:

            {{inplace: `bool`, optional}}

            {{i: deprecated at version 3.0.0}}

        :Returns:

            `Data` or `None`
                The collapsed array.

        **Examples:**

        """
        return self._collapse(
            range_f,
            range_fpartial,
            range_ffinalise,
            axes=axes,
            squeeze=squeeze,
            weights=None,
            mtol=mtol,
            inplace=inplace,
            _preserve_partitions=_preserve_partitions,
        )

    @daskified(_DASKIFIED_VERBOSE)
    @_inplace_enabled(default=False)
    @_deprecated_kwarg_check("i")
    def roll(self, axis, shift, inplace=False, i=False):
        """Roll array elements along a given axis.

        Equivalent in function to `numpy.roll`.

        TODODASK  - note that it works for multiple axes

        :Parameters:

            axis: `int`
                Select the axis over which the elements are to be rolled.
                removed. The *axis* parameter is an integer that selects
                the axis corresponding to the given position in the list
                of axes of the data.

                *Parameter example:*
                  Convolve the second axis: ``axis=1``.

                *Parameter example:*
                  Convolve the last axis: ``axis=-1``.

            shift: `int`, or `tuple` of `int`
                The number of places by which elements are shifted.
                If a `tuple`, then *axis* must be a tuple of the same
                size, and each of the given axes is shifted by the
                corresponding number. If an `int` while *axis* is a
                tuple of `int`, then the same value is used for all
                given axes.

            {{inplace: `bool`, optional}}

            {{i: deprecated at version 3.0.0}}

        :Returns:

            `Data` or `None`

        """
        # TODODASK - consider matching the numpy/dask api: "shift, axis="

        d = _inplace_enabled_define_and_cleanup(self)

        dx = d._get_dask()
        dx = da.roll(dx, shift, axis=axis)
        d._set_dask(dx, reset_mask_hardness=False)

        return d

    @_deprecated_kwarg_check("i")
    def sum(
        self,
        axes=None,
        squeeze=False,
        mtol=1,
        weights=None,
        inplace=False,
        i=False,
        _preserve_partitions=False,
    ):
        """Collapse axes with their sum.

        Missing data array elements are omitted from the calculation.

        .. seealso:: `maximum`, `minimum`, `mean`, `mid_range`, `range`,
                     `sample_size`, `sd`, `sum_of_weights`,
                     `sum_of_weights2`, `var`

        :Parameters:

            axes : (sequence of) int, optional

            squeeze : bool, optional

            {{inplace: `bool`, optional}}

            {{i: deprecated at version 3.0.0}}

        :Returns:

            `Data` or `None`
                The collapsed array.

        **Examples:**

        """
        return self._collapse(
            sum_f,
            sum_fpartial,
            sum_ffinalise,
            axes=axes,
            squeeze=squeeze,
            weights=weights,
            mtol=mtol,
            inplace=inplace,
            _preserve_partitions=_preserve_partitions,
        )

    def sum_of_squares(
        self,
        axes=None,
        squeeze=False,
        mtol=1,
        weights=None,
        inplace=False,
        _preserve_partitions=False,
    ):
        """Collapse axes with the sum of the squares of the values.

        Missing data array elements are omitted from the calculation.

        .. seealso:: `maximum`, `minimum`, `mean`, `mid_range`, `range`,
                     `sample_size`, `sd`, `sum_of_weights`,
                     `sum_of_weights2`, `var`

        :Parameters:

            axes : (sequence of) int, optional

            squeeze : bool, optional

            {{inplace: `bool`, optional}}

        :Returns:

            `Data` or `None`
                The collapsed data, or `None` if the operation was
                in-place.

        **Examples:**

        >>> d = cf.Data([[-1, 2, 3], [9, -8, -12]], 'm')
        >>> d.sum_of_squares()
        <CF Data(1, 1): [[303]] m2>
        >>> d.sum_of_squares(axes=1)
        <CF Data(2, 1): [[14, 289]] m2>

        """
        units = self.Units
        if units:
            units = units ** 2

        return self._collapse(
            sum_of_squares_f,
            sum_of_squares_fpartial,
            sum_of_squares_ffinalise,
            axes=axes,
            squeeze=squeeze,
            weights=weights,
            units=units,
            mtol=mtol,
            inplace=inplace,
            _preserve_partitions=_preserve_partitions,
        )

    @_deprecated_kwarg_check("i")
    def sum_of_weights(
        self,
        axes=None,
        squeeze=False,
        mtol=1,
        weights=None,
        inplace=False,
        i=False,
        _preserve_partitions=False,
    ):
        """Collapse axes with the sum of weights.

        Missing data array elements are omitted from the calculation.

        .. seealso:: `maximum`, `mean`, `mid_range`, `minimum`, `range`,
                     `sample_size`, `sd`, `sum`, `sum_of_weights2`, `var`

        :Parameters:

            axes : (sequence of) int, optional

            squeeze : bool, optional

            {[inplace: `bool`, optional}}

            {{i: deprecated at version 3.0.0}}

        :Returns:

            `Data` or `None`
                The collapsed array.

        **Examples:**

        """
        if weights is None:
            units = Units()
        else:
            weights_units = getattr(weights, "Units", None)
            if weights_units is not None:
                units = weights_units
            else:
                units = Units("1")
                for w in weights.values():
                    weights_units = getattr(w, "Units", None)
                    if weights_units is not None:
                        units = units * weights_units
        # --- End: if

        return self._collapse(
            sw_f,
            sw_fpartial,
            sw_ffinalise,
            axes=axes,
            squeeze=squeeze,
            weights=weights,
            mtol=mtol,
            units=units,
            inplace=inplace,
            _preserve_partitions=_preserve_partitions,
        )

    @_deprecated_kwarg_check("i")
    def sum_of_weights2(
        self,
        axes=None,
        squeeze=False,
        mtol=1,
        weights=None,
        inplace=False,
        i=False,
        _preserve_partitions=False,
    ):
        """Collapse axes with the sum of squares of weights.

        Missing data array elements are omitted from the calculation.

        .. seealso:: `maximum`, `mean`, `mid_range`, `minimum`, `range`,
                     `sample_size`, `sd`, `sum`, `sum_of_weights`, `var`

        :Parameters:

            axes : (sequence of) int, optional

            squeeze : bool, optional

            {{inplace: `bool`, optional}}

            {{i: deprecated at version 3.0.0}}

        :Returns:

            `Data` or `None`
                The collapsed array.

        **Examples:**

        """
        if weights is None:
            units = Units()
        else:
            weights_units = getattr(weights, "Units", None)
            if weights_units is not None:
                units = weights_units
            else:
                units = Units("1")
                for w in weights.values():
                    weights_units = getattr(w, "Units", None)
                    if weights_units is not None:
                        units = units * (weights_units ** 2)
        # --- End: if

        return self._collapse(
            sw2_f,
            sw2_fpartial,
            sw2_ffinalise,
            axes=axes,
            squeeze=squeeze,
            weights=weights,
            mtol=mtol,
            units=units,
            inplace=inplace,
            _preserve_partitions=_preserve_partitions,
        )

    @_deprecated_kwarg_check("i")
    def sd(
        self,
        axes=None,
        squeeze=False,
        mtol=1,
        weights=None,
        ddof=0,
        inplace=False,
        i=False,
        _preserve_partitions=False,
    ):
        r"""Collapse axes by calculating their standard deviation.

        The standard deviation may be adjusted for the number of degrees of
        freedom and may be calculated with weighted values.

        Missing data array elements and those with zero weight are omitted
        from the calculation.

        The unweighted standard deviation, :math:`s`, of :math:`N` values
        :math:`x_i` with mean :math:`m` and with :math:`N-ddof` degrees of
        freedom (:math:`ddof\ge0`) is:

        .. math:: s=\sqrt{\\frac{1}{N-ddof} \sum_{i=1}^{N} (x_i - m)^2}

        The weighted standard deviation, :math:`\\tilde{s}_N`, of :math:`N`
        values :math:`x_i` with corresponding weights :math:`w_i`, weighted
        mean :math:`\\tilde{m}` and with :math:`N` degrees of freedom is:

        .. math:: \\tilde{s}_N=\sqrt{\\frac{1}{\sum_{i=1}^{N} w_i}
                              \sum_{i=1}^{N} w_i(x_i - \\tilde{m})^2}

        The weighted standard deviation, :math:`\\tilde{s}`, of :math:`N`
        values :math:`x_i` with corresponding weights :math:`w_i` and with
        :math:`N-ddof` degrees of freedom (:math:`ddof>0`) is:

        .. math:: \\tilde{s} = \sqrt{\\frac{f \sum_{i=1}^{N} w_i}{f
                              \sum_{i=1}^{N} w_i - ddof}} \\tilde{s}_N

        where :math:`f` is the smallest positive number whose product with
        each weight is an integer. :math:`f \sum_{i=1}^{N} w_i` is the
        size of a new sample created by each :math:`x_i` having
        :math:`fw_i` repeats. In practice, :math:`f` may not exist or may
        be difficult to calculate, so :math:`f` is either set to a
        predetermined value or an approximate value is calculated. The
        approximation is the smallest positive number whose products with
        the smallest and largest weights and the sum of the weights are
        all integers, where a positive number is considered to be an
        integer if its decimal part is sufficiently small (no greater than
        :math:`10^{-8}` plus :math:`10^{-5}` times its integer part). This
        approximation will never overestimate :math:`f`, so
        :math:`\\tilde{s}` will never be underestimated when the
        approximation is used. If the weights are all integers which are
        collectively coprime then setting :math:`f=1` will guarantee that
        :math:`\\tilde{s}` is exact.

        :Parameters:

            axes : (sequence of) `int`, optional
                The axes to be collapsed. By default flattened input is
                used. Each axis is identified by its integer position. No
                axes are collapsed if *axes* is an empty sequence.

            squeeze : `bool`, optional
                If True then collapsed axes are removed. By default the
                axes which are collapsed are left in the result as axes
                with size 1. When the collapsed axes are retained, the
                result is guaranteed to broadcast correctly against the
                original array.

                *Parameter example:*
                  Suppose that an array, ``d``, has shape (2, 3, 4) and
                  ``e = d.sd(axis=1)``. Then ``e`` has shape (2, 1, 4)
                  and, for example, ``d/e`` is allowed. If ``e =
                  d.sd(axis=1, squeeze=True)`` then ``e`` will have shape
                  (2, 4) and ``d/e`` is an illegal operation.

            weights : data-like or `dict`, optional
                Weights associated with values of the array. By default
                all non-missing elements of the array are assumed to have
                equal weights of 1. If *weights* is a data-like object
                then it must have either the same shape as the array or,
                if that is not the case, the same shape as the axes being
                collapsed. If *weights* is a dictionary then each key is
                axes of the array (an int or tuple of ints) with a
                corresponding data-like value of weights for those
                axes. In this case, the implied weights array is the outer
                product of the dictionary's values it may be used in
                conjunction with any value of *axes*, because the axes to
                which the weights apply are given explicitly.

                *Parameter example:*
                  Suppose that the original array being collapsed has
                  shape (2, 3, 4) and *weights* is set to a data-like
                  object, ``w``. If ``axes=None`` then ``w`` must have
                  shape (2, 3, 4). If ``axes=(0, 1, 2)`` then ``w`` must
                  have shape (2, 3, 4). If ``axes=(2, 0, 1)`` then ``w``
                  must either have shape (2, 3, 4) or else (4, 2, 3). If
                  ``axes=1`` then ``w`` must either have shape (2, 3, 4)
                  or else (3,). If ``axes=(2, 0)`` then ``w`` must either
                  have shape (2, 3, 4) or else (4, 2). Suppose *weights*
                  is a dictionary. If ``weights={1: x}`` then ``x`` must
                  have shape (3,). If ``weights={1: x, (2, 0): y}`` then
                  ``x`` must have shape (3,) and ``y`` must have shape (4,
                  2). The last example is equivalent to ``weights={(1, 2,
                  0): x.outerproduct(y)}`` (see `outerproduct` for
                  details).

            mtol : number, optional
                For each element in the output data array, the fraction of
                contributing input array elements which is allowed to
                contain missing data. Where this fraction exceeds *mtol*,
                missing data is returned. The default is 1, meaning a
                missing datum in the output array only occurs when its
                contributing input array elements are all missing data. A
                value of 0 means that a missing datum in the output array
                occurs whenever any of its contributing input array
                elements are missing data. Any intermediate value is
                permitted.

            ddof : number, optional
                The delta degrees of freedom. The number of degrees of
                freedom used in the calculation is (N-*ddof*) where N
                represents the number of elements. By default *ddof* is 0

            {{inplace: `bool`, optional}}

            {{i: deprecated at version 3.0.0}}

        :Returns:

            `Data` or `None`

        **Examples:**

        >>> d = cf.Data([1, 1, 2, 2, 2, 3, 3, 3, 3, 3, 4, 4, 4, 4, 4, 4])
        >>> e = cf.Data([1, 2, 3, 4])
        >>> d.sd(squeeze=False)
        <CF Data: [1.06262254195] >
        >>> d.sd()
        <CF Data: 1.06262254195 >
        >>> e.sd(weights=[2, 3, 5, 6])
        <CF Data: 1.09991882817 >
        >>> e.sd(weights=[2, 3, 5, 6], f=1)
        <CF Data: 1.06262254195 >
        >>> d.sd(ddof=0)
        <CF Data: 1.02887985207 >
        >>> e.sd(ddof=0, weights=[2, 3, 5, 6])
        <CF Data: 1.02887985207 >

        """
        return self._collapse(
            sd_f,
            sd_fpartial,
            sd_ffinalise,
            axes=axes,
            squeeze=squeeze,
            weights=weights,
            mtol=mtol,
            ddof=ddof,
            inplace=inplace,
            _preserve_partitions=_preserve_partitions,
        )

    @_deprecated_kwarg_check("i")
    def var(
        self,
        axes=None,
        squeeze=False,
        weights=None,
        mtol=1,
        ddof=0,
        inplace=False,
        i=False,
        _preserve_partitions=False,
    ):
        """Collapse axes with their weighted variance.

        The units of the returned array are the square of the units of the
        array.

        .. seealso:: `maximum`, `minimum`, `mean`, `mid_range`, `range`, `sum`,
                     `sd`, `stats`

        :Parameters:

            axes : (sequence of) int, optional

            squeeze : bool, optional

            weights :

            {{inplace: `bool`, optional}}

            {{i: deprecated at version 3.0.0}}

        :Returns:

            `Data` or `None`
                The collapsed array.

        **Examples:**

        """
        units = self.Units
        if units:
            units = units ** 2

        return self._collapse(
            var_f,
            var_fpartial,
            var_ffinalise,
            axes=axes,
            squeeze=squeeze,
            weights=weights,
            mtol=mtol,
            units=units,
            ddof=ddof,
            inplace=inplace,
            _preserve_partitions=_preserve_partitions,
        )

    def section(
        self, axes, stop=None, chunks=False, min_step=1, mode="dictionary"
    ):
        """Returns a dictionary of sections of the Data object.

        Specifically, returns a dictionary of Data objects which are the
        m-dimensional sections of this n-dimensional Data object, where
        m <= n. The dictionary keys are the indices of the sections
        in the original Data object. The m dimensions that are not
        sliced are marked with None as a placeholder making it possible
        to reconstruct the original data object. The corresponding
        values are the resulting sections of type `Data`.

        :Parameters:

            axes: (sequence of) `int`
                This is should be one or more integers of the m indices of
                the m axes that define the sections of the `Data`
                object. If axes is `None` (the default) or an empty
                sequence then all axes are selected.

                Note that the axes specified by the *axes* parameter are
                the one which are to be kept whole. All other axes are
                sectioned.

            stop: `int`, optional
                Stop after this number of sections and return. If stop is
                None all sections are taken.

            chunks: `bool`, optional
                If True return sections that are of the maximum possible
                size that will fit in one chunk of memory instead of
                sectioning into slices of size 1 along the dimensions that
                are being sectioned.

            min_step: `int`, optional
                The minimum step size when making chunks. By default this
                is 1. Can be set higher to avoid size 1 dimensions, which
                are problematic for linear regridding.

        :Returns:

            `dict`
                The dictionary of m dimensional sections of the Data
                object.

        **Examples:**

        Section a Data object into 2D slices:

        >>> d.section((0, 1))

        """
        return _section(
            self, axes, data=True, stop=stop, chunks=chunks, min_step=min_step
        )

    # ----------------------------------------------------------------
    # Alias
    # ----------------------------------------------------------------
    @property
    def dtarray(self):
        """Alias for `datetime_array`"""
        return self.datetime_array

    def max(
        self,
        axes=None,
        squeeze=False,
        mtol=1,
        inplace=False,
        i=False,
        _preserve_partitions=False,
    ):
        """Alias for `maximum`"""
        return self.maximum(
            axes=axes,
            squeeze=squeeze,
            mtol=mtol,
            inplace=inplace,
            i=i,
            _preserve_partitions=_preserve_partitions,
        )

    def min(
        self,
        axes=None,
        squeeze=False,
        mtol=1,
        inplace=False,
        i=False,
        _preserve_partitions=False,
    ):
        """Alias for `minimum`"""
        return self.minimum(
            axes=axes,
            squeeze=squeeze,
            mtol=mtol,
            inplace=inplace,
            i=i,
            _preserve_partitions=_preserve_partitions,
        )

    def standard_deviation(
        self,
        axes=None,
        squeeze=False,
        mtol=1,
        weights=None,
        ddof=0,
        inplace=False,
        i=False,
        _preserve_partitions=False,
    ):
        """Alias for `sd`"""
        return self.sd(
            axes=axes,
            squeeze=squeeze,
            weights=weights,
            mtol=mtol,
            ddof=ddof,
            inplace=inplace,
            _preserve_partitions=_preserve_partitions,
        )

    def variance(
        self,
        axes=None,
        squeeze=False,
        weights=None,
        mtol=1,
        ddof=0,
        inplace=False,
        i=False,
        _preserve_partitions=False,
    ):
        """Alias for `var`"""
        return self.var(
            axes=axes,
            squeeze=squeeze,
            weights=weights,
            mtol=mtol,
            ddof=ddof,
            inplace=inplace,
            _preserve_partitions=_preserve_partitions,
        )


# --- End: class


def _size_of_index(index, size=None):
    """Return the number of elements resulting in applying an index to a
    sequence.

    :Parameters:

        index: `slice` or `list` of `int`
            The index being applied to the sequence.

        size: `int`, optional
            The number of elements in the sequence being indexed. Only
            required if *index* is a slice object.

    :Returns:

        `int`
            The length of the sequence resulting from applying the index.

    **Examples:**

    >>> _size_of_index(slice(None, None, -2), 10)
    5
    >>> _size_of_index([1, 4, 9])
    3

    """
    if isinstance(index, slice):
        # Index is a slice object
        start, stop, step = index.indices(size)
        div, mod = divmod(stop - start, step)
        if mod != 0:
            div += 1
        return div
    else:
        # Index is a list of integers
        return len(index)


def _overlapping_partitions(partitions, indices, axes, master_flip):
    """Return the nested list of (modified) partitions which overlap the
    given indices to the master array.

    :Parameters:

        partitions : cf.PartitionMatrix

        indices : tuple

        axes : sequence of str

        master_flip : list

    :Returns:

        numpy array
            A numpy array of cf.Partition objects.

    **Examples:**

    >>> type(f.Data)
    <class 'cf.data.Data'>
    >>> d._axes
    ['dim1', 'dim2', 'dim0']
    >>> axis_to_position = {'dim0': 2, 'dim1': 0, 'dim2' : 1}
    >>> indices = (slice(None), slice(5, 1, -2), [1,3,4,8])
    >>> x = _overlapping_partitions(d.partitions, indices, axis_to_position, master_flip)

    """

    axis_to_position = {}
    for i, axis in enumerate(axes):
        axis_to_position[axis] = i

    if partitions.size == 1:
        partition = partitions.matrix.item()

        # Find out if this partition overlaps the original slice
        p_indices, shape = partition.overlaps(indices)

        if p_indices is None:
            # This partition is not in the slice out of bounds - raise
            # error?
            return

        # Still here? Create a new partition
        partition = partition.copy()
        partition.new_part(p_indices, axis_to_position, master_flip)
        partition.shape = shape

        new_partition_matrix = np.empty(partitions.shape, dtype=object)
        new_partition_matrix[...] = partition

        return new_partition_matrix
    # --- End: if

    # Still here? Then there are 2 or more partitions.

    partitions_list = []
    partitions_list_append = partitions_list.append

    flat_pm_indices = []
    flat_pm_indices_append = flat_pm_indices.append

    partitions_flat = partitions.matrix.flat

    i = partitions_flat.index

    for partition in partitions_flat:
        # Find out if this partition overlaps the original slice
        p_indices, shape = partition.overlaps(indices)

        if p_indices is None:
            # This partition is not in the slice
            i = partitions_flat.index
            continue

        # Still here? Then this partition overlaps the slice, so
        # create a new partition.
        partition = partition.copy()
        partition.new_part(p_indices, axis_to_position, master_flip)
        partition.shape = shape

        partitions_list_append(partition)

        flat_pm_indices_append(i)

        i = partitions_flat.index
    # --- End: for

    new_shape = [
        len(set(s))
        for s in np.unravel_index(flat_pm_indices, partitions.shape)
    ]

    new_partition_matrix = np.empty((len(flat_pm_indices),), dtype=object)
    new_partition_matrix[...] = partitions_list
    new_partition_matrix.resize(new_shape)

    return new_partition_matrix


def _broadcast(a, shape):
    """Broadcast an array to a given shape.

    It is assumed that ``len(array.shape) <= len(shape)`` and that the
    array is broadcastable to the shape by the normal numpy
    boradcasting rules, but neither of these things are checked.

    For example, ``d[...] = d._broadcast(e, d.shape)`` gives the same
    result as ``d[...] = e``

    :Parameters:

        a: numpy array-like

        shape: `tuple`

    :Returns:

        `numpy.ndarray`

    """
    # Replace with numpy.broadcast_to v1.10 ??/ TODO

    a_shape = np.shape(a)
    if a_shape == shape:
        return a

    tile = [(m if n == 1 else 1) for n, m in zip(a_shape[::-1], shape[::-1])]
    tile = shape[0 : len(shape) - len(a_shape)] + tuple(tile[::-1])

    return np.tile(a, tile)


def _where_broadcastable(data, x, name):
    """Check broadcastability for `where` assignments.

    Raises an exception if the result of broadcasting *data* and *x*
    together does not have the same shape as *data*.

    .. versionadded:: TODODASK

    .. seealso:: `where`

    :Parameters:

        data, x: `Data`
            The arrays to compare.

        name: `str`
            A name for *x* that is used in any exception error
            message.

    :Returns:

        `bool`
             If *x* is acceptably broadcastable to *data* then `True`
             is returned, otherwise a `ValueError` is raised.

    """
    ndim_x = x.ndim
    if not ndim_x:
        return True

    ndim_data = data.ndim
    if ndim_x > ndim_data:
        raise ValueError(
            f"where: Broadcasting the {name!r} parameter with {ndim_x} "
            f"dimensions would change the shape of the data with "
            f"{ndim_data} dimensions"
        )

    shape_x = x.shape
    shape_data = data.shape
    for n, m in zip(shape_x[::-1], shape_data[::-1]):
        if n != m and n != 1:
            raise ValueError(
                f"where: Broadcasting the {name!r} parameter with shape "
                f"{shape_x} would change the shape of the data with shape "
                f"{shape_data}"
            )

    return True<|MERGE_RESOLUTION|>--- conflicted
+++ resolved
@@ -4240,7 +4240,6 @@
         """TODO."""
         return (self < value[0]) | (self > value[1])
 
-<<<<<<< HEAD
     def _parse_indices(self, *args, **kwargs):
         """'cf.Data._parse_indices' is not available.
 
@@ -4251,11 +4250,10 @@
             "'cf.Data._parse_indices' is not available. "
             "Use function 'cf.parse_indices' instead."
         )
-=======
+
     def _set_subspace(self, *args, **kwargs):
         """'cf.Data._set_subspace' is unavailable."""
         raise NotImplementedError("'cf.Data._set_subspace' is unavailable.")
->>>>>>> 0cd31973
 
     @classmethod
     def concatenate(cls, data, axis=0, _preserve=True):
