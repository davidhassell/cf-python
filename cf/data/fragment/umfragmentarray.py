from ..array.umarray import UMArray
from .mixin import FragmentArrayMixin


class UMFragmentArray(FragmentArrayMixin, UMArray):
    """A CFA fragment array stored in a UM or PP file.

    .. versionadded:: 3.14.0

    """

    # REVIEW: h5: `__init__`: replace units/calendar API with attributes
<<<<<<< HEAD
=======
    # REVIEW: h5: `__init__`: new keyword 'storage_options'
>>>>>>> 0149116f
    def __init__(
        self,
        filename=None,
        address=None,
        dtype=None,
        shape=None,
        aggregated_units=False,
        aggregated_calendar=False,
        attributes=None,
<<<<<<< HEAD
=======
        storage_options=None,
>>>>>>> 0149116f
        source=None,
        copy=True,
    ):
        """**Initialisation**

        :Parameters:

            filename: (sequence of `str`), optional
                The names of the UM or PP files containing the fragment.

            address: (sequence of `str`), optional
                The start words in the files of the header.

            dtype: `numpy.dtype`
                The data type of the aggregated array. May be `None`
                if the numpy data-type is not known (which can be the
                case for netCDF string types, for example). This may
                differ from the data type of the netCDF fragment
                variable.

            shape: `tuple`
                The shape of the fragment within the aggregated
                array. This may differ from the shape of the netCDF
                fragment variable in that the latter may have fewer
                size 1 dimensions.

            {{init attributes: `dict` or `None`, optional}}

                During the first `__getitem__` call, any of the
                ``_FillValue``, ``add_offset``, ``scale_factor``,
                ``units``, and ``calendar`` attributes which haven't
                already been set will be inferred from the lookup
                header and cached for future use.

<<<<<<< HEAD
                .. versionadded:: NEXTRELEASE
=======
                .. versionadded:: NEXTVERSION
>>>>>>> 0149116f

            {{aggregated_units: `str` or `None`, optional}}

            {{aggregated_calendar: `str` or `None`, optional}}

            {{init storage_options: `dict` or `None`, optional}}

            {{init source: optional}}

            {{init copy: `bool`, optional}}

            units: `str` or `None`, optional
<<<<<<< HEAD
                Deprecated at version NEXTRELEASE. Use the
                *attributes* parameter instead.

            calendar: `str` or `None`, optional
                Deprecated at version NEXTRELEASE. Use the
=======
                Deprecated at version NEXTVERSION. Use the
                *attributes* parameter instead.

            calendar: `str` or `None`, optional
                Deprecated at version NEXTVERSION. Use the
>>>>>>> 0149116f
                *attributes* parameter instead.

        """
        super().__init__(
            filename=filename,
            address=address,
            dtype=dtype,
            shape=shape,
            attributes=attributes,
            source=source,
            copy=False,
        )

        if source is not None:
            try:
                aggregated_units = source._get_component(
                    "aggregated_units", False
                )
            except AttributeError:
                aggregated_units = False

            try:
                aggregated_calendar = source._get_component(
                    "aggregated_calendar", False
                )
            except AttributeError:
                aggregated_calendar = False

        self._set_component("aggregated_units", aggregated_units, copy=False)
        self._set_component(
            "aggregated_calendar", aggregated_calendar, copy=False
        )<|MERGE_RESOLUTION|>--- conflicted
+++ resolved
@@ -10,10 +10,7 @@
     """
 
     # REVIEW: h5: `__init__`: replace units/calendar API with attributes
-<<<<<<< HEAD
-=======
     # REVIEW: h5: `__init__`: new keyword 'storage_options'
->>>>>>> 0149116f
     def __init__(
         self,
         filename=None,
@@ -23,10 +20,7 @@
         aggregated_units=False,
         aggregated_calendar=False,
         attributes=None,
-<<<<<<< HEAD
-=======
         storage_options=None,
->>>>>>> 0149116f
         source=None,
         copy=True,
     ):
@@ -61,11 +55,7 @@
                 already been set will be inferred from the lookup
                 header and cached for future use.
 
-<<<<<<< HEAD
-                .. versionadded:: NEXTRELEASE
-=======
                 .. versionadded:: NEXTVERSION
->>>>>>> 0149116f
 
             {{aggregated_units: `str` or `None`, optional}}
 
@@ -78,19 +68,11 @@
             {{init copy: `bool`, optional}}
 
             units: `str` or `None`, optional
-<<<<<<< HEAD
-                Deprecated at version NEXTRELEASE. Use the
-                *attributes* parameter instead.
-
-            calendar: `str` or `None`, optional
-                Deprecated at version NEXTRELEASE. Use the
-=======
                 Deprecated at version NEXTVERSION. Use the
                 *attributes* parameter instead.
 
             calendar: `str` or `None`, optional
                 Deprecated at version NEXTVERSION. Use the
->>>>>>> 0149116f
                 *attributes* parameter instead.
 
         """
