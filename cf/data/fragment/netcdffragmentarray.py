--- conflicted
+++ resolved
@@ -1,8 +1,3 @@
-<<<<<<< HEAD
-from urllib.parse import urlparse
-
-=======
->>>>>>> 128e7efb
 import cfdm
 
 from ..array.abstract import Array
@@ -11,7 +6,6 @@
 from .mixin import FragmentArrayMixin
 from .netcdf4fragmentarray import NetCDF4FragmentArray
 
-<<<<<<< HEAD
 
 class NetCDFFragmentArray(
     FragmentArrayMixin,
@@ -25,21 +19,6 @@
     Access will either with `netCDF4` (for local and OPenDAP files) or
     `h5netcdf` (for S3 files).
 
-=======
-
-class NetCDFFragmentArray(
-    FragmentArrayMixin,
-    cfdm.data.mixin.NetCDFFileMixin,
-    FileArrayMixin,
-    cfdm.data.mixin.FileArrayMixin,
-    Array,
-):
-    """A netCDF fragment array.
-
-    Access will either with `netCDF4` (for local and OPenDAP files) or
-    `h5netcdf` (for S3 files).
-
->>>>>>> 128e7efb
     .. versionadded:: 3.15.0
 
 
@@ -223,24 +202,6 @@
         for filename, address in zip(filenames, self.get_addresses()):
             kwargs["filename"] = filename
             kwargs["address"] = address
-<<<<<<< HEAD
-
-            scheme = urlparse(filename).scheme
-            kwargs["storage_options"] = self.get_storage_options(
-                create_endpoint_url=False
-            )
-            if scheme == "s3":
-                fragment = H5netcdfFragmentArray(**kwargs)
-            else:
-                fragment = NetCDF4FragmentArray(**kwargs)
-
-            try:
-                return fragment[indices]
-            except FileNotFoundError:
-                pass
-            except RuntimeError as error:
-                raise RuntimeError(f"{error}: {filename}")
-=======
             kwargs["storage_options"] = self.get_storage_options(
                 create_endpoint_url=False
             )
@@ -251,7 +212,6 @@
                 pass
             except Exception:
                 return H5netcdfFragmentArray(**kwargs)[indices]
->>>>>>> 128e7efb
 
         # Still here?
         if len(filenames) == 1:
