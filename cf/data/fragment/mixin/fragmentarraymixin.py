--- conflicted
+++ resolved
@@ -36,16 +36,6 @@
                 The subspace.
 
         """
-<<<<<<< HEAD
-        # TODOACTIVE: Placeholder note to modify this for the active
-        #             storage case of
-        #             super().__getitem__(tuple(indices)) returning a
-        #             dictionary
-=======
-        # TODOACTIVE: modify this for the case when super()._get_array
-        #             returns a dictionary
->>>>>>> 1c73b890
-
         if index is None:
             index = self.index
 
@@ -82,13 +72,8 @@
                         "Dask compute chunks."
                         "\n\n"
                         "Consider re-creating the data with exactly one "
-<<<<<<< HEAD
-                        "dask compute chunk per fragment (e.g. by setting "
-                        "chunks=None as a keyword to cf.read)."
-=======
                         "Dask compute chunk per fragment (e.g. by setting "
                         "'chunks=None' as a keyword to cf.read)."
->>>>>>> 1c73b890
                     )
 
                 array = array.reshape(self.original_shape)
