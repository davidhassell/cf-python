--- conflicted
+++ resolved
@@ -2284,12 +2284,8 @@
     node_owners = np.zeros(node_count)
 
     # Make sure that node IDs are >= 1, as needed by newer versions of
-<<<<<<< HEAD
     # esmpy.
-=======
-    # esmpy
->>>>>>> 87a39973
-    min_id = node_ids.min()
+    min_id = node_ids[0]
     if min_id < 1:
         node_ids += min_id + 1
 
