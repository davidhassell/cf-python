import datetime
import os
import unittest

import numpy

import cf


class DimensionCoordinateTest(unittest.TestCase):
    filename = os.path.join(
        os.path.dirname(os.path.abspath(__file__)), 'test_file.nc')

#    f = cf.read(filename)[0]

    dim = cf.DimensionCoordinate()
    dim.standard_name = 'latitude'
    a = numpy.array(
        [-30, -23.5, -17.8123, -11.3345, -0.7, -0.2, 0, 0.2, 0.7, 11.30003,
         17.8678678, 23.5, 30]
    )
    dim.set_data(cf.Data(a, 'degrees_north'))
    bounds = cf.Bounds()
    b = numpy.empty(a.shape + (2,))
    b[:, 0] = a - 0.1
    b[:, 1] = a + 0.1
    bounds.set_data(cf.Data(b))
    dim.set_bounds(bounds)

    def test_DimensionCoordinate__repr__str__dump(self):
        f = cf.read(self.filename)[0]
        x = f.dimension_coordinates('X').value()

        _ = repr(x)
        _ = str(x)
        _ = x.dump(display=False)

    def test_DimensionCoordinate_convert_reference_time(self):
        d = cf.DimensionCoordinate()
        d.set_data(
            cf.Data([1, 2, 3], 'months since 2004-1-1', calendar='gregorian'))
        self.assertTrue((d.array == [1., 2, 3]).all())

        e = d.copy()
        self.assertIsNone(
            e.convert_reference_time(calendar_months=True, inplace=True))

        f = d.convert_reference_time(calendar_months=True)

        for x in (e, f):
            self.assertTrue((x.array == [31., 60., 91.]).all())
            self.assertTrue((
                x.datetime_array ==
                [cf.dt('2004-02-01 00:00:00', calendar='gregorian'),
                 cf.dt('2004-03-01 00:00:00', calendar='gregorian'),
                 cf.dt('2004-04-01 00:00:00', calendar='gregorian')]
            ).all())

        self.assertTrue((d.array == [1., 2, 3]).all())

        d = cf.DimensionCoordinate()
        d.set_data(
            cf.Data([1, 2, 3], 'months since 2004-1-1', calendar='360_day'))
        e = d.copy()
        self.assertIsNone(
            e.convert_reference_time(calendar_months=True, inplace=True))

        f = d.convert_reference_time(calendar_months=True)

        for x in (e, f):
            self.assertTrue((x.array == [30., 60., 90.]).all())
            self.assertTrue((
                x.datetime_array ==
                [cf.dt('2004-02-01 00:00:00', calendar='360_day'),
                 cf.dt('2004-03-01 00:00:00', calendar='360_day'),
                 cf.dt('2004-04-01 00:00:00', calendar='360_day')]
            ).all())

        self.assertTrue((d.array == [1., 2, 3]).all())

        d = cf.DimensionCoordinate()
        d.set_data(
            cf.Data([1, 2, 3], 'months since 2004-1-1', calendar='noleap'))
        e = d.copy()
        self.assertIsNone(
            e.convert_reference_time(calendar_months=True, inplace=True))

        f = d.convert_reference_time(calendar_months=True)

        for x in (e, f):
            self.assertTrue((x.array == [31., 59., 90.]).all())
            self.assertTrue((
                x.datetime_array ==
                [cf.dt('2004-02-01 00:00:00', calendar='noleap'),
                 cf.dt('2004-03-01 00:00:00', calendar='noleap'),
                 cf.dt('2004-04-01 00:00:00', calendar='noleap')]
            ).all())

        self.assertTrue((d.array == [1., 2, 3]).all())

    def test_DimensionCoordinate_roll(self):
        f = cf.read(self.filename)[0]

        x = f.dimension_coordinates('X').value()
        y = f.dimension_coordinates('Y').value()

        _ = x.roll(0, 3)
        with self.assertRaises(Exception):
            y.roll(0, 3)

        _ = x.roll(0, 3)
        _ = x.roll(-1, 3)
        with self.assertRaises(Exception):
            _ = x.roll(2, 3)

        a = x[0]
        _ = a.roll(0, 3)
        self.assertIsNone(a.roll(0, 3, inplace=True))

        _ = x.roll(0, 0)
        _ = x.roll(0, 3, inplace=True)
        self.assertIsNone(x.roll(0, 0, inplace=True))

        _ = x._centre(360)
        _ = x.flip()._centre(360)

        # Test roll on coordinate without bounds:
        g = f.copy()
        g.dimension_coordinate('X').del_bounds()

        for shift_by in [1, -1, g.shape[2]]:  # vary roll direction and extent
            g_rolled = g.roll('X', shift=shift_by)

            if shift_by == g.shape[2]:  # shift_by equal to the roll axis size
                g_rolled_0 = g.roll('X', shift=0)
                # A roll of the axes size, or 0, should not change the array:
                self.assertTrue((g_rolled.array == g.array).all())
                self.assertTrue((g_rolled.array == g_rolled_0.array).all())

            for index in range(0, 10):  # check all elements are rolled
                self.assertEqual(g_rolled.array[0, index, 0],
                                 g.array[0, index, -shift_by])

    def test_DimensionCoordinate_cellsize(self):
        d = self.dim.copy()

        c = d.cellsize
        self.assertTrue(numpy.allclose(c.array, 0.2))

        self.assertTrue(d.Units.equals(cf.Units('degrees_north')))
        self.assertTrue(d.bounds.Units.equals(cf.Units('degrees_north')))

        d.override_units('km', inplace=True)
        self.assertTrue(d.Units.equals(cf.Units('km')))
        self.assertTrue(d.bounds.Units.equals(cf.Units('km')))

        c = d.cellsize
        self.assertTrue(c.Units.equals(cf.Units('km')))

        d.del_bounds()
        c = d.cellsize
        self.assertTrue(numpy.allclose(c.array, 0))

    def test_DimensionCoordinate_override_units(self):
        d = self.dim.copy()

        self.assertTrue(d.Units.equals(cf.Units('degrees_north')))
        self.assertTrue(d.bounds.Units.equals(cf.Units('degrees_north')))

        d.override_units('km', inplace=True)
        self.assertTrue(d.Units.equals(cf.Units('km')))
        self.assertTrue(d.bounds.Units.equals(cf.Units('km')))

        c = d.cellsize
        self.assertTrue(c.Units.equals(cf.Units('km')))

    def test_DimensionCoordinate_override_calendar(self):
        d = self.dim.copy()

        self.assertTrue(d.Units.equals(cf.Units('degrees_north')))
        self.assertTrue(d.bounds.Units.equals(cf.Units('degrees_north')))

        d.override_units('days since 2000-01-01', inplace=True)
        self.assertTrue(d.Units.equals(cf.Units('days since 2000-01-01')))
        self.assertTrue(
            d.bounds.Units.equals(cf.Units('days since 2000-01-01')))

        d.override_calendar('360_day', inplace=True)
        self.assertTrue(
            d.Units.equals(
                cf.Units('days since 2000-01-01', calendar='360_day')))
        self.assertTrue(
            d.bounds.Units.equals(
                cf.Units('days since 2000-01-01', calendar='360_day')))

        d.override_calendar('365_day', inplace=True)
        self.assertTrue(
            d.Units.equals(
                cf.Units('days since 2000-01-01', calendar='365_day')))
        self.assertTrue(
            d.bounds.Units.equals(
                cf.Units('days since 2000-01-01', calendar='365_day')))

    def test_DimensionCoordinate_bounds(self):
        f = cf.read(self.filename)[0]
        x = f.dimension_coordinates('X').value()

        _ = x.upper_bounds
        _ = x.lower_bounds

        self.assertTrue(x.increasing)

        y = x.flip()
        self.assertTrue(y.decreasing)
        self.assertTrue(y.upper_bounds.equals(x.upper_bounds[::-1]))
        self.assertTrue(y.lower_bounds.equals(x.lower_bounds[::-1]))

        c = x.cellsize
        c = y.cellsize

        y.del_bounds()

        b = y.create_bounds()

    def test_DimensionCoordinate_properties(self):
        f = cf.read(self.filename)[0]
        x = f.dimension_coordinates('X').value()

        x.positive = 'up'
        self.assertEqual(x.positive, 'up')
        del x.positive

        x.axis = 'Z'
        self.assertEqual(x.axis, 'Z')
        del x.axis

        x.axis = 'T'
        self.assertEqual(x.ndim, 1)

    def test_DimensionCoordinate_insert_dimension(self):
        f = cf.read(self.filename)[0]
        x = f.dimension_coordinates('X').value()

        self.assertEqual(x.shape, (9,))
        self.assertEqual(x.bounds.shape, (9, 2))

        y = x.insert_dimension(0)
        self.assertEqual(y.shape, (1, 9))
        self.assertEqual(y.bounds.shape, (1, 9, 2), y.bounds.shape)

        x.insert_dimension(-1, inplace=True)
        self.assertEqual(x.shape, (9, 1))
        self.assertEqual(x.bounds.shape, (9, 1, 2), x.bounds.shape)

    def test_DimensionCoordinate_unary_operation(self):
        d = self.dim

        self.assertLess(d.minimum(), 0)
        self.assertLess(d.bounds.minimum(), 0)

        d = abs(d)
        self.assertGreaterEqual(d.minimum(), 0, d.array)
        self.assertGreaterEqual(d.bounds.minimum(), 0, d.bounds.array)

        d = -d
        self.assertLess(d.minimum(), 0)
        self.assertLess(d.bounds.minimum(), 0)

        d = +d
        self.assertLess(d.minimum(), 0)
        self.assertLess(d.bounds.minimum(), 0)

        d.dtype = int
        d.bounds.dtype = int
        d = ~d

    def test_DimensionCoordinate_binary_operation(self):
        dim = self.dim
        
        c = dim.array
        b = dim.bounds.array
        c2 = numpy.expand_dims(c, -1)
        
        x = dim.copy()
        y = dim.copy()

        old = cf.combine_bounds_with_coordinates()

        # ------------------------------------------------------------
        # Out-of-place addition
        # ------------------------------------------------------------
        cf.combine_bounds_with_coordinates(True)
        z = x + 2
        self.assertTrue((z.array == c + 2).all())
        self.assertTrue((z.bounds.array == b + 2).all())

        cf.combine_bounds_with_coordinates(False)
        z = x + 2
        self.assertTrue((z.array == c + 2).all())
        self.assertFalse(z.has_bounds())

        for value in (True, False): 
            cf.combine_bounds_with_coordinates(value)
            z = x + y
            self.assertTrue((z.array == c + c).all())
            self.assertTrue((z.bounds.array == b + b).all())

<<<<<<< HEAD
        x.del_bounds()
            
        for value in (True, False): 
            cf.combine_bounds_with_coordinates(value)
            z = x + 2
            self.assertTrue((z.array == c + 2).all())
            self.assertFalse(z.has_bounds())

        cf.combine_bounds_with_coordinates(True)
        z = x + y
        self.assertTrue((z.array == c + c).all())
        self.assertTrue((z.bounds.array == b + c2).all())

        cf.combine_bounds_with_coordinates(False)
        z = x + y
        self.assertTrue((z.array == c + c).all())
        self.assertFalse(z.has_bounds())

        # ------------------------------------------------------------
=======
        c = x + x
        self.assertTrue((c.array == d + d).all())
        self.assertTrue((c.bounds.array == b * 2).all())

        c = x + 2
        self.assertTrue((c.array == d + 2).all())
        self.assertTrue((c.bounds.array == b + 2).all())

        self.assertTrue((x.array == d).all())
        self.assertTrue((x.bounds.array == b).all())

        # --------------------------------------------------------
>>>>>>> 2b762344
        # In-place addition
        # ------------------------------------------------------------
        cf.combine_bounds_with_coordinates(True)
        x = dim.copy()
        x += 2
        self.assertTrue((x.array == c + 2).all())
        self.assertTrue((x.bounds.array == b + 2).all())

<<<<<<< HEAD
        cf.combine_bounds_with_coordinates(False)
        x = dim.copy()
        x += 2
        self.assertTrue((x.array == c + 2).all())
=======
        x += x
        self.assertTrue((x.array == (d + 2) * 2).all())
        self.assertTrue((x.bounds.array == (b + 2) * 2).all())

        x += 2
        self.assertTrue((x.array == (d + 2) * 2 + 2).all())
        self.assertTrue((x.bounds.array == (b + 2) * 2 + 2).all())

        # --------------------------------------------------------
        # Out-of-place addition (no bounds)
        # --------------------------------------------------------
        f = cf.read(self.filename)[0]
        x = f.dimension_coordinates('X').value()
        x.del_bounds()

>>>>>>> 2b762344
        self.assertFalse(x.has_bounds())

        for value in (True, False): 
            cf.combine_bounds_with_coordinates(value)
            x = dim.copy()
            x += y
            self.assertTrue((x.array == c + c).all())
            self.assertTrue((x.bounds.array == b + b).all())

        x.del_bounds()
            
        for value in (True, False): 
            cf.combine_bounds_with_coordinates(value)
            x = dim.copy()
            x.del_bounds()
            x += 2
            self.assertTrue((x.array == c + 2).all())
            self.assertFalse(x.has_bounds())

        cf.combine_bounds_with_coordinates(True)
        x = dim.copy()
        x.del_bounds()
        x += y

        self.assertTrue((x.array == c + c).all())
        self.assertTrue((x.bounds.array == b + c2).all())

        cf.combine_bounds_with_coordinates(False)
        x = dim.copy()
        x.del_bounds()
        x += y
        self.assertTrue((x.array == c + c).all())
        self.assertFalse(x.has_bounds())

        # ------------------------------------------------------------
        # Reset constant
        # ------------------------------------------------------------
        cf.combine_bounds_with_coordinates(old)
        
    def test_DimensionCoordinate_set_data(self):
        x = cf.DimensionCoordinate()

        y = x.set_data(cf.Data([1, 2, 3]))
        self.assertIsNone(y)
        self.assertTrue(x.has_data())

        # Test inplace
        x.del_data()
        y = x.set_data(cf.Data([1, 2, 3]), inplace=False)
        self.assertIsInstance(y, cf.DimensionCoordinate)
        self.assertFalse(x.has_data())
        self.assertTrue(y.has_data())

        # Exceptions should be raised for 0-d and N-d (N>=2) data
        with self.assertRaises(Exception):
            y = x.set_data(cf.Data([[1, 2, 3]]))

        with self.assertRaises(Exception):
            y = x.set_data(cf.Data(1))

    def test_DimensionCoordinate__setitem__(self):
        d = self.dim.copy()

        a = d.array
        b = d.bounds.array

        d[...] = 999
        self.assertTrue(d.bounds.equals(self.dim.bounds, verbose=3))

        d = self.dim.copy()
        e = self.dim.copy()
<<<<<<< HEAD
        d[...] = -e
=======
        d[...] = e * -1
>>>>>>> 2b762344
        self.assertTrue(d.data.equals(-e.data, verbose=3))
        self.assertTrue(d.bounds.equals(-e.bounds, verbose=3))

        d = self.dim.copy()
        e = self.dim.copy()
        e.del_bounds()
<<<<<<< HEAD
        d[...] = -e
=======
        d[...] = e * -1
>>>>>>> 2b762344
        self.assertTrue(d.data.equals(-e.data, verbose=3))
        self.assertTrue(d.bounds.equals(self.dim.bounds, verbose=3))

# --- End: class


if __name__ == "__main__":
    print('Run date:', datetime.datetime.now())
    cf.environment()
    print()
    unittest.main(verbosity=2)<|MERGE_RESOLUTION|>--- conflicted
+++ resolved
@@ -276,11 +276,11 @@
 
     def test_DimensionCoordinate_binary_operation(self):
         dim = self.dim
-        
+
         c = dim.array
         b = dim.bounds.array
         c2 = numpy.expand_dims(c, -1)
-        
+
         x = dim.copy()
         y = dim.copy()
 
@@ -299,16 +299,15 @@
         self.assertTrue((z.array == c + 2).all())
         self.assertFalse(z.has_bounds())
 
-        for value in (True, False): 
+        for value in (True, False):
             cf.combine_bounds_with_coordinates(value)
             z = x + y
             self.assertTrue((z.array == c + c).all())
             self.assertTrue((z.bounds.array == b + b).all())
 
-<<<<<<< HEAD
         x.del_bounds()
-            
-        for value in (True, False): 
+
+        for value in (True, False):
             cf.combine_bounds_with_coordinates(value)
             z = x + 2
             self.assertTrue((z.array == c + 2).all())
@@ -325,20 +324,6 @@
         self.assertFalse(z.has_bounds())
 
         # ------------------------------------------------------------
-=======
-        c = x + x
-        self.assertTrue((c.array == d + d).all())
-        self.assertTrue((c.bounds.array == b * 2).all())
-
-        c = x + 2
-        self.assertTrue((c.array == d + 2).all())
-        self.assertTrue((c.bounds.array == b + 2).all())
-
-        self.assertTrue((x.array == d).all())
-        self.assertTrue((x.bounds.array == b).all())
-
-        # --------------------------------------------------------
->>>>>>> 2b762344
         # In-place addition
         # ------------------------------------------------------------
         cf.combine_bounds_with_coordinates(True)
@@ -347,31 +332,13 @@
         self.assertTrue((x.array == c + 2).all())
         self.assertTrue((x.bounds.array == b + 2).all())
 
-<<<<<<< HEAD
         cf.combine_bounds_with_coordinates(False)
         x = dim.copy()
         x += 2
         self.assertTrue((x.array == c + 2).all())
-=======
-        x += x
-        self.assertTrue((x.array == (d + 2) * 2).all())
-        self.assertTrue((x.bounds.array == (b + 2) * 2).all())
-
-        x += 2
-        self.assertTrue((x.array == (d + 2) * 2 + 2).all())
-        self.assertTrue((x.bounds.array == (b + 2) * 2 + 2).all())
-
-        # --------------------------------------------------------
-        # Out-of-place addition (no bounds)
-        # --------------------------------------------------------
-        f = cf.read(self.filename)[0]
-        x = f.dimension_coordinates('X').value()
-        x.del_bounds()
-
->>>>>>> 2b762344
         self.assertFalse(x.has_bounds())
 
-        for value in (True, False): 
+        for value in (True, False):
             cf.combine_bounds_with_coordinates(value)
             x = dim.copy()
             x += y
@@ -379,8 +346,8 @@
             self.assertTrue((x.bounds.array == b + b).all())
 
         x.del_bounds()
-            
-        for value in (True, False): 
+
+        for value in (True, False):
             cf.combine_bounds_with_coordinates(value)
             x = dim.copy()
             x.del_bounds()
@@ -407,7 +374,7 @@
         # Reset constant
         # ------------------------------------------------------------
         cf.combine_bounds_with_coordinates(old)
-        
+
     def test_DimensionCoordinate_set_data(self):
         x = cf.DimensionCoordinate()
 
@@ -440,22 +407,14 @@
 
         d = self.dim.copy()
         e = self.dim.copy()
-<<<<<<< HEAD
         d[...] = -e
-=======
-        d[...] = e * -1
->>>>>>> 2b762344
         self.assertTrue(d.data.equals(-e.data, verbose=3))
         self.assertTrue(d.bounds.equals(-e.bounds, verbose=3))
 
         d = self.dim.copy()
         e = self.dim.copy()
         e.del_bounds()
-<<<<<<< HEAD
         d[...] = -e
-=======
-        d[...] = e * -1
->>>>>>> 2b762344
         self.assertTrue(d.data.equals(-e.data, verbose=3))
         self.assertTrue(d.bounds.equals(self.dim.bounds, verbose=3))
 
