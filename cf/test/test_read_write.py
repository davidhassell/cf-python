import atexit
import datetime
import faulthandler
import inspect
import os
import shutil
import subprocess
import tempfile
import unittest

import numpy

faulthandler.enable()  # to debug seg faults and timeouts

import cf

n_tmpfiles = 8
tmpfiles = [
    tempfile.mkstemp("_test_read_write.nc", dir=os.getcwd())[1]
    for i in range(n_tmpfiles)
]
(
    tmpfile,
    tmpfileh,
    tmpfileh2,
    tmpfilec,
    tmpfilec2,
    tmpfile0,
    tmpfile1,
    tmpfile2,
) = tmpfiles


def _remove_tmpfiles():
    """Try to remove defined temporary files by deleting their paths."""
    for f in tmpfiles:
        try:
            os.remove(f)
        except OSError:
            pass


atexit.register(_remove_tmpfiles)

TEST_DASKIFIED_ONLY = True


class read_writeTest(unittest.TestCase):
    filename = os.path.join(
        os.path.dirname(os.path.abspath(__file__)), "test_file.nc"
    )

    broken_bounds = os.path.join(
        os.path.dirname(os.path.abspath(__file__)), "broken_bounds.cdl"
    )

    string_filename = os.path.join(
        os.path.dirname(os.path.abspath(__file__)), "string_char.nc"
    )

    chunk_sizes = (100000, 300)

    f0 = cf.example_field(0)
    f1 = cf.example_field(1)

    netcdf3_fmts = [
        "NETCDF3_CLASSIC",
        "NETCDF3_64BIT",
        "NETCDF3_64BIT_OFFSET",
        "NETCDF3_64BIT_DATA",
    ]
    netcdf4_fmts = ["NETCDF4", "NETCDF4_CLASSIC"]
    netcdf_fmts = netcdf3_fmts + netcdf4_fmts

    #    @unittest.skipIf(TEST_DASKIFIED_ONLY, "KeyError: 'q'")
    def test_write_filename(self):
        f = self.f0
        a = f.array

        cf.write(f, tmpfile)
        g = cf.read(tmpfile)

        self.assertTrue((a == g[0].array).all())

    def test_read_mask(self):
        f = self.f0.copy()

        N = f.size

        f.data[1, 1] = cf.masked
        f.data[2, 2] = cf.masked

        f.del_property("_FillValue", None)
        f.del_property("missing_value", None)

        cf.write(f, tmpfile)

        g = cf.read(tmpfile)[0]
        self.assertEqual(numpy.ma.count(g.data.array), N - 2)

        g = cf.read(tmpfile, mask=False)[0]
        self.assertEqual(numpy.ma.count(g.data.array), N)

        g.apply_masking(inplace=True)
        self.assertEqual(numpy.ma.count(g.data.array), N - 2)

        f.set_property("_FillValue", 999)
        f.set_property("missing_value", -111)
        cf.write(f, tmpfile)

        g = cf.read(tmpfile)[0]
        self.assertEqual(numpy.ma.count(g.data.array), N - 2)

        g = cf.read(tmpfile, mask=False)[0]
        self.assertEqual(numpy.ma.count(g.data.array), N)

        g.apply_masking(inplace=True)
        self.assertEqual(numpy.ma.count(g.data.array), N - 2)

    def test_read_directory(self):
        pwd = os.getcwd() + "/"

        dir = "dir_" + inspect.stack()[0][3]

        try:
            os.mkdir(dir)
        except FileExistsError:
            pass
        except Exception:
            raise ValueError(f"Can not mkdir {pwd}{dir}")

        f = "test_file2.nc"
        try:
            os.symlink(pwd + f, pwd + dir + "/" + f)
        except FileExistsError:
            pass

        subdir = dir + "/subdir"
        try:
            os.mkdir(subdir)
        except FileExistsError:
            pass
        except Exception:
            raise ValueError(f"Can not mkdir {pwd}{subdir}")

        for f in ("test_file3.nc", "test_file.nc"):
            try:
                os.symlink(pwd + f, pwd + subdir + "/" + f)
            except FileExistsError:
                pass

        f = cf.read(dir, aggregate=False)
        self.assertEqual(len(f), 1, f)

        f = cf.read(dir, recursive=True, aggregate=False)
        self.assertEqual(len(f), 3)

        f = cf.read([dir, subdir], aggregate=False)
        self.assertEqual(len(f), 3)

        f = cf.read([subdir, dir], aggregate=False)
        self.assertEqual(len(f), 3)

        f = cf.read([dir, subdir], recursive=True, aggregate=False)
        self.assertEqual(len(f), 5)

        f = cf.read(subdir, aggregate=False)
        self.assertEqual(len(f), 2)

        f = cf.read(subdir, recursive=True, aggregate=False)
        self.assertEqual(len(f), 2)

        shutil.rmtree(dir)

    def test_read_select(self):
        # select on field list
        f = cf.read(self.filename, select="eastward_wind")
        g = cf.read(self.filename)
        self.assertTrue(f.equals(g, verbose=2), "Bad read with select keyword")

    def test_read_squeeze(self):
        # select on field list
        cf.read(self.filename, squeeze=True)
        cf.read(self.filename, unsqueeze=True)
        with self.assertRaises(Exception):
            cf.read(self.filename, unsqueeze=True, squeeze=True)

    def test_read_aggregate(self):
        cf.read(self.filename, aggregate=True)
        cf.read(self.filename, aggregate=False)
        cf.read(self.filename, aggregate={})

    def test_read_extra(self):
        # Test field keyword of cf.read
        filename = self.filename

        f = cf.read(filename)
        self.assertEqual(len(f), 1, "\n" + str(f))

        f = cf.read(filename, extra=["auxiliary_coordinate"])
        self.assertEqual(len(f), 4, "\n" + str(f))

        f = cf.read(filename, extra="cell_measure")
        self.assertEqual(len(f), 2, "\n" + str(f))

        f = cf.read(filename, extra=["field_ancillary"])
        self.assertEqual(len(f), 5, "\n" + str(f))

        f = cf.read(filename, extra="domain_ancillary", verbose=0)
        self.assertEqual(len(f), 4, "\n" + str(f))

        f = cf.read(
            filename, extra=["field_ancillary", "auxiliary_coordinate"]
        )
        self.assertEqual(len(f), 8, "\n" + str(f))

        self.assertEqual(
            len(
                cf.read(
                    filename,
                    extra=["domain_ancillary", "auxiliary_coordinate"],
                )
            ),
            7,
        )
        f = cf.read(
            filename,
            extra=["domain_ancillary", "cell_measure", "auxiliary_coordinate"],
        )
        self.assertEqual(len(f), 8, "\n" + str(f))

        f = cf.read(
            filename,
            extra=(
                "field_ancillary",
                "dimension_coordinate",
                "cell_measure",
                "auxiliary_coordinate",
                "domain_ancillary",
            ),
        )
        self.assertEqual(len(f), 15, "\n" + str(f))

    def test_read_write_format(self):
        cf.write(self.f1, tmpfile)
        f = cf.read(tmpfile)[0]

        # TODO: reinstate "CFA" at version > 3.14
        for fmt in self.netcdf_fmts:  # + ["CFA"]:
            cf.write(f, tmpfile2, fmt=fmt)
            g = cf.read(tmpfile2, verbose=0)
            self.assertEqual(len(g), 1)
            g = g[0]

            self.assertTrue(
                f.equals(g, verbose=1),
                f"Bad read/write of format {fmt!r}",
            )

    def test_write_netcdf_mode(self):
        """Test the `mode` parameter to `write`, notably append mode."""
        g = cf.read(self.filename)  # note 'g' has one field

        # Test special case #1: attempt to append fields with groups
        # (other than 'root') which should be forbidden. Using fmt="NETCDF4"
        # since it is the only format where groups are allowed.
        #
        # Note: this is not the most natural test to do first, but putting
        # it before the rest reduces spurious seg faults for me, so...
        g[0].nc_set_variable_groups(["forecast", "model"])
        cf.write(g, tmpfile, fmt="NETCDF4", mode="w")  # 1. overwrite to wipe
        f = cf.read(tmpfile)
        with self.assertRaises(ValueError):
            cf.write(g[0], tmpfile, fmt="NETCDF4", mode="a")

        # Test special case #2: attempt to append fields with contradictory
        # featureType to the original file:
        g[0].nc_clear_variable_groups()
        g[0].nc_set_global_attribute("featureType", "profile")
        cf.write(
            g,
            tmpfile,
            fmt="NETCDF4",
            mode="w",
            global_attributes=("featureType", "profile"),
        )  # 1. overwrite to wipe
        h = cf.example_field(3)
        h.nc_set_global_attribute("featureType", "timeSeries")
        with self.assertRaises(ValueError):
            cf.write(h, tmpfile, fmt="NETCDF4", mode="a")
        # Now remove featureType attribute for subsquent tests:
        g_attrs = g[0].nc_clear_global_attributes()
        del g_attrs["featureType"]
        g[0].nc_set_global_attributes(g_attrs)

        # Set a non-trivial (i.e. not only 'Conventions') global attribute to
        # make the global attribute testing more robust:
        add_global_attr = ["remark", "A global comment."]
        original_global_attrs = g[0].nc_global_attributes()
        original_global_attrs[add_global_attr[0]] = None  # -> None on fields
        g[0].nc_set_global_attribute(*add_global_attr)

        # First test a bad mode value:
        with self.assertRaises(ValueError):
            cf.write(g[0], tmpfile, mode="g")

        g_copy = g.copy()

        for fmt in self.netcdf_fmts:  # test over all netCDF 3 and 4 formats
            # Other tests cover write as default mode (i.e. test with no mode
            # argument); here test explicit provision of 'w' as argument:
            cf.write(
                g,
                tmpfile,
                fmt=fmt,
                mode="w",
                global_attributes=add_global_attr,
            )
            f = cf.read(tmpfile)

            new_length = 1  # since 1 == len(g)
            self.assertEqual(len(f), new_length)
            # Ignore as 'remark' should be 'None' on the field as tested below
            self.assertTrue(f[0].equals(g[0], ignore_properties=["remark"]))
            self.assertEqual(
                f[0].nc_global_attributes(), original_global_attrs
            )

            # Main aspect of this test: testing the append mode ('a'): now
            # append all other example fields, to check a diverse variety.
            for ex_field_n, ex_field in enumerate(cf.example_fields()):
                # Note: after Issue #141, this skip can be removed.
                if ex_field_n == 1:
                    continue

                # Skip since "RuntimeError: Can't create variable in
                # NETCDF4_CLASSIC file from (2)  (NetCDF: Attempting netcdf-4
                # operation on strict nc3 netcdf-4 file)" i.e. not possible.
                if fmt == "NETCDF4_CLASSIC" and ex_field_n in (6, 7):
                    continue

                cf.write(ex_field, tmpfile, fmt=fmt, mode="a")
                f = cf.read(tmpfile)

                if ex_field_n == 5:  # another special case
                    # The n=2 and n=5 example fields for cf-python aggregate
                    # down to one field, e.g. for b as n=2 and c as n=5:
                    #   >>> c.equals(b, verbose=-1)
                    #   Data: Different shapes: (118, 5, 8) != (36, 5, 8)
                    #   Field: Different data
                    #   False
                    #   >>> a = cf.aggregate([b, c])
                    #   >>> a
                    #   [<CF Field: air_potential_temperature(
                    #    time(154), latitude(5), longitude(8)) K>]
                    #
                    # therefore need to check FL length hasn't changed and
                    # (further below) that n=2,5 aggregated field is present.
                    pass  # i.e. new_length should remain the same as before
                else:
                    new_length += 1  # should be exactly one more field now
                self.assertEqual(len(f), new_length)

                if ex_field_n == 5:
                    ex_n2_and_n5_aggregated = cf.aggregate(
                        [cf.example_field(2), cf.example_field(5)]
                    )[0]
                    self.assertTrue(
                        any(
                            [
                                ex_n2_and_n5_aggregated.equals(
                                    file_field,
                                    ignore_properties=[
                                        "comment",
                                        "featureType",
                                        "remark",
                                    ],
                                )
                                for file_field in f
                            ]
                        )
                    )
                else:
                    # Can't guarantee order of fields created during append op.
                    # so check new field is *somewhere* in read-in fieldlist
                    self.assertTrue(
                        any(
                            [
                                ex_field.equals(
                                    file_field,
                                    ignore_properties=[
                                        "comment",
                                        "featureType",
                                        "remark",
                                    ],
                                )
                                for file_field in f
                            ]
                        )
                    )
                for file_field in f:
                    self.assertEqual(
                        file_field.nc_global_attributes(),
                        original_global_attrs,
                    )

            # Now do the same test, but appending all of the example fields in
            # one operation rather than one at a time, to check that it works.
            cf.write(g, tmpfile, fmt=fmt, mode="w")  # 1. overwrite to wipe
            append_ex_fields = cf.example_fields()
            del append_ex_fields[1]  # note: can remove after Issue #141 closed
            if fmt in "NETCDF4_CLASSIC":
                # Remove n=6 and =7 for reasons as given above (del => minus 1)
                append_ex_fields = append_ex_fields[:5]

            # Equals len(append_ex_fields), + 1 [for original 'g'] and -1 [for
            # field n=5 which aggregates to one with n=2] => + 1 - 1 = + 0:
            overall_length = len(append_ex_fields)
            cf.write(
                append_ex_fields, tmpfile, fmt=fmt, mode="a"
            )  # 2. now append
            f = cf.read(tmpfile)
            self.assertEqual(len(f), overall_length)

            # Also test the mode="r+" alias for mode="a".
            cf.write(g, tmpfile, fmt=fmt, mode="w")  # 1. overwrite to wipe
            cf.write(
                append_ex_fields, tmpfile, fmt=fmt, mode="r+"
            )  # 2. now append
            f = cf.read(tmpfile)
            self.assertEqual(len(f), overall_length)

            # The appended fields themselves are now known to be correct,
            # but we also need to check that any coordinates that are
            # equal across different fields have been shared in the
            # source netCDF, rather than written in separately.
            #
            # Note that the coordinates that are shared across the set of
            # all example fields plus the field 'g' from the contents of
            # the original file (self.filename) are as follows:
            #
            # 1. Example fields n=0 and n=1 share:
            #    <DimensionCoordinate: time(1) days since 2018-12-01 >
            # 2. Example fields n=0, n=2 and n=5 share:
            #    <DimensionCoordinate: latitude(5) degrees_north> and
            #    <DimensionCoordinate: longitude(8) degrees_east>
            # 3. Example fields n=2 and n=5 share:
            #    <DimensionCoordinate: air_pressure(1) hPa>
            # 4. The original file field ('g') and example field n=1 share:
            #    <AuxiliaryCoordinate: latitude(10, 9) degrees_N>,
            #    <AuxiliaryCoordinate: longitude(9, 10) degrees_E>,
            #    <Dimension...: atmosphere_hybrid_height_coordinate(1) >,
            #    <DimensionCoordinate: grid_latitude(10) degrees>,
            #    <DimensionCoordinate: grid_longitude(9) degrees> and
            #    <DimensionCoordinate: time(1) days since 2018-12-01 >
            #
            # Therefore we check all of those coordinates for singularity,
            # i.e. the same underlying netCDF variables, in turn.

            # But first, since the order of the fields appended isn't
            # guaranteed, we must find the mapping of the example fields to
            # their position in the read-in FieldList.
            f = cf.read(tmpfile)
            # Element at index N gives position of example field n=N in file
            file_field_order = []
            for ex_field in cf.example_fields():
                position = [
                    f.index(file_field)
                    for file_field in f
                    if ex_field.equals(
                        file_field,
                        ignore_properties=["comment", "featureType", "remark"],
                    )
                ]
                if not position:
                    position = [None]  # to record skipped example fields
                file_field_order.append(position[0])

            equal_coors = {
                ((0, "dimensioncoordinate2"), (1, "dimensioncoordinate3")),
                ((0, "dimensioncoordinate0"), (2, "dimensioncoordinate1")),
                ((0, "dimensioncoordinate1"), (2, "dimensioncoordinate2")),
                ((0, "dimensioncoordinate0"), (5, "dimensioncoordinate1")),
                ((0, "dimensioncoordinate1"), (5, "dimensioncoordinate2")),
                ((2, "dimensioncoordinate3"), (5, "dimensioncoordinate3")),
            }
            for coor_1, coor_2 in equal_coors:
                ex_field_1_position, c_1 = coor_1
                ex_field_2_position, c_2 = coor_2
                # Now map the appropriate example field to the file FieldList
                f_1 = file_field_order[ex_field_1_position]
                f_2 = file_field_order[ex_field_2_position]
                # None for fields skipped in test, distinguish from falsy 0
                if f_1 is None or f_2 is None:
                    continue
                self.assertEqual(
                    f[f_1]
                    .constructs()
                    .filter_by_identity(c_1)
                    .value()
                    .nc_get_variable(),
                    f[f_2]
                    .constructs()
                    .filter_by_identity(c_2)
                    .value()
                    .nc_get_variable(),
                )

            # Note: after Issue #141, the block below should be un-commented.
            #
            # The original file field 'g' must be at the remaining position:
            # rem_position = list(set(
            #     range(len(f))).difference(set(file_field_order)))[0]
            # # In the final cases, it is easier to remove the one differing
            # # coordinate to get the equal coordinates that should be shared:
            # original_field_coors = dict(f[rem_position].coordinates())
            # ex_field_1_coors = dict(f[file_field_order[1]].coordinates())
            # for orig_coor, ex_1_coor in zip(
            #         original_field_coors.values(), ex_field_1_coors.values()):
            #     # The 'auxiliarycoordinate2' construct differs for both, so
            #     # skip that but otherwise the two fields have the same coors:
            #     if orig_coor.identity == "auxiliarycoordinate2":
            #         continue
            #     self.assertEqual(
            #         orig_coor.nc_get_variable(),
            #         ex_1_coor.nc_get_variable(),
            #     )

            # Check behaviour when append identical fields, as an edge case:
            cf.write(g, tmpfile, fmt=fmt, mode="w")  # 1. overwrite to wipe
            cf.write(g_copy, tmpfile, fmt=fmt, mode="a")  # 2. now append
            f = cf.read(tmpfile)
            self.assertEqual(len(f), 2 * len(g))
            self.assertTrue(
                any(
                    [
                        file_field.equals(g[0], ignore_properties=["remark"])
                        for file_field in f
                    ]
                )
            )
            self.assertEqual(
                f[0].nc_global_attributes(), original_global_attrs
            )

    def test_read_write_netCDF4_compress_shuffle(self):
        f = cf.read(self.filename)[0]
        # TODO: reinstate "CFA4" at version > 3.14
        for fmt in ("NETCDF4", "NETCDF4_CLASSIC"):  # , "CFA4"):
            cf.write(f, tmpfile, fmt=fmt, compress=1, shuffle=True)
            g = cf.read(tmpfile)[0]
            self.assertTrue(
                f.equals(g, verbose=2),
                f"Bad read/write with lossless compression: {fmt}",
            )

    def test_write_datatype(self):
        f = cf.read(self.filename)[0]
        self.assertEqual(f.dtype, numpy.dtype(float))
        cf.write(
            f,
            tmpfile,
            fmt="NETCDF4",
            datatype={numpy.dtype(float): numpy.dtype("float32")},
        )
        g = cf.read(tmpfile)[0]
        self.assertEqual(
            g.dtype,
            numpy.dtype("float32"),
            "datatype read in is " + str(g.dtype),
        )

        # Keyword single
        f = cf.read(self.filename)[0]
        self.assertEqual(f.dtype, numpy.dtype(float))
        cf.write(f, tmpfile, fmt="NETCDF4", single=True)
        g = cf.read(tmpfile)[0]
        self.assertEqual(
            g.dtype,
            numpy.dtype("float32"),
            "datatype read in is " + str(g.dtype),
        )

        # Keyword double
        f = g
        self.assertEqual(f.dtype, numpy.dtype("float32"))
        cf.write(f, tmpfile2, fmt="NETCDF4", double=True)
        g = cf.read(tmpfile2)[0]
        self.assertEqual(
            g.dtype, numpy.dtype(float), "datatype read in is " + str(g.dtype)
        )

        for single in (True, False):
            for double in (True, False):
                with self.assertRaises(Exception):
                    cf.write(g, double=double, single=single)

        datatype = {numpy.dtype(float): numpy.dtype("float32")}
        with self.assertRaises(Exception):
            cf.write(g, datatype=datatype, single=True)

        with self.assertRaises(Exception):
            cf.write(g, datatype=datatype, double=True)

    def test_write_reference_datetime(self):
        for reference_datetime in ("1751-2-3", "1492-12-30"):
            cf.write(self.f0, tmpfile, reference_datetime=reference_datetime)

            g = cf.read(tmpfile)[0]

            t = g.dimension_coordinate("T")
            self.assertEqual(
                t.Units,
                cf.Units("days since " + reference_datetime),
                f"Units written were {t.Units.reftime!r} not "
                f"{reference_datetime!r}",
            )

    def test_read_write_unlimited(self):
        for fmt in ("NETCDF4", "NETCDF3_CLASSIC"):
            f = self.f1.copy()
            domain_axes = f.domain_axes()

            domain_axes["domainaxis0"].nc_set_unlimited(True)
            cf.write(f, tmpfile, fmt=fmt)

            f = cf.read(tmpfile)[0]
            domain_axes = f.domain_axes()
            self.assertTrue(domain_axes["domainaxis0"].nc_is_unlimited())

        fmt = "NETCDF4"
        f = self.f1.copy()
        domain_axes = f.domain_axes()
        domain_axes["domainaxis0"].nc_set_unlimited(True)
        domain_axes["domainaxis2"].nc_set_unlimited(True)
        cf.write(f, tmpfile, fmt=fmt)

        f = cf.read(tmpfile)[0]
        domain_axes = f.domain_axes()
        self.assertTrue(domain_axes["domainaxis0"].nc_is_unlimited())
        self.assertTrue(domain_axes["domainaxis2"].nc_is_unlimited())

    def test_read_CDL(self):
        subprocess.run(
            " ".join(["ncdump", self.filename, ">", tmpfile]),
            shell=True,
            check=True,
        )

        # For the cases of '-h' and '-c', i.e. only header info or coordinates,
        # notably no data, take two cases each: one where there is sufficient
        # info from the metadata to map to fields, and one where there isn't:
        #     1. Sufficient metadata, so should be read-in successfully
        tmpfileh = "tmpfileh"
        subprocess.run(
            " ".join(["ncdump", "-h", self.filename, ">", tmpfileh]),
            shell=True,
            check=True,
        )
        subprocess.run(
            " ".join(["ncdump", "-c", self.filename, ">", tmpfilec]),
            shell=True,
            check=True,
        )

        #     2. Insufficient metadata, so should error with a message as such
        geometry_1_file = os.path.join(
            os.path.dirname(os.path.abspath(__file__)), "geometry_1.nc"
        )
        subprocess.run(
            " ".join(["ncdump", "-h", geometry_1_file, ">", tmpfileh2]),
            shell=True,
            check=True,
        )
        subprocess.run(
            " ".join(["ncdump", "-c", geometry_1_file, ">", tmpfilec2]),
            shell=True,
            check=True,
        )

        f0 = cf.read(self.filename)[0]

        # Case (1) as above, so read in and check the fields are as should be
        f = cf.read(tmpfile)[0]
        cf.read(tmpfileh)[0]
        c = cf.read(tmpfilec)[0]

        # Case (2) as above, so the right error should be raised on read
        with self.assertRaises(ValueError):
            cf.read(tmpfileh2)[0]

        with self.assertRaises(ValueError):
            cf.read(tmpfilec2)[0]

        self.assertTrue(f0.equals(f, verbose=2))

        self.assertTrue(
            f.construct("grid_latitude").equals(
                c.construct("grid_latitude"), verbose=2
            )
        )
        self.assertTrue(
            f0.construct("grid_latitude").equals(
                c.construct("grid_latitude"), verbose=2
            )
        )

        with self.assertRaises(Exception):
            cf.read("test_read_write.py")

    def test_read_cdl_string(self):
        """Test the `cdl_string` keyword of the `read` function."""
        # Test CDL in full, header-only and coordinate-only type:
        tempfile_to_option_mapping = {
            tmpfile: None,
            tmpfileh: "-h",
            tmpfilec: "-c",
        }

        for tempf, option in tempfile_to_option_mapping.items():
            # Set up the CDL string to test...
            command_to_run = ["ncdump", self.filename, ">", tempf]
            if option:
                command_to_run.insert(1, option)
            subprocess.run(" ".join(command_to_run), shell=True, check=True)
            with open(tempf, "r") as file:
                cdl_string_1 = file.read()

            # ... and now test it as an individual string input
            f_from_str = cf.read(cdl_string_1, cdl_string=True)
            f_from_file = cf.read(tempf)  # len 1 so only one field to check
            self.assertEqual(len(f_from_str), len(f_from_file))
            self.assertEqual(f_from_str[0], f_from_file[0])

            # ... and test further by inputting it in duplicate as a sequence
            f_from_str = cf.read([cdl_string_1, cdl_string_1], cdl_string=True)
            f_from_file = cf.read(tempf)  # len 1 so only one field to check
            self.assertEqual(len(f_from_str), 2 * len(f_from_file))
            self.assertEqual(f_from_str[0], f_from_file[0])
            self.assertEqual(f_from_str[1], f_from_file[0])

            # Check compatibility with the `fmt` kwarg.
            f0 = cf.read(cdl_string_1, cdl_string=True, fmt="CDL")  # fine
            self.assertEqual(len(f0), len(f_from_file))
            self.assertEqual(f0[0], f_from_file[0])
            # If the 'fmt' and 'cdl_string' values contradict each other,
            # alert the user to this. Note that the default fmt is None but
            # it then gets interpreted as NETCDF, so default fmt is fine and
            # it is tested in f_from_str above where fmt is not set.
            with self.assertRaises(ValueError):
                f0 = cf.read(cdl_string_1, cdl_string=True, fmt="NETCDF")

        # If the user forgets the cdl_string=True argument they will
        # accidentally attempt to create a file with a very long name of
        # the CDL string, which will in most, if not all, cases result in
        # an "OSError: [Errno 36] File name too long" error:
        with self.assertRaises(OSError):
            cf.read(cdl_string_1)

    def test_read_write_string(self):
        f = cf.read(self.string_filename)

        n = int(len(f) / 2)

        for i in range(n):
            j = i + n
            self.assertTrue(
                f[i].data.equals(f[j].data, verbose=1), f"{f[i]!r} {f[j]!r}"
            )
            self.assertTrue(
                f[j].data.equals(f[i].data, verbose=1), f"{f[j]!r} {f[i]!r}"
            )

        # Note: Don't loop round all netCDF formats for better
        #       performance. Just one netCDF3 and one netCDF4 format
        #       is sufficient to test the functionality

        for string0 in (True, False):
            for fmt0 in ("NETCDF4", "NETCDF3_CLASSIC"):
                cf.write(f, tmpfile0, fmt=fmt0, string=string0)

                for string1 in (True, False):
                    for fmt1 in ("NETCDF4", "NETCDF3_CLASSIC"):
                        cf.write(f, tmpfile1, fmt=fmt1, string=string1)

                        for i, j in zip(cf.read(tmpfile1), cf.read(tmpfile0)):
                            self.assertTrue(i.equals(j, verbose=1))

    def test_read_broken_bounds(self):
        f = cf.read(self.broken_bounds, verbose=0)
        self.assertEqual(len(f), 2)

    def test_write_coordinates(self):
        f = cf.example_field(0)

        cf.write(f, tmpfile, coordinates=True)
        g = cf.read(tmpfile)

        self.assertEqual(len(g), 1)
        self.assertTrue(g[0].equals(f))

    def test_read_write_domain(self):
        f = cf.read(self.filename)[0]
        d = f.domain

        # 1 domain
        cf.write(d, tmpfile)
        e = cf.read(tmpfile)
        self.assertIsInstance(e, cf.FieldList)
        self.assertTrue(len(e), 10)

        e = cf.read(tmpfile, domain=True, verbose=1)
        self.assertEqual(len(e), 1)
        self.assertIsInstance(e, cf.DomainList)
        e = e[0]
        self.assertIsInstance(e, cf.Domain)
        self.assertTrue(e.equals(e.copy(), verbose=3))
        self.assertTrue(d.equals(e, verbose=3))
        self.assertTrue(e.equals(d, verbose=3))

        # 1 field and 1 domain
        cf.write([f, d], tmpfile)
        g = cf.read(tmpfile)
        self.assertTrue(len(g), 1)
        g = g[0]
        self.assertIsInstance(g, cf.Field)
        self.assertTrue(g.equals(f, verbose=3))

        e = cf.read(tmpfile, domain=True, verbose=1)
        self.assertEqual(len(e), 1)
        e = e[0]
        self.assertIsInstance(e, cf.Domain)

        # 1 field and 2 domains
        cf.write([f, d, d], tmpfile)
        g = cf.read(tmpfile)
        self.assertTrue(len(g), 1)
        g = g[0]
        self.assertIsInstance(g, cf.Field)
        self.assertTrue(g.equals(f, verbose=3))

        e = cf.read(tmpfile, domain=True, verbose=1)
        self.assertEqual(len(e), 2)
        self.assertIsInstance(e[0], cf.Domain)
        self.assertIsInstance(e[1], cf.Domain)
        self.assertTrue(e[0].equals(e[1]))

<<<<<<< HEAD
    def test_read_chunks(self):
        f = cf.example_field(0)
        f.construct("latitude").axis = "Y"
        cf.write(f, tmpfile)

        with cf.chunksize("200GB"):
            f = cf.read(tmpfile)[0]
            self.assertEqual(f.data.chunks, ((5,), (8,)))

        with cf.chunksize("150B"):
            f = cf.read(tmpfile)[0]
            self.assertEqual(f.data.chunks, ((4, 1), (4, 4)))

        f = cf.read(tmpfile, chunks=3)[0]
        self.assertEqual(f.data.chunks, ((3, 2), (3, 3, 2)))

        y = f.construct("Y")
        self.assertEqual(y.data.chunks, ((3, 2),))

        f = cf.read(tmpfile, chunks={"ncdim%lon": 3})[0]
        self.assertEqual(f.data.chunks, ((5,), (3, 3, 2)))

        f = cf.read(tmpfile, chunks={"longitude": 5, "Y": "150B"})[0]
        self.assertEqual(f.data.chunks, ((3, 2), (5, 3)))

        y = f.construct("Y")
        self.assertEqual(y.data.chunks, ((5,),))

        f = cf.read(tmpfile, chunks={"foo": 2, "bar": 3})[0]
        self.assertEqual(f.data.chunks, ((5,), (8,)))
=======
    def test_write_omit_data(self):
        """Test the `omit_data` parameter to `write`."""
        f = cf.example_field(1)
        cf.write(f, tmpfile)

        cf.write(f, tmpfile, omit_data="all")
        g = cf.read(tmpfile)
        self.assertEqual(len(g), 1)
        g = g[0]

        # Check that the data are missing
        self.assertFalse(g.array.count())
        self.assertFalse(g.construct("grid_latitude").array.count())

        # Check that a dump works
        g.dump(display=False)

        cf.write(f, tmpfile, omit_data=("field", "dimension_coordinate"))
        g = cf.read(tmpfile)[0]

        # Check that only the field and dimension coordinate data are
        # missing
        self.assertFalse(g.array.count())
        self.assertFalse(g.construct("grid_latitude").array.count())
        self.assertTrue(g.construct("latitude").array.count())

        cf.write(f, tmpfile, omit_data="field")
        g = cf.read(tmpfile)[0]

        # Check that only the field data are missing
        self.assertFalse(g.array.count())
        self.assertTrue(g.construct("grid_latitude").array.count())
>>>>>>> b5524dd7


if __name__ == "__main__":
    print("Run date:", datetime.datetime.now())
    cf.environment()
    print()
    unittest.main(verbosity=2)<|MERGE_RESOLUTION|>--- conflicted
+++ resolved
@@ -845,7 +845,6 @@
         self.assertIsInstance(e[1], cf.Domain)
         self.assertTrue(e[0].equals(e[1]))
 
-<<<<<<< HEAD
     def test_read_chunks(self):
         f = cf.example_field(0)
         f.construct("latitude").axis = "Y"
@@ -876,7 +875,7 @@
 
         f = cf.read(tmpfile, chunks={"foo": 2, "bar": 3})[0]
         self.assertEqual(f.data.chunks, ((5,), (8,)))
-=======
+
     def test_write_omit_data(self):
         """Test the `omit_data` parameter to `write`."""
         f = cf.example_field(1)
@@ -909,7 +908,6 @@
         # Check that only the field data are missing
         self.assertFalse(g.array.count())
         self.assertTrue(g.construct("grid_latitude").array.count())
->>>>>>> b5524dd7
 
 
 if __name__ == "__main__":
