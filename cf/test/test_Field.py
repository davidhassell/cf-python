--- conflicted
+++ resolved
@@ -106,7 +106,6 @@
                                                     string=s)
         # --- End: for
 
-<<<<<<< HEAD
     def test_Field_get_filenames(self):
         if self.test_only and inspect.stack()[0][3] not in self.test_only:
             return
@@ -141,7 +140,6 @@
         self.assertTrue(g.get_filenames() == set(),
                         g.get_filenames())
         
-=======
     def test_Field_has_construct(self):
         if self.test_only and inspect.stack()[0][3] not in self.test_only:
             return
@@ -156,7 +154,6 @@
         
         self.assertFalse(f.has_construct('height'))
 
->>>>>>> 5b87505f
     def test_Field_compress_uncompress(self):
         if self.test_only and inspect.stack()[0][3] not in self.test_only:
             return
