--- conflicted
+++ resolved
@@ -3814,7 +3814,6 @@
         with self.assertRaises(ValueError):
             bool(cf.Data([1, 2]))
 
-<<<<<<< HEAD
     def test_Data_compute(self):
         if self.test_only and inspect.stack()[0][3] not in self.test_only:
             return
@@ -3855,7 +3854,7 @@
         e = d.persist()
         self.assertIsInstance(e, cf.Data)
         self.assertTrue(e.equals(d))
-=======
+
     def test_Data_change_calendar(self):
         d = cf.Data(
             [0, 1, 2, 3, 4], "days since 2004-02-27", calendar="standard"
@@ -3869,7 +3868,6 @@
         # calendar).
         with self.assertRaises(ValueError):
             e = d.change_calendar("noleap").array
->>>>>>> 4197e329
 
 
 if __name__ == "__main__":
