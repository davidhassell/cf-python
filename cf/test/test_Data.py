--- conflicted
+++ resolved
@@ -3768,7 +3768,6 @@
             self.assertEqual(d.dtype, dtype_out)
             self.assertTrue((d.array == np.zeros(shape, dtype=dtype_in)).all())
 
-<<<<<<< HEAD
     def test_Data__iter__(self):
         for d in (
             cf.Data([1, 2, 3], "metres"),
@@ -3780,7 +3779,7 @@
         # iteration over a 0-d Data
         with self.assertRaises(TypeError):
             list(cf.Data(99, "metres"))
-=======
+
     def test_Data__bool__(self):
         for x in (1, 1.5, True, "x"):
             self.assertTrue(bool(cf.Data(x)))
@@ -3795,7 +3794,6 @@
 
         with self.assertRaises(ValueError):
             bool(cf.Data([1, 2]))
->>>>>>> 08cab16f
 
 
 if __name__ == "__main__":
