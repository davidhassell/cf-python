import datetime
import faulthandler
import inspect
import itertools
import os
import unittest
import warnings
from functools import reduce
from operator import mul

import numpy as np

SCIPY_AVAILABLE = False
try:
    from scipy.ndimage import convolve1d

    SCIPY_AVAILABLE = True
# not 'except ImportError' as that can hide nested errors, catch anything:
except Exception:
    pass  # test with this dependency will then be skipped by unittest

faulthandler.enable()  # to debug seg faults and timeouts

import cf

# To facilitate the testing of logging outputs (see comment tag 'Logging note')
logger = cf.logging.getLogger(__name__)


# Variables for _collapse
a = np.arange(-100, 200.0, dtype=float).reshape(3, 4, 5, 5)

w = np.arange(1, 301.0, dtype=float).reshape(a.shape)
w[-1, -1, ...] = w[-1, -1, ...] * 2
w /= w.min()

ones = np.ones(a.shape, dtype=float)

ma = np.ma.arange(-100, 200.0, dtype=float).reshape(3, 4, 5, 5)
ma[:, 1, 4, 4] = np.ma.masked
ma[0, :, 2, 3] = np.ma.masked
ma[0, 3, :, 3] = np.ma.masked
ma[1, 2, 3, :] = np.ma.masked


# If True, all tests that will not pass temporarily due to the LAMA-to-Dask
# migration will be skipped. These skips will be incrementally removed as the
# migration progresses. TODODASK: ensure all skips are removed once complete.
TEST_DASKIFIED_ONLY = True


def reshape_array(a, axes):
    new_order = [i for i in range(a.ndim) if i not in axes]
    new_order.extend(axes)
    b = np.transpose(a, new_order)
    new_shape = b.shape[: b.ndim - len(axes)]
    new_shape += (reduce(mul, b.shape[b.ndim - len(axes) :]),)
    b = b.reshape(new_shape)
    return b


class DataTest(unittest.TestCase):

    axes_combinations = [
        axes
        for n in range(1, a.ndim + 1)
        for axes in itertools.combinations(range(a.ndim), n)
    ]

    filename = os.path.join(
        os.path.dirname(os.path.abspath(__file__)), "test_file.nc"
    )

    tempdir = os.path.dirname(os.path.abspath(__file__))

    filename6 = os.path.join(
        os.path.dirname(os.path.abspath(__file__)), "test_file2.nc"
    )

    a = a
    w = w
    ma = ma
    ones = ones

    test_only = []

    def setUp(self):
        # Suppress the warning output for some specific warnings which are
        # expected due to the nature of the tests being performed.
        expexted_warning_msgs = [
            "divide by zero encountered in arctanh",
            "invalid value encountered in arctanh",
            "divide by zero encountered in log",
            "invalid value encountered in log",
            "invalid value encountered in arcsin",
        ]
        for expected_warning in expexted_warning_msgs:
            warnings.filterwarnings(
                "ignore",
                category=RuntimeWarning,
                message=expected_warning,
            )

    def test_Data_equals(self):
        if self.test_only and inspect.stack()[0][3] not in self.test_only:
            return

        shape = 3, 4
        chunksize = 2, 6
        a = np.arange(12).reshape(*shape)

        d = cf.Data(a, "m", chunks=chunksize)
        self.assertTrue(d.equals(d))  # check equal to self
        self.assertTrue(d.equals(d.copy()))  # also do self-equality checks!

        # Different but equivalent datatype, which should *fail* the equality
        # test (i.e. equals return False) because we want equals to check
        # for strict equality, including equality of data type.
        d2 = cf.Data(a.astype(np.float32), "m", chunks=chunksize)
        self.assertTrue(d2.equals(d2.copy()))
        with self.assertLogs(level=30) as catch:
            self.assertFalse(d2.equals(d, verbose=2))
            self.assertTrue(
                any(
                    "Data: Different data types: float32 != int64" in log_msg
                    for log_msg in catch.output
                )
            )

        e = cf.Data(a, "s", chunks=chunksize)  # different units to d
        self.assertTrue(e.equals(e.copy()))
        with self.assertLogs(level=cf.log_level().value) as catch:
            self.assertFalse(e.equals(d, verbose=2))
            self.assertTrue(
                any(
                    "Data: Different Units (<Units: s>, <Units: m>)" in log_msg
                    for log_msg in catch.output
                )
            )

        f = cf.Data(np.arange(12), "m", chunks=(6,))  # different shape to d
        self.assertTrue(f.equals(f.copy()))
        with self.assertLogs(level=cf.log_level().value) as catch:
            self.assertFalse(f.equals(d, verbose=2))
            self.assertTrue(
                any(
                    "Data: Different shapes: (12,) != (3, 4)" in log_msg
                    for log_msg in catch.output
                )
            )

        g = cf.Data(
            np.ones(shape, dtype="int64"), "m", chunks=chunksize
        )  # different values
        self.assertTrue(g.equals(g.copy()))
        with self.assertLogs(level=cf.log_level().value) as catch:
            self.assertFalse(g.equals(d, verbose=2))
            self.assertTrue(
                any(
                    "Data: Different array values" in log_msg
                    for log_msg in catch.output
                )
            )

        # Test NaN values
        d3 = cf.Data(a.astype(np.float64), "m", chunks=chunksize)
        h = cf.Data(np.full(shape, np.nan), "m", chunks=chunksize)
        # TODODASK: implement and test equal_nan kwarg to configure NaN eq.
        self.assertFalse(h.equals(h.copy()))
        with self.assertLogs(level=cf.log_level().value) as catch:
            # Compare to d3 not d since np.nan has dtype float64 (IEEE 754)
            self.assertFalse(h.equals(d3, verbose=2))
            self.assertTrue(
                any(
                    "Data: Different array values" in log_msg
                    for log_msg in catch.output
                )
            )

        # Test inf values
        i = cf.Data(np.full(shape, np.inf), "m", chunks=chunksize)
        self.assertTrue(i.equals(i.copy()))
        with self.assertLogs(level=cf.log_level().value) as catch:
            # np.inf is also of dtype float64 (see comment on NaN tests above)
            self.assertFalse(i.equals(d3, verbose=2))
            self.assertTrue(
                any(
                    "Data: Different array values" in log_msg
                    for log_msg in catch.output
                )
            )
        with self.assertLogs(level=cf.log_level().value) as catch:
            self.assertFalse(h.equals(i, verbose=2))
            self.assertTrue(
                any(
                    "Data: Different array values" in log_msg
                    for log_msg in catch.output
                )
            )

        # Test masked arrays
        # 1. Example case where the masks differ only (data is identical)
        mask_test_chunksize = (2, 1)
        j1 = cf.Data(
            np.ma.array([1.0, 2.0, 3.0], mask=[1, 0, 0]),
            "m",
            chunks=mask_test_chunksize,
        )
        self.assertTrue(j1.equals(j1.copy()))
        j2 = cf.Data(
            np.ma.array([1.0, 2.0, 3.0], mask=[0, 1, 0]),
            "m",
            chunks=mask_test_chunksize,
        )
        self.assertTrue(j2.equals(j2.copy()))
        with self.assertLogs(level=cf.log_level().value) as catch:
            self.assertFalse(j1.equals(j2, verbose=2))
            self.assertTrue(
                any(
                    "Data: Different array values" in log_msg
                    for log_msg in catch.output
                )
            )
        # 2. Example case where the data differs only (masks are identical)
        j3 = cf.Data(
            np.ma.array([1.0, 2.0, 100.0], mask=[1, 0, 0]),
            "m",
            chunks=mask_test_chunksize,
        )
        self.assertTrue(j3.equals(j3.copy()))
        with self.assertLogs(level=cf.log_level().value) as catch:
            self.assertFalse(j1.equals(j3, verbose=2))
            self.assertTrue(
                any(
                    "Data: Different array values" in log_msg
                    for log_msg in catch.output
                )
            )

        # 3. Trivial case of data that is fully masked
        j4 = cf.Data(
            np.ma.masked_all(shape, dtype="int"), "m", chunks=chunksize
        )
        self.assertTrue(j4.equals(j4.copy()))
        with self.assertLogs(level=cf.log_level().value) as catch:
            self.assertFalse(j4.equals(d, verbose=2))
            self.assertTrue(
                any(
                    "Data: Different array values" in log_msg
                    for log_msg in catch.output
                )
            )
        # 4. Case where all the unmasked data is 'allclose' to other data but
        # the data is not 'allclose' to it where it is masked, i.e. the data
        # on its own (namely without considering the mask) is not equal to the
        # other data on its own (e.g. note the 0-th element in below examples).
        # This differs to case (2): there data differs *only where unmasked*.
        # Note these *should* be considered equal inside cf.Data, and indeed
        # np.ma.allclose and our own _da_ma_allclose methods also hold
        # these to be 'allclose'.
        j5 = cf.Data(
            np.ma.array([1.0, 2.0, 3.0], mask=[1, 0, 0]),
            "m",
            chunks=mask_test_chunksize,
        )
        self.assertTrue(j5.equals(j5.copy()))
        j6 = cf.Data(
            np.ma.array([10.0, 2.0, 3.0], mask=[1, 0, 0]),
            "m",
            chunks=mask_test_chunksize,
        )
        self.assertTrue(j6.equals(j6.copy()))
        self.assertTrue(j5.equals(j6))

        # Test non-numeric dtype arrays
        sa1 = cf.Data(
            np.array(["one", "two", "three"], dtype="S5"), "m", chunks=(3,)
        )
        self.assertTrue(sa1.equals(sa1.copy()))
        sa2_data = np.array(["one", "two", "four"], dtype="S4")
        sa2 = cf.Data(sa2_data, "m", chunks=(3,))
        self.assertTrue(sa2.equals(sa2.copy()))
        # Unlike for numeric types, for string-like data as long as the data
        # is the same consider the arrays equal, even if the dtype differs.
        # TODO DASK: this behaviour will be added via cfdm, test fails for now
        # ## self.assertTrue(sa1.equals(sa2))
        sa3_data = sa2_data.astype("S5")
        sa3 = cf.Data(sa3_data, "m", chunks=mask_test_chunksize)
        self.assertTrue(sa3.equals(sa3.copy()))
        with self.assertLogs(level=cf.log_level().value) as catch:
            self.assertFalse(sa1.equals(sa3, verbose=2))
            self.assertTrue(
                any(
                    "Data: Different array values" in log_msg
                    for log_msg in catch.output
                )
            )
        # ...including masked string arrays
        sa4 = cf.Data(
            np.ma.array(
                ["one", "two", "three"],
                mask=[0, 0, 1],
                dtype="S5",
            ),
            "m",
            chunks=mask_test_chunksize,
        )
        self.assertTrue(sa4.equals(sa4.copy()))
        sa5 = cf.Data(
            np.ma.array(
                ["one", "two", "three"],
                mask=[0, 1, 0],
                dtype="S5",
            ),
            "m",
            chunks=mask_test_chunksize,
        )
        self.assertTrue(sa5.equals(sa5.copy()))
        with self.assertLogs(level=cf.log_level().value) as catch:
            self.assertFalse(sa4.equals(sa5, verbose=2))
            self.assertTrue(
                any(
                    "Data: Different array values" in log_msg
                    for log_msg in catch.output
                )
            )

        # Test where inputs are scalars
        scalar_test_chunksize = (10,)
        s1 = cf.Data(1, chunks=scalar_test_chunksize)
        self.assertTrue(s1.equals(s1.copy()))
        s2 = cf.Data(10, chunks=scalar_test_chunksize)
        self.assertTrue(s2.equals(s2.copy()))
        s3 = cf.Data("a_string", chunks=scalar_test_chunksize)
        self.assertTrue(s3.equals(s3.copy()))
        # 1. both are scalars
        with self.assertLogs(level=cf.log_level().value) as catch:
            self.assertFalse(s1.equals(s2, verbose=2))
            self.assertTrue(
                any(
                    "Data: Different array values" in log_msg
                    for log_msg in catch.output
                )
            )
        with self.assertLogs(level=cf.log_level().value) as catch:
            self.assertFalse(s1.equals(s3, verbose=2))
            self.assertTrue(
                any(
                    "Data: Different data types: int64 != <U8" in log_msg
                    for log_msg in catch.output
                )
            )
        # 2. only one is a scalar
        with self.assertLogs(level=cf.log_level().value) as catch:
            self.assertFalse(s1.equals(d, verbose=2))
            self.assertTrue(
                any(
                    "Data: Different shapes: () != (3, 4)" in log_msg
                    for log_msg in catch.output
                )
            )

        # Test rtol and atol parameters
        tol_check_chunksize = 1, 1
        k1 = cf.Data(np.array([10.0, 20.0]), chunks=tol_check_chunksize)
        self.assertTrue(k1.equals(k1.copy()))
        k2 = cf.Data(np.array([10.01, 20.01]), chunks=tol_check_chunksize)
        self.assertTrue(k2.equals(k2.copy()))
        # Only one log check is sufficient here
        with self.assertLogs(level=cf.log_level().value) as catch:
            self.assertFalse(k1.equals(k2, atol=0.005, rtol=0, verbose=2))
            self.assertTrue(
                any(
                    "Data: Different array values (atol=0.005, rtol=0)"
                    in log_msg
                    for log_msg in catch.output
                )
            )
        self.assertTrue(k1.equals(k2, atol=0.02, rtol=0))
        self.assertFalse(k1.equals(k2, atol=0, rtol=0.0005))
        self.assertTrue(k1.equals(k2, atol=0, rtol=0.002))

        # Test ignore_fill_value parameter
        m1 = cf.Data(1, fill_value=1000, chunks=scalar_test_chunksize)
        self.assertTrue(m1.equals(m1.copy()))
        m2 = cf.Data(1, fill_value=2000, chunks=scalar_test_chunksize)
        self.assertTrue(m2.equals(m2.copy()))
        with self.assertLogs(level=cf.log_level().value) as catch:
            self.assertFalse(m1.equals(m2, verbose=2))
            self.assertTrue(
                any(
                    "Data: Different fill value: 1000 != 2000" in log_msg
                    for log_msg in catch.output
                )
            )
            self.assertTrue(m1.equals(m2, ignore_fill_value=True))

        # Test verbose parameter: 1/'INFO' level is behaviour change boundary
        for checks in [(1, False), (2, True)]:
            verbosity_level, expect_to_see_msg = checks
            with self.assertLogs(level=cf.log_level().value) as catch:
                # Logging note: want to assert in the former case (verbosity=1)
                # that nothing is logged, but need to use workaround to prevent
                # AssertionError on fact that nothing is logged here. When at
                # Python =>3.10 this can be replaced by 'assertNoLogs' method.
                logger.warning(
                    "Log warning to prevent test error on empty log."
                )

                self.assertFalse(d2.equals(d, verbose=verbosity_level))
                self.assertIs(
                    any(
                        "Data: Different data types: float32 != int64"
                        in log_msg
                        for log_msg in catch.output
                    ),
                    expect_to_see_msg,
                )

        # Test ignore_data_type parameter
        self.assertTrue(d2.equals(d, ignore_data_type=True))

<<<<<<< HEAD
=======
        # Test all possible chunk combinations
        for j, i in itertools.product([1, 2], [1, 2, 3]):
            d = cf.Data(np.arange(6).reshape(2, 3), "m", chunks=(j, i))
            for j, i in itertools.product([1, 2], [1, 2, 3]):
                e = cf.Data(np.arange(6).reshape(2, 3), "m", chunks=(j, i))
                self.assertTrue(d.equals(e))

    @unittest.skipIf(TEST_DASKIFIED_ONLY, "hits unexpected kwarg 'ndim'")
>>>>>>> b195c023
    def test_Data_halo(self):
        if self.test_only and inspect.stack()[0][3] not in self.test_only:
            return

        d = cf.Data(np.arange(12).reshape(3, 4), "m", chunks=-1)
        d[-1, -1] = cf.masked
        d[1, 1] = cf.masked

        e = d.copy()
        self.assertIsNone(e.halo(1, inplace=True))

        e = d.halo(0)
        self.assertTrue(d.equals(e, verbose=2))

        shape = d.shape
        for i in (1, 2):
            e = d.halo(i)

            self.assertEqual(e.shape, (shape[0] + i * 2, shape[1] + i * 2))

            # Body
            self.assertTrue(d.equals(e[i:-i, i:-i]))

            # Corners
            self.assertTrue(e[:i, :i].equals(d[:i, :i], verbose=2))
            self.assertTrue(e[:i, -i:].equals(d[:i, -i:], verbose=2))
            self.assertTrue(e[-i:, :i].equals(d[-i:, :i], verbose=2))
            self.assertTrue(e[-i:, -i:].equals(d[-i:, -i:], verbose=2))

        for i in (1, 2):
            e = d.halo(i, axes=0)

            self.assertEqual(e.shape, (shape[0] + i * 2, shape[1]))
            self.assertTrue(d.equals(e[i:-i, :], verbose=2))

        for j, i in zip([1, 1, 2, 2], [1, 2, 1, 2]):
            e = d.halo({0: j, 1: i})

            self.assertEqual(e.shape, (shape[0] + j * 2, shape[1] + i * 2))

            # Body
            self.assertTrue(d.equals(e[j:-j, i:-i], verbose=2))

            # Corners
            self.assertTrue(e[:j, :i].equals(d[:j, :i], verbose=2))
            self.assertTrue(e[:j, -i:].equals(d[:j, -i:], verbose=2))
            self.assertTrue(e[-j:, :i].equals(d[-j:, :i], verbose=2))
            self.assertTrue(e[-j:, -i:].equals(d[-j:, -i:], verbose=2))

        # Tripolar
        for i in (1, 2):
            e = d.halo(i)

            t = d.halo(i, tripolar={"X": 1, "Y": 0})
            print (t[-i:].shape, e[-i:, ::-1].shape)
            self.assertTrue(t[-i:].equals(e[-i:, ::-1], verbose=2))

            t = d.halo(i, tripolar={"X": 1, "Y": 0}, fold_index=0)
            self.assertTrue(t[:i].equals(e[:i, ::-1], verbose=2))

        # Depth too large for axis size
        with self.assertRaises(ValueError):
            d.halo(4)

    def test_Data_mask(self):
        if self.test_only and inspect.stack()[0][3] not in self.test_only:
            return

        # TODODASK: once test_Data_apply_masking is passing after daskification
        # of apply_masking, might make sense to combine this test with that?

        # Test for a masked Data object (having some masked points)
        a = self.ma
        d = cf.Data(a, units="m")
        self.assertTrue((a == d.array).all())
        self.assertTrue((a.mask == d.mask.array).all())
        self.assertEqual(d.mask.shape, d.shape)
        self.assertEqual(d.mask.dtype, bool)
        self.assertEqual(d.mask.Units, cf.Units(None))
        self.assertTrue(d.mask.hardmask)
        self.assertIn(True, d.mask.array)

        # Test for a non-masked Data object
        a2 = np.arange(-100, 200.0, dtype=float).reshape(3, 4, 5, 5)
        d2 = cf.Data(a2, units="m")
        d2[...] = a2
        self.assertTrue((a2 == d2.array).all())
        self.assertEqual(d2.shape, d2.mask.shape)
        self.assertEqual(d2.mask.dtype, bool)
        self.assertEqual(d2.mask.Units, cf.Units(None))
        self.assertTrue(d2.mask.hardmask)
        self.assertNotIn(True, d2.mask.array)

        # Test for a masked Data object of string type, including chunking
        a3 = np.ma.array(["one", "two", "four"], dtype="S4")
        a3[1] = np.ma.masked
        d3 = cf.Data(a3, "m", chunks=(3,))
        self.assertTrue((a3 == d3.array).all())
        self.assertEqual(d3.shape, d3.mask.shape)
        self.assertEqual(d3.mask.dtype, bool)
        self.assertEqual(d3.mask.Units, cf.Units(None))
        self.assertTrue(d3.mask.hardmask)
        self.assertTrue(d3.mask.array[1], True)

    @unittest.skipIf(TEST_DASKIFIED_ONLY, "no attr. 'partition_configuration'")
    def test_Data_apply_masking(self):
        if self.test_only and inspect.stack()[0][3] not in self.test_only:
            return

        a = self.ma
        d = cf.Data(a, units="m")

        b = a.copy()
        e = d.apply_masking()
        self.assertTrue((b == e.array).all())
        self.assertTrue((b.mask == e.mask.array).all())

        b = np.ma.where(a == 0, np.ma.masked, a)
        e = d.apply_masking(fill_values=[0])
        self.assertTrue((b == e.array).all())
        self.assertTrue((b.mask == e.mask.array).all())

        b = np.ma.where((a == 0) | (a == 11), np.ma.masked, a)
        e = d.apply_masking(fill_values=[0, 11])
        self.assertTrue((b == e.array).all())
        self.assertTrue((b.mask == e.mask.array).all())

        b = np.ma.where(a < 30, np.ma.masked, a)
        e = d.apply_masking(valid_min=30)
        self.assertTrue((b == e.array).all())
        self.assertTrue((b.mask == e.mask.array).all())

        b = np.ma.where(a > -60, np.ma.masked, a)
        e = d.apply_masking(valid_max=-60)
        self.assertTrue((b == e.array).all())
        self.assertTrue((b.mask == e.mask.array).all())

        b = np.ma.where((a < -20) | (a > 80), np.ma.masked, a)
        e = d.apply_masking(valid_range=[-20, 80])
        self.assertTrue((b == e.array).all())
        self.assertTrue((b.mask == e.mask.array).all())

        d.set_fill_value(70)

        b = np.ma.where(a == 70, np.ma.masked, a)
        e = d.apply_masking(fill_values=True)
        self.assertTrue((b == e.array).all())
        self.assertTrue((b.mask == e.mask.array).all())

        b = np.ma.where((a == 70) | (a < 20) | (a > 80), np.ma.masked, a)
        e = d.apply_masking(fill_values=True, valid_range=[20, 80])
        self.assertTrue((b == e.array).all())
        self.assertTrue((b.mask == e.mask.array).all())

    def test_Data_convolution_filter(self):
        if self.test_only and inspect.stack()[0][3] not in self.test_only:
            return

        #        raise unittest.SkipTest("GSASL has no PLAIN support")
        if not SCIPY_AVAILABLE:
            raise unittest.SkipTest("SciPy must be installed for this test.")

        d = cf.Data(self.ma, units="m", chunks=(2, 4, 5, 3))

        window = [0.1, 0.15, 0.5, 0.15, 0.1]

        e = d.convolution_filter(window=window, axis=-1, inplace=True)
        self.assertIsNone(e)

        d = cf.Data(self.ma, units="m")

        for axis in (0, 1):
            # Test  weights in different modes
            for mode in ("reflect", "constant", "nearest", "wrap"):
                b = convolve1d(self.ma, window, axis=axis, mode=mode)
                e = d.convolution_filter(
                    window, axis=axis, mode=mode, cval=0.0
                )
                self.assertTrue((e.array == b).all())

        for dtype in ("int", "int32", "float", "float32"):
            a = np.ma.array([1, 2, 3, 4, 5, 6, 7, 8, 9], dtype=dtype)
            a[2] = np.ma.masked
            d = cf.Data(a, chunks=(4, 4, 1))
            a = a.astype(float).filled(np.nan)

            for window in ((1, 2, 1), (1, 2, 2, 1), (1, 2, 3, 2, 1)):
                for cval in (0, np.nan):
                    for origin in (-1, 0, 1):
                        b = convolve1d(
                            a,
                            window,
                            axis=0,
                            cval=cval,
                            origin=origin,
                            mode="constant",
                        )
                        e = d.convolution_filter(
                            window,
                            axis=0,
                            cval=cval,
                            origin=origin,
                            mode="constant",
                        )
                        self.assertTrue((e.array == b).all())

    @unittest.skipIf(TEST_DASKIFIED_ONLY, "no attr. 'partition_configuration'")
    def test_Data_diff(self):
        if self.test_only and inspect.stack()[0][3] not in self.test_only:
            return

        a = np.ma.arange(12.0).reshape(3, 4)
        a[1, 1] = 4.5
        a[2, 2] = 10.5
        a[1, 2] = np.ma.masked

        d = cf.Data(a)

        self.assertTrue((d.array == a).all())

        e = d.copy()
        x = e.diff(inplace=True)
        self.assertIsNone(x)
        self.assertTrue(e.equals(d.diff()))

        for n in (0, 1, 2):
            for axis in (0, 1, -1, -2):
                a_diff = np.diff(a, n=n, axis=axis)
                d_diff = d.diff(n=n, axis=axis)

                self.assertTrue((a_diff == d_diff).all())
                self.assertTrue((a_diff.mask == d_diff.mask).all())

                e = d.copy()
                x = e.diff(n=n, axis=axis, inplace=True)
                self.assertIsNone(x)
                self.assertTrue(e.equals(d_diff))

        d = cf.Data(self.ma, "km")
        for n in (0, 1, 2):
            for axis in (0, 1, 2, 3):
                a_diff = np.diff(self.ma, n=n, axis=axis)
                d_diff = d.diff(n=n, axis=axis)
                self.assertTrue((a_diff == d_diff).all())
                self.assertTrue((a_diff.mask == d_diff.mask).all())

    @unittest.skipIf(TEST_DASKIFIED_ONLY, "no attribute '_ndim'")
    def test_Data_compressed(self):
        if self.test_only and inspect.stack()[0][3] not in self.test_only:
            return

        a = np.ma.arange(12).reshape(3, 4)

        d = cf.Data(a)
        self.assertTrue((d.array == a).all())
        self.assertTrue((a.compressed() == d.compressed()).all())

        e = d.copy()
        x = e.compressed(inplace=True)
        self.assertIsNone(x)
        self.assertTrue(e.equals(d.compressed()))

        a[1, 1] = np.ma.masked
        a[2, 3] = np.ma.masked

        d = cf.Data(a)
        self.assertTrue((d.array == a).all())
        self.assertTrue((d.mask.array == a.mask).all())
        self.assertTrue((a.compressed() == d.compressed()).all())

        e = d.copy()
        x = e.compressed(inplace=True)
        self.assertIsNone(x)
        self.assertTrue(e.equals(d.compressed()))

        d = cf.Data(self.a, "km")
        self.assertTrue((self.a.flatten() == d.compressed()).all())

        d = cf.Data(self.ma, "km")
        self.assertTrue((self.ma.compressed() == d.compressed()).all())

    @unittest.skipIf(TEST_DASKIFIED_ONLY, "no attribute '_shape'")
    def test_Data_stats(self):
        if self.test_only and inspect.stack()[0][3] not in self.test_only:
            return

        d = cf.Data([[0, 1, 2], [3, -99, 5]], mask=[[0, 0, 0], [0, 1, 0]])

        self.assertIsInstance(d.stats(), dict)
        _ = d.stats(all=True)
        _ = d.stats(mean_of_upper_decile=True, range=False)

    @unittest.skipIf(TEST_DASKIFIED_ONLY, "no attribute '_shape'")
    def test_Data__init__dtype_mask(self):
        if self.test_only and inspect.stack()[0][3] not in self.test_only:
            return

        for m in (1, 20, True):
            d = cf.Data([[1, 2, 3], [4, 5, 6]], mask=m)
            self.assertFalse(d.count())
            self.assertEqual(d.shape, (2, 3))

        for m in (0, False):
            d = cf.Data([[1, 2, 3], [4, 5, 6]], mask=m)
            self.assertEqual(d.count(), d.size)
            self.assertEqual(d.shape, (2, 3))

        d = cf.Data([[1, 2, 3], [4, 5, 6]], mask=[[0], [1]])
        self.assertEqual(d.count(), 3)
        self.assertEqual(d.shape, (2, 3))

        d = cf.Data([[1, 2, 3], [4, 5, 6]], mask=[0, 1, 1])
        self.assertEqual(d.count(), 2)
        self.assertEqual(d.shape, (2, 3))

        d = cf.Data([[1, 2, 3], [4, 5, 6]], mask=[[0, 1, 0], [1, 0, 1]])
        self.assertEqual(d.count(), 3)
        self.assertEqual(d.shape, (2, 3))

        a = np.ma.array(
            [[280.0, -99, -99, -99], [281.0, 279.0, 278.0, 279.0]],
            dtype=float,
            mask=[[0, 1, 1, 1], [0, 0, 0, 0]],
        )

        d = cf.Data([[280, -99, -99, -99], [281, 279, 278, 279]])
        self.assertEqual(d.dtype, np.dtype(int))

        d = cf.Data(
            [[280, -99, -99, -99], [281, 279, 278, 279]],
            dtype=float,
            mask=[[0, 1, 1, 1], [0, 0, 0, 0]],
        )

        self.assertEqual(d.dtype, a.dtype)
        self.assertEqual(d.mask.shape, a.mask.shape)
        self.assertTrue((d.array == a).all())
        self.assertTrue((d.mask.array == np.ma.getmaskarray(a)).all())

        a = np.array(
            [[280.0, -99, -99, -99], [281.0, 279.0, 278.0, 279.0]], dtype=float
        )
        mask = np.ma.masked_all(a.shape).mask

        d = cf.Data([[280, -99, -99, -99], [281, 279, 278, 279]], dtype=float)

        self.assertEqual(d.dtype, a.dtype)
        self.assertEqual(d.mask.shape, mask.shape)
        self.assertTrue((d.array == a).all())
        self.assertTrue((d.mask.array == np.ma.getmaskarray(a)).all())

        # Mask broadcasting
        a = np.ma.array(
            [[280.0, -99, -99, -99], [281.0, 279.0, 278.0, 279.0]],
            dtype=float,
            mask=[[0, 1, 1, 0], [0, 1, 1, 0]],
        )

        d = cf.Data(
            [[280, -99, -99, -99], [281, 279, 278, 279]],
            dtype=float,
            mask=[0, 1, 1, 0],
        )

        self.assertEqual(d.dtype, a.dtype)
        self.assertEqual(d.mask.shape, a.mask.shape)
        self.assertTrue((d.array == a).all())
        self.assertTrue((d.mask.array == np.ma.getmaskarray(a)).all())

    def test_Data_digitize(self):
        if self.test_only and inspect.stack()[0][3] not in self.test_only:
            return

        for a in [
            np.arange(120).reshape(3, 2, 20),
            np.ma.arange(120).reshape(3, 2, 20),
        ]:

            if np.ma.isMA(a):
                a[0, 1, [2, 5, 6, 7, 8]] = np.ma.masked
                a[2, 0, [12, 14, 17]] = np.ma.masked

            d = cf.Data(a, "km")

            for upper in (False, True):
                for bins in (
                    [2, 6, 10, 50, 100],
                    [[2, 6], [6, 10], [10, 50], [50, 100]],
                ):
                    e = d.digitize(bins, upper=upper, open_ends=True)
                    b = np.digitize(a, [2, 6, 10, 50, 100], right=upper)

                    self.assertTrue((e.array == b).all())
                    self.assertTrue(
                        (np.ma.getmask(e.array) == np.ma.getmask(b)).all()
                    )

                    # TODODASK: Reinstate the following test when
                    #           __sub__, minimum, and maximum have
                    #           been daskified

        #                    e.where(
        #                        cf.set([e.minimum(), e.maximum()]),
        #                        cf.masked,
        #                        e - 1,
        #                        inplace=True,
        #                    )
        #                    f = d.digitize(bins, upper=upper)
        #                    self.assertTrue(e.equals(f, verbose=2))

        # Check returned bins
        bins = [2, 6, 10, 50, 100]
        e, b = d.digitize(bins, return_bins=True)
        self.assertTrue(
            (b.array == [[2, 6], [6, 10], [10, 50], [50, 100]]).all()
        )
        self.assertTrue(b.Units == d.Units)

        # Check digitized units
        self.assertTrue(e.Units == cf.Units(None))

        # Check inplace
        self.assertIsNone(d.digitize(bins, inplace=True))
        self.assertTrue(d.equals(e))

    @unittest.skipIf(TEST_DASKIFIED_ONLY, "no attribute '_ndim'")
    def test_Data_cumsum(self):
        if self.test_only and inspect.stack()[0][3] not in self.test_only:
            return

        d = cf.Data(self.a)
        e = d.copy()
        f = d.cumsum(axis=0)
        self.assertIsNone(e.cumsum(axis=0, inplace=True))
        self.assertTrue(e.equals(f, verbose=2))

        d = cf.Data(self.a)

        for i in range(d.ndim):
            b = np.cumsum(self.a, axis=i)
            e = d.cumsum(axis=i)
            self.assertTrue((e.array == b).all())

        d = cf.Data(self.ma)

        for i in range(d.ndim):
            b = np.cumsum(self.ma, axis=i)
            e = d.cumsum(axis=i, masked_as_zero=False)
            self.assertTrue(cf.functions._numpy_allclose(e.array, b))

    @unittest.skipIf(TEST_DASKIFIED_ONLY, "no attribute '_ndim'")
    def test_Data_flatten(self):
        if self.test_only and inspect.stack()[0][3] not in self.test_only:
            return

        d = cf.Data(self.ma.copy())
        self.assertTrue(d.equals(d.flatten([]), verbose=2))
        self.assertIsNone(d.flatten(inplace=True))

        d = cf.Data(self.ma.copy())

        b = self.ma.flatten()
        for axes in (None, list(range(d.ndim))):
            e = d.flatten(axes)
            self.assertEqual(e.ndim, 1)
            self.assertEqual(e.shape, b.shape)
            self.assertTrue(cf.functions._numpy_allclose(e.array, b))

        for axes in self.axes_combinations:
            e = d.flatten(axes)

            if len(axes) <= 1:
                shape = d.shape
            else:
                shape = [n for i, n in enumerate(d.shape) if i not in axes]
                shape.insert(
                    sorted(axes)[0],
                    np.prod([n for i, n in enumerate(d.shape) if i in axes]),
                )

            self.assertEqual(e.shape, tuple(shape))
            self.assertEqual(e.ndim, d.ndim - len(axes) + 1)
            self.assertEqual(e.size, d.size)

    @unittest.skipIf(TEST_DASKIFIED_ONLY, "no attribute 'partitions'")
    def test_Data_CachedArray(self):
        if self.test_only and inspect.stack()[0][3] not in self.test_only:
            return

        factor = 0.99999999999999

        cf.tempdir(self.tempdir)

        original_FMF = cf.free_memory_factor(1 - factor)
        d = cf.Data(np.arange(100))
        cf.free_memory_factor(factor)
        _ = d.array

        for partition in d.partitions.flat:
            self.assertTrue(partition.in_cached_file)

        _ = np.arange(1000000).reshape(100, 10000)

        cf.free_memory_factor(1 - factor)
        d = cf.Data(np.arange(10000).reshape(100, 100))
        cf.free_memory_factor(factor)

        _ = d.array

        for partition in d.partitions.flat:
            self.assertTrue(partition.in_cached_file)

        cf.free_memory_factor(original_FMF)

    @unittest.skipIf(TEST_DASKIFIED_ONLY, "no attr. 'partition_configuration'")
    def test_Data_cached_arithmetic_units(self):
        if self.test_only and inspect.stack()[0][3] not in self.test_only:
            return

        d = cf.Data(self.a, "m")
        e = cf.Data(self.a, "s")

        f = d / e
        self.assertEqual(f.Units, cf.Units("m s-1"))

        d = cf.Data(self.a, "days since 2000-01-02")
        e = cf.Data(self.a, "days since 1999-01-02")

        f = d - e
        self.assertEqual(f.Units, cf.Units("days"))

        # Repeat with caching partitions to disk
        fmt = cf.constants.CONSTANTS["FM_THRESHOLD"]
        cf.constants.CONSTANTS["FM_THRESHOLD"] = cf.total_memory()

        d = cf.Data(self.a, "m")
        e = cf.Data(self.a, "s")

        f = d / e
        self.assertEqual(f.Units, cf.Units("m s-1"))

        d = cf.Data(self.a, "days since 2000-01-02")
        e = cf.Data(self.a, "days since 1999-01-02")

        f = d - e
        self.assertEqual(f.Units, cf.Units("days"))

        # Reset
        cf.constants.CONSTANTS["FM_THRESHOLD"] = fmt

    @unittest.skipIf(TEST_DASKIFIED_ONLY, "no attribute '_auxiliary_mask'")
    def test_Data_AUXILIARY_MASK(self):
        if self.test_only and inspect.stack()[0][3] not in self.test_only:
            return

        d = cf.Data()
        self.assertIsNone(d._auxiliary_mask)
        self.assertIsNone(d._auxiliary_mask_return())

        d = cf.Data.empty((90, 60))
        m = np.full(d.shape, fill_value=False, dtype=bool)

        self.assertIsNone(d._auxiliary_mask)
        self.assertEqual(d._auxiliary_mask_return().shape, m.shape)
        self.assertTrue((d._auxiliary_mask_return() == m).all())
        self.assertIsNone(d._auxiliary_mask)

        m[[0, 2, 80], [0, 40, 20]] = True

        d._auxiliary_mask_add_component(cf.Data(m))
        self.assertEqual(len(d._auxiliary_mask), 1)
        self.assertEqual(d._auxiliary_mask_return().shape, m.shape)
        self.assertTrue((d._auxiliary_mask_return() == m).all())

        d = cf.Data.empty((90, 60))
        m = np.full(d.shape, fill_value=False, dtype=bool)

        d = cf.Data.empty((90, 60))
        d._auxiliary_mask_add_component(cf.Data(m[0:1, :]))
        self.assertEqual(len(d._auxiliary_mask), 1)
        self.assertTrue((d._auxiliary_mask_return() == m).all())

        d = cf.Data.empty((90, 60))
        d._auxiliary_mask_add_component(cf.Data(m[:, 0:1]))
        self.assertEqual(len(d._auxiliary_mask), 1)
        self.assertTrue((d._auxiliary_mask_return() == m).all())

        d = cf.Data.empty((90, 60))
        d._auxiliary_mask_add_component(cf.Data(m[:, 0:1]))
        d._auxiliary_mask_add_component(cf.Data(m[0:1, :]))
        self.assertEqual(len(d._auxiliary_mask), 2)
        self.assertEqual(d._auxiliary_mask_return().shape, m.shape)
        self.assertTrue((d._auxiliary_mask_return() == m).all())

        # --------------------------------------------------------
        d = cf.Data(np.arange(120).reshape(30, 4))
        e = cf.Data(np.arange(120, 280).reshape(40, 4))

        fm = cf.Data.full((70, 4), fill_value=False, dtype=bool)

        fm[0, 0] = True
        fm[10, 2] = True
        fm[20, 1] = True

        dm = fm[:30]
        d._auxiliary_mask = [dm]

        f = cf.Data.concatenate([d, e], axis=0)
        self.assertEqual(f.shape, fm.shape)
        self.assertTrue((f._auxiliary_mask_return().array == fm).all())

        # --------------------------------------------------------
        d = cf.Data(np.arange(120).reshape(30, 4))
        e = cf.Data(np.arange(120, 280).reshape(40, 4))

        fm = cf.Data.full((70, 4), False, bool)
        fm[50, 0] = True
        fm[60, 2] = True
        fm[65, 1] = True

        em = fm[30:]
        e._auxiliary_mask = [em]

        f = cf.Data.concatenate([d, e], axis=0)
        self.assertEqual(f.shape, fm.shape)
        self.assertTrue((f._auxiliary_mask_return().array == fm).all())

        # --------------------------------------------------------
        d = cf.Data(np.arange(120).reshape(30, 4))
        e = cf.Data(np.arange(120, 280).reshape(40, 4))

        fm = cf.Data.full((70, 4), False, bool)
        fm[0, 0] = True
        fm[10, 2] = True
        fm[20, 1] = True
        fm[50, 0] = True
        fm[60, 2] = True
        fm[65, 1] = True

        dm = fm[:30]
        d._auxiliary_mask = [dm]
        em = fm[30:]
        e._auxiliary_mask = [em]

        f = cf.Data.concatenate([d, e], axis=0)
        self.assertEqual(f.shape, fm.shape)
        self.assertTrue((f._auxiliary_mask_return().array == fm).all())

    @unittest.skipIf(TEST_DASKIFIED_ONLY, "TypeError: 'int' is not iterable")
    def test_Data___contains__(self):
        if self.test_only and inspect.stack()[0][3] not in self.test_only:
            return

        d = cf.Data([[0.0, 1, 2], [3, 4, 5]], units="m")
        self.assertIn(4, d)
        self.assertNotIn(40, d)
        self.assertIn(cf.Data(3), d)
        self.assertIn(cf.Data([[[[3]]]]), d)
        value = d[1, 2]
        value.Units *= 2
        value.squeeze(0)
        self.assertIn(value, d)
        self.assertIn(np.array([[[2]]]), d)

    @unittest.skipIf(TEST_DASKIFIED_ONLY, "no attr. 'partition_configuration'")
    def test_Data_asdata(self):
        if self.test_only and inspect.stack()[0][3] not in self.test_only:
            return

        d = cf.Data(self.ma)

        self.assertIs(d.asdata(d), d)
        self.assertIs(cf.Data.asdata(d), d)
        self.assertIs(d.asdata(d, dtype=d.dtype), d)
        self.assertIs(cf.Data.asdata(d, dtype=d.dtype), d)

        self.assertIsNot(d.asdata(d, dtype="float32"), d)
        self.assertIsNot(cf.Data.asdata(d, dtype="float32"), d)
        self.assertIsNot(d.asdata(d, dtype=d.dtype, copy=True), d)
        self.assertIsNot(cf.Data.asdata(d, dtype=d.dtype, copy=True), d)

        self.assertTrue(
            cf.Data.asdata(cf.Data([1, 2, 3]), dtype=float, copy=True).equals(
                cf.Data([1.0, 2, 3]), verbose=2
            )
        )

        self.assertTrue(
            cf.Data.asdata([1, 2, 3]).equals(cf.Data([1, 2, 3]), verbose=2)
        )
        self.assertTrue(
            cf.Data.asdata([1, 2, 3], dtype=float).equals(
                cf.Data([1.0, 2, 3]), verbose=2
            )
        )

    @unittest.skipIf(TEST_DASKIFIED_ONLY, "no attribute '_ndim'")
    def test_Data_squeeze_insert_dimension(self):
        if self.test_only and inspect.stack()[0][3] not in self.test_only:
            return

        d = cf.Data([list(range(1000))])
        self.assertEqual(d.shape, (1, 1000))
        e = d.squeeze()
        self.assertEqual(e.shape, (1000,))
        self.assertIsNone(d.squeeze(inplace=True))
        self.assertEqual(d.shape, (1000,))

        d = cf.Data([list(range(1000))])
        d.transpose(inplace=True)
        self.assertEqual(d.shape, (1000, 1))
        e = d.squeeze()
        self.assertEqual(e.shape, (1000,))
        self.assertIsNone(d.squeeze(inplace=True))
        self.assertEqual(d.shape, (1000,))

        d.insert_dimension(0, inplace=True)
        d.insert_dimension(-1, inplace=True)
        self.assertEqual(d.shape, (1, 1000, 1))
        e = d.squeeze()
        self.assertEqual(e.shape, (1000,))
        e = d.squeeze(-1)
        self.assertEqual(e.shape, (1, 1000))
        self.assertIsNone(e.squeeze(0, inplace=True))
        self.assertEqual(e.shape, (1000,))

        d = e
        d.insert_dimension(0, inplace=True)
        d.insert_dimension(-1, inplace=True)
        d.insert_dimension(-1, inplace=True)
        self.assertEqual(d.shape, (1, 1000, 1, 1))
        e = d.squeeze([0, 2])
        self.assertEqual(e.shape, (1000, 1))

        array = np.arange(1000).reshape(1, 100, 10)
        d = cf.Data(array)
        e = d.squeeze()
        f = e.insert_dimension(0)
        a = f.array
        self.assertTrue(np.allclose(a, array))

    def test_Data__getitem__(self):
        if self.test_only and inspect.stack()[0][3] not in self.test_only:
            return

        d = cf.Data(np.ma.arange(450).reshape(9, 10, 5), chunks=(4, 5, 1))

        for indices in (
            Ellipsis,
            (slice(None), slice(None)),
            (slice(None), Ellipsis),
            (Ellipsis, slice(None)),
            (Ellipsis, slice(None), Ellipsis),
        ):
            self.assertEqual(d[indices].shape, d.shape)

        for indices in (
            ([1, 3, 4], slice(None), [2, -1]),
            (slice(0, 6, 2), slice(None), [2, -1]),
            (slice(0, 6, 2), slice(None), slice(2, 5, 2)),
            (slice(0, 6, 2), list(range(10)), slice(2, 5, 2)),
        ):
            self.assertEqual(d[indices].shape, (3, 10, 2))

        for indices in (
            (slice(0, 6, 2), -2, [2, -1]),
            (slice(0, 6, 2), -2, slice(2, 5, 2)),
        ):
            self.assertEqual(d[indices].shape, (3, 1, 2))

        for indices in (
            ([1, 3, 4], -2, [2, -1]),
            ([4, 3, 1], -2, [2, -1]),
            ([1, 4, 3], -2, [2, -1]),
            ([4, 1, 4], -2, [2, -1]),
        ):
            e = d[indices]
            self.assertEqual(e.shape, (3, 1, 2))
            self.assertEqual(e._axes, d._axes)

        d.__keepdims_indexing__ = False
        self.assertFalse(d.__keepdims_indexing__)
        for indices in (
            ([1, 3, 4], -2, [2, -1]),
            (slice(0, 6, 2), -2, [2, -1]),
            (slice(0, 6, 2), -2, slice(2, 5, 2)),
            ([1, 4, 3], -2, [2, -1]),
            ([4, 3, 4], -2, [2, -1]),
            ([1, 4, 4], -2, [2, -1]),
        ):
            e = d[indices]
            self.assertFalse(e.__keepdims_indexing__)
            self.assertEqual(e.shape, (3, 2))
            self.assertEqual(e._axes, d._axes[0::2])

        self.assertFalse(d.__keepdims_indexing__)
        d.__keepdims_indexing__ = True
        self.assertTrue(d.__keepdims_indexing__)

        d = cf.Data(np.ma.arange(24).reshape(3, 8))
        e = d[0, 2:4]

        # Cyclic slices
        d = cf.Data(np.ma.arange(24).reshape(3, 8))
        d.cyclic(1)
        self.assertTrue((d[0, :6].array == [[0, 1, 2, 3, 4, 5]]).all())
        e = d[0, -2:4]
        self.assertEqual(e._axes, d._axes)
        self.assertEqual(e.shape, (1, 6))
        self.assertTrue((e[0].array == [[6, 7, 0, 1, 2, 3]]).all())
        self.assertFalse(e.cyclic())

        d.__keepdims_indexing__ = False
        e = d[:, 4]
        self.assertEqual(e.shape, (3,))
        self.assertFalse(e.cyclic())
        self.assertEqual(e._axes, d._axes[0:1])
        d.__keepdims_indexing__ = True

        e = d[0, -2:6]
        self.assertEqual(e.shape, (1, 8))
        self.assertTrue((e[0].array == [[6, 7, 0, 1, 2, 3, 4, 5]]).all())
        self.assertTrue(e.cyclic(), set([1]))

        with self.assertRaises(IndexError):
            # Cyclic slice of non-cyclic axis
            e = d[-1:1]

        d.cyclic(0)
        e = d[-1:1, -2:-4]
        self.assertEqual(e.shape, (2, 6))
        self.assertTrue((e[:, 0].array == [[22], [6]]).all())
        self.assertTrue((e[0].array == [[22, 23, 16, 17, 18, 19]]).all())
        self.assertFalse(e.cyclic())

        e = d[-1:2, -2:4]
        self.assertEqual(e.shape, (3, 6))
        self.assertEqual(e.cyclic(), set([0]))
        e = d[-1:1, -2:6]
        self.assertEqual(e.shape, (2, 8))
        self.assertEqual(e.cyclic(), set([1]))
        e = d[-1:2, -2:6]
        self.assertEqual(e.shape, (3, 8))
        self.assertEqual(e.cyclic(), set([0, 1]))

        d.cyclic(0, False)
        d.__keepdims_indexing__ = False
        e = d[0, :6]
        self.assertFalse(e.__keepdims_indexing__)
        self.assertEqual(e.shape, (6,))
        self.assertTrue((e.array == [0, 1, 2, 3, 4, 5]).all())
        e = d[0, -2:4]
        self.assertEqual(e.shape, (6,))
        self.assertTrue((e.array == [6, 7, 0, 1, 2, 3]).all())
        self.assertFalse(e.cyclic())
        d.__keepdims_indexing__ = True

        # Keepdims indexing
        d = cf.Data([[1, 2, 3], [4, 5, 6]])
        self.assertEqual(d[0].shape, (1, 3))
        self.assertEqual(d[:, 1].shape, (2, 1))
        self.assertEqual(d[0, 1].shape, (1, 1))
        d.__keepdims_indexing__ = False
        self.assertEqual(d[0].shape, (3,))
        self.assertEqual(d[:, 1].shape, (2,))
        self.assertEqual(d[0, 1].shape, ())
        d.__keepdims_indexing__ = True

        # Orthogonal indexing
        self.assertEqual(d[[0], [0, 2]].shape, (1, 2))
        self.assertEqual(d[[0, 1], [0, 2]].shape, (2, 2))
        self.assertEqual(d[[0, 1], [2]].shape, (2, 1))

        # Ancillary masks
        #
        # TODODASK: Test __getitem__ with ancillary masks. Can only do
        #           this when cf.Data.where has been daskified

    def test_Data__setitem__(self):
        if self.test_only and inspect.stack()[0][3] not in self.test_only:
            return

        for hardmask in (False, True):
            a = np.ma.arange(90).reshape(9, 10)
            if hardmask:
                a.harden_mask()
            else:
                a.soften_mask()

            d = cf.Data(a.copy(), "metres", hardmask=hardmask, chunks=(3, 5))

            a[:, 1] = np.ma.masked
            d[:, 1] = cf.masked

            a[0, 2] = -6
            d[0, 2] = -6

            a[0:3, 1] = -1
            d[0:3, 1] = -1

            a[0:2, 3] = -1
            d[0:2, 3] = -1

            a[3, 4:6] = -2
            d[3, 4:6] = -2

            a[0:2, 1:4] = -3
            d[0:2, 1:4] = -3

            a[5:7, [3, 5, 6]] = -4
            d[5:7, [3, 5, 6]] = -4

            a[8, [8, 6, 5]] = -5
            d[8, [8, 6, 5]] = -5

            a[...] = -a
            d[...] = -d

            a[0] = a[2]
            d[0] = d[2]

            self.assertTrue((d.array == a).all())
            self.assertTrue((d.array.mask == a.mask).all())

        # Units
        a = np.ma.arange(90).reshape(9, 10)
        d = cf.Data(a, "metres")
        d[...] = cf.Data(a * 100, "cm")
        self.assertTrue((d.array == a).all())
        self.assertTrue((d.array.mask == a.mask).all())

        # Cyclic axes
        d.cyclic(1)
        self.assertTrue((d[0].array == [0, 1, 2, 3, 4, 5, 6, 7, 8, 9]).all())
        d[0, -1:1] = [-99, -1]
        self.assertTrue(
            (d[0].array == [-1, 1, 2, 3, 4, 5, 6, 7, 8, -99]).all()
        )
        self.assertEqual(d.cyclic(), set([1]))

        # Multiple list/1-d array indices
        with self.assertRaises(NotImplementedError):
            d[[1, 2], [0, 4, 1]] = 9

        with self.assertRaises(NotImplementedError):
            d[[1], [0, 4, 1]] = 9

    @unittest.skipIf(TEST_DASKIFIED_ONLY, "no attr. 'partition_configuration'")
    def test_Data_outerproduct(self):
        if self.test_only and inspect.stack()[0][3] not in self.test_only:
            return

        d = cf.Data(np.arange(1200).reshape(40, 30))

        e = cf.Data(np.arange(5))
        f = d.outerproduct(e)
        self.assertEqual(f.shape, (40, 30, 5))

        e = cf.Data(np.arange(5).reshape(5, 1))
        f = d.outerproduct(e)
        self.assertEqual(f.shape, (40, 30, 5, 1))

        e = cf.Data(np.arange(30).reshape(6, 5))
        f = d.outerproduct(e)
        self.assertEqual(f.shape, (40, 30, 6, 5))

        e = cf.Data(7)
        f = d.outerproduct(e)
        self.assertEqual(f.shape, (40, 30), f.shape)

        e = cf.Data(np.arange(5))
        self.assertIsNone(d.outerproduct(e, inplace=True))
        self.assertEqual(d.shape, (40, 30, 5), d.shape)

    @unittest.skipIf(TEST_DASKIFIED_ONLY, "no attr. 'partition_configuration'")
    def test_Data_all(self):
        if self.test_only and inspect.stack()[0][3] not in self.test_only:
            return

        d = cf.Data(np.array([[0] * 1000]))
        self.assertTrue(not d.all())
        d[-1, -1] = 1
        self.assertFalse(d.all())
        d[...] = 1
        self.assertTrue(d.all())
        d[...] = cf.masked
        self.assertTrue(d.all())

    @unittest.skipIf(TEST_DASKIFIED_ONLY, "no attr. 'partition_configuration'")
    def test_Data_any(self):
        if self.test_only and inspect.stack()[0][3] not in self.test_only:
            return

        d = cf.Data(np.array([[0] * 1000]))
        self.assertFalse(d.any())
        d[-1, -1] = 1
        self.assertTrue(d.any())
        d[...] = 1
        self.assertTrue(d.any())
        d[...] = cf.masked
        self.assertFalse(d.any())

    @unittest.skipIf(TEST_DASKIFIED_ONLY, "AssertionError: -999 != 0")
    def test_Data_array(self):
        if self.test_only and inspect.stack()[0][3] not in self.test_only:
            return

        # Scalar numeric array
        d = cf.Data(9, "km")
        a = d.array
        self.assertEqual(a.shape, ())
        self.assertEqual(a, np.array(9))
        d[...] = cf.masked
        a = d.array
        self.assertEqual(a.shape, ())
        self.assertIs(a[()], np.ma.masked)

        # Non-scalar numeric array
        b = np.arange(10 * 15 * 19).reshape(10, 1, 15, 19)
        d = cf.Data(b, "km")
        a = d.array
        a[0, 0, 0, 0] = -999
        a2 = d.array
        self.assertEqual(a2[0, 0, 0, 0], 0)
        self.assertEqual(a2.shape, b.shape)
        self.assertTrue((a2 == b).all())
        self.assertFalse((a2 == a).all())

        d = cf.Data([["2000-12-3 12:00"]], "days since 2000-12-01", dt=True)
        a = d.array
        self.assertTrue((a == np.array([[2.5]])).all())

    @unittest.skipIf(TEST_DASKIFIED_ONLY, "no attr. 'partition_configuration'")
    def test_Data_binary_mask(self):
        if self.test_only and inspect.stack()[0][3] not in self.test_only:
            return

        a = np.ma.ones((1000,), dtype="int32")
        a[[1, 900]] = np.ma.masked
        a[[0, 10, 910]] = 0

        d = cf.Data(np.arange(1000.0), "radians")
        d[[1, 900]] = cf.masked
        d[[10, 910]] = 0

        b = d.binary_mask

        self.assertEqual(b.Units, cf.Units("1"))
        self.assertEqual(b.dtype, np.dtype("int32"))
        self.assertTrue((b.array == a).all())

    @unittest.skipIf(TEST_DASKIFIED_ONLY, "no attr. 'partition_configuration'")
    def test_Data_clip(self):
        if self.test_only and inspect.stack()[0][3] not in self.test_only:
            return

        c0 = -53.234
        c1 = 34.345456567

        a = self.a + 0.34567
        ac = np.clip(a, c0, c1)

        d = cf.Data(a, "km")
        self.assertIsNotNone(d.clip(c0, c1))
        self.assertIsNone(d.clip(c0, c1, inplace=True))

        d = cf.Data(a, "km")
        e = d.clip(c0, c1)
        self.assertTrue((e.array == ac).all())

        e = d.clip(c0 * 1000, c1 * 1000, units="m")
        self.assertTrue((e.array == ac).all())

        d.clip(c0 * 100, c1 * 100, units="10m", inplace=True)
        self.assertTrue(d.allclose(ac, rtol=1e-05, atol=1e-08))

    @unittest.skipIf(TEST_DASKIFIED_ONLY, "no attr. 'partition_configuration'")
    def test_Data_months_years(self):
        if self.test_only and inspect.stack()[0][3] not in self.test_only:
            return

        calendar = "360_day"
        d = cf.Data(
            [1.0, 2],
            units=cf.Units("months since 2000-1-1", calendar=calendar),
        )
        self.assertTrue((d.array == np.array([1.0, 2])).all())
        a = np.array(
            [
                cf.dt(2000, 2, 1, 10, 29, 3, 831223, calendar=calendar),
                cf.dt(2000, 3, 1, 20, 58, 7, 662446, calendar=calendar),
            ]
        )

        self.assertTrue(
            (d.datetime_array == a).all(), "{}, {}".format(d.datetime_array, a)
        )

        calendar = "standard"
        d = cf.Data(
            [1.0, 2],
            units=cf.Units("months since 2000-1-1", calendar=calendar),
        )
        self.assertTrue((d.array == np.array([1.0, 2])).all())
        a = np.array(
            [
                cf.dt(2000, 1, 31, 10, 29, 3, 831223, calendar=calendar),
                cf.dt(2000, 3, 1, 20, 58, 7, 662446, calendar=calendar),
            ]
        )
        self.assertTrue(
            (d.datetime_array == a).all(), "{}, {}".format(d.datetime_array, a)
        )

        calendar = "360_day"
        d = cf.Data(
            [1.0, 2], units=cf.Units("years since 2000-1-1", calendar=calendar)
        )
        self.assertTrue((d.array == np.array([1.0, 2])).all())
        a = np.array(
            [
                cf.dt(2001, 1, 6, 5, 48, 45, 974678, calendar=calendar),
                cf.dt(2002, 1, 11, 11, 37, 31, 949357, calendar=calendar),
            ]
        )
        self.assertTrue(
            (d.datetime_array == a).all(), "{}, {}".format(d.datetime_array, a)
        )

        calendar = "standard"
        d = cf.Data(
            [1.0, 2], units=cf.Units("years since 2000-1-1", calendar=calendar)
        )
        self.assertTrue((d.array == np.array([1.0, 2])).all())
        a = np.array(
            [
                cf.dt(2000, 12, 31, 5, 48, 45, 974678, calendar=calendar),
                cf.dt(2001, 12, 31, 11, 37, 31, 949357, calendar=calendar),
            ]
        )
        self.assertTrue(
            (d.datetime_array == a).all(), "{}, {}".format(d.datetime_array, a)
        )

        d = cf.Data(
            [1.0, 2],
            units=cf.Units("years since 2000-1-1", calendar="360_day"),
        )
        d *= 31

    @unittest.skipIf(TEST_DASKIFIED_ONLY, "'NoneType' object is not callable")
    def test_Data_datetime_array(self):
        if self.test_only and inspect.stack()[0][3] not in self.test_only:
            return

        # Scalar array
        for d, x in zip(
            [
                cf.Data(11292.5, "days since 1970-1-1"),
                cf.Data("2000-12-1 12:00", dt=True),
            ],
            [11292.5, 0],
        ):
            a = d.datetime_array
            self.assertEqual(a.shape, ())
            self.assertEqual(
                a, np.array(cf.dt("2000-12-1 12:00", calendar="standard"))
            )

            a = d.array
            self.assertEqual(a.shape, ())
            self.assertEqual(a, x)

            a = d.datetime_array
            a = d.array
            self.assertEqual(a.shape, ())
            self.assertEqual(a, x)

        # Non-scalar array
        for d, x in zip(
            [
                cf.Data([[11292.5, 11293.5]], "days since 1970-1-1"),
                cf.Data([["2000-12-1 12:00", "2000-12-2 12:00"]], dt=True),
            ],
            ([[11292.5, 11293.5]], [[0, 1]]),
        ):
            a = d.datetime_array
            a = d.array
            self.assertTrue((a == x).all())
            a = d.datetime_array
            a = d.array
            self.assertTrue((a == x).all())
            a = d.datetime_array
            self.assertTrue(
                (
                    a
                    == np.array(
                        [
                            [
                                cf.dt("2000-12-1 12:00", calendar="standard"),
                                cf.dt("2000-12-2 12:00", calendar="standard"),
                            ]
                        ]
                    )
                ).all()
            )

    def test_Data_asdatetime_asreftime_isdatetime(self):
        if self.test_only and inspect.stack()[0][3] not in self.test_only:
            return

        d = cf.Data([[1.93, 5.17]], "days since 2000-12-29")
        self.assertFalse(d._isdatetime())
        self.assertIsNone(d._asreftime(inplace=True))
        self.assertFalse(d._isdatetime())

        e = d._asdatetime()
        self.assertTrue(e._isdatetime())
        self.assertEqual(e.dtype, np.dtype(object))
        self.assertIsNone(e._asdatetime(inplace=True))
        self.assertTrue(e._isdatetime())

        # Round trip
        f = e._asreftime()
        self.assertTrue(f.equals(d))

    def test_Data_ceil(self):
        if self.test_only and inspect.stack()[0][3] not in self.test_only:
            return

        for x in (1, -1):
            a = 0.9 * x * self.a
            c = np.ceil(a)

            d = cf.Data(a)
            e = d.ceil()
            self.assertIsNone(d.ceil(inplace=True))
            self.assertTrue(d.equals(e, verbose=2))
            self.assertEqual(d.shape, c.shape)
            self.assertTrue((d.array == c).all())

    def test_Data_floor(self):
        if self.test_only and inspect.stack()[0][3] not in self.test_only:
            return

        for x in (1, -1):
            a = 0.9 * x * self.a
            c = np.floor(a)

            d = cf.Data(a)
            e = d.floor()
            self.assertIsNone(d.floor(inplace=True))
            self.assertTrue(d.equals(e, verbose=2))
            self.assertEqual(d.shape, c.shape)
            self.assertTrue((d.array == c).all())

    def test_Data_trunc(self):
        if self.test_only and inspect.stack()[0][3] not in self.test_only:
            return

        for x in (1, -1):
            a = 0.9 * x * self.a
            c = np.trunc(a)

            d = cf.Data(a)
            e = d.trunc()
            self.assertIsNone(d.trunc(inplace=True))
            self.assertTrue(d.equals(e, verbose=2))
            self.assertEqual(d.shape, c.shape)
            self.assertTrue((d.array == c).all())

    def test_Data_rint(self):
        if self.test_only and inspect.stack()[0][3] not in self.test_only:
            return

        for x in (1, -1):
            a = 0.9 * x * self.a
            c = np.rint(a)

            d = cf.Data(a)
            d0 = d.copy()
            e = d.rint()
            x = e.array

            self.assertTrue((x == c).all())
            self.assertTrue(d.equals(d0, verbose=2))
            self.assertIsNone(d.rint(inplace=True))
            self.assertTrue(d.equals(e, verbose=2))
            self.assertEqual(d.shape, c.shape)
            self.assertTrue((d.array == c).all())

    def test_Data_round(self):
        if self.test_only and inspect.stack()[0][3] not in self.test_only:
            return

        for decimals in range(-8, 8):
            a = self.a + 0.34567
            c = np.round(a, decimals=decimals)

            d = cf.Data(a)
            e = d.round(decimals=decimals)

            self.assertIsNone(d.round(decimals=decimals, inplace=True))

            self.assertTrue(d.equals(e, verbose=2))
            self.assertEqual(d.shape, c.shape)
            self.assertTrue((d.array == c).all())

    def test_Data_datum(self):
        if self.test_only and inspect.stack()[0][3] not in self.test_only:
            return

        d = cf.Data(5, "metre")
        self.assertEqual(d.datum(), 5)
        self.assertEqual(d.datum(0), 5)
        self.assertEqual(d.datum(-1), 5)

        for d in [
            cf.Data([4, 5, 6, 1, 2, 3], "metre"),
            cf.Data([[4, 5, 6], [1, 2, 3]], "metre"),
        ]:
            self.assertEqual(d.datum(0), 4)
            self.assertEqual(d.datum(-1), 3)
            for index in d.ndindex():
                self.assertEqual(d.datum(index), d.array[index].item())
                self.assertEqual(
                    d.datum(*index),
                    d.array[index].item(),
                    "{}, {}".format(d.datum(*index), d.array[index].item()),
                )
        # --- End: for

        d = cf.Data(5, "metre")
        d[()] = cf.masked
        self.assertIs(d.datum(), cf.masked)
        self.assertIs(d.datum(0), cf.masked)
        self.assertIs(d.datum(-1), cf.masked)

        d = cf.Data([[5]], "metre")
        d[0, 0] = cf.masked
        self.assertIs(d.datum(), cf.masked)
        self.assertIs(d.datum(0), cf.masked)
        self.assertIs(d.datum(-1), cf.masked)
        self.assertIs(d.datum(0, 0), cf.masked)
        self.assertIs(d.datum(-1, 0), cf.masked)
        self.assertIs(d.datum((0, 0)), cf.masked)
        self.assertIs(d.datum([0, -1]), cf.masked)
        self.assertIs(d.datum(-1, -1), cf.masked)

    def test_Data_flip(self):
        if self.test_only and inspect.stack()[0][3] not in self.test_only:
            return

        array = np.arange(24000).reshape(120, 200)
        d = cf.Data(array.copy(), "metre")

        for axes, indices in zip(
            (0, 1, [0, 1]),
            (
                (slice(None, None, -1), slice(None)),
                (slice(None), slice(None, None, -1)),
                (slice(None, None, -1), slice(None, None, -1)),
            ),
        ):
            array = array[indices]
            d.flip(axes, inplace=True)

        self.assertTrue((d.array == array).all())

        array = np.arange(3 * 4 * 5).reshape(3, 4, 5) + 1
        d = cf.Data(array.copy(), "metre", chunks=-1)

        self.assertEqual(d[0].shape, (1, 4, 5))
        self.assertEqual(d[-1].shape, (1, 4, 5))
        self.assertEqual(d[0].maximum(), 4 * 5)
        self.assertEqual(d[-1].maximum(), 3 * 4 * 5)

        for i in (2, 1):
            e = d.flip(i)
            self.assertEqual(e[0].shape, (1, 4, 5))
            self.assertEqual(e[-1].shape, (1, 4, 5))
            self.assertEqual(e[0].maximum(), 4 * 5)
            self.assertEqual(e[-1].maximum(), 3 * 4 * 5)

        i = 0
        e = d.flip(i)
        self.assertEqual(e[0].shape, (1, 4, 5))
        self.assertEqual(e[-1].shape, (1, 4, 5))
        self.assertEqual(e[0].maximum(), 3 * 4 * 5)
        self.assertEqual(e[-1].maximum(), 4 * 5)

    @unittest.skipIf(TEST_DASKIFIED_ONLY, "no attribute 'datum'")
    def test_Data_max(self):
        if self.test_only and inspect.stack()[0][3] not in self.test_only:
            return

        for pp in (False, True):
            d = cf.Data([[4, 5, 6], [1, 2, 3]], "metre")
            self.assertEqual(
                d.maximum(_preserve_partitions=pp), cf.Data(6, "metre")
            )
            self.assertEqual(d.maximum(_preserve_partitions=pp).datum(), 6)
            d[0, 2] = cf.masked
            self.assertEqual(d.maximum(_preserve_partitions=pp), 5)
            self.assertEqual(d.maximum(_preserve_partitions=pp).datum(), 5)
            self.assertEqual(
                d.maximum(_preserve_partitions=pp), cf.Data(0.005, "km")
            )

    @unittest.skipIf(TEST_DASKIFIED_ONLY, "no attribute '_ndim'")
    def test_Data_min(self):
        if self.test_only and inspect.stack()[0][3] not in self.test_only:
            return

        for pp in (False, True):
            d = cf.Data([[4, 5, 6], [1, 2, 3]], "metre")
            self.assertEqual(
                d.minimum(_preserve_partitions=pp), cf.Data(1, "metre")
            )
            self.assertEqual(d.minimum(_preserve_partitions=pp).datum(), 1)
            d[1, 0] = cf.masked
            self.assertEqual(d.minimum(_preserve_partitions=pp), 2)
            self.assertEqual(d.minimum(_preserve_partitions=pp).datum(), 2)
            self.assertEqual(
                d.minimum(_preserve_partitions=pp), cf.Data(0.002, "km")
            )

    def test_Data_ndindex(self):
        if self.test_only and inspect.stack()[0][3] not in self.test_only:
            return

        for d in (
            cf.Data(5, "metre"),
            cf.Data([4, 5, 6, 1, 2, 3], "metre"),
            cf.Data([[4, 5, 6], [1, 2, 3]], "metre"),
        ):
            for i, j in zip(d.ndindex(), np.ndindex(d.shape)):
                self.assertEqual(i, j)

    @unittest.skipIf(TEST_DASKIFIED_ONLY, "no attribute '_pmshape'")
    def test_Data_roll(self):
        if self.test_only and inspect.stack()[0][3] not in self.test_only:
            return

        a = np.arange(10 * 15 * 19).reshape(10, 1, 15, 19)

        d = cf.Data(a.copy())

        _ = d._pmshape

        e = d.roll(0, 4)
        e.roll(2, 120, inplace=True)
        e.roll(3, -77, inplace=True)

        a = np.roll(a, 4, 0)
        a = np.roll(a, 120, 2)
        a = np.roll(a, -77, 3)

        self.assertEqual(e.shape, a.shape)
        self.assertTrue((a == e.array).all())

        f = e.roll(3, 77)
        f.roll(2, -120, inplace=True)
        f.roll(0, -4, inplace=True)

        self.assertEqual(f.shape, d.shape)
        self.assertTrue(f.equals(d, verbose=2))

    @unittest.skipIf(TEST_DASKIFIED_ONLY, "no attribute '_ndim'")
    def test_Data_swapaxes(self):
        if self.test_only and inspect.stack()[0][3] not in self.test_only:
            return

        a = np.arange(10 * 15 * 19).reshape(10, 1, 15, 19)

        d = cf.Data(a.copy())

        for i in range(-a.ndim, a.ndim):
            for j in range(-a.ndim, a.ndim):
                b = np.swapaxes(a.copy(), i, j)
                e = d.swapaxes(i, j)
                message = "cf.Data.swapaxes({}, {}) failed".format(i, j)
                self.assertEqual(b.shape, e.shape, message)
                self.assertTrue((b == e.array).all(), message)

    def test_Data_transpose(self):
        if self.test_only and inspect.stack()[0][3] not in self.test_only:
            return

        a = np.arange(10 * 15 * 19).reshape(10, 1, 15, 19)

        d = cf.Data(a.copy())

        for indices in (range(a.ndim), range(-a.ndim, 0)):
            for axes in itertools.permutations(indices):
                a = np.transpose(a, axes)
                d.transpose(axes, inplace=True)
                message = (
                    "cf.Data.transpose({}) failed: "
                    "d.shape={}, a.shape={}".format(axes, d.shape, a.shape)
                )
                self.assertEqual(d.shape, a.shape, message)
                self.assertTrue((d.array == a).all(), message)

    @unittest.skipIf(TEST_DASKIFIED_ONLY, "no attr. 'partition_configuration'")
    def test_Data_unique(self):
        if self.test_only and inspect.stack()[0][3] not in self.test_only:
            return

        d = cf.Data([[4, 2, 1], [1, 2, 3]], "metre")
        self.assertTrue((d.unique() == cf.Data([1, 2, 3, 4], "metre")).all())
        d[1, -1] = cf.masked
        self.assertTrue((d.unique() == cf.Data([1, 2, 4], "metre")).all())

    @unittest.skipIf(
        TEST_DASKIFIED_ONLY, "hits 'TODODASK - use harden_mask/soften_mask'"
    )
    def test_Data_varray(self):
        if self.test_only and inspect.stack()[0][3] not in self.test_only:
            return

        # Scalar array
        d = cf.Data(9, "km")
        d.hardmask = False
        a = d.varray
        self.assertEqual(a.shape, ())
        self.assertEqual(a, np.array(9))
        d[...] = cf.masked
        a = d.varray
        self.assertEqual(a.shape, ())
        self.assertIs(a[()], np.ma.masked)
        a[()] = 18
        self.assertEqual(a, np.array(18))

        b = np.arange(10 * 15 * 19).reshape(10, 1, 15, 19)
        d = cf.Data(b, "km")
        e = d.copy()
        v = e.varray
        v[0, 0, 0, 0] = -999
        v = e.varray
        self.assertEqual(v[0, 0, 0, 0], -999)
        self.assertEqual(v.shape, b.shape)
        self.assertFalse((v == b).all())
        v[0, 0, 0, 0] = 0
        self.assertTrue((v == b).all())

    def test_Data_year_month_day_hour_minute_second(self):
        if self.test_only and inspect.stack()[0][3] not in self.test_only:
            return

        d = cf.Data([[1.901, 5.101]], "days since 2000-12-29")
        self.assertTrue(d.year.equals(cf.Data([[2000, 2001]])))
        self.assertTrue(d.month.equals(cf.Data([[12, 1]])))
        self.assertTrue(d.day.equals(cf.Data([[30, 3]])))
        self.assertTrue(d.hour.equals(cf.Data([[21, 2]])))
        self.assertTrue(d.minute.equals(cf.Data([[37, 25]])))
        self.assertTrue(d.second.equals(cf.Data([[26, 26]])))

        d = cf.Data(
            [[1.901, 5.101]], cf.Units("days since 2000-12-29", "360_day")
        )
        self.assertTrue(d.year.equals(cf.Data([[2000, 2001]])))
        self.assertTrue(d.month.equals(cf.Data([[12, 1]])))
        self.assertTrue(d.day.equals(cf.Data([[30, 4]])))
        self.assertTrue(d.hour.equals(cf.Data([[21, 2]])))
        self.assertTrue(d.minute.equals(cf.Data([[37, 25]])))
        self.assertTrue(d.second.equals(cf.Data([[26, 26]])))

        # Can't get year from data with non-reference time units
        with self.assertRaises(ValueError):
            cf.Data([[1, 2]], units="m").year

    @unittest.skipIf(TEST_DASKIFIED_ONLY, "'NoneType' is not iterable")
    def test_Data_BINARY_AND_UNARY_OPERATORS(self):
        if self.test_only and inspect.stack()[0][3] not in self.test_only:
            return

        array = np.arange(3 * 4 * 5).reshape(3, 4, 5) + 1

        arrays = (
            np.arange(3 * 4 * 5).reshape(3, 4, 5) + 1.0,
            np.arange(3 * 4 * 5).reshape(3, 4, 5) + 1,
        )

        for a0 in arrays:
            for a1 in arrays[::-1]:
                d = cf.Data(a0[(slice(None, None, -1),) * a0.ndim], "metre")
                d.flip(inplace=True)
                x = cf.Data(a1, "metre")

                message = "Failed in {!r}+{!r}".format(d, x)
                self.assertTrue(
                    (d + x).equals(cf.Data(a0 + a1, "m"), verbose=1), message
                )
                message = "Failed in {!r}*{!r}".format(d, x)
                self.assertTrue(
                    (d * x).equals(cf.Data(a0 * a1, "m2"), verbose=1), message
                )
                message = "Failed in {!r}/{!r}".format(d, x)
                self.assertTrue(
                    (d / x).equals(cf.Data(a0 / a1, "1"), verbose=1), message
                )
                message = "Failed in {!r}-{!r}".format(d, x)
                self.assertTrue(
                    (d - x).equals(cf.Data(a0 - a1, "m"), verbose=1), message
                )
                message = "Failed in {!r}//{!r}".format(d, x)
                self.assertTrue(
                    (d // x).equals(cf.Data(a0 // a1, "1"), verbose=1), message
                )

                message = "Failed in {!r}.__truediv__//{!r}".format(d, x)
                self.assertTrue(
                    d.__truediv__(x).equals(
                        cf.Data(array.__truediv__(array), "1"), verbose=1
                    ),
                    message,
                )

                message = "Failed in {!r}__rtruediv__{!r}".format(d, x)
                self.assertTrue(
                    d.__rtruediv__(x).equals(
                        cf.Data(array.__rtruediv__(array), "1"), verbose=1
                    ),
                    message,
                )

                try:
                    d ** x
                except Exception:
                    pass
                else:
                    message = "Failed in {!r}**{!r}".format(d, x)
                    self.assertTrue((d ** x).all(), message)
        # --- End: for

        for a0 in arrays:
            d = cf.Data(a0, "metre")
            for x in (2, 2.0):
                message = "Failed in {!r}+{}".format(d, x)
                self.assertTrue(
                    (d + x).equals(cf.Data(a0 + x, "m"), verbose=1), message
                )
                message = "Failed in {!r}*{}".format(d, x)
                self.assertTrue(
                    (d * x).equals(cf.Data(a0 * x, "m"), verbose=1), message
                )
                message = "Failed in {!r}/{}".format(d, x)
                self.assertTrue(
                    (d / x).equals(cf.Data(a0 / x, "m"), verbose=1), message
                )
                message = "Failed in {!r}-{}".format(d, x)
                self.assertTrue(
                    (d - x).equals(cf.Data(a0 - x, "m"), verbose=1), message
                )
                message = "Failed in {!r}//{}".format(d, x)
                self.assertTrue(
                    (d // x).equals(cf.Data(a0 // x, "m"), verbose=1), message
                )
                message = "Failed in {!r}**{}".format(d, x)
                self.assertTrue(
                    (d ** x).equals(cf.Data(a0 ** x, "m2"), verbose=1), message
                )
                message = "Failed in {!r}.__truediv__{}".format(d, x)
                self.assertTrue(
                    d.__truediv__(x).equals(
                        cf.Data(a0.__truediv__(x), "m"), verbose=1
                    ),
                    message,
                )
                message = "Failed in {!r}.__rtruediv__{}".format(d, x)
                self.assertTrue(
                    d.__rtruediv__(x).equals(
                        cf.Data(a0.__rtruediv__(x), "m-1"), verbose=1
                    ),
                    message,
                )

                message = "Failed in {}+{!r}".format(x, d)
                self.assertTrue(
                    (x + d).equals(cf.Data(x + a0, "m"), verbose=1), message
                )
                message = "Failed in {}*{!r}".format(x, d)
                self.assertTrue(
                    (x * d).equals(cf.Data(x * a0, "m"), verbose=1), message
                )
                message = "Failed in {}/{!r}".format(x, d)
                self.assertTrue(
                    (x / d).equals(cf.Data(x / a0, "m-1"), verbose=1), message
                )
                message = "Failed in {}-{!r}".format(x, d)
                self.assertTrue(
                    (x - d).equals(cf.Data(x - a0, "m"), verbose=1), message
                )
                message = "Failed in {}//{!r}\n{!r}\n{!r}".format(
                    x, d, x // d, x // a0
                )
                self.assertTrue(
                    (x // d).equals(cf.Data(x // a0, "m-1"), verbose=1),
                    message,
                )

                try:
                    x ** d
                except Exception:
                    pass
                else:
                    message = "Failed in {}**{!r}".format(x, d)
                    self.assertTrue((x ** d).all(), message)

                a = a0.copy()
                try:
                    a += x
                except TypeError:
                    pass
                else:
                    e = d.copy()
                    e += x
                    message = "Failed in {!r}+={}".format(d, x)
                    self.assertTrue(
                        e.equals(cf.Data(a, "m"), verbose=1), message
                    )

                a = a0.copy()
                try:
                    a *= x
                except TypeError:
                    pass
                else:
                    e = d.copy()
                    e *= x
                    message = "Failed in {!r}*={}".format(d, x)
                    self.assertTrue(
                        e.equals(cf.Data(a, "m"), verbose=1), message
                    )

                a = a0.copy()
                try:
                    a /= x
                except TypeError:
                    pass
                else:
                    e = d.copy()
                    e /= x
                    message = "Failed in {!r}/={}".format(d, x)
                    self.assertTrue(
                        e.equals(cf.Data(a, "m"), verbose=1), message
                    )

                a = a0.copy()
                try:
                    a -= x
                except TypeError:
                    pass
                else:
                    e = d.copy()
                    e -= x
                    message = "Failed in {!r}-={}".format(d, x)
                    self.assertTrue(
                        e.equals(cf.Data(a, "m"), verbose=1), message
                    )

                a = a0.copy()
                try:
                    a //= x
                except TypeError:
                    pass
                else:
                    e = d.copy()
                    e //= x
                    message = "Failed in {!r}//={}".format(d, x)
                    self.assertTrue(
                        e.equals(cf.Data(a, "m"), verbose=1), message
                    )

                a = a0.copy()
                try:
                    a **= x
                except TypeError:
                    pass
                else:
                    e = d.copy()
                    e **= x
                    message = "Failed in {!r}**={}".format(d, x)
                    self.assertTrue(
                        e.equals(cf.Data(a, "m2"), verbose=1), message
                    )

                a = a0.copy()
                try:
                    a.__itruediv__(x)
                except TypeError:
                    pass
                else:
                    e = d.copy()
                    e.__itruediv__(x)
                    message = "Failed in {!r}.__itruediv__({})".format(d, x)
                    self.assertTrue(
                        e.equals(cf.Data(a, "m"), verbose=1), message
                    )
            # --- End: for

            for x in (cf.Data(2, "metre"), cf.Data(2.0, "metre")):
                self.assertTrue(
                    (d + x).equals(cf.Data(a0 + x.datum(), "m"), verbose=1)
                )
                self.assertTrue(
                    (d * x).equals(cf.Data(a0 * x.datum(), "m2"), verbose=1)
                )
                self.assertTrue(
                    (d / x).equals(cf.Data(a0 / x.datum(), "1"), verbose=1)
                )
                self.assertTrue(
                    (d - x).equals(cf.Data(a0 - x.datum(), "m"), verbose=1)
                )
                self.assertTrue(
                    (d // x).equals(cf.Data(a0 // x.datum(), "1"), verbose=1)
                )

                try:
                    d ** x
                except Exception:
                    pass
                else:
                    self.assertTrue(
                        (x ** d).all(), "{}**{}".format(x, repr(d))
                    )

                self.assertTrue(
                    d.__truediv__(x).equals(
                        cf.Data(a0.__truediv__(x.datum()), ""), verbose=1
                    )
                )

    @unittest.skipIf(TEST_DASKIFIED_ONLY, "no attr. 'partition_configuration'")
    def test_Data_BROADCASTING(self):
        if self.test_only and inspect.stack()[0][3] not in self.test_only:
            return

        A = [
            np.array(3),
            np.array([3]),
            np.array([3]).reshape(1, 1),
            np.array([3]).reshape(1, 1, 1),
            np.arange(5).reshape(5, 1),
            np.arange(5).reshape(1, 5),
            np.arange(5).reshape(1, 5, 1),
            np.arange(5).reshape(5, 1, 1),
            np.arange(5).reshape(1, 1, 5),
            np.arange(25).reshape(1, 5, 5),
            np.arange(25).reshape(5, 1, 5),
            np.arange(25).reshape(5, 5, 1),
            np.arange(125).reshape(5, 5, 5),
        ]

        for a in A:
            for b in A:
                d = cf.Data(a)
                e = cf.Data(b)
                ab = a * b
                de = d * e
                self.assertEqual(de.shape, ab.shape)
                self.assertTrue((de.array == ab).all())

    def test_Data_ERROR(self):
        if self.test_only and inspect.stack()[0][3] not in self.test_only:
            return

        return  # !!!!!!

        d = cf.Data([0.0, 1])
        e = cf.Data([1.0, 2])

        oldm = cf.Data.mask_fpe(False)
        olds = cf.Data.seterr("raise")

        with self.assertRaises(FloatingPointError):
            _ = e / d

        with self.assertRaises(FloatingPointError):
            _ = e ** 123456

        cf.Data.mask_fpe(True)
        cf.Data.seterr(all="raise")

        g = cf.Data([-99, 2.0])
        g[0] = cf.masked
        f = e / d
        self.assertTrue(f.equals(g, verbose=2))

        g = cf.Data([1.0, -99])
        g[1] = cf.masked
        f = e ** 123456
        self.assertTrue(f.equals(g, verbose=2))

        cf.Data.mask_fpe(True)
        cf.Data.seterr(all="ignore")
        f = e / d
        f = e ** 123456

        cf.Data.mask_fpe(oldm)
        cf.Data.seterr(**olds)

    def test_Data__len__(self):
        if self.test_only and inspect.stack()[0][3] not in self.test_only:
            return

        self.assertEqual(3, len(cf.Data([1, 2, 3])))
        self.assertEqual(2, len(cf.Data([[1, 2, 3], [4, 5, 6]])))
        self.assertEqual(1, len(cf.Data([[1, 2, 3]])))

        # len() of unsized object
        with self.assertRaises(TypeError):
            len(cf.Data(1))

    def test_Data__float__(self):
        if self.test_only and inspect.stack()[0][3] not in self.test_only:
            return

        for x in (-1.9, -1.5, -1.4, -1, 0, 1, 1.0, 1.4, 1.9):
            self.assertEqual(float(cf.Data(x)), float(x))
            self.assertEqual(float(cf.Data(x)), float(x))

        with self.assertRaises(Exception):
            _ = float(cf.Data([1, 2]))

    def test_Data__int__(self):
        if self.test_only and inspect.stack()[0][3] not in self.test_only:
            return

        for x in (-1.9, -1.5, -1.4, -1, 0, 1, 1.0, 1.4, 1.9):
            self.assertEqual(int(cf.Data(x)), int(x))
            self.assertEqual(int(cf.Data(x)), int(x))

        with self.assertRaises(Exception):
            _ = int(cf.Data([1, 2]))

    def test_Data__round__(self):
        if self.test_only and inspect.stack()[0][3] not in self.test_only:
            return

        for ndigits in ([], [0], [1], [2], [3]):
            for x in (
                -1.9123,
                -1.5789,
                -1.4123,
                -1.789,
                0,
                1.123,
                1.0234,
                1.412,
                1.9345,
            ):
                self.assertEqual(
                    round(cf.Data(x), *ndigits), round(x, *ndigits)
                )
                self.assertEqual(
                    round(cf.Data(x), *ndigits), round(x, *ndigits)
                )

        with self.assertRaises(Exception):
            _ = round(cf.Data([1, 2]))

    @unittest.skipIf(TEST_DASKIFIED_ONLY, "no attr. 'partition_configuration'")
    def test_Data_argmax(self):
        if self.test_only and inspect.stack()[0][3] not in self.test_only:
            return

        d = cf.Data(np.arange(1200).reshape(40, 5, 6))

        self.assertEqual(d.argmax(), 1199)
        self.assertEqual(d.argmax(unravel=True), (39, 4, 5))

        e = d.argmax(axis=1)
        self.assertEqual(e.shape, (40, 6))
        self.assertTrue(
            e.equals(cf.Data.full(shape=(40, 6), fill_value=4, dtype=int))
        )

    @unittest.skipIf(TEST_DASKIFIED_ONLY, "hits 'NoneType' is not iterable")
    def test_Data__collapse_SHAPE(self):
        if self.test_only and inspect.stack()[0][3] not in self.test_only:
            return

        a = np.arange(-100, 200.0, dtype=float).reshape(3, 4, 5, 5)

        for h in (
            "sample_size",
            "sum",
            "min",
            "max",
            "mean",
            "var",
            "sd",
            "mid_range",
            "range",
            "integral",
            "maximum_absolute_value",
            "minimum_absolute_value",
            "sum_of_squares",
            "root_mean_square",
            "mean_absolute_value",
            "median",
            "mean_of_upper_decile",
            "sum_of_weights",
            "sum_of_weights2",
        ):

            d = cf.Data(a[(slice(None, None, -1),) * a.ndim].copy())
            d.flip(inplace=True)
            _ = cf.Data(self.w.copy())

            shape = list(d.shape)

            for axes in self.axes_combinations:
                e = getattr(d, h)(
                    axes=axes, squeeze=False, _preserve_partitions=False
                )

                shape = list(d.shape)
                for i in axes:
                    shape[i] = 1

                shape = tuple(shape)
                self.assertEqual(
                    e.shape,
                    shape,
                    "{}, axes={}, not squeezed bad shape: {} != {}".format(
                        h, axes, e.shape, shape
                    ),
                )

            for axes in self.axes_combinations:
                e = getattr(d, h)(
                    axes=axes, squeeze=True, _preserve_partitions=False
                )
                shape = list(d.shape)
                for i in sorted(axes, reverse=True):
                    shape.pop(i)

                shape = tuple(shape)
                self.assertEqual(
                    e.shape,
                    shape,
                    "{}, axes={}, squeezed bad shape: {} != {}".format(
                        h, axes, e.shape, shape
                    ),
                )

            e = getattr(d, h)(squeeze=True, _preserve_partitions=False)
            shape = ()
            self.assertEqual(
                e.shape,
                shape,
                "{}, axes={}, squeezed bad shape: {} != {}".format(
                    h, None, e.shape, shape
                ),
            )

            e = getattr(d, h)(squeeze=False, _preserve_partitions=False)
            shape = (1,) * d.ndim
            self.assertEqual(
                e.shape,
                shape,
                "{}, axes={}, not squeezed bad shape: {} != {}".format(
                    h, None, e.shape, shape
                ),
            )
        # --- End: for

    @unittest.skipIf(TEST_DASKIFIED_ONLY, "no attribute '_ndim'")
    def test_Data_max_min_sum_sum_of_squares(self):
        if self.test_only and inspect.stack()[0][3] not in self.test_only:
            return

        for pp in (True, False):
            # unweighted, unmasked
            d = cf.Data(self.a)
            for _np, h in zip(
                (np.sum, np.amin, np.amax, np.sum),
                ("sum", "min", "max", "sum_of_squares"),
            ):
                for axes in self.axes_combinations:
                    b = reshape_array(self.a, axes)
                    if h == "sum_of_squares":
                        b = b ** 2

                    b = _np(b, axis=-1)
                    e = getattr(d, h)(
                        axes=axes, squeeze=True, _preserve_partitions=pp
                    )
                    self.assertTrue(
                        e.allclose(b, rtol=1e-05, atol=1e-08),
                        "{}, axis={}, unweighted, unmasked "
                        "\ne={}, \nb={}".format(h, axes, e.array, b),
                    )

            # unweighted, masked
            d = cf.Data(self.ma)
            for _np, h in zip(
                (np.ma.sum, np.ma.amin, np.ma.amax, np.ma.sum),
                ("sum", "min", "max", "sum_of_squares"),
            ):
                for axes in self.axes_combinations:
                    b = reshape_array(self.ma, axes)
                    if h == "sum_of_squares":
                        b = b ** 2

                    b = _np(b, axis=-1)
                    b = np.ma.asanyarray(b)
                    e = getattr(d, h)(
                        axes=axes, squeeze=True, _preserve_partitions=pp
                    )

                    self.assertTrue(
                        (e.mask.array == b.mask).all(),
                        "{}, axis={}, \ne.mask={}, \nb.mask={}".format(
                            h, axes, e.mask.array, b.mask
                        ),
                    )

                    self.assertTrue(
                        e.allclose(b, rtol=1e-05, atol=1e-08),
                        "{}, axis={}, unweighted, masked "
                        "\ne={}, \nb={}".format(h, axes, e.array, b),
                    )

    def test_Data_percentile_median(self):
        if self.test_only and inspect.stack()[0][3] not in self.test_only:
            return

        # ranks: a sequence of percentile rank inputs. NOTE: must
        # include 50 as the last input so that cf.Data.median is also
        # tested correctly.
        ranks = ([30, 60, 90], [90, 30], [20])
        ranks = ranks + (50,)

        d = cf.Data(self.a, chunks=(2, 2, 3, 5))

        for axis in [None] + self.axes_combinations:
            for keepdims in (True, False):
                for q in ranks:
                    a1 = np.percentile(d, q, axis=axis, keepdims=keepdims)
                    b1 = d.percentile(q, axes=axis, squeeze=not keepdims)
                    self.assertEqual(b1.shape, a1.shape)
                    self.assertTrue((b1.array == a1).all())

        # Masked data
        a = self.ma
        filled = np.ma.filled(a, np.nan)
        d = cf.Data(self.ma, chunks=(2, 2, 3, 5))

        with np.testing.suppress_warnings() as sup:
            sup.filter(
                category=RuntimeWarning,
                message=".*All-NaN slice encountered.*",
            )
            sup.filter(
                category=UserWarning,
                message="Warning: 'partition' will ignore the 'mask' of the MaskedArray.*",
            )
            for axis in [None] + self.axes_combinations:
                for keepdims in (True, False):
                    for q in ranks:
                        a1 = np.nanpercentile(
                            filled, q, axis=axis, keepdims=keepdims
                        )
                        mask = np.isnan(a1)
                        if mask.any():
                            a1 = np.ma.masked_where(mask, a1, copy=False)

                        b1 = d.percentile(q, axes=axis, squeeze=not keepdims)
                        self.assertEqual(b1.shape, a1.shape)
                        self.assertTrue((b1.array == a1).all())

        # Test scalar input (not masked)
        a = np.array(9)
        d = cf.Data(a)
        for keepdims in (True, False):
            for q in ranks:
                a1 = np.nanpercentile(a, q, keepdims=keepdims)
                b1 = d.percentile(q, squeeze=not keepdims)
                self.assertEqual(b1.shape, a1.shape)
                self.assertTrue((b1.array == a1).all())

        # Test scalar input (masked)
        a = np.ma.array(9, mask=True)
        filled = np.ma.filled(a.astype(float), np.nan)
        d = cf.Data(a)

        with np.testing.suppress_warnings() as sup:
            sup.filter(
                category=RuntimeWarning,
                message=".*All-NaN slice encountered.*",
            )
            sup.filter(
                category=UserWarning,
                message="Warning: 'partition' will ignore the 'mask' of the MaskedArray.*",
            )
            for keepdims in (True, False):
                for q in ranks:
                    a1 = np.nanpercentile(filled, q, keepdims=keepdims)
                    mask = np.isnan(a1)
                    if mask.any():
                        a1 = np.ma.masked_where(mask, a1, copy=False)

                    b1 = d.percentile(q, squeeze=not keepdims)
                    self.assertEqual(b1.shape, a1.shape)
                    self.assertTrue(
                        (b1.array == a1).all() in (True, np.ma.masked)
                    )

        # Test mtol=1
        d = cf.Data(self.a)
        d[...] = cf.masked  # All masked
        for axis in [None] + self.axes_combinations:
            for q in ranks:
                e = d.percentile(q, axes=axis, mtol=1)
                self.assertFalse(np.ma.count(e.array, keepdims=True).any())

        a = np.ma.arange(12).reshape(3, 4)
        d = cf.Data(a)
        d[1, -1] = cf.masked  # 1 value masked
        for q in ranks:
            e = d.percentile(q, mtol=1)
            self.assertTrue(np.ma.count(e.array, keepdims=True).all())

        # Test mtol=0
        for q in ranks:
            e = d.percentile(q, mtol=0)
            self.assertFalse(np.ma.count(e.array, keepdims=True).any())

        # Test mtol=0.1
        for q in ranks:
            e = d.percentile(q, axes=0, mtol=0.1)
            self.assertEqual(np.ma.count(e.array), 3 * e.shape[0])

        for q in ranks[:-1]:  # axis=1: exclude the non-sequence rank
            e = d.percentile(q, axes=1, mtol=0.1)
            self.assertEqual(np.ma.count(e.array), 2 * e.shape[0])

        q = ranks[-1]  # axis=1: test the non-sequence rank
        e = d.percentile(q, axes=1, mtol=0.1)
        self.assertEqual(np.ma.count(e.array), e.shape[0] - 1)

        # Check invalid ranks (those not in [0, 100])
        for q in (-9, [999], [50, 999], [999, 50]):
            with self.assertRaises(ValueError):
                d.percentile(q).array

    @unittest.skipIf(TEST_DASKIFIED_ONLY, "no attr. 'partition_configuration'")
    def test_Data_mean_of_upper_decile(self):
        if self.test_only and inspect.stack()[0][3] not in self.test_only:
            return

        for pp in (True, False):
            # unweighted, unmasked
            d = cf.Data(self.a)
            for axes in self.axes_combinations:
                b = reshape_array(self.a, axes)
                p = np.percentile(b, 90, axis=-1, keepdims=True)
                b = np.ma.where(b < p, np.ma.masked, b)
                b = np.average(b, axis=-1)

                e = d.mean_of_upper_decile(
                    axes=axes, squeeze=True, _preserve_partitions=pp
                )

                self.assertTrue(
                    e.allclose(b, rtol=1e-05, atol=1e-08),
                    "mean_of_upper_decile, axis={}, unweighted, "
                    "unmasked \ne={}, \nb={}".format(axes, e.array, b),
                )

            # unweighted, masked
            d = cf.Data(self.ma)
            for axes in self.axes_combinations:
                b = reshape_array(self.ma, axes)
                b = np.ma.filled(b, np.nan)
                with np.testing.suppress_warnings() as sup:
                    sup.filter(
                        RuntimeWarning, message=".*All-NaN slice encountered"
                    )
                    p = np.nanpercentile(b, 90, axis=-1, keepdims=True)

                b = np.ma.masked_where(np.isnan(b), b, copy=False)

                p = np.where(np.isnan(p), b.max() + 1, p)

                with np.testing.suppress_warnings() as sup:
                    sup.filter(
                        RuntimeWarning,
                        message=".*invalid value encountered in less",
                    )
                    b = np.ma.where(b < p, np.ma.masked, b)

                b = np.ma.average(b, axis=-1)
                b = np.ma.asanyarray(b)

                e = d.mean_of_upper_decile(
                    axes=axes, squeeze=True, _preserve_partitions=pp
                )

                self.assertTrue(
                    (e.mask.array == b.mask).all(),
                    "mean_of_upper_decile, axis={}, \ne.mask={}, "
                    "\nb.mask={}".format(axes, e.mask.array, b.mask),
                )
                self.assertTrue(
                    e.allclose(b, rtol=1e-05, atol=1e-08),
                    "mean_of_upper_decile, axis={}, "
                    "unweighted, masked "
                    "\ne={}, \nb={}".format(axes, e.array, b),
                )

    @unittest.skipIf(TEST_DASKIFIED_ONLY, "no attribute '_ndim'")
    def test_Data_range_mid_range(self):
        if self.test_only and inspect.stack()[0][3] not in self.test_only:
            return

        for pp in (True, False):
            # unweighted, unmasked
            d = cf.Data(self.a)
            for h in ("range", "mid_range"):
                for axes in self.axes_combinations:
                    b = reshape_array(self.a, axes)
                    mn = np.amin(b, axis=-1)
                    mx = np.amax(b, axis=-1)
                    if h == "range":
                        b = mx - mn
                    elif h == "mid_range":
                        b = (mx + mn) * 0.5

                    e = getattr(d, h)(
                        axes=axes, squeeze=True, _preserve_partitions=pp
                    )
                    self.assertTrue(
                        e.allclose(b, rtol=1e-05, atol=1e-08),
                        "{}, axis={}, unweighted, unmasked "
                        "\ne={}, \nb={}".format(h, axes, e.array, b),
                    )

            # unweighted, masked
            d = cf.Data(self.ma)
            for h in ("range", "mid_range"):
                for axes in self.axes_combinations:
                    b = reshape_array(self.ma, axes)
                    mn = np.amin(b, axis=-1)
                    mx = np.amax(b, axis=-1)
                    if h == "range":
                        b = mx - mn
                    elif h == "mid_range":
                        b = (mx + mn) * 0.5

                    b = np.ma.asanyarray(b)

                    e = getattr(d, h)(
                        axes=axes, squeeze=True, _preserve_partitions=pp
                    )

                    self.assertTrue(
                        (e.mask.array == b.mask).all(),
                        "{}, axis={}, \ne.mask={}, "
                        "\nb.mask={}".format(h, axes, e.mask.array, b.mask),
                    )

                    self.assertTrue(
                        e.allclose(b, rtol=1e-05, atol=1e-08),
                        "{}, axis={}, unweighted, masked "
                        "\ne={}, \nb={}".format(h, axes, e.array, b),
                    )

    @unittest.skipIf(TEST_DASKIFIED_ONLY, "no attribute 'w' for DataTest")
    def test_Data_integral(self):
        if self.test_only and inspect.stack()[0][3] not in self.test_only:
            return

        for pp in (True, False):
            # unmasked
            d = cf.Data(self.a)
            x = cf.Data(self.w)
            for axes in self.axes_combinations:
                b = reshape_array(self.a, axes)
                v = reshape_array(self.w, axes)
                b = np.sum(b * v, axis=-1)

                e = d.integral(
                    axes=axes, squeeze=True, weights=x, _preserve_partitions=pp
                )

                self.assertTrue(
                    e.allclose(b, rtol=1e-05, atol=1e-08),
                    "axis={}, unmasked \ne={}, \nb={}".format(
                        axes, e.array, b
                    ),
                )

            # masked
            d = cf.Data(self.ma)
            for axes in self.axes_combinations:
                b = reshape_array(self.ma, axes)
                v = reshape_array(self.w, axes)
                b = np.sum(b * v, axis=-1)
                b = np.ma.asanyarray(b)

                e = d.integral(
                    axes=axes, squeeze=True, weights=x, _preserve_partitions=pp
                )

                self.assertTrue(
                    (e.mask.array == b.mask).all(),
                    "axis={} masked, \ne.mask={}, "
                    "\nb.mask={}".format(axes, e.mask.array, b.mask),
                )

                self.assertTrue(
                    e.allclose(b, rtol=1e-05, atol=1e-08),
                    "axis={}, masked \ne={}, \nb={}".format(axes, e.array, b),
                )

    @unittest.skipIf(TEST_DASKIFIED_ONLY, "no attribute '_ndim'")
    def test_Data_sum_of_weights_sum_of_weights2(self):
        if self.test_only and inspect.stack()[0][3] not in self.test_only:
            return

        for pp in (True, False):
            # unweighted, unmasked
            d = cf.Data(self.a)
            for h in ("sum_of_weights", "sum_of_weights2"):
                for axes in self.axes_combinations:
                    b = reshape_array(self.ones, axes)
                    b = b.sum(axis=-1)
                    e = getattr(d, h)(
                        axes=axes, squeeze=True, _preserve_partitions=pp
                    )

                    self.assertTrue(
                        e.allclose(b, rtol=1e-05, atol=1e-08),
                        "{}, axis={}, unweighted, unmasked, pp={}, "
                        "\ne={}, \nb={}".format(h, axes, pp, e.array, b),
                    )
            # --- End: for

            # unweighted, masked
            d = cf.Data(self.ma)
            for a, h in zip(
                (self.mones, self.mones), ("sum_of_weights", "sum_of_weights2")
            ):
                for axes in self.axes_combinations:
                    b = reshape_array(a, axes)
                    b = np.ma.asanyarray(b.sum(axis=-1))
                    e = getattr(d, h)(
                        axes=axes, squeeze=True, _preserve_partitions=pp
                    )

                    self.assertTrue(
                        (e.mask.array == b.mask).all(),
                        "{}, axis={}, unweighted, masked, pp={}, "
                        "\ne.mask={}, \nb.mask={}".format(
                            h, axes, pp, e.mask.array, b.mask
                        ),
                    )
                    self.assertTrue(
                        e.allclose(b, rtol=1e-05, atol=1e-08),
                        "{}, axis={}, unweighted, masked, pp={}, "
                        "\ne={}, \nb={}".format(h, axes, pp, e.array, b),
                    )
            # --- End: for

            # weighted, masked
            d = cf.Data(self.ma)
            x = cf.Data(self.w)
            for a, h in zip(
                (self.mw, self.mw * self.mw),
                ("sum_of_weights", "sum_of_weights2"),
            ):
                for axes in self.axes_combinations:
                    a = a.copy()
                    a.mask = self.ma.mask
                    b = reshape_array(a, axes)
                    b = np.ma.asanyarray(b.sum(axis=-1))
                    e = getattr(d, h)(
                        axes=axes,
                        weights=x,
                        squeeze=True,
                        _preserve_partitions=pp,
                    )
                    self.assertTrue(
                        (e.mask.array == b.mask).all(),
                        "{}, axis={}, \ne.mask={}, "
                        "\nb.mask={}".format(h, axes, e.mask.array, b.mask),
                    )

                    self.assertTrue(
                        e.allclose(b, rtol=1e-05, atol=1e-08),
                        "{}, axis={}, \ne={}, \nb={}".format(
                            h, axes, e.array, b
                        ),
                    )
            # --- End: for

            # weighted, unmasked
            d = cf.Data(self.a)
            for a, h in zip(
                (self.w, self.w * self.w),
                ("sum_of_weights", "sum_of_weights2"),
            ):
                for axes in self.axes_combinations:
                    b = reshape_array(a, axes)
                    b = b.sum(axis=-1)
                    e = getattr(d, h)(
                        axes=axes,
                        weights=x,
                        squeeze=True,
                        _preserve_partitions=pp,
                    )
                    self.assertTrue(
                        e.allclose(b, rtol=1e-05, atol=1e-08),
                        "{}, axis={}, \ne={}, \nb={}".format(
                            h, axes, e.array, b
                        ),
                    )

    @unittest.skipIf(TEST_DASKIFIED_ONLY, "no attribute '_ndim'")
    def test_Data_mean_mean_absolute_value(self):
        if self.test_only and inspect.stack()[0][3] not in self.test_only:
            return

        for absolute in (False, True):
            a = self.a
            ma = self.ma
            method = "mean"
            if absolute:
                a = np.absolute(a)
                ma = np.absolute(ma)
                method = "mean_absolute_value"

            # unweighted, unmasked
            d = cf.Data(self.a)
            for axes in self.axes_combinations:
                b = reshape_array(a, axes)
                b = np.mean(b, axis=-1)
                e = getattr(d, method)(axes=axes, squeeze=True)

                self.assertTrue(
                    e.allclose(b, rtol=1e-05, atol=1e-08),
                    "{} axis={}, unweighted, unmasked \ne={}, "
                    "\nb={}".format(method, axes, e.array, b),
                )
            # --- End: for

            # weighted, unmasked
            x = cf.Data(self.w)
            for axes in self.axes_combinations:
                b = reshape_array(a, axes)
                v = reshape_array(self.w, axes)
                b = np.average(b, axis=-1, weights=v)

                e = getattr(d, method)(axes=axes, weights=x, squeeze=True)

                self.assertTrue(
                    e.allclose(b, rtol=1e-05, atol=1e-08),
                    "{} weighted, unmasked axis={}, \ne={}, "
                    "\nb={}".format(method, axes, e.array, b),
                )
            # --- End: for

            # unweighted, masked
            d = cf.Data(self.ma)
            for axes in self.axes_combinations:
                b = reshape_array(ma, axes)
                b = np.ma.average(b, axis=-1)
                b = np.ma.asanyarray(b)

                e = getattr(d, method)(axes=axes, squeeze=True)

                self.assertTrue(
                    (e.mask.array == b.mask).all(),
                    "{} unweighted, masked axis={}, \ne.mask={}, "
                    "\nb.mask={}".format(method, axes, e.mask.array, b.mask),
                )
                self.assertTrue(
                    e.allclose(b, rtol=1e-05, atol=1e-08),
                    "{} unweighted, masked axis={}, \ne={}, "
                    "\nb={}, ".format(method, axes, e.array, b),
                )
            # --- End: for

            # weighted, masked
            for axes in self.axes_combinations:
                b = reshape_array(ma, axes)
                v = reshape_array(self.mw, axes)
                b = np.ma.average(b, axis=-1, weights=v)
                b = np.ma.asanyarray(b)

                e = getattr(d, method)(axes=axes, weights=x, squeeze=True)

                self.assertTrue(
                    (e.mask.array == b.mask).all(),
                    "{} weighted, masked axis={}, \ne.mask={}, "
                    "\nb.mask={}".format(method, axes, e.mask.array, b.mask),
                )

                self.assertTrue(
                    e.allclose(b, rtol=1e-05, atol=1e-08),
                    "{} weighted, masked axis={}, \ne={}, "
                    "\nb={}, ".format(method, axes, e.array, b),
                )
        # --- End: for

    @unittest.skipIf(TEST_DASKIFIED_ONLY, "no attribute '_ndim'")
    def test_Data_root_mean_square(self):
        if self.test_only and inspect.stack()[0][3] not in self.test_only:
            return

        # unweighted, unmasked
        d = cf.Data(self.a)
        for axes in self.axes_combinations:
            b = reshape_array(self.a, axes) ** 2
            b = np.mean(b, axis=-1) ** 0.5
            e = d.root_mean_square(axes=axes, squeeze=True)
            self.assertTrue(
                e.allclose(b, rtol=1e-05, atol=1e-08),
                "axis={}, unweighted, unmasked \ne={}, "
                "\nb={}".format(axes, e.array, b),
            )
        # --- End: for

        # weighted, unmasked
        x = cf.Data(self.w)
        for axes in self.axes_combinations:
            b = reshape_array(self.a, axes) ** 2
            v = reshape_array(self.w, axes)
            b = np.average(b, axis=-1, weights=v) ** 0.5

            e = d.root_mean_square(axes=axes, weights=x, squeeze=True)

            self.assertTrue(
                e.allclose(b, rtol=1e-05, atol=1e-08),
                "axis={}, weighted, unmasked \ne={}, "
                "\nb={}".format(axes, e.array, b),
            )
        # --- End: for

        # unweighted, masked
        d = cf.Data(self.ma)
        for axes in self.axes_combinations:
            b = reshape_array(self.ma, axes) ** 2
            b = np.ma.average(b, axis=-1)
            b = np.ma.asanyarray(b) ** 0.5

            e = d.root_mean_square(axes=axes, squeeze=True)

            self.assertTrue(
                (e.mask.array == b.mask).all(),
                "axis={}, unweighted, masked \ne.mask={}, "
                "\nb.mask={}, ".format(axes, e.mask.array, b.mask),
            )
            self.assertTrue(
                e.allclose(b, rtol=1e-05, atol=1e-08),
                "axis={}, unweighted, masked \ne={}, "
                "\nb={}, ".format(axes, e.array, b),
            )
        # --- End: for

        # weighted, masked
        for axes in self.axes_combinations:
            b = reshape_array(self.ma, axes) ** 2
            v = reshape_array(self.mw, axes)
            b = np.ma.average(b, axis=-1, weights=v)
            b = np.ma.asanyarray(b) ** 0.5

            e = d.root_mean_square(axes=axes, weights=x, squeeze=True)

            self.assertTrue(
                (e.mask.array == b.mask).all(),
                "axis={}, weighted, masked \ne.mask={}, "
                "\nb.mask={}, ".format(axes, e.mask.array, b.mask),
            )
            self.assertTrue(
                e.allclose(b, rtol=1e-05, atol=1e-08),
                "axis={}, weighted, masked \ne={}, \nb={}, ".format(
                    axes, e.array, b
                ),
            )

    @unittest.skipIf(TEST_DASKIFIED_ONLY, "no attribute '_ndim'")
    def test_Data_sample_size(self):
        if self.test_only and inspect.stack()[0][3] not in self.test_only:
            return

        # unmasked
        d = cf.Data(self.a)
        for axes in self.axes_combinations:
            b = reshape_array(self.ones, axes)
            b = b.sum(axis=-1)
            e = d.sample_size(axes=axes, squeeze=True)

            self.assertTrue(
                e.allclose(b, rtol=1e-05, atol=1e-08),
                "axis={}, \ne={}, \nb={}".format(axes, e.array, b),
            )
        # --- End: for

        # masked
        d = cf.Data(self.ma)
        for axes in self.axes_combinations:
            b = reshape_array(self.mones, axes)
            b = b.sum(axis=-1)
            e = d.sample_size(axes=axes, squeeze=True)

            self.assertTrue(
                e.allclose(b, rtol=1e-05, atol=1e-08),
                "axis={}, \ne={}, \nb={}".format(axes, e.array, b),
            )

    @unittest.skipIf(TEST_DASKIFIED_ONLY, "no attr. 'axes_combinations'")
    def test_Data_sd_var(self):
        if self.test_only and inspect.stack()[0][3] not in self.test_only:
            return

        ddofs = (0, 1)

        for pp in (False, True):
            # unweighted, unmasked
            d = cf.Data(self.a, units="K")
            for _np, h in zip((np.var, np.std), ("var", "sd")):
                for ddof in ddofs:
                    for axes in self.axes_combinations:
                        b = reshape_array(self.a, axes)
                        b = _np(b, axis=-1, ddof=ddof)
                        e = getattr(d, h)(
                            axes=axes,
                            squeeze=True,
                            ddof=ddof,
                            _preserve_partitions=pp,
                        )
                        self.assertTrue(
                            e.allclose(b, rtol=1e-05, atol=1e-08),
                            "{}, axis={}, unweighted, unmasked pp={}, "
                            "\ne={}, \nb={}".format(h, axes, pp, e.array, b),
                        )
            # --- End: for

            # unweighted, masked
            d = cf.Data(self.ma, units="K")
            for _np, h in zip((np.ma.var, np.ma.std), ("var", "sd")):
                for ddof in ddofs:
                    for axes in self.axes_combinations:
                        b = reshape_array(self.ma, axes)
                        b = _np(b, axis=-1, ddof=ddof)
                        e = getattr(d, h)(
                            axes=axes,
                            squeeze=True,
                            ddof=ddof,
                            _preserve_partitions=pp,
                        )
                        self.assertTrue(
                            e.allclose(b, rtol=1e-05, atol=1e-08),
                            "{}, axis={}, unweighted, masked, pp={}, "
                            "\ne={}, \nb={}".format(h, axes, pp, e.array, b),
                        )
            # --- End: for

            # weighted, unmasked
            d = cf.Data(self.a, units="K")
            x = cf.Data(self.w)
            for h in ("var", "sd"):
                for axes in self.axes_combinations:
                    for ddof in (0, 1):
                        b = reshape_array(self.a, axes)
                        v = reshape_array(self.w, axes)

                        avg = np.average(b, axis=-1, weights=v)
                        if np.ndim(avg) < b.ndim:
                            avg = np.expand_dims(avg, -1)

                        b, V1 = np.average(
                            (b - avg) ** 2, axis=-1, weights=v, returned=True
                        )

                        if ddof == 1:
                            # Calculate the weighted unbiased
                            # variance. The unbiased variance
                            # weighted with _reliability_ weights
                            # is [V1**2/(V1**2-V2)]*var.
                            V2 = np.asanyarray((v * v).sum(axis=-1))
                            b *= V1 * V1 / (V1 * V1 - V2)
                        elif ddof == 0:
                            pass

                        if h == "sd":
                            b **= 0.5

                        b = np.ma.asanyarray(b)

                        e = getattr(d, h)(
                            axes=axes,
                            weights=x,
                            squeeze=True,
                            ddof=ddof,
                            _preserve_partitions=pp,
                        )

                        self.assertTrue(
                            e.allclose(b, rtol=1e-05, atol=1e-08),
                            "{}, axis={}, weighted, unmasked, pp={}, "
                            "ddof={}, \ne={}, \nb={}".format(
                                h, axes, pp, ddof, e.array, b
                            ),
                        )
            # --- End: for

            # weighted, masked
            d = cf.Data(self.ma, units="K")
            x = cf.Data(self.w)
            for h in ("var", "sd"):
                for axes in self.axes_combinations:
                    for ddof in (0, 1):
                        b = reshape_array(self.ma, axes)
                        v = reshape_array(self.mw, axes)

                        not_enough_data = np.ma.count(b, axis=-1) <= ddof

                        avg = np.ma.average(b, axis=-1, weights=v)
                        if np.ndim(avg) < b.ndim:
                            avg = np.expand_dims(avg, -1)

                        b, V1 = np.ma.average(
                            (b - avg) ** 2, axis=-1, weights=v, returned=True
                        )

                        b = np.ma.where(not_enough_data, np.ma.masked, b)

                        if ddof == 1:
                            # Calculate the weighted unbiased
                            # variance. The unbiased variance
                            # weighted with _reliability_ weights
                            # is [V1**2/(V1**2-V2)]*var.
                            V2 = np.asanyarray((v * v).sum(axis=-1))
                            b *= V1 * V1 / (V1 * V1 - V2)
                        elif ddof == 0:
                            pass

                        if h == "sd":
                            b **= 0.5

                        e = getattr(d, h)(
                            axes=axes,
                            weights=x,
                            squeeze=True,
                            ddof=ddof,
                            _preserve_partitions=pp,
                        )

                        if h == "sd":
                            self.assertEqual(e.Units, d.Units)
                        else:
                            self.assertEqual(e.Units, d.Units ** 2)

                        self.assertTrue(
                            (e.mask.array == b.mask).all(),
                            "{}, axis={}, \ne.mask={}, "
                            "\nb.mask={}, ".format(
                                h, axes, e.mask.array, b.mask
                            ),
                        )
                        self.assertTrue(
                            e.allclose(b, rtol=1e-05, atol=1e-08),
                            "{}, axis={}, weighted, masked, pp={}, "
                            "ddof={}, \ne={}, \nb={}".format(
                                h, axes, pp, ddof, e.array, b
                            ),
                        )
        # --- End: for

    @unittest.skipIf(TEST_DASKIFIED_ONLY, "hits unexpected kwarg 'select'")
    def test_Data_dumpd_loadd_dumps(self):
        if self.test_only and inspect.stack()[0][3] not in self.test_only:
            return

        d = cf.read(self.filename)[0].data

        dumpd = d.dumpd()
        self.assertTrue(d.equals(cf.Data(loadd=dumpd), verbose=2))
        self.assertTrue(d.equals(cf.Data(loadd=dumpd), verbose=2))

        d.to_disk()
        self.assertTrue(d.equals(cf.Data(loadd=dumpd), verbose=2))

    @unittest.skipIf(TEST_DASKIFIED_ONLY, "hits unexpected kwarg 'select'")
    def test_Data_section(self):
        if self.test_only and inspect.stack()[0][3] not in self.test_only:
            return

        f = cf.read(self.filename6)[0]
        self.assertEqual(
            list(sorted(f.data.section((1, 2)).keys())),
            [(x, None, None) for x in range(1800)],
        )
        d = cf.Data(np.arange(120).reshape(2, 3, 4, 5))
        x = d.section([1, 3])
        self.assertEqual(len(x), 8)
        e = cf.Data.reconstruct_sectioned_data(x)
        self.assertTrue(e.equals(d))

    @unittest.skipIf(TEST_DASKIFIED_ONLY, "no attr. 'partition_configuration'")
    def test_Data_count(self):
        if self.test_only and inspect.stack()[0][3] not in self.test_only:
            return

        d = cf.Data(ma)
        self.assertEqual(d.count(), 284, d.count())
        self.assertEqual(d.count_masked(), d.size - 284, d.count_masked())

        d = cf.Data(a)
        self.assertEqual(d.count(), d.size)
        self.assertEqual(d.count_masked(), 0)

    def test_Data_exp(self):
        if self.test_only and inspect.stack()[0][3] not in self.test_only:
            return

        for x in (1, -1):
            a = 0.9 * x * self.ma
            c = np.ma.exp(a)

            d = cf.Data(a)
            e = d.exp()
            self.assertIsNone(d.exp(inplace=True))
            self.assertTrue(d.equals(e, verbose=2))
            self.assertEqual(d.shape, c.shape)
            # The CI at one point gave a failure due to
            # precision with:
            # self.assertTrue((d.array==c).all()) so need a
            # check which accounts for floating point calcs:
            np.testing.assert_allclose(d.array, c)
        # --- End: for

        d = cf.Data(a, "m")
        with self.assertRaises(Exception):
            _ = d.exp()

    def test_Data_func(self):
        if self.test_only and inspect.stack()[0][3] not in self.test_only:
            return

        a = np.array([[np.e, np.e ** 2, np.e ** 3.5], [0, 1, np.e ** -1]])

        # Using sine as an example function to apply
        b = np.sin(a)
        c = cf.Data(a, "s")
        d = c.func(np.sin)
        self.assertTrue((d.array == b).all())
        self.assertEqual(d.shape, b.shape)
        e = c.func(np.cos)
        self.assertFalse((e.array == b).all())

        # Using log2 as an example function to apply
        b = np.log2(a)
        c = cf.Data(a, "s")
        d = c.func(np.log2)
        self.assertTrue((d.array == b).all())
        self.assertEqual(d.shape, b.shape)
        e = c.func(np.log10)
        self.assertFalse((e.array == b).all())

        # Test in-place operation via inplace kwarg
        d = c.func(np.log2, inplace=True)
        self.assertIsNone(d)
        self.assertTrue((c.array == b).all())
        self.assertEqual(c.shape, b.shape)

        # Test the preserve_invalid keyword with function that has a
        # restricted domain and an input that lies outside of the domain.
        a = np.ma.array(
            [0, 0.5, 1, 1.5],  # note arcsin has domain [1, -1]
            mask=[1, 0, 0, 0],
        )
        b = np.arcsin(a)
        c = cf.Data(a, "s")
        d = c.func(np.arcsin)
        self.assertIs(d.array[3], np.ma.masked)
        self.assertTrue((d.array == b).all())
        self.assertEqual(d.shape, b.shape)
        e = c.func(np.arcsin, preserve_invalid=True)
        self.assertIsNot(e.array[3], np.ma.masked)
        self.assertTrue(np.isnan(e[3]))
        self.assertIs(e.array[0], np.ma.masked)

    def test_Data_log(self):
        if self.test_only and inspect.stack()[0][3] not in self.test_only:
            return

        # Test natural log, base e
        a = np.array([[np.e, np.e ** 2, np.e ** 3.5], [0, 1, np.e ** -1]])
        b = np.log(a)
        c = cf.Data(a, "s")
        d = c.log()
        self.assertTrue((d.array == b).all())
        self.assertEqual(d.shape, b.shape)

        # Test in-place operation via inplace kwarg
        d = c.log(inplace=True)
        self.assertIsNone(d)
        self.assertTrue((c.array == b).all())
        self.assertEqual(c.shape, b.shape)

        # Test another base, using 10 as an example (special managed case)
        a = np.array([[10, 100, 10 ** 3.5], [0, 1, 0.1]])
        b = np.log10(a)
        c = cf.Data(a, "s")
        d = c.log(base=10)
        self.assertTrue((d.array == b).all())
        self.assertEqual(d.shape, b.shape)

        # Test an arbitrary base, using 4 (not a special managed case like 10)
        a = np.array([[4, 16, 4 ** 3.5], [0, 1, 0.25]])
        b = np.log(a) / np.log(4)  # the numpy way, using log rules from school
        c = cf.Data(a, "s")
        d = c.log(base=4)
        self.assertTrue((d.array == b).all())
        self.assertEqual(d.shape, b.shape)

        # Check units for general case
        self.assertEqual(d.Units, cf.Units("1"))

        # Text values outside of the restricted domain for a logarithm
        a = np.array([0, -1, -2])
        b = np.log(a)
        c = cf.Data(a)
        d = c.log()
        # Requires assertion form below to test on expected NaN and inf's
        np.testing.assert_equal(d.array, b)
        self.assertEqual(d.shape, b.shape)

    def test_Data_trigonometric_hyperbolic(self):
        if self.test_only and inspect.stack()[0][3] not in self.test_only:
            return

        # Construct all trig. and hyperbolic method names from the 3 roots:
        trig_methods_root = ["sin", "cos", "tan"]
        trig_methods = trig_methods_root + [
            "arc" + method for method in trig_methods_root
        ]
        trig_and_hyperbolic_methods = trig_methods + [
            method + "h" for method in trig_methods
        ]

        for method in trig_and_hyperbolic_methods:
            for x in (1, -1):
                a = 0.9 * x * self.ma

                # Use more appropriate data for testing for inverse methods;
                # apply some trig operation to convert it to valid range:
                if method.startswith("arc"):
                    if method == "arccosh":  # has unusual domain (x >= 1)
                        a = np.cosh(a.data)  # convert non-masked x to >= 1
                    else:  # convert non-masked values x to range |x| < 1
                        a = np.sin(a.data)

                c = getattr(np.ma, method)(a)
                for units in (None, "", "1", "radians", "K"):
                    d = cf.Data(a, units=units)
                    # Suppress warnings that some values are
                    # invalid (NaN, +/- inf) or there is
                    # attempted division by zero, as this is
                    # expected with inverse trig:
                    with np.errstate(invalid="ignore", divide="ignore"):
                        e = getattr(d, method)()
                        self.assertIsNone(getattr(d, method)(inplace=True))

                    self.assertTrue(
                        d.equals(e, verbose=2), "{}".format(method)
                    )
                    self.assertEqual(d.shape, c.shape)
                    self.assertTrue(
                        (d.array == c).all(),
                        "{}, {}, {}, {}".format(method, units, d.array, c),
                    )
                    self.assertTrue(
                        (d.mask.array == c.mask).all(),
                        "{}, {}, {}, {}".format(method, units, d.array, c),
                    )
        # --- End: for

        # Also test masking behaviour: masking of invalid data occurs for
        # np.ma module by default but we don't want that so there is logic
        # to workaround it. So check that invalid values do emerge.
        inverse_methods = [
            method
            for method in trig_and_hyperbolic_methods
            if method.startswith("arc")
        ]

        d = cf.Data([2, 1.5, 1, 0.5, 0], mask=[1, 0, 0, 0, 1])
        for method in inverse_methods:
            with np.errstate(invalid="ignore", divide="ignore"):
                e = getattr(d, method)()
            self.assertTrue(
                (e.mask.array == d.mask.array).all(),
                "{}, {}, {}".format(method, e.array, d),
            )

        # In addition, test that 'nan', inf' and '-inf' emerge distinctly
        f = cf.Data([-2, -1, 1, 2], mask=[0, 0, 0, 1])
        with np.errstate(invalid="ignore", divide="ignore"):
            g = f.arctanh().array  # expect [ nan, -inf,  inf,  --]

        self.assertTrue(np.isnan(g[0]))
        self.assertTrue(np.isneginf(g[1]))
        self.assertTrue(np.isposinf(g[2]))
        self.assertIs(g[3], cf.masked)

        # AT2
        #
        # # Treat arctan2 separately (as is a class method & takes two inputs)
        # for x in (1, -1):
        #     a1 = 0.9 * x * self.ma
        #     a2 = 0.5 * x * self.a
        #     # Transform data for 'a' into range more appropriate for inverse:
        #     a1 = np.sin(a1.data)
        #     a2 = np.cos(a2.data)

        #     c = np.ma.arctan2(a1, a2)
        #     for units in (None, '', '1', 'radians', 'K'):
        #         d1 = cf.Data(a1, units=units)
        #         d2 = cf.Data(a2, units=units)
        #         e = cf.Data.arctan2(d1, d2)
        #         # Note: no inplace arg for arctan2 (operates on 2 arrays)
        #         self.assertEqual(d1.shape, c.shape)
        #         self.assertTrue((e.array == c).all())
        #         self.assertTrue((d1.mask.array == c.mask).all())

    @unittest.skipIf(
        TEST_DASKIFIED_ONLY, "hits 'TODODASK - use harden_mask/soften_mask'"
    )
    def test_Data_filled(self):
        if self.test_only and inspect.stack()[0][3] not in self.test_only:
            return

        d = cf.Data([[1, 2, 3]])
        self.assertTrue((d.filled().array == [[1, 2, 3]]).all())

        d[0, 0] = cf.masked
        self.assertTrue(
            (d.filled().array == [[-9223372036854775806, 2, 3]]).all()
        )

        d.set_fill_value(-99)
        self.assertTrue((d.filled().array == [[-99, 2, 3]]).all())

        self.assertTrue((d.filled(1e10).array == [[1e10, 2, 3]]).all())

        d = cf.Data(["a", "b", "c"], mask=[1, 0, 0])
        self.assertTrue((d.filled().array == ["", "b", "c"]).all())

    @unittest.skipIf(TEST_DASKIFIED_ONLY, "units-related problem")
    def test_Data_del_units(self):
        d = cf.Data(1)
        with self.assertRaises(ValueError):
            d.del_units()

        d = cf.Data(1, "")
        self.assertEqual(d.del_units(), "")
        d = cf.Data(1, "m")
        self.assertEqual(d.del_units(), "m")

        d = cf.Data(1, "days since 2000-1-1")
        self.assertTrue(d.del_units(), "days since 2000-1-1")

        d = cf.Data(1, "days since 2000-1-1", calendar="noleap")
        with self.assertRaises(ValueError):
            d.del_units()

    def test_Data_del_calendar(self):
        d = cf.Data(1)
        with self.assertRaises(ValueError):
            d.del_calendar()

        d = cf.Data(1, "")
        with self.assertRaises(ValueError):
            d.del_calendar()

        d = cf.Data(1, "m")
        with self.assertRaises(ValueError):
            d.del_calendar()

        d = cf.Data(1, "days since 2000-1-1")
        with self.assertRaises(ValueError):
            d.del_calendar()

        d = cf.Data(1, "days since 2000-1-1", calendar="noleap")
        self.assertTrue(d.del_calendar(), "noleap")

    @unittest.skipIf(TEST_DASKIFIED_ONLY, "units-related problem")
    def test_Data_has_units(self):
        d = cf.Data(1)
        self.assertFalse(d.has_units())
        d = cf.Data(1, "")
        self.assertTrue(d.has_units())
        d = cf.Data(1, "m")
        self.assertTrue(d.has_units())

    @unittest.skipIf(TEST_DASKIFIED_ONLY, "units-related problem")
    def test_Data_has_calendar(self):
        d = cf.Data(1)
        self.assertFalse(d.has_calendar())
        d = cf.Data(1, "")
        self.assertFalse(d.has_calendar())
        d = cf.Data(1, "m")
        self.assertFalse(d.has_calendar())

        d = cf.Data(1, "days since 2000-1-1")
        self.assertFalse(d.has_calendar())
        d = cf.Data(1, "days since 2000-1-1", calendar="noleap")
        self.assertTrue(d.has_calendar())

    def test_Data_where(self):
        a = np.arange(10)
        d = cf.Data(a)
        b = np.where(a < 5, a, 10 * a)
        e = d.where(a < 5, d, 10 * a)
        self.assertTrue(e.shape == b.shape)
        self.assertTrue((e.array == b).all())

        d = cf.Data(a, "km")
        b = np.where(a < 5, 10 * a, a)
        e = d.where(a < 5, cf.Data(10000 * a, "metre"))
        self.assertTrue(e.shape == b.shape)
        self.assertTrue((e.array == b).all())

        a = np.array([[1, 2], [3, 4]])
        d = cf.Data(a)
        b = np.where([[True, False], [True, True]], a, [[9, 8], [7, 6]])
        e = d.where([[True, False], [True, True]], d, [[9, 8], [7, 6]])
        self.assertTrue(e.shape == b.shape)
        self.assertTrue((e.array == b).all())

        b = np.where([[True, False], [True, True]], [[9, 8], [7, 6]], a)
        e = d.where([[True, False], [True, True]], [[9, 8], [7, 6]])
        self.assertTrue(e.shape == b.shape)
        self.assertTrue((e.array == b).all())

        b = np.where([True, False], [9, 8], a)
        e = d.where([True, False], [9, 8])
        self.assertTrue(e.shape == b.shape)
        self.assertTrue((e.array == b).all())

        a = np.array([[0, 1, 2], [0, 2, 4], [0, 3, 6]])
        d = cf.Data(a)
        b = np.where(a < 4, a, -1)
        e = d.where(a < 4, d, -1)
        self.assertTrue(e.shape == b.shape)
        self.assertTrue((e.array == b).all())

        x, y = np.ogrid[:3, :4]
        d = cf.Data(x)
        with self.assertRaises(ValueError):
            # Can't change shape
            d.where(x < y, d, 10 + y)

        with self.assertRaises(ValueError):
            # Can't change shape
            d.where(False, d, 10 + y)

        a = np.ma.arange(9, dtype=int).reshape(3, 3)
        d = cf.Data(a, mask=[[0, 0, 0], [1, 0, 0], [0, 0, 0]])
        e = d.where(a > 5, None, -999)
        self.assertTrue(e.shape == d.shape)
        self.assertTrue((e.array.mask == d.array.mask).all())
        self.assertTrue(
            (e.array == [[-999, -999, -999], [5, -999, -999], [6, 7, 8]]).all()
        )

        d.soften_mask()
        e = d.where(a > 5, None, -999)
        self.assertTrue(e.shape == d.shape)
        self.assertTrue((e.array.mask == False).all())
        self.assertTrue(
            (
                e.array == [[-999, -999, -999], [-999, -999, -999], [6, 7, 8]]
            ).all()
        )

        a = np.arange(10)
        d = cf.Data(a)
        e = d.where(a < 5, cf.masked)
        self.assertTrue((e.array.mask == [1, 1, 1, 1, 1, 0, 0, 0, 0, 0]).all())
        self.assertTrue((e.array == a).all())

    def test_Data_empty(self):
        for shape, dtype_in, dtype_out in zip(
            [(), (3,), (4, 5)], [None, int, bool], [float, int, bool]
        ):
            d = cf.Data.empty(shape, dtype=dtype_in, chunks=-1)
            self.assertEqual(d.shape, shape)
            self.assertEqual(d.dtype, dtype_out)

    def test_Data_full(self):
        fill_value = 999
        for shape, dtype_in, dtype_out in zip(
            [(), (2,), (4, 5)], [None, float, bool], [int, float, bool]
        ):
            d = cf.Data.full(shape, fill_value, dtype=dtype_in, chunks=-1)
            self.assertEqual(d.shape, shape)
            self.assertEqual(d.dtype, dtype_out)
            self.assertTrue(
                (d.array == np.full(shape, fill_value, dtype=dtype_in)).all()
            )

    def test_Data_ones(self):
        for shape, dtype_in, dtype_out in zip(
            [(), (3,), (4, 5)], [None, int, bool], [float, int, bool]
        ):
            d = cf.Data.ones(shape, dtype=dtype_in, chunks=-1)
            self.assertEqual(d.shape, shape)
            self.assertEqual(d.dtype, dtype_out)
            self.assertTrue((d.array == np.ones(shape, dtype=dtype_in)).all())

    def test_Data_zeros(self):
        for shape, dtype_in, dtype_out in zip(
            [(), (3,), (4, 5)], [None, int, bool], [float, int, bool]
        ):
            d = cf.Data.zeros(shape, dtype=dtype_in, chunks=-1)
            self.assertEqual(d.shape, shape)
            self.assertEqual(d.dtype, dtype_out)
            self.assertTrue((d.array == np.zeros(shape, dtype=dtype_in)).all())

    def test_Data__iter__(self):
        for d in (
            cf.Data([1, 2, 3], "metres"),
            cf.Data([[1, 2], [3, 4]], "metres"),
        ):
            for i, e in enumerate(d):
                self.assertTrue(e.equals(d[i]))

        # iteration over a 0-d Data
        with self.assertRaises(TypeError):
            list(cf.Data(99, "metres"))

    def test_Data__bool__(self):
        for x in (1, 1.5, True, "x"):
            self.assertTrue(bool(cf.Data(x)))
            self.assertTrue(bool(cf.Data([[x]])))

        for x in (0, 0.0, False, ""):
            self.assertFalse(bool(cf.Data(x)))
            self.assertFalse(bool(cf.Data([[x]])))

        with self.assertRaises(ValueError):
            bool(cf.Data([]))

        with self.assertRaises(ValueError):
            bool(cf.Data([1, 2]))


if __name__ == "__main__":
    print("Run date:", datetime.datetime.now())
    cf.environment()
    print()
    unittest.main(verbosity=2)<|MERGE_RESOLUTION|>--- conflicted
+++ resolved
@@ -420,8 +420,6 @@
         # Test ignore_data_type parameter
         self.assertTrue(d2.equals(d, ignore_data_type=True))
 
-<<<<<<< HEAD
-=======
         # Test all possible chunk combinations
         for j, i in itertools.product([1, 2], [1, 2, 3]):
             d = cf.Data(np.arange(6).reshape(2, 3), "m", chunks=(j, i))
@@ -430,7 +428,6 @@
                 self.assertTrue(d.equals(e))
 
     @unittest.skipIf(TEST_DASKIFIED_ONLY, "hits unexpected kwarg 'ndim'")
->>>>>>> b195c023
     def test_Data_halo(self):
         if self.test_only and inspect.stack()[0][3] not in self.test_only:
             return
@@ -485,7 +482,7 @@
             e = d.halo(i)
 
             t = d.halo(i, tripolar={"X": 1, "Y": 0})
-            print (t[-i:].shape, e[-i:, ::-1].shape)
+            print(t[-i:].shape, e[-i:, ::-1].shape)
             self.assertTrue(t[-i:].equals(e[-i:, ::-1], verbose=2))
 
             t = d.halo(i, tripolar={"X": 1, "Y": 0}, fold_index=0)
