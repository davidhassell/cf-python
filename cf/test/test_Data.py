--- conflicted
+++ resolved
@@ -3791,7 +3791,6 @@
         with self.assertRaises(ValueError):
             bool(cf.Data([1, 2]))
 
-<<<<<<< HEAD
     def test_Data_compute(self):
         if self.test_only and inspect.stack()[0][3] not in self.test_only:
             return
@@ -3833,7 +3832,7 @@
         e = d.persist()
         self.assertIsInstance(e, cf.Data)
         self.assertTrue(e.equals(d))
-=======
+
     def test_Data_cyclic(self):
         d = cf.Data(np.arange(12).reshape(3, 4))
         self.assertEqual(d.cyclic(), set())
@@ -3861,7 +3860,6 @@
         # Scalar data invalid axis
         with self.assertRaises(ValueError):
             d.cyclic(0)
->>>>>>> 6866ffd3
 
     def test_Data_change_calendar(self):
         d = cf.Data(
