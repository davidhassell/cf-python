--- conflicted
+++ resolved
@@ -3967,7 +3967,6 @@
             self.assertEqual(e, np.array(x).tolist())
             self.assertTrue(d.equals(cf.Data(e)))
 
-<<<<<<< HEAD
     @unittest.skipIf(TEST_DASKIFIED_ONLY, "Needs PR #354")
     def test_Data_uncompress(self):
         import cfdm
@@ -3982,7 +3981,7 @@
         self.assertIsNone(d.uncompress(inplace=None))
         self.assertFalse(d.get_compression_type())
         self.assertTrue((d.array == a).all())
-=======
+
     def test_Data_data(self):
         for d in [
             cf.Data(1),
@@ -4000,7 +3999,6 @@
             "Data.fill_value = None\nData.Units = <Units: m>"
         )
         self.assertEqual(d.dump(display=False), x)
->>>>>>> b8283ea3
 
 
 if __name__ == "__main__":
