--- conflicted
+++ resolved
@@ -3927,7 +3927,6 @@
         self.assertEqual(d._rtol, cf.rtol())
         cf.rtol(0.001)
         self.assertEqual(d._rtol, 0.001)
-<<<<<<< HEAD
 
     def test_Data_compressed_array(self):
         import cfdm
@@ -3946,9 +3945,6 @@
         #       we can replace the loose "(Exception)" with the tight
         #       "(ValueError)"
 
-
-=======
-        
     def test_Data_inspect(self):
         d = cf.Data([9], "m")
       
@@ -3957,7 +3953,6 @@
             self.assertIsNone(d.inspect())
             
             
->>>>>>> 70043ac3
 if __name__ == "__main__":
     print("Run date:", datetime.datetime.now())
     cf.environment()
