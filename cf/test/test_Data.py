--- conflicted
+++ resolved
@@ -3928,7 +3928,6 @@
         cf.rtol(0.001)
         self.assertEqual(d._rtol, 0.001)
 
-<<<<<<< HEAD
     def test_Data_compressed_array(self):
         import cfdm
 
@@ -3946,8 +3945,6 @@
         #       we can replace the loose "(Exception)" with the tight
         #       "(ValueError)"
 
-=======
->>>>>>> 7ec3c177
     def test_Data_inspect(self):
         d = cf.Data([9], "m")
 
