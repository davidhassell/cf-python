import atexit
import contextlib
import datetime
import faulthandler
import io
import itertools
import os
import tempfile
import unittest
import warnings
from functools import reduce
from operator import mul

import dask.array as da
import numpy as np

SCIPY_AVAILABLE = False
try:
    from scipy.ndimage import convolve1d

    SCIPY_AVAILABLE = True
# not 'except ImportError' as that can hide nested errors, catch anything:
except Exception:
    pass  # test with this dependency will then be skipped by unittest

faulthandler.enable()  # to debug seg faults and timeouts

import cf

n_tmpfiles = 2
tmpfiles = [
    tempfile.mkstemp("_test_Data.nc", dir=os.getcwd())[1]
    for i in range(n_tmpfiles)
]
file_A, file_B = tmpfiles


def _remove_tmpfiles():
    """Try to remove defined temporary files by deleting their paths."""
    for f in tmpfiles:
        try:
            os.remove(f)
        except OSError:
            pass


atexit.register(_remove_tmpfiles)


# To facilitate the testing of logging outputs (see comment tag 'Logging note')
logger = cf.logging.getLogger(__name__)


# Variables for _collapse
a = np.arange(-100, 200.0, dtype=float).reshape(3, 4, 5, 5)

w = np.arange(1, 301.0, dtype=float).reshape(a.shape)
w[-1, -1, ...] = w[-1, -1, ...] * 2
w /= w.min()

ones = np.ones(a.shape, dtype=float)

ma = np.ma.arange(-100, 200.0, dtype=float).reshape(3, 4, 5, 5)
ma[:, 1, 4, 4] = np.ma.masked
ma[0, :, 2, 3] = np.ma.masked
ma[0, 3, :, 3] = np.ma.masked
ma[1, 2, 3, :] = np.ma.masked

mw = np.ma.array(w, mask=ma.mask)

# If True, all tests that will not pass temporarily due to the LAMA-to-Dask
# migration will be skipped. These skips will be incrementally removed as the
# migration progresses. TODODASK: ensure all skips are removed once complete.
TEST_DASKIFIED_ONLY = True


def reshape_array(a, axes):
    """Reshape array reducing given axes' dimensions to a final axis."""
    new_order = [i for i in range(a.ndim) if i not in axes]
    new_order.extend(axes)
    b = np.transpose(a, new_order)
    new_shape = b.shape[: b.ndim - len(axes)]
    new_shape += (reduce(mul, b.shape[b.ndim - len(axes) :]),)
    b = b.reshape(new_shape)
    return b


def axis_combinations(a):
    """Return a list of axes combinations to iterate over."""
    return [
        axes
        for n in range(1, a.ndim + 1)
        for axes in itertools.combinations(range(a.ndim), n)
    ]


class DataTest(unittest.TestCase):
    """Unit test for the Data class."""

    axes_combinations = axis_combinations(a)
    # [
    #    axes
    #    for n in range(1, a.ndim + 1)
    #    for axes in itertools.combinations(range(a.ndim), n)
    # ]

    filename = os.path.join(
        os.path.dirname(os.path.abspath(__file__)), "test_file.nc"
    )

    tempdir = os.path.dirname(os.path.abspath(__file__))

    filename6 = os.path.join(
        os.path.dirname(os.path.abspath(__file__)), "test_file2.nc"
    )

    a = a
    w = w
    ma = ma
    mw = mw
    ones = ones

    def setUp(self):
        """Preparations called immediately before each test method."""
        # Suppress the warning output for some specific warnings which are
        # expected due to the nature of the tests being performed.
        expexted_warning_msgs = [
            "divide by zero encountered in " + np_method
            for np_method in (
                "arctanh",
                "log",
                "double_scalars",
            )
        ] + [
            "invalid value encountered in " + np_method
            for np_method in (
                "arcsin",
                "arccos",
                "arctanh",
                "arccosh",
                "log",
                "sqrt",
                "double_scalars",
                "true_divide",
            )
        ]
        for expected_warning in expexted_warning_msgs:
            warnings.filterwarnings(
                "ignore", category=RuntimeWarning, message=expected_warning
            )

    def test_Data__init__basic(self):
        """Test basic `__init__` cases for Data."""
        # Most __init__ parameters are covered by the various other tests,
        # so this is mainly to check trivial cases and especially the edge
        # case of 'default' Data i.e. if no parameters are specified.
        cf.Data(0, "s")
        cf.Data(array=np.arange(5))
        cf.Data(source=self.filename)

        with self.assertRaises(ValueError):
            cf.Data()

    def test_Data_equals(self):
        """Test the equality-testing Data method."""
        shape = 3, 4
        chunksize = 2, 6
        a = np.arange(12).reshape(*shape)

        d = cf.Data(a, "m", chunks=chunksize)
        self.assertTrue(d.equals(d))  # check equal to self
        self.assertTrue(d.equals(d.copy()))  # also do self-equality checks!

        # Different but equivalent datatype, which should *fail* the equality
        # test (i.e. equals return False) because we want equals to check
        # for strict equality, including equality of data type.
        d2 = cf.Data(a.astype(np.float32), "m", chunks=chunksize)
        self.assertTrue(d2.equals(d2.copy()))
        with self.assertLogs(level=-1) as catch:
            self.assertFalse(d2.equals(d, verbose=2))
            self.assertTrue(
                any(
                    "Data: Different data types: float32 != int64" in log_msg
                    for log_msg in catch.output
                )
            )

        e = cf.Data(a, "s", chunks=chunksize)  # different units to d
        self.assertTrue(e.equals(e.copy()))
        with self.assertLogs(level=-1) as catch:
            self.assertFalse(e.equals(d, verbose=2))
            self.assertTrue(
                any(
                    "Data: Different Units (<Units: s>, <Units: m>)" in log_msg
                    for log_msg in catch.output
                )
            )

        f = cf.Data(np.arange(12), "m", chunks=(6,))  # different shape to d
        self.assertTrue(f.equals(f.copy()))
        with self.assertLogs(level=-1) as catch:
            self.assertFalse(f.equals(d, verbose=2))
            self.assertTrue(
                any(
                    "Data: Different shapes: (12,) != (3, 4)" in log_msg
                    for log_msg in catch.output
                )
            )

        g = cf.Data(
            np.ones(shape, dtype="int64"), "m", chunks=chunksize
        )  # different values
        self.assertTrue(g.equals(g.copy()))
        with self.assertLogs(level=-1) as catch:
            self.assertFalse(g.equals(d, verbose=2))
            self.assertTrue(
                any(
                    "Data: Different array values" in log_msg
                    for log_msg in catch.output
                )
            )

        # Test NaN values
        d3 = cf.Data(a.astype(np.float64), "m", chunks=chunksize)
        h = cf.Data(np.full(shape, np.nan), "m", chunks=chunksize)
        # TODODASK: implement and test equal_nan kwarg to configure NaN eq.
        self.assertFalse(h.equals(h.copy()))
        with self.assertLogs(level=-1) as catch:
            # Compare to d3 not d since np.nan has dtype float64 (IEEE 754)
            self.assertFalse(h.equals(d3, verbose=2))
            self.assertTrue(
                any(
                    "Data: Different array values" in log_msg
                    for log_msg in catch.output
                )
            )

        # Test inf values
        i = cf.Data(np.full(shape, np.inf), "m", chunks=chunksize)
        self.assertTrue(i.equals(i.copy()))
        with self.assertLogs(level=-1) as catch:
            # np.inf is also of dtype float64 (see comment on NaN tests above)
            self.assertFalse(i.equals(d3, verbose=2))
            self.assertTrue(
                any(
                    "Data: Different array values" in log_msg
                    for log_msg in catch.output
                )
            )
        with self.assertLogs(level=-1) as catch:
            self.assertFalse(h.equals(i, verbose=2))
            self.assertTrue(
                any(
                    "Data: Different array values" in log_msg
                    for log_msg in catch.output
                )
            )

        # Test masked arrays
        # 1. Example case where the masks differ only (data is identical)
        mask_test_chunksize = (2, 1)
        j1 = cf.Data(
            np.ma.array([1.0, 2.0, 3.0], mask=[1, 0, 0]),
            "m",
            chunks=mask_test_chunksize,
        )
        self.assertTrue(j1.equals(j1.copy()))
        j2 = cf.Data(
            np.ma.array([1.0, 2.0, 3.0], mask=[0, 1, 0]),
            "m",
            chunks=mask_test_chunksize,
        )
        self.assertTrue(j2.equals(j2.copy()))
        with self.assertLogs(level=-1) as catch:
            self.assertFalse(j1.equals(j2, verbose=2))
            self.assertTrue(
                any(
                    "Data: Different array values" in log_msg
                    for log_msg in catch.output
                )
            )
        # 2. Example case where the data differs only (masks are identical)
        j3 = cf.Data(
            np.ma.array([1.0, 2.0, 100.0], mask=[1, 0, 0]),
            "m",
            chunks=mask_test_chunksize,
        )
        self.assertTrue(j3.equals(j3.copy()))
        with self.assertLogs(level=-1) as catch:
            self.assertFalse(j1.equals(j3, verbose=2))
            self.assertTrue(
                any(
                    "Data: Different array values" in log_msg
                    for log_msg in catch.output
                )
            )

        # 3. Trivial case of data that is fully masked
        j4 = cf.Data(
            np.ma.masked_all(shape, dtype="int"), "m", chunks=chunksize
        )
        self.assertTrue(j4.equals(j4.copy()))
        with self.assertLogs(level=-1) as catch:
            self.assertFalse(j4.equals(d, verbose=2))
            self.assertTrue(
                any(
                    "Data: Different array values" in log_msg
                    for log_msg in catch.output
                )
            )
        # 4. Case where all the unmasked data is 'allclose' to other data but
        # the data is not 'allclose' to it where it is masked, i.e. the data
        # on its own (namely without considering the mask) is not equal to the
        # other data on its own (e.g. note the 0-th element in below examples).
        # This differs to case (2): there data differs *only where unmasked*.
        # Note these *should* be considered equal inside cf.Data, and indeed
        # np.ma.allclose and our own _da_ma_allclose methods also hold
        # these to be 'allclose'.
        j5 = cf.Data(
            np.ma.array([1.0, 2.0, 3.0], mask=[1, 0, 0]),
            "m",
            chunks=mask_test_chunksize,
        )
        self.assertTrue(j5.equals(j5.copy()))
        j6 = cf.Data(
            np.ma.array([10.0, 2.0, 3.0], mask=[1, 0, 0]),
            "m",
            chunks=mask_test_chunksize,
        )
        self.assertTrue(j6.equals(j6.copy()))
        self.assertTrue(j5.equals(j6))

        # Test non-numeric dtype arrays
        sa1 = cf.Data(
            np.array(["one", "two", "three"], dtype="S5"), "m", chunks=(3,)
        )
        self.assertTrue(sa1.equals(sa1.copy()))
        sa2_data = np.array(["one", "two", "four"], dtype="S4")
        sa2 = cf.Data(sa2_data, "m", chunks=(3,))
        self.assertTrue(sa2.equals(sa2.copy()))
        # Unlike for numeric types, for string-like data as long as the data
        # is the same consider the arrays equal, even if the dtype differs.
        # TODODASK: this behaviour will be added via cfdm, test fails for now
        # ## self.assertTrue(sa1.equals(sa2))
        sa3_data = sa2_data.astype("S5")
        sa3 = cf.Data(sa3_data, "m", chunks=mask_test_chunksize)
        self.assertTrue(sa3.equals(sa3.copy()))
        with self.assertLogs(level=-1) as catch:
            self.assertFalse(sa1.equals(sa3, verbose=2))
            self.assertTrue(
                any(
                    "Data: Different array values" in log_msg
                    for log_msg in catch.output
                )
            )
        # ...including masked string arrays
        sa4 = cf.Data(
            np.ma.array(["one", "two", "three"], mask=[0, 0, 1], dtype="S5"),
            "m",
            chunks=mask_test_chunksize,
        )
        self.assertTrue(sa4.equals(sa4.copy()))
        sa5 = cf.Data(
            np.ma.array(["one", "two", "three"], mask=[0, 1, 0], dtype="S5"),
            "m",
            chunks=mask_test_chunksize,
        )
        self.assertTrue(sa5.equals(sa5.copy()))
        with self.assertLogs(level=-1) as catch:
            self.assertFalse(sa4.equals(sa5, verbose=2))
            self.assertTrue(
                any(
                    "Data: Different array values" in log_msg
                    for log_msg in catch.output
                )
            )

        # Test where inputs are scalars
        scalar_test_chunksize = (10,)
        s1 = cf.Data(1, chunks=scalar_test_chunksize)
        self.assertTrue(s1.equals(s1.copy()))
        s2 = cf.Data(10, chunks=scalar_test_chunksize)
        self.assertTrue(s2.equals(s2.copy()))
        s3 = cf.Data("a_string", chunks=scalar_test_chunksize)
        self.assertTrue(s3.equals(s3.copy()))
        # 1. both are scalars
        with self.assertLogs(level=-1) as catch:
            self.assertFalse(s1.equals(s2, verbose=2))
            self.assertTrue(
                any(
                    "Data: Different array values" in log_msg
                    for log_msg in catch.output
                )
            )
        with self.assertLogs(level=-1) as catch:
            self.assertFalse(s1.equals(s3, verbose=2))
            self.assertTrue(
                any(
                    "Data: Different data types: int64 != <U8" in log_msg
                    for log_msg in catch.output
                )
            )
        # 2. only one is a scalar
        with self.assertLogs(level=-1) as catch:
            self.assertFalse(s1.equals(d, verbose=2))
            self.assertTrue(
                any(
                    "Data: Different shapes: () != (3, 4)" in log_msg
                    for log_msg in catch.output
                )
            )

        # Test rtol and atol parameters
        tol_check_chunksize = 1, 1
        k1 = cf.Data(np.array([10.0, 20.0]), chunks=tol_check_chunksize)
        self.assertTrue(k1.equals(k1.copy()))
        k2 = cf.Data(np.array([10.01, 20.01]), chunks=tol_check_chunksize)
        self.assertTrue(k2.equals(k2.copy()))
        # Only one log check is sufficient here
        with self.assertLogs(level=-1) as catch:
            self.assertFalse(k1.equals(k2, atol=0.005, rtol=0, verbose=2))
            self.assertTrue(
                any(
                    "Data: Different array values (atol=0.005, rtol=0)"
                    in log_msg
                    for log_msg in catch.output
                )
            )
        self.assertTrue(k1.equals(k2, atol=0.02, rtol=0))
        self.assertFalse(k1.equals(k2, atol=0, rtol=0.0005))
        self.assertTrue(k1.equals(k2, atol=0, rtol=0.002))

        # Test ignore_fill_value parameter
        m1 = cf.Data(1, fill_value=1000, chunks=scalar_test_chunksize)
        self.assertTrue(m1.equals(m1.copy()))
        m2 = cf.Data(1, fill_value=2000, chunks=scalar_test_chunksize)
        self.assertTrue(m2.equals(m2.copy()))
        with self.assertLogs(level=-1) as catch:
            self.assertFalse(m1.equals(m2, verbose=2))
            self.assertTrue(
                any(
                    "Data: Different fill value: 1000 != 2000" in log_msg
                    for log_msg in catch.output
                )
            )
            self.assertTrue(m1.equals(m2, ignore_fill_value=True))

        # Test verbose parameter: 1/'INFO' level is behaviour change boundary
        for checks in [(1, False), (2, True)]:
            verbosity_level, expect_to_see_msg = checks
            with self.assertLogs(level=-1) as catch:
                # Logging note: want to assert in the former case (verbosity=1)
                # that nothing is logged, but need to use workaround to prevent
                # AssertionError on fact that nothing is logged here. When at
                # Python =>3.10 this can be replaced by 'assertNoLogs' method.
                logger.warning(
                    "Log warning to prevent test error on empty log."
                )

                self.assertFalse(d2.equals(d, verbose=verbosity_level))
                self.assertIs(
                    any(
                        "Data: Different data types: float32 != int64"
                        in log_msg
                        for log_msg in catch.output
                    ),
                    expect_to_see_msg,
                )

        # Test ignore_data_type parameter
        self.assertTrue(d2.equals(d, ignore_data_type=True))

        # Test all possible chunk combinations
        for j, i in itertools.product([1, 2], [1, 2, 3]):
            d = cf.Data(np.arange(6).reshape(2, 3), "m", chunks=(j, i))
            for j, i in itertools.product([1, 2], [1, 2, 3]):
                e = cf.Data(np.arange(6).reshape(2, 3), "m", chunks=(j, i))
                self.assertTrue(d.equals(e))

    def test_Data_halo(self):
        """Test the `halo` Data method."""
        d = cf.Data(np.arange(12).reshape(3, 4), "m", chunks=-1)
        d[-1, -1] = cf.masked
        d[1, 1] = cf.masked

        e = d.copy()
        self.assertIsNone(e.halo(1, inplace=True))

        e = d.halo(0)
        self.assertTrue(d.equals(e, verbose=2))

        shape = d.shape
        for i in (1, 2):
            e = d.halo(i)

            self.assertEqual(e.shape, (shape[0] + i * 2, shape[1] + i * 2))

            # Body
            self.assertTrue(d.equals(e[i:-i, i:-i]))

            # Corners
            self.assertTrue(e[:i, :i].equals(d[:i, :i], verbose=2))
            self.assertTrue(e[:i, -i:].equals(d[:i, -i:], verbose=2))
            self.assertTrue(e[-i:, :i].equals(d[-i:, :i], verbose=2))
            self.assertTrue(e[-i:, -i:].equals(d[-i:, -i:], verbose=2))

        for i in (1, 2):
            e = d.halo(i, axes=0)

            self.assertEqual(e.shape, (shape[0] + i * 2, shape[1]))
            self.assertTrue(d.equals(e[i:-i, :], verbose=2))

        for j, i in zip([1, 1, 2, 2], [1, 2, 1, 2]):
            e = d.halo({0: j, 1: i})

            self.assertEqual(e.shape, (shape[0] + j * 2, shape[1] + i * 2))

            # Body
            self.assertTrue(d.equals(e[j:-j, i:-i], verbose=2))

            # Corners
            self.assertTrue(e[:j, :i].equals(d[:j, :i], verbose=2))
            self.assertTrue(e[:j, -i:].equals(d[:j, -i:], verbose=2))
            self.assertTrue(e[-j:, :i].equals(d[-j:, :i], verbose=2))
            self.assertTrue(e[-j:, -i:].equals(d[-j:, -i:], verbose=2))

        # Tripolar
        for i in (1, 2):
            e = d.halo(i)

            t = d.halo(i, tripolar={"X": 1, "Y": 0})
            self.assertTrue(t[-i:].equals(e[-i:, ::-1], verbose=2))

            t = d.halo(i, tripolar={"X": 1, "Y": 0}, fold_index=0)
            self.assertTrue(t[:i].equals(e[:i, ::-1], verbose=2))

        # Depth too large for axis size
        with self.assertRaises(ValueError):
            d.halo(4)

    def test_Data_mask(self):
        """Test the `mask` Data property."""
        # Test for a masked Data object (having some masked points)
        a = self.ma
        d = cf.Data(a, units="m")
        self.assertTrue((a == d.array).all())
        self.assertTrue((a.mask == d.mask.array).all())
        self.assertEqual(d.mask.shape, d.shape)
        self.assertEqual(d.mask.dtype, bool)
        self.assertEqual(d.mask.Units, cf.Units(None))
        self.assertTrue(d.mask.hardmask)
        self.assertIn(True, d.mask.array)

        # Test for a non-masked Data object
        a2 = np.arange(-100, 200.0, dtype=float).reshape(3, 4, 5, 5)
        d2 = cf.Data(a2, units="m")
        d2[...] = a2
        self.assertTrue((a2 == d2.array).all())
        self.assertEqual(d2.shape, d2.mask.shape)
        self.assertEqual(d2.mask.dtype, bool)
        self.assertEqual(d2.mask.Units, cf.Units(None))
        self.assertTrue(d2.mask.hardmask)
        self.assertNotIn(True, d2.mask.array)

        # Test for a masked Data object of string type, including chunking
        a3 = np.ma.array(["one", "two", "four"], dtype="S4")
        a3[1] = np.ma.masked
        d3 = cf.Data(a3, "m", chunks=(3,))
        self.assertTrue((a3 == d3.array).all())
        self.assertEqual(d3.shape, d3.mask.shape)
        self.assertEqual(d3.mask.dtype, bool)
        self.assertEqual(d3.mask.Units, cf.Units(None))
        self.assertTrue(d3.mask.hardmask)
        self.assertTrue(d3.mask.array[1], True)

    def test_Data_apply_masking(self):
        """Test the `apply_masking` Field method."""
        a = np.ma.arange(12).reshape(3, 4)
        a[1, 1] = np.ma.masked
        d = cf.Data(a, units="m", chunks=2)

        self.assertIsNone(d.apply_masking(inplace=True))

        b = a
        e = d.apply_masking()
        self.assertTrue((b == e.array).all())
        self.assertTrue((b.mask == e.mask.array).all())

        b = np.ma.masked_where(a == 0, a)
        e = d.apply_masking(fill_values=[0])
        self.assertTrue((b == e.array).all())
        self.assertTrue((b.mask == e.mask.array).all())

        b = np.ma.masked_where((a == 0) | (a == 11), a)
        e = d.apply_masking(fill_values=[0, 11])
        self.assertTrue((b == e.array).all())
        self.assertTrue((b.mask == e.mask.array).all())

        b = np.ma.masked_where(a < 3, a)
        e = d.apply_masking(valid_min=3)
        self.assertTrue((b == e.array).all())
        self.assertTrue((b.mask == e.mask.array).all())

        b = np.ma.masked_where(a > 8, a)
        e = d.apply_masking(valid_max=8)
        self.assertTrue((b == e.array).all())
        self.assertTrue((b.mask == e.mask.array).all())

        b = np.ma.masked_where((a < 2) | (a > 8), a)
        e = d.apply_masking(valid_range=[2, 8])
        self.assertTrue((b == e.array).all())
        self.assertTrue((b.mask == e.mask.array).all())

        d.set_fill_value(7)

        b = np.ma.masked_where(a == 7, a)
        e = d.apply_masking(fill_values=True)
        self.assertTrue((b == e.array).all())
        self.assertTrue((b.mask == e.mask.array).all())

        b = np.ma.masked_where((a == 7) | (a < 2) | (a > 8), a)
        e = d.apply_masking(fill_values=True, valid_range=[2, 8])
        self.assertTrue((b == e.array).all())
        self.assertTrue((b.mask == e.mask.array).all())

    def test_Data_convolution_filter(self):
        """Test the `convolution_filter` Data method."""
        #        raise unittest.SkipTest("GSASL has no PLAIN support")
        if not SCIPY_AVAILABLE:
            raise unittest.SkipTest("SciPy must be installed for this test.")

        d = cf.Data(self.ma, units="m", chunks=(2, 4, 5, 3))

        window = [0.1, 0.15, 0.5, 0.15, 0.1]

        e = d.convolution_filter(window=window, axis=-1, inplace=True)
        self.assertIsNone(e)

        d = cf.Data(self.ma, units="m")

        for axis in (0, 1):
            # Test  weights in different modes
            for mode in ("reflect", "constant", "nearest", "wrap"):
                b = convolve1d(self.ma, window, axis=axis, mode=mode)
                e = d.convolution_filter(
                    window, axis=axis, mode=mode, cval=0.0
                )
                self.assertTrue((e.array == b).all())

        for dtype in ("int", "int32", "float", "float32"):
            a = np.ma.array([1, 2, 3, 4, 5, 6, 7, 8, 9], dtype=dtype)
            a[2] = np.ma.masked
            d = cf.Data(a, chunks=(4, 4, 1))
            a = a.astype(float).filled(np.nan)

            for window in ((1, 2, 1), (1, 2, 2, 1), (1, 2, 3, 2, 1)):
                for cval in (0, np.nan):
                    for origin in (-1, 0, 1):
                        b = convolve1d(
                            a,
                            window,
                            axis=0,
                            cval=cval,
                            origin=origin,
                            mode="constant",
                        )
                        e = d.convolution_filter(
                            window,
                            axis=0,
                            cval=cval,
                            origin=origin,
                            mode="constant",
                        )
                        self.assertTrue((e.array == b).all())

    def test_Data_diff(self):
        """Test the `diff` Data method."""
        a = np.ma.arange(12.0).reshape(3, 4)
        a[1, 1] = 4.5
        a[2, 2] = 10.5
        a[1, 2] = np.ma.masked

        d = cf.Data(a)

        self.assertTrue((d.array == a).all())

        e = d.copy()
        self.assertIsNone(e.diff(inplace=True))
        self.assertTrue(e.equals(d.diff()))

        for n in (0, 1, 2):
            for axis in (0, 1, -1, -2):
                a_diff = np.diff(a, n=n, axis=axis)
                d_diff = d.diff(n=n, axis=axis)

                self.assertTrue((a_diff == d_diff).all())
                self.assertTrue((a_diff.mask == d_diff.mask).all())

                e = d.copy()
                x = e.diff(n=n, axis=axis, inplace=True)
                self.assertIsNone(x)
                self.assertTrue(e.equals(d_diff))

        d = cf.Data(self.ma, "km")
        for n in (0, 1, 2):
            for axis in (0, 1, 2, 3):
                a_diff = np.diff(self.ma, n=n, axis=axis)
                d_diff = d.diff(n=n, axis=axis)
                self.assertTrue((a_diff == d_diff).all())
                self.assertTrue((a_diff.mask == d_diff.mask).all())

    def test_Data_compressed(self):
        """Test the `compressed` Data method."""
        a = np.ma.arange(12).reshape(3, 4)
        d = cf.Data(a, "m", chunks=2)
        self.assertIsNone(d.compressed(inplace=True))
        self.assertEqual(d.shape, (a.size,))
        self.assertEqual(d.Units, cf.Units("m"))
        self.assertEqual(d.dtype, a.dtype)

        d = cf.Data(a, "m", chunks=2)
        self.assertTrue((d.compressed().array == a.compressed()).all())

        a[2] = np.ma.masked
        d = cf.Data(a, "m", chunks=2)
        self.assertTrue((d.compressed().array == a.compressed()).all())

        a[...] = np.ma.masked
        d = cf.Data(a, "m", chunks=2)
        e = d.compressed()
        self.assertEqual(e.shape, (0,))
        self.assertTrue((e.array == a.compressed()).all())

        # Scalar arrays
        a = np.ma.array(9)
        d = cf.Data(a, "m")
        e = d.compressed()
        self.assertEqual(e.shape, (1,))
        self.assertTrue((e.array == a.compressed()).all())

        a = np.ma.array(9, mask=True)
        d = cf.Data(a, "m")
        e = d.compressed()
        self.assertEqual(e.shape, (0,))
        self.assertTrue((e.array == a.compressed()).all())

    def test_Data_stats(self):
        """Test the `stats` Data method."""
        d = cf.Data([1, 1])

        # Test outputs covering a representative selection of parameters
        s1 = d.stats()
        s1_lazy = d.stats(compute=False)
        exp_result = {
            "minimum": 1,
            "mean": 1.0,
            "median": 1.0,
            "maximum": 1,
            "range": 0,
            "mid_range": 1.0,
            "standard_deviation": 0.0,
            "root_mean_square": 1.0,
            "sample_size": 2,
        }
        self.assertEqual(len(s1), 9)
        self.assertEqual(s1, exp_result)
        self.assertEqual(len(s1_lazy), len(s1))
        self.assertEqual(
            s1_lazy, {op: cf.Data(val) for op, val in exp_result.items()}
        )

        s2 = d.stats(all=True)
        s2_lazy = d.stats(compute=False, all=True)
        exp_result = {
            "minimum": 1,
            "mean": 1.0,
            "median": 1.0,
            "maximum": 1,
            "range": 0,
            "mid_range": 1.0,
            "standard_deviation": 0.0,
            "root_mean_square": 1.0,
            "minimum_absolute_value": 1,
            "maximum_absolute_value": 1,
            "mean_absolute_value": 1.0,
            "mean_of_upper_decile": 1.0,
            "sum": 2,
            "sum_of_squares": 2,
            "variance": 0.0,
            "sample_size": 2,
        }
        self.assertEqual(len(s2), 16)
        self.assertEqual(s2, exp_result)
        self.assertEqual(len(s2_lazy), len(s2))
        self.assertEqual(
            s2_lazy, {op: cf.Data(val) for op, val in exp_result.items()}
        )

        s3 = d.stats(sum=True, weights=1)
        s3_lazy = d.stats(compute=False, sum=True, weights=1)
        exp_result = {
            "minimum": 1,
            "mean": 1.0,
            "median": 1.0,
            "maximum": 1,
            "range": 0,
            "mid_range": 1.0,
            "standard_deviation": 0.0,
            "root_mean_square": 1.0,
            "sum": 2,
            "sample_size": 2,
        }
        self.assertEqual(len(s3), 10)  # 9 + 1 because the 'sum' op. is added
        self.assertEqual(s3, exp_result)
        self.assertEqual(len(s3_lazy), len(s3))
        self.assertEqual(
            s3_lazy, {op: cf.Data(val) for op, val in exp_result.items()}
        )

        s4 = d.stats(mean_of_upper_decile=True, range=False, weights=2.0)
        s4_lazy = d.stats(
            compute=False, mean_of_upper_decile=True, range=False, weights=2.0
        )
        exp_result = {
            "minimum": 1,
            "mean": 1.0,
            "median": 1.0,
            "maximum": 1,
            "mid_range": 1.0,
            "standard_deviation": 0.0,
            "root_mean_square": 1.0,
            "mean_of_upper_decile": 1.0,
            "sample_size": 2,
        }
        self.assertEqual(len(s4), 9)  # 9 + 1 - 1 for adding MOUD, losing range
        self.assertEqual(s4, exp_result)
        self.assertEqual(len(s4_lazy), len(s4))
        self.assertEqual(
            s4_lazy, {op: cf.Data(val) for op, val in exp_result.items()}
        )

        # Check some weird/edge cases to ensure they are handled elegantly...
        self.assertEqual(
            cf.Data(10).stats(),
            {
                "minimum": 10,
                "mean": 10.0,
                "median": 10.0,
                "maximum": 10,
                "range": 0,
                "mid_range": 10.0,
                "standard_deviation": 0.0,
                "root_mean_square": 10.0,
                "sample_size": 1,
            },
        )
        # NaN values aren't 'equal' to e/o, so check call works and that some
        # representative values are as expected, in this case
        s5 = cf.Data([[-2, -1, 0], [1, 2, 3]]).stats(all=True, weights=0)
        self.assertEqual(len(s5), 16)
        self.assertEqual(s5["minimum"], -2)
        self.assertEqual(s5["sum"], 3)
        self.assertEqual(s5["sample_size"], 6)
        self.assertTrue(np.isnan(s5["mean"]))
        self.assertTrue(np.isnan(s5["variance"]))  # needs all=True to show up

    def test_Data__init__dtype_mask(self):
        """Test `__init__` for Data with `dtype` and `mask` keywords."""
        for m in (1, 20, True):
            d = cf.Data([[1, 2, 3], [4, 5, 6]], mask=m)
            self.assertFalse(d.count())
            self.assertEqual(d.shape, (2, 3))

        for m in (0, False):
            d = cf.Data([[1, 2, 3], [4, 5, 6]], mask=m)
            self.assertEqual(d.count(), d.size)
            self.assertEqual(d.shape, (2, 3))

        d = cf.Data([[1, 2, 3], [4, 5, 6]], mask=[[0], [1]])
        self.assertEqual(d.count(), 3)
        self.assertEqual(d.shape, (2, 3))

        d = cf.Data([[1, 2, 3], [4, 5, 6]], mask=[0, 1, 1])
        self.assertEqual(d.count(), 2)
        self.assertEqual(d.shape, (2, 3))

        d = cf.Data([[1, 2, 3], [4, 5, 6]], mask=[[0, 1, 0], [1, 0, 1]])
        self.assertEqual(d.count(), 3)
        self.assertEqual(d.shape, (2, 3))

        a = np.ma.array(
            [[280.0, -99, -99, -99], [281.0, 279.0, 278.0, 279.0]],
            dtype=float,
            mask=[[0, 1, 1, 1], [0, 0, 0, 0]],
        )

        d = cf.Data([[280, -99, -99, -99], [281, 279, 278, 279]])
        self.assertEqual(d.dtype, np.dtype(int))

        d = cf.Data(
            [[280, -99, -99, -99], [281, 279, 278, 279]],
            dtype=float,
            mask=[[0, 1, 1, 1], [0, 0, 0, 0]],
        )

        self.assertEqual(d.dtype, a.dtype)
        self.assertEqual(d.mask.shape, a.mask.shape)
        self.assertTrue((d.array == a).all())
        self.assertTrue((d.mask.array == np.ma.getmaskarray(a)).all())

        a = np.array(
            [[280.0, -99, -99, -99], [281.0, 279.0, 278.0, 279.0]], dtype=float
        )
        mask = np.ma.masked_all(a.shape).mask

        d = cf.Data([[280, -99, -99, -99], [281, 279, 278, 279]], dtype=float)

        self.assertEqual(d.dtype, a.dtype)
        self.assertEqual(d.mask.shape, mask.shape)
        self.assertTrue((d.array == a).all())
        self.assertTrue((d.mask.array == np.ma.getmaskarray(a)).all())

        # Mask broadcasting
        a = np.ma.array(
            [[280.0, -99, -99, -99], [281.0, 279.0, 278.0, 279.0]],
            dtype=float,
            mask=[[0, 1, 1, 0], [0, 1, 1, 0]],
        )

        d = cf.Data(
            [[280, -99, -99, -99], [281, 279, 278, 279]],
            dtype=float,
            mask=[0, 1, 1, 0],
        )

        self.assertEqual(d.dtype, a.dtype)
        self.assertEqual(d.mask.shape, a.mask.shape)
        self.assertTrue((d.array == a).all())
        self.assertTrue((d.mask.array == np.ma.getmaskarray(a)).all())

    def test_Data_digitize(self):
        """Test the `digitize` Data method."""
        for a in [
            np.arange(120).reshape(3, 2, 20),
            np.ma.arange(120).reshape(3, 2, 20),
        ]:

            if np.ma.isMA(a):
                a[0, 1, [2, 5, 6, 7, 8]] = np.ma.masked
                a[2, 0, [12, 14, 17]] = np.ma.masked

            d = cf.Data(a, "km")

            for upper in (False, True):
                for bins in (
                    [2, 6, 10, 50, 100],
                    [[2, 6], [6, 10], [10, 50], [50, 100]],
                ):
                    e = d.digitize(bins, upper=upper, open_ends=True)
                    b = np.digitize(a, [2, 6, 10, 50, 100], right=upper)

                    self.assertTrue((e.array == b).all())
                    self.assertTrue(
                        (np.ma.getmask(e.array) == np.ma.getmask(b)).all()
                    )

                    e.where(
                        cf.set([e.minimum(), e.maximum()]),
                        cf.masked,
                        e - 1,
                        inplace=True,
                    )
                    f = d.digitize(bins, upper=upper)
                    self.assertTrue(e.equals(f, verbose=2))

        # Check returned bins
        bins = [2, 6, 10, 50, 100]
        e, b = d.digitize(bins, return_bins=True)
        self.assertTrue(
            (b.array == [[2, 6], [6, 10], [10, 50], [50, 100]]).all()
        )
        self.assertTrue(b.Units == d.Units)

        # Check digitized units
        self.assertTrue(e.Units == cf.Units(None))

        # Check inplace
        self.assertIsNone(d.digitize(bins, inplace=True))
        self.assertTrue(d.equals(e))

    def test_Data_cumsum(self):
        """Test the `cumsum` Data method."""
        d = cf.Data(self.a)
        e = d.copy()
        f = d.cumsum(axis=0)
        self.assertIsNone(e.cumsum(axis=0, inplace=True))
        self.assertTrue(e.equals(f, verbose=2))

        d = cf.Data(self.a, chunks=3)

        for i in [None] + list(range(d.ndim)):
            b = np.cumsum(self.a, axis=i)
            e = d.cumsum(axis=i)
            self.assertTrue((e.array == b).all())

        d = cf.Data(self.ma, chunks=3)

        for i in [None] + list(range(d.ndim)):
            b = np.cumsum(self.ma, axis=i)
            e = d.cumsum(axis=i)
            self.assertTrue(cf.functions._numpy_allclose(e.array, b))

    def test_Data_flatten(self):
        """Test the `flatten` Data method."""
        d = cf.Data(self.ma.copy())
        self.assertTrue(d.equals(d.flatten([]), verbose=2))
        self.assertIsNone(d.flatten(inplace=True))

        d = cf.Data(self.ma.copy())

        b = self.ma.flatten()
        for axes in (None, list(range(d.ndim))):
            e = d.flatten(axes)
            self.assertEqual(e.ndim, 1)
            self.assertEqual(e.shape, b.shape)
            self.assertTrue(cf.functions._numpy_allclose(e.array, b))

        for axes in self.axes_combinations:
            e = d.flatten(axes)

            if len(axes) <= 1:
                shape = d.shape
            else:
                shape = [n for i, n in enumerate(d.shape) if i not in axes]
                shape.insert(
                    sorted(axes)[0],
                    np.prod([n for i, n in enumerate(d.shape) if i in axes]),
                )

            self.assertEqual(e.shape, tuple(shape))
            self.assertEqual(e.ndim, d.ndim - len(axes) + 1)
            self.assertEqual(e.size, d.size)

    def test_Data_cached_arithmetic_units(self):
        """Test arithmetic with, and units of, Data cached to disk."""
        d = cf.Data(self.a, "m")
        e = cf.Data(self.a, "s")

        f = d / e
        self.assertEqual(f.Units, cf.Units("m s-1"))

        d = cf.Data(self.a, "days since 2000-01-02")
        e = cf.Data(self.a, "days since 1999-01-02")

        f = d - e
        self.assertEqual(f.Units, cf.Units("days"))

    def test_Data_concatenate(self):
        """Test the `concatenate` Data method."""
        # Unitless operation with default axis (axis=0):
        d_np = np.arange(120).reshape(30, 4)
        e_np = np.arange(120, 280).reshape(40, 4)
        d = cf.Data(d_np)
        e = cf.Data(e_np)
        f_np = np.concatenate((d_np, e_np), axis=0)
        f = cf.Data.concatenate((d, e))  # (and try a tuple input)

        self.assertEqual(f.shape, f_np.shape)
        self.assertTrue((f.array == f_np).all())

        # Operation with equivalent but non-equal units:
        d_np = np.array([[1, 2], [3, 4]])
        e_np = np.array([[5.0, 6.0]])
        d = cf.Data(d_np, "km")
        e = cf.Data(e_np, "metre")
        f_np = np.concatenate((d_np, e_np / 1000))  # /1000 for unit conversion
        f = cf.Data.concatenate([d, e])  # (and try a list input)

        self.assertEqual(f.shape, f_np.shape)
        self.assertTrue((f.array == f_np).all())

        # Check axes equivalency:
        self.assertTrue(f.equals(cf.Data.concatenate((d, e), axis=-2)))

        # Non-default axis specification:
        e_np = np.array([[5.0], [6.0]])  # for compatible shapes with axis=1
        e = cf.Data(e_np, "metre")
        f_np = np.concatenate((d_np, e_np / 1000), axis=1)
        f = cf.Data.concatenate((d, e), axis=1)

        self.assertEqual(f.shape, f_np.shape)
        self.assertTrue((f.array == f_np).all())

        # Operation with every data item in sequence being a scalar:
        d_np = np.array(1)
        e_np = np.array(50.0)
        d = cf.Data(d_np, "km")
        e = cf.Data(e_np, "metre")

        # Note can't use the following (to compute answer):
        #     f_np = np.concatenate([d_np, e_np])
        # here since we have different behaviour to NumPy w.r.t scalars, where
        # NumPy would error for the above with:
        #     ValueError: zero-dimensional arrays cannot be concatenated
        f_answer = np.array([d_np, e_np / 1000])  # /1000 for unit conversion
        f = cf.Data.concatenate((d, e))

        self.assertEqual(f.shape, f_answer.shape)
        self.assertTrue((f.array == f_answer).all())

        # Operation with some scalar and some non-scalar data in the sequence:
        e_np = np.array([50.0, 75.0])
        e = cf.Data(e_np, "metre")

        # As per above comment, can't use np.concatenate to compute
        f_answer = np.array([1.0, 0.05, 0.075])  # manual /1000 unit conversion
        f = cf.Data.concatenate((d, e))

        self.assertEqual(f.shape, f_answer.shape)
        self.assertTrue((f.array == f_answer).all())

        # Check the cyclicity of axes is correct after concatenate...
        d_np = np.arange(16).reshape(4, 4)
        d = cf.Data(d_np, "seconds")
        d.cyclic([0, 1])  # notably make both axes cyclic here
        e_np = d_np.copy()
        e = cf.Data(e_np, "seconds")

        f_np = np.concatenate((d_np, e_np))

        # ...when joining along axis=0 (the default)
        self.assertEqual(d.cyclic(), {0, 1})
        with self.assertLogs(level=-1) as catch:
            f = cf.Data.concatenate([d, e])
            self.assertTrue(
                any(
                    "Concatenating along a cyclic axis (0)" in log_msg
                    for log_msg in catch.output
                )
            )
        self.assertEqual(f.cyclic(), {1})

        self.assertEqual(f.shape, f_np.shape)
        self.assertTrue((f.array == f_np).all())

        # ...when joining along axis=1
        f_np = np.concatenate((d_np, e_np), axis=1)

        self.assertEqual(d.cyclic(), {0, 1})
        with self.assertLogs(level=-1) as catch:
            f = cf.Data.concatenate([d, e], axis=1)
            self.assertTrue(
                any(
                    "Concatenating along a cyclic axis (1)" in log_msg
                    for log_msg in catch.output
                )
            )
        self.assertEqual(f.cyclic(), {0})

        self.assertEqual(f.shape, f_np.shape)
        self.assertTrue((f.array == f_np).all())

    def test_Data__contains__(self):
        """Test containment checking against Data."""
        d = cf.Data([[0, 1, 2], [3, 4, 5]], units="m", chunks=2)

        for value in (
            4,
            4.0,
            cf.Data(3),
            cf.Data(0.005, "km"),
            np.array(2),
            da.from_array(2),
        ):
            self.assertIn(value, d)

        for value in (
            99,
            np.array(99),
            da.from_array(99),
            cf.Data(99, "km"),
            cf.Data(2, "seconds"),
        ):
            self.assertNotIn(value, d)

        for value in (
            [1],
            [[1]],
            [1, 2],
            [[1, 2]],
            np.array([1]),
            np.array([[1]]),
            np.array([1, 2]),
            np.array([[1, 2]]),
            da.from_array([1]),
            da.from_array([[1]]),
            da.from_array([1, 2]),
            da.from_array([[1, 2]]),
            cf.Data([1]),
            cf.Data([[1]]),
            cf.Data([1, 2]),
            cf.Data([[1, 2]]),
            cf.Data([0.005], "km"),
        ):
            with self.assertRaises(TypeError):
                value in d

        # Strings
        d = cf.Data(["foo", "bar"])
        self.assertIn("foo", d)
        self.assertNotIn("xyz", d)

        with self.assertRaises(TypeError):
            ["foo"] in d

    def test_Data_asdata(self):
        """Test the `asdata` Data method."""
        d = cf.Data(self.ma)

        self.assertIs(d.asdata(d), d)
        self.assertIs(cf.Data.asdata(d), d)
        self.assertIs(d.asdata(d, dtype=d.dtype), d)
        self.assertIs(cf.Data.asdata(d, dtype=d.dtype), d)

        self.assertIsNot(d.asdata(d, dtype="float32"), d)
        self.assertIsNot(cf.Data.asdata(d, dtype="float32"), d)
        self.assertIsNot(d.asdata(d, dtype=d.dtype, copy=True), d)
        self.assertIsNot(cf.Data.asdata(d, dtype=d.dtype, copy=True), d)

        self.assertTrue(
            cf.Data.asdata(cf.Data([1, 2, 3]), dtype=float, copy=True).equals(
                cf.Data([1.0, 2, 3]), verbose=2
            )
        )

        self.assertTrue(
            cf.Data.asdata([1, 2, 3]).equals(cf.Data([1, 2, 3]), verbose=2)
        )
        self.assertTrue(
            cf.Data.asdata([1, 2, 3], dtype=float).equals(
                cf.Data([1.0, 2, 3]), verbose=2
            )
        )

    def test_Data_squeeze_insert_dimension(self):
        """Test the `squeeze` and `insert_dimension` Data methods."""
        d = cf.Data([list(range(1000))])
        self.assertEqual(d.shape, (1, 1000))
        e = d.squeeze()
        self.assertEqual(e.shape, (1000,))
        self.assertIsNone(d.squeeze(inplace=True))
        self.assertEqual(d.shape, (1000,))

        d = cf.Data([list(range(1000))])
        d.transpose(inplace=True)
        self.assertEqual(d.shape, (1000, 1))
        e = d.squeeze()
        self.assertEqual(e.shape, (1000,))
        self.assertIsNone(d.squeeze(inplace=True))
        self.assertEqual(d.shape, (1000,))

        d.insert_dimension(0, inplace=True)
        d.insert_dimension(-1, inplace=True)
        self.assertEqual(d.shape, (1, 1000, 1))
        e = d.squeeze()
        self.assertEqual(e.shape, (1000,))
        e = d.squeeze(-1)
        self.assertEqual(e.shape, (1, 1000))
        self.assertIsNone(e.squeeze(0, inplace=True))
        self.assertEqual(e.shape, (1000,))

        d = e
        d.insert_dimension(0, inplace=True)
        d.insert_dimension(-1, inplace=True)
        d.insert_dimension(-1, inplace=True)
        self.assertEqual(d.shape, (1, 1000, 1, 1))
        e = d.squeeze([0, 2])
        self.assertEqual(e.shape, (1000, 1))

        array = np.arange(1000).reshape(1, 100, 10)
        d = cf.Data(array)
        e = d.squeeze()
        f = e.insert_dimension(0)
        a = f.array
        self.assertTrue(np.allclose(a, array))

    def test_Data__getitem__(self):
        """Test the access of data elements from Data."""
        d = cf.Data(np.ma.arange(450).reshape(9, 10, 5), chunks=(4, 5, 1))

        for indices in (
            Ellipsis,
            (slice(None), slice(None)),
            (slice(None), Ellipsis),
            (Ellipsis, slice(None)),
            (Ellipsis, slice(None), Ellipsis),
        ):
            self.assertEqual(d[indices].shape, d.shape)

        for indices in (
            ([1, 3, 4], slice(None), [2, -1]),
            (slice(0, 6, 2), slice(None), [2, -1]),
            (slice(0, 6, 2), slice(None), slice(2, 5, 2)),
            (slice(0, 6, 2), list(range(10)), slice(2, 5, 2)),
        ):
            self.assertEqual(d[indices].shape, (3, 10, 2))

        for indices in (
            (slice(0, 6, 2), -2, [2, -1]),
            (slice(0, 6, 2), -2, slice(2, 5, 2)),
        ):
            self.assertEqual(d[indices].shape, (3, 1, 2))

        for indices in (
            ([1, 3, 4], -2, [2, -1]),
            ([4, 3, 1], -2, [2, -1]),
            ([1, 4, 3], -2, [2, -1]),
            ([4, 1, 4], -2, [2, -1]),
        ):
            e = d[indices]
            self.assertEqual(e.shape, (3, 1, 2))
            self.assertEqual(e._axes, d._axes)

        d.__keepdims_indexing__ = False
        self.assertFalse(d.__keepdims_indexing__)
        for indices in (
            ([1, 3, 4], -2, [2, -1]),
            (slice(0, 6, 2), -2, [2, -1]),
            (slice(0, 6, 2), -2, slice(2, 5, 2)),
            ([1, 4, 3], -2, [2, -1]),
            ([4, 3, 4], -2, [2, -1]),
            ([1, 4, 4], -2, [2, -1]),
        ):
            e = d[indices]
            self.assertFalse(e.__keepdims_indexing__)
            self.assertEqual(e.shape, (3, 2))
            self.assertEqual(e._axes, d._axes[0::2])

        self.assertFalse(d.__keepdims_indexing__)
        d.__keepdims_indexing__ = True
        self.assertTrue(d.__keepdims_indexing__)

        d = cf.Data(np.ma.arange(24).reshape(3, 8))
        e = d[0, 2:4]

        # Cyclic slices
        d = cf.Data(np.ma.arange(24).reshape(3, 8))
        d.cyclic(1)
        self.assertTrue((d[0, :6].array == [[0, 1, 2, 3, 4, 5]]).all())
        e = d[0, -2:4]
        self.assertEqual(e._axes, d._axes)
        self.assertEqual(e.shape, (1, 6))
        self.assertTrue((e[0].array == [[6, 7, 0, 1, 2, 3]]).all())
        self.assertFalse(e.cyclic())

        d.__keepdims_indexing__ = False
        e = d[:, 4]
        self.assertEqual(e.shape, (3,))
        self.assertFalse(e.cyclic())
        self.assertEqual(e._axes, d._axes[0:1])
        d.__keepdims_indexing__ = True

        e = d[0, -2:6]
        self.assertEqual(e.shape, (1, 8))
        self.assertTrue((e[0].array == [[6, 7, 0, 1, 2, 3, 4, 5]]).all())
        self.assertTrue(e.cyclic(), set([1]))

        with self.assertRaises(IndexError):
            # Cyclic slice of non-cyclic axis
            e = d[-1:1]

        d.cyclic(0)
        e = d[-1:1, -2:-4]
        self.assertEqual(e.shape, (2, 6))
        self.assertTrue((e[:, 0].array == [[22], [6]]).all())
        self.assertTrue((e[0].array == [[22, 23, 16, 17, 18, 19]]).all())
        self.assertFalse(e.cyclic())

        e = d[-1:2, -2:4]
        self.assertEqual(e.shape, (3, 6))
        self.assertEqual(e.cyclic(), set([0]))
        e = d[-1:1, -2:6]
        self.assertEqual(e.shape, (2, 8))
        self.assertEqual(e.cyclic(), set([1]))
        e = d[-1:2, -2:6]
        self.assertEqual(e.shape, (3, 8))
        self.assertEqual(e.cyclic(), set([0, 1]))

        d.cyclic(0, False)
        d.__keepdims_indexing__ = False
        e = d[0, :6]
        self.assertFalse(e.__keepdims_indexing__)
        self.assertEqual(e.shape, (6,))
        self.assertTrue((e.array == [0, 1, 2, 3, 4, 5]).all())
        e = d[0, -2:4]
        self.assertEqual(e.shape, (6,))
        self.assertTrue((e.array == [6, 7, 0, 1, 2, 3]).all())
        self.assertFalse(e.cyclic())
        d.__keepdims_indexing__ = True

        # Keepdims indexing
        d = cf.Data([[1, 2, 3], [4, 5, 6]])
        self.assertEqual(d[0].shape, (1, 3))
        self.assertEqual(d[:, 1].shape, (2, 1))
        self.assertEqual(d[0, 1].shape, (1, 1))
        d.__keepdims_indexing__ = False
        self.assertEqual(d[0].shape, (3,))
        self.assertEqual(d[:, 1].shape, (2,))
        self.assertEqual(d[0, 1].shape, ())
        d.__keepdims_indexing__ = True

        # Orthogonal indexing
        self.assertEqual(d[[0], [0, 2]].shape, (1, 2))
        self.assertEqual(d[[0, 1], [0, 2]].shape, (2, 2))
        self.assertEqual(d[[0, 1], [2]].shape, (2, 1))

        # Ancillary masks
        d = cf.Data(np.arange(45).reshape(9, 5), chunks=(4, 5))
        mask0 = cf.Data([[False, True, False, False, True]])
        mask1 = cf.Data([1, 1, 1, 0, 0, 1, 0, 1, 1], dtype=bool)
        mask1.insert_dimension(-1, inplace=True)
        indices = ("mask", (mask0, mask1), slice(None), slice(None))

        self.assertTrue(d[indices].count(), 9)

    def test_Data__setitem__(self):
        """Test the assignment of data elements on Data."""
        for hardmask in (False, True):
            a = np.ma.arange(90).reshape(9, 10)
            if hardmask:
                a.harden_mask()
            else:
                a.soften_mask()

            d = cf.Data(a.copy(), "metres", hardmask=hardmask, chunks=(3, 5))

            a[:, 1] = np.ma.masked
            d[:, 1] = cf.masked

            a[0, 2] = -6
            d[0, 2] = -6

            a[0:3, 1] = -1
            d[0:3, 1] = -1

            a[0:2, 3] = -1
            d[0:2, 3] = -1

            a[3, 4:6] = -2
            d[3, 4:6] = -2

            a[0:2, 1:4] = -3
            d[0:2, 1:4] = -3

            a[5:7, [3, 5, 6]] = -4
            d[5:7, [3, 5, 6]] = -4

            a[8, [8, 6, 5]] = -5
            d[8, [8, 6, 5]] = -5

            a[...] = -a
            d[...] = -d

            a[0] = a[2]
            d[0] = d[2]

            a[:, 0] = a[:, 2]
            d[:, 0] = d[:, 2]

            a[:, 1] = a[:, 3]
            d[:, 1] = a[:, 3:4]  # Note: a, not d

            d.__keepdims_indexing__ = False

            a[:, 2] = a[:, 4]
            d[:, 2] = d[:, 4]  # Note: d, not a

            self.assertTrue((d.array == a).all())
            self.assertTrue((d.array.mask == a.mask).all())

        # Units
        a = np.ma.arange(90).reshape(9, 10)
        d = cf.Data(a.copy(), "metres")
        d[...] = cf.Data(a * 100, "cm")
        self.assertTrue((d.array == a).all())
        self.assertTrue((d.array.mask == a.mask).all())

        # Cyclic axes
        d.cyclic(1)
        self.assertTrue((d[0].array == [0, 1, 2, 3, 4, 5, 6, 7, 8, 9]).all())
        d[0, -1:1] = [-99, -1]
        self.assertTrue(
            (d[0].array == [-1, 1, 2, 3, 4, 5, 6, 7, 8, -99]).all()
        )
        self.assertEqual(d.cyclic(), set([1]))

        # Multiple 1-d array indices
        a = np.arange(180).reshape(9, 2, 10)
        value = -1 - np.arange(16).reshape(4, 1, 4)

        d = cf.Data(a.copy())
        d[[2, 4, 6, 8], 0, [1, 2, 3, 4]] = value
        self.assertEqual(np.count_nonzero(d.where(d < 0, 1, 0)), value.size)

        d = cf.Data(a.copy())
        d[[2, 4, 6, 8], :, [1, 2, 3, 4]] = value
        self.assertEqual(
            np.count_nonzero(d.where(d < 0, 1, 0)), value.size * d.shape[1]
        )

        d = cf.Data(a.copy())
        d[[1, 2, 4, 5], 0, [5, 6, 7, -1]] = value
        self.assertEqual(np.count_nonzero(d.where(d < 0, 1, 0)), value.size)

        d = cf.Data(a.copy())
        value = np.squeeze(value)
        d.__keepdims_indexing__ = False
        d[[2, 4, 6, 8], 0, [1, 2, 3, 4]] = value
        self.assertEqual(np.count_nonzero(d.where(d < 0, 1, 0)), value.size)

        # Test ancillary masked assignment
        a = np.ma.arange(90).reshape(9, 10)
        d = cf.Data(a.copy())

        mask = cf.Data.full((3, 4), False)
        mask[-1, [0, 1]] = True
        n_set = int(mask.size - mask.sum())

        d[("mask", (mask,), slice(1, 4), slice(2, 6))] = -99
        self.assertEqual(np.count_nonzero(d.where(d < 0, 1, 0)), n_set)

    def test_Data_outerproduct(self):
        """Test the `outerproduct` Data method."""
        a = np.arange(12).reshape(4, 3)
        d = cf.Data(a, "m", chunks=2)

        for b in (9, [1, 2, 3, 4, 5], np.arange(30).reshape(6, 5)):
            c = np.multiply.outer(a, b)
            f = d.outerproduct(b)
            self.assertEqual(f.shape, c.shape)
            self.assertTrue((f.array == c).all())
            self.assertEqual(d.Units, cf.Units("m"))

        # In-place
        e = cf.Data([1, 2, 3, 4, 5], "s-1")
        self.assertIsNone(d.outerproduct(e, inplace=True))
        self.assertEqual(d.shape, (4, 3, 5))
        self.assertEqual(d.Units, cf.Units("m.s-1"))

        # axes/cyclic
        d = cf.Data(np.arange(12).reshape(4, 3))
        e = cf.Data(np.arange(6).reshape(2, 3))
        d.cyclic(0)
        e.cyclic(1)
        f = d.outerproduct(e)
        self.assertEqual(len(f._axes), d.ndim + e.ndim)
        self.assertEqual(f.cyclic(), set([0, d.ndim + 1]))

    def test_Data_all(self):
        """Test the `all` Data method."""
        d = cf.Data([[1, 2], [3, 4]], "m")
        self.assertTrue(d.all())
        self.assertEqual(d.all(keepdims=False).shape, ())
        self.assertEqual(d.all(axis=()).shape, d.shape)
        self.assertTrue((d.all(axis=0).array == [True, True]).all())
        self.assertTrue((d.all(axis=1).array == [True, True]).all())
        self.assertEqual(d.all().Units, cf.Units())

        d[0] = cf.masked
        d[1, 0] = 0
        self.assertTrue((d.all(axis=0).array == [False, True]).all())
        self.assertTrue(
            (
                d.all(axis=1).array == np.ma.array([True, False], mask=[1, 0])
            ).all()
        )

        d[...] = cf.masked
        self.assertTrue(d.all())
        self.assertFalse(d.all(keepdims=False))

    def test_Data_any(self):
        """Test the `any` Data method."""
        d = cf.Data([[0, 2], [0, 4]])
        self.assertTrue(d.any())
        self.assertEqual(d.any(keepdims=False).shape, ())
        self.assertEqual(d.any(axis=()).shape, d.shape)
        self.assertTrue((d.any(axis=0).array == [False, True]).all())
        self.assertTrue((d.any(axis=1).array == [True, True]).all())
        self.assertEqual(d.any().Units, cf.Units())

        d[0] = cf.masked
        self.assertTrue((d.any(axis=0).array == [False, True]).all())
        self.assertTrue(
            (
                d.any(axis=1).array == np.ma.array([True, True], mask=[1, 0])
            ).all()
        )

        d[...] = cf.masked
        self.assertFalse(d.any())
        self.assertFalse(d.any(keepdims=False))

    def test_Data_array(self):
        """Test the `array` Data property."""
        # Scalar numeric array
        d = cf.Data(9, "km")
        a = d.array
        self.assertEqual(a.shape, ())
        self.assertEqual(a, np.array(9))
        d[...] = cf.masked
        a = d.array
        self.assertEqual(a.shape, ())
        self.assertIs(a[()], np.ma.masked)

        # Non-scalar numeric array
        b = np.arange(24).reshape(2, 1, 3, 4)
        d = cf.Data(b, "km", fill_value=-123)
        a = d.array
        a[0, 0, 0, 0] = -999
        a2 = d.array
        self.assertTrue((a2 == b).all())
        self.assertFalse((a2 == a).all())

        # Fill value
        d[0, 0, 0, 0] = cf.masked
        self.assertEqual(d.array.fill_value, d.fill_value)

        # Date-time array
        d = cf.Data([["2000-12-3 12:00"]], "days since 2000-12-01", dt=True)
        self.assertEqual(d.array, 2.5)

    def test_Data_binary_mask(self):
        """Test the `binary_mask` Data property."""
        d = cf.Data([[0, 1, 2, 3.0]], "m")
        m = d.binary_mask
        self.assertEqual(m.shape, d.shape)
        self.assertEqual(m.Units, cf.Units("1"))
        self.assertEqual(m.dtype, "int32")
        self.assertTrue((m.array == [[0, 0, 0, 0]]).all())

        d[0, 1] = cf.masked
        m = d.binary_mask
        self.assertTrue((d.binary_mask.array == [[0, 1, 0, 0]]).all())

    def test_Data_clip(self):
        """Test the `clip` Data method."""
        a = np.arange(12).reshape(3, 4)
        d = cf.Data(a, "m", chunks=2)

        self.assertIsNone(d.clip(-1, 12, inplace=True))

        b = np.clip(a, 2, 10)
        e = d.clip(2, 10)
        self.assertTrue((e.array == b).all())

        b = np.clip(a, 3, 9)
        e = d.clip(0.003, 0.009, "km")
        self.assertTrue((e.array == b).all())

    @unittest.skipIf(
        True,
        "Failing due to 'has_year_zero' differences in actual and expected "
        "outputs: relates to github.com/Unidata/cftime/issues/233, see also "
        "NCAS-CMS/cfunits/commit/ca15e7f6db76fe613db740993b4e45115341d865.",
    )
    def test_Data_months_years(self):
        """Test Data with 'months/years since' units specifications."""
        calendar = "360_day"
        d = cf.Data(
            [1.0, 2],
            units=cf.Units("months since 2000-1-1", calendar=calendar),
        )
        self.assertTrue((d.array == np.array([1.0, 2])).all())
        a = np.array(
            [
                cf.dt(2000, 2, 1, 10, 29, 3, 831223, calendar=calendar),
                cf.dt(2000, 3, 1, 20, 58, 7, 662446, calendar=calendar),
            ]
        )

        self.assertTrue(
            (d.datetime_array == a).all(), "{}, {}".format(d.datetime_array, a)
        )

        calendar = "standard"
        d = cf.Data(
            [1.0, 2],
            units=cf.Units("months since 2000-1-1", calendar=calendar),
        )
        self.assertTrue((d.array == np.array([1.0, 2])).all())
        a = np.array(
            [
                cf.dt(2000, 1, 31, 10, 29, 3, 831223, calendar=calendar),
                cf.dt(2000, 3, 1, 20, 58, 7, 662446, calendar=calendar),
            ]
        )
        self.assertTrue(
            (d.datetime_array == a).all(), "{}, {}".format(d.datetime_array, a)
        )

        calendar = "360_day"
        d = cf.Data(
            [1.0, 2], units=cf.Units("years since 2000-1-1", calendar=calendar)
        )
        self.assertTrue((d.array == np.array([1.0, 2])).all())
        a = np.array(
            [
                cf.dt(2001, 1, 6, 5, 48, 45, 974678, calendar=calendar),
                cf.dt(2002, 1, 11, 11, 37, 31, 949357, calendar=calendar),
            ]
        )
        self.assertTrue(
            (d.datetime_array == a).all(), "{}, {}".format(d.datetime_array, a)
        )

        calendar = "standard"
        d = cf.Data(
            [1.0, 2], units=cf.Units("years since 2000-1-1", calendar=calendar)
        )
        self.assertTrue((d.array == np.array([1.0, 2])).all())
        a = np.array(
            [
                cf.dt(2000, 12, 31, 5, 48, 45, 974678, calendar=calendar),
                cf.dt(2001, 12, 31, 11, 37, 31, 949357, calendar=calendar),
            ]
        )
        self.assertTrue(
            (d.datetime_array == a).all(), "{}, {}".format(d.datetime_array, a)
        )

        d = cf.Data(
            [1.0, 2],
            units=cf.Units("years since 2000-1-1", calendar="360_day"),
        )
        d *= 31

    def test_Data_datetime_array(self):
        """Test the `datetime_array` Data property."""
        # Scalar array
        for d, x in zip(
            [
                cf.Data(11292.5, "days since 1970-1-1"),
                cf.Data("2000-12-1 12:00", dt=True),
            ],
            [11292.5, 0],
        ):
            a = d.datetime_array
            self.assertEqual(a.shape, ())
            self.assertEqual(
                a, np.array(cf.dt("2000-12-1 12:00", calendar="standard"))
            )

            a = d.array
            self.assertEqual(a.shape, ())
            self.assertEqual(a, x)

        # Non-scalar array
        for d, x in zip(
            [
                cf.Data([[11292.5, 11293.5]], "days since 1970-1-1"),
                cf.Data([["2000-12-1 12:00", "2000-12-2 12:00"]], dt=True),
            ],
            ([[11292.5, 11293.5]], [[0, 1]]),
        ):
            a = d.datetime_array
            self.assertTrue(
                (
                    a
                    == np.array(
                        [
                            [
                                cf.dt("2000-12-1 12:00", calendar="standard"),
                                cf.dt("2000-12-2 12:00", calendar="standard"),
                            ]
                        ]
                    )
                ).all()
            )

            a = d.array
            self.assertTrue((a == x).all())

    def test_Data_asdatetime_asreftime_isdatetime(self):
        """Test the `{as, is}datetime` and `asreftime` methods."""
        d = cf.Data([[1.93, 5.17]], "days since 2000-12-29")
        self.assertFalse(d._isdatetime())
        self.assertIsNone(d._asreftime(inplace=True))
        self.assertFalse(d._isdatetime())

        e = d._asdatetime()
        self.assertTrue(e._isdatetime())
        self.assertEqual(e.dtype, np.dtype(object))
        self.assertIsNone(e._asdatetime(inplace=True))
        self.assertTrue(e._isdatetime())

        # Round trip
        f = e._asreftime()
        self.assertTrue(f.equals(d))

    def test_Data_ceil(self):
        """Test the `ceil` Data method."""
        for x in (1, -1):
            a = 0.9 * x * self.a
            c = np.ceil(a)

            d = cf.Data(a)
            e = d.ceil()
            self.assertIsNone(d.ceil(inplace=True))
            self.assertTrue(d.equals(e, verbose=2))
            self.assertEqual(d.shape, c.shape)
            self.assertTrue((d.array == c).all())

    def test_Data_floor(self):
        """Test the `floor` Data method."""
        for x in (1, -1):
            a = 0.9 * x * self.a
            c = np.floor(a)

            d = cf.Data(a)
            e = d.floor()
            self.assertIsNone(d.floor(inplace=True))
            self.assertTrue(d.equals(e, verbose=2))
            self.assertEqual(d.shape, c.shape)
            self.assertTrue((d.array == c).all())

    def test_Data_trunc(self):
        """Test the `trunc` Data method."""
        for x in (1, -1):
            a = 0.9 * x * self.a
            c = np.trunc(a)

            d = cf.Data(a)
            e = d.trunc()
            self.assertIsNone(d.trunc(inplace=True))
            self.assertTrue(d.equals(e, verbose=2))
            self.assertEqual(d.shape, c.shape)
            self.assertTrue((d.array == c).all())

    def test_Data_rint(self):
        """Test the `rint` Data method."""
        for x in (1, -1):
            a = 0.9 * x * self.a
            c = np.rint(a)

            d = cf.Data(a)
            d0 = d.copy()
            e = d.rint()
            x = e.array

            self.assertTrue((x == c).all())
            self.assertTrue(d.equals(d0, verbose=2))
            self.assertIsNone(d.rint(inplace=True))
            self.assertTrue(d.equals(e, verbose=2))
            self.assertEqual(d.shape, c.shape)
            self.assertTrue((d.array == c).all())

    def test_Data_round(self):
        """Test the `round` Data method."""
        for decimals in range(-8, 8):
            a = self.a + 0.34567
            c = np.round(a, decimals=decimals)

            d = cf.Data(a)
            e = d.round(decimals=decimals)

            self.assertIsNone(d.round(decimals=decimals, inplace=True))

            self.assertTrue(d.equals(e, verbose=2))
            self.assertEqual(d.shape, c.shape)
            self.assertTrue((d.array == c).all())

    def test_Data_datum(self):
        """Test the `datum` Data method."""
        d = cf.Data(5, "metre")
        self.assertEqual(d.datum(), 5)
        self.assertEqual(d.datum(0), 5)
        self.assertEqual(d.datum(-1), 5)

        for d in [
            cf.Data([4, 5, 6, 1, 2, 3], "metre"),
            cf.Data([[4, 5, 6], [1, 2, 3]], "metre"),
        ]:
            self.assertEqual(d.datum(0), 4)
            self.assertEqual(d.datum(-1), 3)
            for index in d.ndindex():
                self.assertEqual(d.datum(index), d.array[index].item())
                self.assertEqual(d.datum(*index), d.array[index].item())

        d = cf.Data(5, "metre")
        d[()] = cf.masked
        self.assertIs(d.datum(), cf.masked)
        self.assertIs(d.datum(0), cf.masked)
        self.assertIs(d.datum(-1), cf.masked)

        d = cf.Data([[5]], "metre")
        d[0, 0] = cf.masked
        self.assertIs(d.datum(), cf.masked)
        self.assertIs(d.datum(0), cf.masked)
        self.assertIs(d.datum(-1), cf.masked)
        self.assertIs(d.datum(0, 0), cf.masked)
        self.assertIs(d.datum(-1, 0), cf.masked)
        self.assertIs(d.datum((0, 0)), cf.masked)
        self.assertIs(d.datum([0, -1]), cf.masked)
        self.assertIs(d.datum(-1, -1), cf.masked)

        d = cf.Data([1, 2])
        with self.assertRaises(ValueError):
            d.datum()

        with self.assertRaises(ValueError):
            d.datum(3)

        with self.assertRaises(ValueError):
            d.datum(0, 0)

        d = cf.Data([[1, 2]])
        with self.assertRaises(ValueError):
            d.datum((0,))

    def test_Data_flip(self):
        """Test the `flip` Data method."""
        array = np.arange(24000).reshape(120, 200)
        d = cf.Data(array.copy(), "metre")

        for axes, indices in zip(
            (0, 1, [0, 1]),
            (
                (slice(None, None, -1), slice(None)),
                (slice(None), slice(None, None, -1)),
                (slice(None, None, -1), slice(None, None, -1)),
            ),
        ):
            array = array[indices]
            d.flip(axes, inplace=True)

        self.assertTrue((d.array == array).all())

        array = np.arange(3 * 4 * 5).reshape(3, 4, 5) + 1
        d = cf.Data(array.copy(), "metre", chunks=-1)

        self.assertEqual(d[0].shape, (1, 4, 5))
        self.assertEqual(d[-1].shape, (1, 4, 5))
        self.assertEqual(d[0].max().array, 4 * 5)
        self.assertEqual(d[-1].max().array, 3 * 4 * 5)

        for i in (2, 1):
            e = d.flip(i)
            self.assertEqual(e[0].shape, (1, 4, 5))
            self.assertEqual(e[-1].shape, (1, 4, 5))
            self.assertEqual(e[0].max().array, 4 * 5)
            self.assertEqual(e[-1].max().array, 3 * 4 * 5)

        i = 0
        e = d.flip(i)
        self.assertEqual(e[0].shape, (1, 4, 5))
        self.assertEqual(e[-1].shape, (1, 4, 5))
        self.assertEqual(e[0].max().array, 3 * 4 * 5)
        self.assertEqual(e[-1].max().array, 4 * 5)

    def test_Data_ndindex(self):
        """Test the `ndindex` Data method."""
        for d in (
            cf.Data(5, "metre"),
            cf.Data([4, 5, 6, 1, 2, 3], "metre"),
            cf.Data([[4, 5, 6], [1, 2, 3]], "metre"),
        ):
            for i, j in zip(d.ndindex(), np.ndindex(d.shape)):
                self.assertEqual(i, j)

    def test_Data_roll(self):
        """Test the `roll` Data method."""
        a = np.arange(10 * 15 * 19).reshape(10, 1, 15, 19)

        d = cf.Data(a.copy())

        e = d.roll(0, 4)
        e.roll(2, 120, inplace=True)
        e.roll(3, -77, inplace=True)

        a = np.roll(a, 4, 0)
        a = np.roll(a, 120, 2)
        a = np.roll(a, -77, 3)

        self.assertEqual(e.shape, a.shape)
        self.assertTrue((a == e.array).all())

        f = e.roll(3, 77)
        f.roll(2, -120, inplace=True)
        f.roll(0, -4, inplace=True)

        self.assertEqual(f.shape, d.shape)
        self.assertTrue(f.equals(d, verbose=2))

    def test_Data_swapaxes(self):
        """Test the `swapaxes` Data method."""
        a = np.ma.arange(24).reshape(2, 3, 4)
        a[1, 1] = np.ma.masked
        d = cf.Data(a, chunks=(-1, -1, 2))

        for i in range(-a.ndim, a.ndim):
            for j in range(-a.ndim, a.ndim):
                b = np.swapaxes(a, i, j)
                e = d.swapaxes(i, j)
                self.assertEqual(b.shape, e.shape)
                self.assertTrue((b == e.array).all())

        # Bad axes
        with self.assertRaises(IndexError):
            d.swapaxes(3, -3)

    def test_Data_transpose(self):
        """Test the `transpose` Data method."""
        a = np.arange(10 * 15 * 19).reshape(10, 1, 15, 19)

        d = cf.Data(a.copy())

        for indices in (range(a.ndim), range(-a.ndim, 0)):
            for axes in itertools.permutations(indices):
                a = np.transpose(a, axes)
                d.transpose(axes, inplace=True)
                self.assertEqual(d.shape, a.shape)
                self.assertTrue((d.array == a).all())

    def test_Data_unique(self):
        """Test the `unique` Data method."""
        for chunks in ((-1, -1), (2, 1), (1, 2)):
            # No masked points
            a = np.ma.array([[4, 2, 1], [1, 2, 3]])
            b = np.unique(a)
            d = cf.Data(a, "metre", chunks=chunks)
            e = d.unique()
            self.assertEqual(e.shape, b.shape)
            self.assertTrue((e.array == b).all())
            self.assertEqual(e.Units, cf.Units("m"))

            # Some masked points
            a[0, -1] = np.ma.masked
            a[1, 0] = np.ma.masked
            b = np.unique(a)
            d = cf.Data(a, "metre", chunks=chunks)
            e = d.unique().array
            self.assertTrue((e == b).all())
            self.assertTrue((e.mask == b.mask).all())

            # All masked points
            a[...] = np.ma.masked
            d = cf.Data(a, "metre", chunks=chunks)
            b = np.unique(a)
            e = d.unique().array
            self.assertEqual(e.size, 1)
            self.assertTrue((e.mask == b.mask).all())

        # Scalar
        a = np.ma.array(9)
        b = np.unique(a)
        d = cf.Data(a, "metre")
        e = d.unique().array
        self.assertEqual(e.shape, b.shape)
        self.assertTrue((e == b).all())

        a = np.ma.array(9, mask=True)
        b = np.unique(a)
        d = cf.Data(a, "metre")
        e = d.unique().array
        self.assertTrue((e.mask == b.mask).all())

        # Data types
        for dtype in "fibUS":
            a = np.array([1, 2], dtype=dtype)
            d = cf.Data(a)
            self.assertTrue((d.unique().array == np.unique(a)).all())

    def test_Data_year_month_day_hour_minute_second(self):
        """Test the datetime component Data properties e.g. `day`."""
        d = cf.Data([[1.901, 5.101]], "days since 2000-12-29")
        self.assertTrue(d.year.equals(cf.Data([[2000, 2001]])))
        self.assertTrue(d.month.equals(cf.Data([[12, 1]])))
        self.assertTrue(d.day.equals(cf.Data([[30, 3]])))
        self.assertTrue(d.hour.equals(cf.Data([[21, 2]])))
        self.assertTrue(d.minute.equals(cf.Data([[37, 25]])))
        self.assertTrue(d.second.equals(cf.Data([[26, 26]])))

        d = cf.Data(
            [[1.901, 5.101]], cf.Units("days since 2000-12-29", "360_day")
        )
        self.assertTrue(d.year.equals(cf.Data([[2000, 2001]])))
        self.assertTrue(d.month.equals(cf.Data([[12, 1]])))
        self.assertTrue(d.day.equals(cf.Data([[30, 4]])))
        self.assertTrue(d.hour.equals(cf.Data([[21, 2]])))
        self.assertTrue(d.minute.equals(cf.Data([[37, 25]])))
        self.assertTrue(d.second.equals(cf.Data([[26, 26]])))

        # Can't get year from data with non-reference time units
        with self.assertRaises(ValueError):
            cf.Data([[1, 2]], units="m").year

    def test_Data_BINARY_AND_UNARY_OPERATORS(self):
        """Test arithmetic, logical and comparison operators on Data."""
        array = np.arange(3 * 4 * 5).reshape(3, 4, 5) + 1

        arrays = (
            np.arange(3 * 4 * 5).reshape(3, 4, 5) + 1.0,
            np.arange(3 * 4 * 5).reshape(3, 4, 5) + 1,
        )

        for a0 in arrays:
            for a1 in arrays[::-1]:
                d = cf.Data(a0[(slice(None, None, -1),) * a0.ndim], "metre")
                d.flip(inplace=True)
                x = cf.Data(a1, "metre")

                message = "Failed in {!r}+{!r}".format(d, x)
                self.assertTrue(
                    (d + x).equals(cf.Data(a0 + a1, "m"), verbose=1), message
                )
                message = "Failed in {!r}*{!r}".format(d, x)
                self.assertTrue(
                    (d * x).equals(cf.Data(a0 * a1, "m2"), verbose=1), message
                )
                message = "Failed in {!r}/{!r}".format(d, x)
                self.assertTrue(
                    (d / x).equals(cf.Data(a0 / a1, "1"), verbose=1), message
                )
                message = "Failed in {!r}-{!r}".format(d, x)
                self.assertTrue(
                    (d - x).equals(cf.Data(a0 - a1, "m"), verbose=1), message
                )
                message = "Failed in {!r}//{!r}".format(d, x)
                self.assertTrue(
                    (d // x).equals(cf.Data(a0 // a1, "1"), verbose=1), message
                )

                message = "Failed in {!r}.__truediv__//{!r}".format(d, x)
                self.assertTrue(
                    d.__truediv__(x).equals(
                        cf.Data(array.__truediv__(array), "1"), verbose=1
                    ),
                    message,
                )

                message = "Failed in {!r}__rtruediv__{!r}".format(d, x)
                self.assertTrue(
                    d.__rtruediv__(x).equals(
                        cf.Data(array.__rtruediv__(array), "1"), verbose=1
                    ),
                    message,
                )

                try:
                    d**x
                except Exception:
                    pass
                else:
                    message = "Failed in {!r}**{!r}".format(d, x)
                    self.assertTrue((d**x).all(), message)
        # --- End: for

        for a0 in arrays:
            d = cf.Data(a0, "metre")
            for x in (2, 2.0):
                message = "Failed in {!r}+{}".format(d, x)
                self.assertTrue(
                    (d + x).equals(cf.Data(a0 + x, "m"), verbose=1), message
                )
                message = "Failed in {!r}*{}".format(d, x)
                self.assertTrue(
                    (d * x).equals(cf.Data(a0 * x, "m"), verbose=1), message
                )
                message = "Failed in {!r}/{}".format(d, x)
                self.assertTrue(
                    (d / x).equals(cf.Data(a0 / x, "m"), verbose=1), message
                )
                message = "Failed in {!r}-{}".format(d, x)
                self.assertTrue(
                    (d - x).equals(cf.Data(a0 - x, "m"), verbose=1), message
                )
                message = "Failed in {!r}//{}".format(d, x)
                self.assertTrue(
                    (d // x).equals(cf.Data(a0 // x, "m"), verbose=1), message
                )
                message = "Failed in {!r}**{}".format(d, x)
                self.assertTrue(
                    (d**x).equals(cf.Data(a0**x, "m2"), verbose=1), message
                )
                message = "Failed in {!r}.__truediv__{}".format(d, x)
                self.assertTrue(
                    d.__truediv__(x).equals(
                        cf.Data(a0.__truediv__(x), "m"), verbose=1
                    ),
                    message,
                )
                message = "Failed in {!r}.__rtruediv__{}".format(d, x)
                self.assertTrue(
                    d.__rtruediv__(x).equals(
                        cf.Data(a0.__rtruediv__(x), "m-1"), verbose=1
                    ),
                    message,
                )

                message = "Failed in {}+{!r}".format(x, d)
                self.assertTrue(
                    (x + d).equals(cf.Data(x + a0, "m"), verbose=1), message
                )
                message = "Failed in {}*{!r}".format(x, d)
                self.assertTrue(
                    (x * d).equals(cf.Data(x * a0, "m"), verbose=1), message
                )
                message = "Failed in {}/{!r}".format(x, d)
                self.assertTrue(
                    (x / d).equals(cf.Data(x / a0, "m-1"), verbose=1), message
                )
                message = "Failed in {}-{!r}".format(x, d)
                self.assertTrue(
                    (x - d).equals(cf.Data(x - a0, "m"), verbose=1), message
                )
                message = "Failed in {}//{!r}\n{!r}\n{!r}".format(
                    x, d, x // d, x // a0
                )
                self.assertTrue(
                    (x // d).equals(cf.Data(x // a0, "m-1"), verbose=1),
                    message,
                )

                try:
                    x**d
                except Exception:
                    pass
                else:
                    message = "Failed in {}**{!r}".format(x, d)
                    self.assertTrue((x**d).all(), message)

                a = a0.copy()
                try:
                    a += x
                except TypeError:
                    pass
                else:
                    e = d.copy()
                    e += x
                    message = "Failed in {!r}+={}".format(d, x)
                    self.assertTrue(
                        e.equals(cf.Data(a, "m"), verbose=1), message
                    )

                a = a0.copy()
                try:
                    a *= x
                except TypeError:
                    pass
                else:
                    e = d.copy()
                    e *= x
                    message = "Failed in {!r}*={}".format(d, x)
                    self.assertTrue(
                        e.equals(cf.Data(a, "m"), verbose=1), message
                    )

                a = a0.copy()
                try:
                    a /= x
                except TypeError:
                    pass
                else:
                    e = d.copy()
                    e /= x
                    message = "Failed in {!r}/={}".format(d, x)
                    self.assertTrue(
                        e.equals(cf.Data(a, "m"), verbose=1), message
                    )

                a = a0.copy()
                try:
                    a -= x
                except TypeError:
                    pass
                else:
                    e = d.copy()
                    e -= x
                    message = "Failed in {!r}-={}".format(d, x)
                    self.assertTrue(
                        e.equals(cf.Data(a, "m"), verbose=1), message
                    )

                a = a0.copy()
                try:
                    a //= x
                except TypeError:
                    pass
                else:
                    e = d.copy()
                    e //= x
                    message = "Failed in {!r}//={}".format(d, x)
                    self.assertTrue(
                        e.equals(cf.Data(a, "m"), verbose=1), message
                    )

                # TODO: this test fails due to casting issues. It is actually
                # testing against expected behaviour with contradicts that of
                # NumPy so we might want to change the logic: see Issue 435,
                # github.com/NCAS-CMS/cf-python/issues/435. Skip for now.
                # a = a0.copy()
                # try:
                #     a **= x
                # except TypeError:
                #     pass
                # else:
                #     e = d.copy()
                #     e **= x
                #     message = "Failed in {!r}**={}".format(d, x)
                #     self.assertTrue(
                #         e.equals(cf.Data(a, "m2"), verbose=1), message
                #     )

                a = a0.copy()
                try:
                    a.__itruediv__(x)
                except TypeError:
                    pass
                else:
                    e = d.copy()
                    e.__itruediv__(x)
                    message = "Failed in {!r}.__itruediv__({})".format(d, x)
                    self.assertTrue(
                        e.equals(cf.Data(a, "m"), verbose=1), message
                    )
            # --- End: for

            for x in (cf.Data(2, "metre"), cf.Data(2.0, "metre")):
                self.assertTrue(
                    (d + x).equals(cf.Data(a0 + x.datum(), "m"), verbose=1)
                )
                self.assertTrue(
                    (d * x).equals(cf.Data(a0 * x.datum(), "m2"), verbose=1)
                )
                self.assertTrue(
                    (d / x).equals(cf.Data(a0 / x.datum(), "1"), verbose=1)
                )
                self.assertTrue(
                    (d - x).equals(cf.Data(a0 - x.datum(), "m"), verbose=1)
                )
                self.assertTrue(
                    (d // x).equals(cf.Data(a0 // x.datum(), "1"), verbose=1)
                )

                try:
                    d**x
                except Exception:
                    pass
                else:
                    self.assertTrue(
                        (x**d).all(), "{}**{}".format(x, repr(d))
                    )

                self.assertTrue(
                    d.__truediv__(x).equals(
                        cf.Data(a0.__truediv__(x.datum()), ""), verbose=1
                    )
                )

    def test_Data_BROADCASTING(self):
        """Test broadcasting of arrays in binary Data operations."""
        A = [
            np.array(3),
            np.array([3]),
            np.array([3]).reshape(1, 1),
            np.array([3]).reshape(1, 1, 1),
            np.arange(5).reshape(5, 1),
            np.arange(5).reshape(1, 5),
            np.arange(5).reshape(1, 5, 1),
            np.arange(5).reshape(5, 1, 1),
            np.arange(5).reshape(1, 1, 5),
            np.arange(25).reshape(1, 5, 5),
            np.arange(25).reshape(5, 1, 5),
            np.arange(25).reshape(5, 5, 1),
            np.arange(125).reshape(5, 5, 5),
        ]

        for a in A:
            for b in A:
                d = cf.Data(a)
                e = cf.Data(b)
                ab = a * b
                de = d * e
                self.assertEqual(de.shape, ab.shape)
                self.assertTrue((de.array == ab).all())

        # Test setting of _axes during broadcasting
        d = cf.Data([8, 9])
        e = d.reshape(1, 2)
        self.assertEqual(len((d * e)._axes), 2)
        self.assertEqual(len((e * d)._axes), 2)

        d = cf.Data(8)
        e = d.reshape(1, 1)
        self.assertEqual(len((d * e)._axes), 2)
        self.assertEqual(len((e * d)._axes), 2)

    def test_Data__len__(self):
        """Test the `__len__` Data method."""
        self.assertEqual(3, len(cf.Data([1, 2, 3])))
        self.assertEqual(2, len(cf.Data([[1, 2, 3], [4, 5, 6]])))
        self.assertEqual(1, len(cf.Data([[1, 2, 3]])))

        # len() of unsized object
        with self.assertRaises(TypeError):
            len(cf.Data(1))

    def test_Data__float__(self):
        """Test the `__float__` Data method."""
        for x in (-1.9, -1.5, -1.4, -1, 0, 1, 1.0, 1.4, 1.9):
            self.assertEqual(float(cf.Data(x)), float(x))
            self.assertEqual(float(cf.Data(x)), float(x))

        with self.assertRaises(TypeError):
            float(cf.Data([1, 2]))

    def test_Data__int__(self):
        """Test the `__int__` Data method."""
        for x in (-1.9, -1.5, -1.4, -1, 0, 1, 1.0, 1.4, 1.9):
            self.assertEqual(int(cf.Data(x)), int(x))
            self.assertEqual(int(cf.Data(x)), int(x))

        with self.assertRaises(Exception):
            _ = int(cf.Data([1, 2]))

    def test_Data_argmax(self):
        """Test the `argmax` Data method."""
        d = cf.Data(np.arange(120).reshape(4, 5, 6))

        self.assertEqual(d.argmax().array, 119)

        index = d.argmax(unravel=True)
        self.assertEqual(index, (3, 4, 5))
        self.assertEqual(d[index].array, 119)

        e = d.argmax(axis=1)
        self.assertEqual(e.shape, (4, 6))
        self.assertTrue(
            e.equals(cf.Data.full(shape=(4, 6), fill_value=4, dtype=int))
        )

        self.assertEqual(d[d.argmax(unravel=True)].array, 119)

        d = cf.Data([0, 4, 2, 3, 4])
        self.assertEqual(d.argmax().array, 1)

        # Bad axis
        with self.assertRaises(Exception):
            d.argmax(axis=d.ndim)

    def test_Data_percentile_median(self):
        """Test the `percentile` and `median` Data methods."""
        # ranks: a sequence of percentile rank inputs. NOTE: must
        # include 50 as the last input so that cf.Data.median is also
        # tested correctly.
        ranks = ([30, 60, 90], [90, 30], [20])
        ranks = ranks + (50,)

        d = cf.Data(self.a, chunks=(2, 2, 3, 5))

        for axis in [None] + self.axes_combinations:
            for keepdims in (True, False):
                for q in ranks:
                    a1 = np.percentile(d, q, axis=axis, keepdims=keepdims)
                    b1 = d.percentile(q, axes=axis, squeeze=not keepdims)
                    self.assertEqual(b1.shape, a1.shape)
                    self.assertTrue((b1.array == a1).all())

                    # Check that the _axes attribute has been updated
                    # for the new rank dimension, where appropriate.
                    if keepdims:
                        if isinstance(q, list):
                            self.assertEqual(len(b1._axes), len(d._axes) + 1)
                        else:
                            self.assertEqual(len(b1._axes), len(d._axes))

        # Masked data
        a = self.ma
        filled = np.ma.filled(a, np.nan)
        d = cf.Data(self.ma, chunks=(2, 2, 3, 5))

        with np.testing.suppress_warnings() as sup:
            sup.filter(
                category=RuntimeWarning,
                message=".*All-NaN slice encountered.*",
            )
            sup.filter(
                category=UserWarning,
                message="Warning: 'partition' will ignore the 'mask' of the MaskedArray.*",
            )
            for axis in [None] + self.axes_combinations:
                for keepdims in (True, False):
                    for q in ranks:
                        a1 = np.nanpercentile(
                            filled, q, axis=axis, keepdims=keepdims
                        )
                        mask = np.isnan(a1)
                        if mask.any():
                            a1 = np.ma.masked_where(mask, a1, copy=False)

                        b1 = d.percentile(q, axes=axis, squeeze=not keepdims)
                        self.assertEqual(b1.shape, a1.shape)
                        self.assertTrue((b1.array == a1).all())

        # Test scalar input (not masked)
        a = np.array(9)
        d = cf.Data(a)
        for keepdims in (True, False):
            for q in ranks:
                a1 = np.nanpercentile(a, q, keepdims=keepdims)
                b1 = d.percentile(q, squeeze=not keepdims)
                self.assertEqual(b1.shape, a1.shape)
                self.assertTrue((b1.array == a1).all())

        # Test scalar input (masked)
        a = np.ma.array(9, mask=True)
        filled = np.ma.filled(a.astype(float), np.nan)
        d = cf.Data(a)

        with np.testing.suppress_warnings() as sup:
            sup.filter(
                category=RuntimeWarning,
                message=".*All-NaN slice encountered.*",
            )
            sup.filter(
                category=UserWarning,
                message="Warning: 'partition' will ignore the 'mask' of the MaskedArray.*",
            )
            for keepdims in (True, False):
                for q in ranks:
                    a1 = np.nanpercentile(filled, q, keepdims=keepdims)
                    mask = np.isnan(a1)
                    if mask.any():
                        a1 = np.ma.masked_where(mask, a1, copy=False)

                    b1 = d.percentile(q, squeeze=not keepdims)
                    self.assertEqual(b1.shape, a1.shape)
                    self.assertTrue(
                        (b1.array == a1).all() in (True, np.ma.masked)
                    )

        # Test mtol=1
        d = cf.Data(self.a)
        d[...] = cf.masked  # All masked
        for axis in [None] + self.axes_combinations:
            for q in ranks:
                e = d.percentile(q, axes=axis, mtol=1)
                self.assertFalse(np.ma.count(e.array, keepdims=True).any())

        a = np.ma.arange(12).reshape(3, 4)
        d = cf.Data(a)
        d[1, -1] = cf.masked  # 1 value masked
        for q in ranks:
            e = d.percentile(q, mtol=1)
            self.assertTrue(np.ma.count(e.array, keepdims=True).all())

        # Test mtol=0
        for q in ranks:
            e = d.percentile(q, mtol=0)
            self.assertFalse(np.ma.count(e.array, keepdims=True).any())

        # Test mtol=0.1
        for q in ranks:
            e = d.percentile(q, axes=0, mtol=0.1)
            self.assertEqual(np.ma.count(e.array), 3 * e.shape[0])

        for q in ranks[:-1]:  # axis=1: exclude the non-sequence rank
            e = d.percentile(q, axes=1, mtol=0.1)
            self.assertEqual(np.ma.count(e.array), 2 * e.shape[0])

        q = ranks[-1]  # axis=1: test the non-sequence rank
        e = d.percentile(q, axes=1, mtol=0.1)
        self.assertEqual(np.ma.count(e.array), e.shape[0] - 1)

        # Check invalid ranks (those not in [0, 100])
        for q in (-9, [999], [50, 999], [999, 50]):
            with self.assertRaises(ValueError):
                d.percentile(q).array

    def test_Data_section(self):
        """Test the `section` Data method."""
        d = cf.Data(np.arange(24).reshape(2, 3, 4))

        e = d.section(-1)
        self.assertIsInstance(e, dict)
        self.assertEqual(len(e), 6)

        e = d.section([0, 2], min_step=2)
        self.assertEqual(len(e), 2)
        f = e[(None, 0, None)]
        self.assertEqual(f.shape, (2, 2, 4))
        f = e[(None, 2, None)]
        self.assertEqual(f.shape, (2, 1, 4))

        e = d.section([0, 1, 2])
        self.assertEqual(len(e), 1)
        key, value = e.popitem()
        self.assertEqual(key, (None, None, None))
        self.assertTrue(value.equals(d))

    def test_Data_count(self):
        """Test the `count` Data method."""
        d = cf.Data(np.arange(24).reshape(2, 3, 4))
        self.assertEqual(d.count().array, 24)
        for axis, c in enumerate(d.shape):
            self.assertTrue((d.count(axis=axis).array == c).all())

        self.assertTrue((d.count(axis=[0, 1]).array == 6).all())

        d[0, 0, 0] = np.ma.masked
        self.assertEqual(d.count().array, 23)
        for axis, c in enumerate(d.shape):
            self.assertEqual(d.count(axis=axis).datum(0), c - 1)

    def test_Data_count_masked(self):
        """Test the `count_masked` Data method."""
        d = cf.Data(np.arange(24).reshape(2, 3, 4))
        self.assertEqual(d.count_masked().array, 0)

        d[0, 0, 0] = np.ma.masked
        self.assertEqual(d.count_masked().array, 1)

    def test_Data_exp(self):
        """Test the `exp` Data method."""
        for x in (1, -1):
            a = 0.9 * x * self.ma
            c = np.ma.exp(a)

            d = cf.Data(a)
            e = d.exp()
            self.assertIsNone(d.exp(inplace=True))
            self.assertTrue(d.equals(e, verbose=2))
            self.assertEqual(d.shape, c.shape)
            # The CI at one point gave a failure due to
            # precision with:
            # self.assertTrue((d.array==c).all()) so need a
            # check which accounts for floating point calcs:
            np.testing.assert_allclose(d.array, c)

        d = cf.Data(a, "m")
        with self.assertRaises(Exception):
            _ = d.exp()

    def test_Data_func(self):
        """Test the `func` Data method."""
        a = np.array([[np.e, np.e**2, np.e**3.5], [0, 1, np.e**-1]])

        # Using sine as an example function to apply
        b = np.sin(a)
        c = cf.Data(a, "s")
        d = c.func(np.sin)
        self.assertTrue((d.array == b).all())
        self.assertEqual(d.shape, b.shape)
        e = c.func(np.cos)
        self.assertFalse((e.array == b).all())

        # Using log2 as an example function to apply
        b = np.log2(a)
        c = cf.Data(a, "s")
        d = c.func(np.log2)
        self.assertTrue((d.array == b).all())
        self.assertEqual(d.shape, b.shape)
        e = c.func(np.log10)
        self.assertFalse((e.array == b).all())

        # Test in-place operation via inplace kwarg
        d = c.func(np.log2, inplace=True)
        self.assertIsNone(d)
        self.assertTrue((c.array == b).all())
        self.assertEqual(c.shape, b.shape)

        # Test the preserve_invalid keyword with function that has a
        # restricted domain and an input that lies outside of the domain.
        a = np.ma.array(
            [0, 0.5, 1, 1.5],  # note arcsin has domain [1, -1]
            mask=[1, 0, 0, 0],
        )
        b = np.arcsin(a)
        c = cf.Data(a, "s")
        d = c.func(np.arcsin)
        self.assertIs(d.array[3], np.ma.masked)
        self.assertTrue((d.array == b).all())
        self.assertEqual(d.shape, b.shape)
        e = c.func(np.arcsin, preserve_invalid=True)
        self.assertIsNot(e.array[3], np.ma.masked)
        self.assertTrue(np.isnan(e[3]))
        self.assertIs(e.array[0], np.ma.masked)

    def test_Data_log(self):
        """Test the `log` Data method."""
        # Test natural log, base e
        a = np.array([[np.e, np.e**2, np.e**3.5], [0, 1, np.e**-1]])
        b = np.log(a)
        c = cf.Data(a, "s")
        d = c.log()
        self.assertTrue((d.array == b).all())
        self.assertEqual(d.shape, b.shape)

        # Test in-place operation via inplace kwarg
        d = c.log(inplace=True)
        self.assertIsNone(d)
        self.assertTrue((c.array == b).all())
        self.assertEqual(c.shape, b.shape)

        # Test another base, using 10 as an example (special managed case)
        a = np.array([[10, 100, 10**3.5], [0, 1, 0.1]])
        b = np.log10(a)
        c = cf.Data(a, "s")
        d = c.log(base=10)
        self.assertTrue((d.array == b).all())
        self.assertEqual(d.shape, b.shape)

        # Test an arbitrary base, using 4 (not a special managed case like 10)
        a = np.array([[4, 16, 4**3.5], [0, 1, 0.25]])
        b = np.log(a) / np.log(4)  # the numpy way, using log rules from school
        c = cf.Data(a, "s")
        d = c.log(base=4)
        self.assertTrue((d.array == b).all())
        self.assertEqual(d.shape, b.shape)

        # Check units for general case
        self.assertEqual(d.Units, cf.Units("1"))

        # Text values outside of the restricted domain for a logarithm
        a = np.array([0, -1, -2])
        b = np.log(a)
        c = cf.Data(a)
        d = c.log()
        # Requires assertion form below to test on expected NaN and inf's
        np.testing.assert_equal(d.array, b)
        self.assertEqual(d.shape, b.shape)

    def test_Data_trigonometric_hyperbolic(self):
        """Test the trigonometric and hyperbolic Data methods."""
        # Construct all trig. and hyperbolic method names from the 3 roots:
        trig_methods_root = ["sin", "cos", "tan"]
        trig_methods = trig_methods_root + [
            "arc" + method for method in trig_methods_root
        ]
        trig_and_hyperbolic_methods = trig_methods + [
            method + "h" for method in trig_methods
        ]

        for method in trig_and_hyperbolic_methods:
            for x in (1, -1):
                a = 0.9 * x * self.ma

                # Use more appropriate data for testing for inverse methods;
                # apply some trig operation to convert it to valid range:
                if method.startswith("arc"):
                    if method == "arccosh":  # has unusual domain (x >= 1)
                        a = np.cosh(a.data)  # convert non-masked x to >= 1
                    else:  # convert non-masked values x to range |x| < 1
                        a = np.sin(a.data)

                c = getattr(np.ma, method)(a)
                for units in (None, "", "1", "radians", "m"):
                    d = cf.Data(a, units=units)
                    # Suppress warnings that some values are
                    # invalid (NaN, +/- inf) or there is
                    # attempted division by zero, as this is
                    # expected with inverse trig:
                    with np.errstate(invalid="ignore", divide="ignore"):
                        e = getattr(d, method)()
                        self.assertIsNone(getattr(d, method)(inplace=True))

                    self.assertTrue(
                        d.equals(e, verbose=2), "{}".format(method)
                    )
                    self.assertEqual(d.shape, c.shape)
                    self.assertTrue(
                        (d.array == c).all(),
                        "{}, {}, {}, {}".format(method, units, d.array, c),
                    )
                    self.assertTrue(
                        (d.mask.array == c.mask).all(),
                        "{}, {}, {}, {}".format(method, units, d.array, c),
                    )
        # --- End: for

        # Also test masking behaviour: masking of invalid data occurs for
        # np.ma module by default but we don't want that so there is logic
        # to workaround it. So check that invalid values do emerge.
        inverse_methods = [
            method
            for method in trig_and_hyperbolic_methods
            if method.startswith("arc")
        ]

        d = cf.Data([2, 1.5, 1, 0.5, 0], mask=[1, 0, 0, 0, 1])
        for method in inverse_methods:
            with np.errstate(invalid="ignore", divide="ignore"):
                e = getattr(d, method)()
            self.assertTrue(
                (e.mask.array == d.mask.array).all(),
                "{}, {}, {}".format(method, e.array, d),
            )

        # In addition, test that 'nan', inf' and '-inf' emerge distinctly
        f = cf.Data([-2, -1, 1, 2], mask=[0, 0, 0, 1])
        with np.errstate(invalid="ignore", divide="ignore"):
            g = f.arctanh().array  # expect [ nan, -inf,  inf,  --]

        self.assertTrue(np.isnan(g[0]))
        self.assertTrue(np.isneginf(g[1]))
        self.assertTrue(np.isposinf(g[2]))
        self.assertIs(g[3], cf.masked)

        # AT2
        #
        # # Treat arctan2 separately (as is a class method & takes two inputs)
        # for x in (1, -1):
        #     a1 = 0.9 * x * self.ma
        #     a2 = 0.5 * x * self.a
        #     # Transform data for 'a' into range more appropriate for inverse:
        #     a1 = np.sin(a1.data)
        #     a2 = np.cos(a2.data)

        #     c = np.ma.arctan2(a1, a2)
        #     for units in (None, '', '1', 'radians', 'K'):
        #         d1 = cf.Data(a1, units=units)
        #         d2 = cf.Data(a2, units=units)
        #         e = cf.Data.arctan2(d1, d2)
        #         # Note: no inplace arg for arctan2 (operates on 2 arrays)
        #         self.assertEqual(d1.shape, c.shape)
        #         self.assertTrue((e.array == c).all())
        #         self.assertTrue((d1.mask.array == c.mask).all())

    def test_Data_filled(self):
        """Test the `filled` Data method."""
        d = cf.Data([[1, 2, 3]])
        self.assertTrue((d.filled().array == [[1, 2, 3]]).all())

        d[0, 0] = cf.masked
        self.assertTrue(
            (d.filled().array == [[-9223372036854775806, 2, 3]]).all()
        )

        d.set_fill_value(-99)
        self.assertTrue((d.filled().array == [[-99, 2, 3]]).all())

        self.assertTrue((d.filled(1e10).array == [[1e10, 2, 3]]).all())

        d = cf.Data(["a", "b", "c"], mask=[1, 0, 0])
        self.assertTrue((d.filled().array == ["", "b", "c"]).all())

    def test_Data_del_units(self):
        """Test the `del_units` Data method."""
        d = cf.Data(1)
        with self.assertRaises(ValueError):
            d.del_units()

        d = cf.Data(1, "m")
        self.assertEqual(d.del_units(), "m")
        with self.assertRaises(ValueError):
            d.del_units()

        d = cf.Data(1, "days since 2000-1-1")
        self.assertEqual(d.del_units(), "days since 2000-1-1")
        with self.assertRaises(ValueError):
            d.del_units()

        d = cf.Data(1, "days since 2000-1-1", calendar="noleap")
        self.assertEqual(d.del_units(), "days since 2000-1-1")
        self.assertEqual(d.Units, cf.Units(None, "noleap"))
        with self.assertRaises(ValueError):
            d.del_units()

    def test_Data_del_calendar(self):
        """Test the `del_calendar` Data method."""
        for units in (None, "", "m", "days since 2000-1-1"):
            d = cf.Data(1, units)
            with self.assertRaises(ValueError):
                d.del_calendar()

        d = cf.Data(1, "days since 2000-1-1", calendar="noleap")
        self.assertEqual(d.del_calendar(), "noleap")
        with self.assertRaises(ValueError):
            d.del_calendar()

    def test_Data_get_calendar(self):
        """Test the `get_calendar` Data method."""
        for units in (None, "", "m", "days since 2000-1-1"):
            d = cf.Data(1, units)
            with self.assertRaises(ValueError):
                d.get_calendar()

        d = cf.Data(1, "days since 2000-1-1", calendar="noleap")
        self.assertTrue(d.get_calendar(), "noleap")

    def test_Data_has_units(self):
        """Test the `has_units` Data method."""
        d = cf.Data(1, "")
        self.assertTrue(d.has_units())
        d = cf.Data(1, "m")
        self.assertTrue(d.has_units())

        d = cf.Data(1)
        self.assertFalse(d.has_units())
        d = cf.Data(1, calendar="noleap")
        self.assertFalse(d.has_units())

    def test_Data_has_calendar(self):
        """Test the `has_calendar` Data method."""
        d = cf.Data(1, "days since 2000-1-1", calendar="noleap")
        self.assertTrue(d.has_calendar())

        for units in (None, "", "m", "days since 2000-1-1"):
            d = cf.Data(1, units)
            self.assertFalse(d.has_calendar())

    def test_Data_where(self):
        """Test the `where` Data method."""
        a = np.arange(10)
        d = cf.Data(a)
        b = np.where(a < 5, a, 10 * a)
        e = d.where(a < 5, d, 10 * a)
        self.assertTrue(e.shape == b.shape)
        self.assertTrue((e.array == b).all())

        d = cf.Data(a, "km")
        b = np.where(a < 5, 10 * a, a)
        e = d.where(a < 5, cf.Data(10000 * a, "metre"))
        self.assertTrue(e.shape == b.shape)
        self.assertTrue((e.array == b).all())

        a = np.array([[1, 2], [3, 4]])
        d = cf.Data(a)
        b = np.where([[True, False], [True, True]], a, [[9, 8], [7, 6]])
        e = d.where([[True, False], [True, True]], d, [[9, 8], [7, 6]])
        self.assertTrue(e.shape == b.shape)
        self.assertTrue((e.array == b).all())

        b = np.where([[True, False], [True, True]], [[9, 8], [7, 6]], a)
        e = d.where([[True, False], [True, True]], [[9, 8], [7, 6]])
        self.assertTrue(e.shape == b.shape)
        self.assertTrue((e.array == b).all())

        b = np.where([True, False], [9, 8], a)
        e = d.where([True, False], [9, 8])
        self.assertTrue(e.shape == b.shape)
        self.assertTrue((e.array == b).all())

        a = np.array([[0, 1, 2], [0, 2, 4], [0, 3, 6]])
        d = cf.Data(a)
        b = np.where(a < 4, a, -1)
        e = d.where(a < 4, d, -1)
        self.assertTrue(e.shape == b.shape)
        self.assertTrue((e.array == b).all())

        x, y = np.ogrid[:3, :4]
        d = cf.Data(x)
        with self.assertRaises(ValueError):
            # Can't change shape
            d.where(x < y, d, 10 + y)

        with self.assertRaises(ValueError):
            # Can't change shape
            d.where(False, d, 10 + y)

        a = np.ma.arange(9, dtype=int).reshape(3, 3)
        d = cf.Data(a, mask=[[0, 0, 0], [1, 0, 0], [0, 0, 0]])
        e = d.where(a > 5, None, -999)
        self.assertTrue(e.shape == d.shape)
        self.assertTrue((e.array.mask == d.array.mask).all())
        self.assertTrue(
            (e.array == [[-999, -999, -999], [5, -999, -999], [6, 7, 8]]).all()
        )

        d.hardmask = False
        e = d.where(a > 5, None, -999)
        self.assertTrue(e.shape == d.shape)
        self.assertTrue((e.array.mask == False).all())
        self.assertTrue(
            (
                e.array == [[-999, -999, -999], [-999, -999, -999], [6, 7, 8]]
            ).all()
        )

        a = np.arange(10)
        d = cf.Data(a)
        e = d.where(a < 5, cf.masked)
        self.assertTrue((e.array.mask == [1, 1, 1, 1, 1, 0, 0, 0, 0, 0]).all())
        self.assertTrue((e.array == a).all())

        d = cf.Data(np.arange(12).reshape(3, 4))
        for condition in (True, 3, [True], [[1]], [[[1]]], [[[1, 1, 1, 1]]]):
            e = d.where(condition, -9)
            self.assertEqual(e.shape, d.shape)
            self.assertTrue((e.array == -9).all())

    def test_Data__init__compression(self):
        """Test Data initialised from compressed data sources."""
        import cfdm

        # Ragged
        for f in cfdm.read("DSG_timeSeries_contiguous.nc"):
            f = f.data
            d = cf.Data(cf.RaggedContiguousArray(source=f.source()))
            self.assertTrue((d.array == f.array).all())

        for f in cfdm.read("DSG_timeSeries_indexed.nc"):
            f = f.data
            d = cf.Data(cf.RaggedIndexedArray(source=f.source()))
            self.assertTrue((d.array == f.array).all())

        for f in cfdm.read("DSG_timeSeriesProfile_indexed_contiguous.nc"):
            f = f.data
            d = cf.Data(cf.RaggedIndexedContiguousArray(source=f.source()))
            self.assertTrue((d.array == f.array).all())

        # Ragged bounds
        f = cfdm.read("DSG_timeSeriesProfile_indexed_contiguous.nc")[0]
        f = f.construct("long_name=height above mean sea level").bounds.data
        d = cf.Data(cf.RaggedIndexedContiguousArray(source=f.source()))
        self.assertTrue((d.array == f.array).all())

        # Gathered
        for f in cfdm.read("gathered.nc"):
            f = f.data
            d = cf.Data(cf.GatheredArray(source=f.source()))
            self.assertTrue((d.array == f.array).all())

        # Subsampled
        f = cfdm.read("subsampled_2.nc")[-3]
        f = f.construct("longitude").data
        d = cf.Data(cf.SubsampledArray(source=f.source()))
        self.assertTrue((d.array == f.array).all())

    def test_Data_empty(self):
        """Test the `empty` Data method."""
        for shape, dtype_in, dtype_out in zip(
            [(), (3,), (4, 5)], [None, int, bool], [float, int, bool]
        ):
            d = cf.Data.empty(shape, dtype=dtype_in, chunks=-1)
            self.assertEqual(d.shape, shape)
            self.assertEqual(d.dtype, dtype_out)

    def test_Data_full(self):
        """Test the `full` Data method."""
        fill_value = 999
        for shape, dtype_in, dtype_out in zip(
            [(), (2,), (4, 5)], [None, float, bool], [int, float, bool]
        ):
            d = cf.Data.full(shape, fill_value, dtype=dtype_in, chunks=-1)
            self.assertEqual(d.shape, shape)
            self.assertEqual(d.dtype, dtype_out)
            self.assertTrue(
                (d.array == np.full(shape, fill_value, dtype=dtype_in)).all()
            )

    def test_Data_ones(self):
        """Test the `ones` Data method."""
        for shape, dtype_in, dtype_out in zip(
            [(), (3,), (4, 5)], [None, int, bool], [float, int, bool]
        ):
            d = cf.Data.ones(shape, dtype=dtype_in, chunks=-1)
            self.assertEqual(d.shape, shape)
            self.assertEqual(d.dtype, dtype_out)
            self.assertTrue((d.array == np.ones(shape, dtype=dtype_in)).all())

    def test_Data_zeros(self):
        """Test the `zeros` Data method."""
        for shape, dtype_in, dtype_out in zip(
            [(), (3,), (4, 5)], [None, int, bool], [float, int, bool]
        ):
            d = cf.Data.zeros(shape, dtype=dtype_in, chunks=-1)
            self.assertEqual(d.shape, shape)
            self.assertEqual(d.dtype, dtype_out)
            self.assertTrue((d.array == np.zeros(shape, dtype=dtype_in)).all())

    def test_Data__iter__(self):
        """Test the `__iter__` Data method."""
        for d in (
            cf.Data([1, 2, 3], "metres"),
            cf.Data([[1, 2], [3, 4]], "metres"),
        ):
            d.__keepdims_indexing__ = False
            for i, e in enumerate(d):
                self.assertTrue(e.equals(d[i]))

        for d in (
            cf.Data([1, 2, 3], "metres"),
            cf.Data([[1, 2], [3, 4]], "metres"),
        ):
            d.__keepdims_indexing__ = True
            for i, e in enumerate(d):
                out = d[i]
                self.assertTrue(e.equals(out.reshape(out.shape[1:])))

        # iteration over a 0-d Data
        with self.assertRaises(TypeError):
            list(cf.Data(99, "metres"))

    def test_Data__bool__(self):
        """Test the `__bool__` Data method."""
        for x in (1, 1.5, True, "x"):
            self.assertTrue(bool(cf.Data(x)))
            self.assertTrue(bool(cf.Data([[x]])))

        for x in (0, 0.0, False, ""):
            self.assertFalse(bool(cf.Data(x)))
            self.assertFalse(bool(cf.Data([[x]])))

        with self.assertRaises(ValueError):
            bool(cf.Data([]))

        with self.assertRaises(ValueError):
            bool(cf.Data([1, 2]))

    def test_Data_compute(self):
        """Test the `compute` Data method."""
        # Scalar numeric array
        d = cf.Data(9, "km")
        a = d.compute()
        self.assertIsInstance(a, np.ndarray)
        self.assertEqual(a.shape, ())
        self.assertEqual(a, np.array(9))
        d[...] = cf.masked
        a = d.compute()
        self.assertEqual(a.shape, ())
        self.assertIs(a[()], np.ma.masked)

        # Non-scalar numeric array
        b = np.arange(24).reshape(2, 1, 3, 4)
        d = cf.Data(b, "km", fill_value=-123)
        a = d.compute()
        self.assertTrue((a == b).all())

        # Fill value
        d[0, 0, 0, 0] = cf.masked
        self.assertEqual(d.compute().fill_value, d.fill_value)

        # Date-time array
        d = cf.Data([["2000-12-3 12:00"]], "days since 2000-12-01", dt=True)
        self.assertEqual(d.compute(), 2.5)

    def test_Data_persist(self):
        """Test the `persist` Data method."""
        d = cf.Data(9, "km")
        self.assertIsNone(d.persist(inplace=True))

        d = cf.Data([1, 2, 3.0, 4], "km", mask=[0, 1, 0, 0], chunks=2)
        self.assertGreater(len(d.to_dask_array().dask.layers), 1)

        e = d.persist()
        self.assertIsInstance(e, cf.Data)
        self.assertEqual(len(e.to_dask_array().dask.layers), 1)
        self.assertEqual(
            e.to_dask_array().npartitions, d.to_dask_array().npartitions
        )
        self.assertTrue(e.equals(d))

    def test_Data_cyclic(self):
        """Test the `cyclic` Data method."""
        d = cf.Data(np.arange(12).reshape(3, 4))
        self.assertEqual(d.cyclic(), set())
        self.assertEqual(d.cyclic(0), set())
        self.assertEqual(d.cyclic(), {0})
        self.assertEqual(d.cyclic(1), {0})
        self.assertEqual(d.cyclic(), {0, 1})
        self.assertEqual(d.cyclic(0, iscyclic=False), {0, 1})
        self.assertEqual(d.cyclic(), {1})
        self.assertEqual(d.cyclic(1, iscyclic=False), {1})
        self.assertEqual(d.cyclic(), set())
        self.assertEqual(d.cyclic([0, 1]), set())
        self.assertEqual(d.cyclic(), {0, 1})
        self.assertEqual(d.cyclic([0, 1], iscyclic=False), {0, 1})
        self.assertEqual(d.cyclic(), set())

        # Invalid axis
        with self.assertRaises(ValueError):
            d.cyclic(2)

        # Scalar data
        d = cf.Data(9)
        self.assertEqual(d.cyclic(), set())

        # Scalar data invalid axis
        with self.assertRaises(ValueError):
            d.cyclic(0)

    def test_Data_change_calendar(self):
        """Test the `change_calendar` Data method."""
        d = cf.Data(
            [0, 1, 2, 3, 4], "days since 2004-02-27", calendar="standard"
        )
        e = d.change_calendar("360_day")
        self.assertTrue(np.allclose(e.array, [0, 1, 2, 4, 5]))
        self.assertEqual(e.Units, cf.Units("days since 2004-02-27", "360_day"))

        # An Exception should be raised when a date is stored that is
        # invalid to the calendar (e.g. 29th of February in the noleap
        # calendar).
        with self.assertRaises(ValueError):
            e = d.change_calendar("noleap").array

    def test_Data_chunks(self):
        """Test the `chunks` Data property."""
        dx = da.ones((4, 5), chunks=(2, 4))
        d = cf.Data.ones((4, 5), chunks=(2, 4))
        self.assertEqual(d.chunks, dx.chunks)

    def test_Data_rechunk(self):
        """Test the `rechunk` Data method."""
        dx = da.ones((4, 5), chunks=(2, 4)).rechunk(-1)
        d = cf.Data.ones((4, 5), chunks=(2, 4)).rechunk(-1)
        self.assertEqual(d.chunks, dx.chunks)

        d = cf.Data.ones((4, 5), chunks=(2, 4))
        e = d.copy()
        self.assertIsNone(e.rechunk(-1, inplace=True))
        self.assertEqual(e.chunks, ((4,), (5,)))
        self.assertTrue(e.equals(d))

    def test_Data_reshape(self):
        """Test the `reshape` Data method."""
        a = np.arange(12).reshape(3, 4)
        d = cf.Data(a)
        self.assertIsNone(d.reshape(*d.shape, inplace=True))
        self.assertEqual(d.shape, a.shape)

        for original_shape, new_shape, chunks in (
            ((10,), (10,), (3, 3, 4)),
            ((10,), (10, 1, 1), 5),
            ((10,), (1, 10), 5),
            ((24,), (2, 3, 4), 12),
            ((1, 24), (2, 3, 4), 12),
            ((2, 3, 4), (24,), (1, 3, 4)),
            ((2, 3, 4), (24,), 4),
            ((2, 3, 4), (24, 1), 4),
            ((2, 3, 4), (1, 24), 4),
            ((4, 4, 1), (4, 4), 2),
            ((4, 4), (4, 4, 1), 2),
            ((1, 4, 4), (4, 4), 2),
            ((1, 4, 4), (4, 4, 1), 2),
            ((1, 4, 4), (1, 1, 4, 4), 2),
            ((4, 4), (1, 4, 4, 1), 2),
            ((4, 4), (1, 4, 4), 2),
            ((2, 3), (2, 3), (1, 2)),
            ((2, 3), (3, 2), 3),
            ((4, 2, 3), (4, 6), 4),
            ((3, 4, 5, 6), (3, 4, 5, 6), (2, 3, 4, 5)),
            ((), (1,), 1),
            ((1,), (), 1),
            ((24,), (3, 8), 24),
            ((24,), (4, 6), 6),
            ((24,), (4, 3, 2), 6),
            ((24,), (4, 6, 1), 6),
            ((24,), (4, 6), (6, 12, 6)),
            ((64, 4), (8, 8, 4), (16, 2)),
            ((4, 64), (4, 8, 4, 2), (2, 16)),
            ((4, 8, 4, 2), (2, 1, 2, 32, 2), (2, 4, 2, 2)),
            ((4, 1, 4), (4, 4), (2, 1, 2)),
            ((0, 10), (0, 5, 2), (5, 5)),
            ((5, 0, 2), (0, 10), (5, 2, 2)),
            ((0,), (2, 0, 2), (4,)),
            ((2, 0, 2), (0,), (4, 4, 4)),
            ((2, 3, 4), -1, -1),
        ):
            a = np.random.randint(10, size=original_shape)
            d = cf.Data(a, chunks=chunks)

            a = a.reshape(new_shape)
            d = d.reshape(new_shape)

            self.assertEqual(d.shape, a.shape)
            self.assertTrue((d.array == a).all())

        # Test setting of _axes
        d = cf.Data(8)
        self.assertEqual(len(d.reshape(1, 1)._axes), 2)

        d = cf.Data([8, 9])
        self.assertEqual(len(d.reshape(1, 2)._axes), 2)

    def test_Data_square(self):
        """Test the `square` Data method."""
        a = self.ma.astype(float)
        asquare = np.square(a)

        d = cf.Data(a)
        self.assertIsNone(d.square(inplace=True))
        self.assertTrue((d.array == asquare).all())
        self.assertEqual(d.Units, cf.Units())

        d = cf.Data(a, "m")
        e = d.square()
        self.assertEqual(e.dtype, asquare.dtype)
        self.assertTrue((e.array == asquare).all())
        self.assertEqual(e.Units, cf.Units("m2"))

        asquare = np.square(a, dtype="float32")
        e = d.square(dtype="float32")
        self.assertEqual(e.dtype, asquare.dtype)
        self.assertTrue((e.array == asquare).all())

    def test_Data_sqrt(self):
        """Test the `sqrt` Data method."""
        a = self.ma.astype(float)
        asqrt = np.sqrt(a)

        d = cf.Data(a)
        self.assertIsNone(d.sqrt(inplace=True))
        self.assertTrue((d.array == asqrt).all())
        self.assertEqual(d.Units, cf.Units())

        d = cf.Data(a, "m2")
        e = d.sqrt()
        self.assertEqual(e.dtype, asqrt.dtype)
        self.assertTrue((e.array == asqrt).all())
        self.assertEqual(e.Units, cf.Units("m"))

        asqrt = np.sqrt(a, dtype="float32")
        e = d.sqrt(dtype="float32")
        self.assertEqual(e.dtype, asqrt.dtype)
        self.assertTrue((e.array == asqrt).all())

        # Incompatible units
        d = cf.Data(a, "m")
        with self.assertRaises(ValueError):
            d.sqrt()

    def test_Data_integral(self):
        """Test the `integral` Data method."""
        # Masked array, non-masked weights
        a = self.ma
        weights = self.w
        d = cf.Data(a, "m", chunks=(2, 3, 2, 5))

        for axis in axis_combinations(a):
            b = reshape_array(a, axis)
            w = reshape_array(weights, axis)
            b = np.sum(b * w, axis=-1)
            b = np.ma.asanyarray(b)

            e = d.integral(axes=axis, weights=weights, squeeze=True)
            e = np.ma.array(e.array)

            self.assertTrue((e.mask == b.mask).all())
            self.assertTrue(np.allclose(e, b))

    def test_Data_max(self):
        """Test the `max` Data method."""
        # Masked array
        a = self.ma
        d = cf.Data(a, "m", chunks=(2, 3, 2, 5))

        for axis in axis_combinations(a):
            b = reshape_array(a, axis)
            b = np.max(b, axis=-1)
            b = np.ma.asanyarray(b)

            e = d.max(axes=axis, squeeze=True)
            e = np.ma.array(e.array)

            self.assertTrue((e.mask == b.mask).all())
            self.assertTrue(np.allclose(e, b))

    def test_Data_maximum_absolute_value(self):
        """Test the `maximum_absolute_value` Data method."""
        # Masked array
        a = self.ma
        d = cf.Data(a, "m", chunks=(2, 3, 2, 5))

        for axis in axis_combinations(a):
            b = reshape_array(a, axis)
            b = np.max(abs(b), axis=-1)
            b = np.ma.asanyarray(b)

            e = d.maximum_absolute_value(axes=axis, squeeze=True)
            e = np.ma.array(e.array)

            self.assertTrue((e.mask == b.mask).all())
            self.assertTrue(np.allclose(e, b))

    def test_Data_mean(self):
        """Test the `mean` Data method."""
        # Masked array, non-masked weights
        a = self.ma
        weights = self.w
        d = cf.Data(a, "m", chunks=(2, 3, 2, 5))

        for axis in axis_combinations(a):
            b = reshape_array(a, axis)
            w = reshape_array(weights, axis)
            b = np.ma.average(b, axis=-1, weights=w)
            b = np.ma.asanyarray(b)

            e = d.mean(axes=axis, weights=weights, squeeze=True)
            e = np.ma.array(e.array)

            self.assertTrue((e.mask == b.mask).all())
            self.assertTrue(np.allclose(e, b))

    def test_Data_mean_absolute_value(self):
        """Test the `mean_absolute_value` Data method."""
        # Masked array, non-masked weights
        a = self.ma
        weights = self.w
        d = cf.Data(a, "m", chunks=(2, 3, 2, 5))

        for axis in axis_combinations(a):
            b = reshape_array(a, axis)
            w = reshape_array(weights, axis)
            b = np.ma.average(abs(b), axis=-1, weights=w)
            b = np.ma.asanyarray(b)

            e = d.mean_absolute_value(axes=axis, weights=weights, squeeze=True)
            e = np.ma.array(e.array)

            self.assertTrue((e.mask == b.mask).all())
            self.assertTrue(np.allclose(e, b))

    def test_Data_mid_range(self):
        """Test the `mid_range` Data method."""
        # Masked array, non-masked weights
        a = self.ma
        d = cf.Data(a, "m", chunks=(2, 3, 2, 5))

        for axis in axis_combinations(a):
            b = reshape_array(a, axis)
            b = (np.max(b, axis=-1) + np.min(b, axis=-1)) / 2.0
            b = np.ma.asanyarray(b)

            e = d.mid_range(axes=axis, squeeze=True)
            e = np.ma.array(e.array)

            self.assertTrue((e.mask == b.mask).all())
            self.assertTrue(np.allclose(e, b))

        with self.assertRaises(TypeError):
            cf.Data([0, 1], dtype=bool).mid_range()

    def test_Data_min(self):
        """Test the `min` Data method."""
        # Masked array
        a = self.ma
        d = cf.Data(a, "m", chunks=(2, 3, 2, 5))

        for axis in axis_combinations(a):
            b = reshape_array(a, axis)
            b = np.min(b, axis=-1)
            b = np.ma.asanyarray(b)

            e = d.min(axes=axis, squeeze=True)
            e = np.ma.array(e.array)

            self.assertTrue((e.mask == b.mask).all())
            self.assertTrue(np.allclose(e, b))

    def test_Data_minimum_absolute_value(self):
        """Test the `minimum_absolute_value` Data method."""
        # Masked array
        a = self.ma
        d = cf.Data(a, "m", chunks=(2, 3, 2, 5))

        for axis in axis_combinations(a):
            b = reshape_array(a, axis)
            b = np.min(abs(b), axis=-1)
            b = np.ma.asanyarray(b)

            e = d.minimum_absolute_value(axes=axis, squeeze=True)
            e = np.ma.array(e.array)

            self.assertTrue((e.mask == b.mask).all())
            self.assertTrue(np.allclose(e, b))

    def test_Data_range(self):
        """Test the `range` Data method."""
        # Masked array
        a = self.ma

        d = cf.Data(a, "m", chunks=(2, 3, 2, 5))

        for axis in axis_combinations(a):
            b = reshape_array(a, axis)
            b = np.max(b, axis=-1) - np.min(b, axis=-1)
            b = np.ma.asanyarray(b)

            e = d.range(axes=axis, squeeze=True)
            e = np.ma.array(e.array)

            self.assertTrue((e.mask == b.mask).all())
            self.assertTrue(np.allclose(e, b))

        with self.assertRaises(TypeError):
            cf.Data([0, 1], dtype=bool).range()

    def test_Data_root_mean_square(self):
        """Test the `root_mean_square` Data method."""
        # Masked array, non-masked weights
        a = self.ma
        weights = self.w
        d = cf.Data(a, "m", chunks=(2, 3, 2, 5))

        for axis in axis_combinations(a):
            b = reshape_array(a, axis)
            w = reshape_array(weights, axis)
            b = np.ma.average(b * b, axis=-1, weights=w) ** 0.5
            b = np.ma.asanyarray(b)

            e = d.root_mean_square(axes=axis, weights=weights, squeeze=True)
            e = np.ma.array(e.array)

            self.assertTrue((e.mask == b.mask).all())
            self.assertTrue(np.allclose(e, b))

    def test_Data_sample_size(self):
        """Test the `sample_size` Data method."""
        # Masked array
        a = self.ma
        d = cf.Data(a, "m", chunks=(2, 3, 2, 5))

        for axis in axis_combinations(a):
            b = reshape_array(a, axis)
            b = np.sum(np.ones_like(b), axis=-1)
            b = np.ma.asanyarray(b)

            e = d.sample_size(axes=axis, squeeze=True)
            e = np.ma.array(e.array)

            self.assertTrue((e.mask == b.mask).all())
            self.assertTrue(np.allclose(e, b))

        # Non-masked array
        a = self.a
        d = cf.Data(a, "m", chunks=(2, 3, 2, 5))

        for axis in axis_combinations(a):
            b = reshape_array(a, axis)
            b = np.sum(np.ones_like(b), axis=-1)
            b = np.asanyarray(b)

            e = d.sample_size(axes=axis, squeeze=True)
            e = np.array(e.array)

            self.assertTrue(np.allclose(e, b))

    def test_Data_std(self):
        """Test the `std` Data method."""
        # Masked array, non-masked weights
        a = self.ma
        weights = self.w
        d = cf.Data(a, "m", chunks=(2, 3, 2, 5))

        std = d.std(weights=weights, ddof=1)
        var = d.var(weights=weights, ddof=1)

        self.assertTrue(std.equals(var.sqrt()))

    def test_Data_sum(self):
        """Test the `sum` Data method."""
        # Masked array, non-masked weights
        a = self.ma
        weights = self.w
        d = cf.Data(a, "m", chunks=(2, 3, 2, 5))

        for axis in axis_combinations(a):
            b = reshape_array(a, axis)
            w = reshape_array(weights, axis)
            b = np.sum(b * w, axis=-1)
            b = np.ma.asanyarray(b)

            e = d.sum(axes=axis, weights=weights, squeeze=True)
            e = np.ma.array(e.array)

            self.assertTrue((e.mask == b.mask).all())
            self.assertTrue(np.allclose(e, b))

    def test_Data_sum_of_squares(self):
        """Test the `sum_of_squares` Data method."""
        # Masked array, non-masked weights
        a = self.ma
        weights = self.w
        d = cf.Data(a, "m", chunks=(2, 3, 2, 5))

        for axis in axis_combinations(a):
            b = reshape_array(a, axis)
            w = reshape_array(weights, axis)
            b = np.sum(b * b * w, axis=-1)
            b = np.ma.asanyarray(b)

            e = d.sum_of_squares(axes=axis, weights=weights, squeeze=True)
            e = np.ma.array(e.array)

            self.assertTrue((e.mask == b.mask).all())
            self.assertTrue(np.allclose(e, b))

    def test_Data_sum_of_weights(self):
        """Test the `sum_of_weights` Data method."""
        # Masked array, non-masked weights
        a = self.ma
        weights = self.w
        d = cf.Data(a, "m", chunks=(2, 3, 2, 5))

        # Weights=None
        for axis in axis_combinations(a):
            b = reshape_array(a, axis)
            b = np.sum(np.ones_like(b), axis=-1)
            b = np.ma.asanyarray(b)

            e = d.sum_of_weights(axes=axis, squeeze=True)
            e = np.ma.array(e.array)

            self.assertTrue((e.mask == b.mask).all())
            self.assertTrue(np.allclose(e, b))

        for axis in axis_combinations(a):
            b = reshape_array(a, axis)
            w = reshape_array(weights, axis)
            w = np.ma.masked_where(b.mask, w)
            b = np.sum(w, axis=-1)
            b = np.ma.asanyarray(b)

            e = d.sum_of_weights(axes=axis, weights=weights, squeeze=True)
            e = np.ma.array(e.array)

            self.assertTrue((e.mask == b.mask).all())
            self.assertTrue(np.allclose(e, b))

    def test_Data_sum_of_weights2(self):
        """Test the `sum_of_weights2` Data method."""
        # Masked array, non-masked weights
        a = self.ma
        weights = self.w
        d = cf.Data(a, "m", chunks=(2, 3, 2, 5))

        # Weights=None
        for axis in axis_combinations(a):
            e = d.sum_of_weights2(axes=axis)
            f = d.sum_of_weights(axes=axis)
            self.assertTrue(e.equals(f))

        for axis in axis_combinations(a):
            b = reshape_array(a, axis)
            w = reshape_array(weights, axis)
            w = np.ma.masked_where(b.mask, w)
            b = np.sum(w * w, axis=-1)
            b = np.ma.asanyarray(b)

            e = d.sum_of_weights2(axes=axis, weights=weights, squeeze=True)
            e = np.ma.array(e.array)

            self.assertTrue((e.mask == b.mask).all())
            self.assertTrue(np.allclose(e, b))

    def test_Data_var(self):
        """Test the `var` Data method."""
        # Masked array, non-masked weights
        a = self.ma
        weights = self.w
        d = cf.Data(a, "m", chunks=(2, 3, 2, 5))

        # Weighted ddof = 0
        for axis in axis_combinations(a):
            b = reshape_array(a, axis)
            w = reshape_array(weights, axis)
            mu, V1 = np.ma.average(b, axis=-1, weights=w, returned=True)
            mu = mu.reshape(mu.shape + (1,))
            w = np.ma.masked_where(b.mask, w)

            b = np.sum(w * (b - mu) ** 2, axis=-1)
            b = b / V1
            b = np.ma.asanyarray(b)

            e = d.var(axes=axis, weights=weights, squeeze=True)
            e = np.ma.array(e.array)

            self.assertTrue((e.mask == b.mask).all())
            self.assertTrue(np.allclose(e, b), f"e={e}\nb={b}\ne-b={e-b}")

        #  Weighted ddof = 1
        for axis in axis_combinations(a):
            b = reshape_array(a, axis)
            w = reshape_array(weights, axis)
            mu, V1 = np.ma.average(b, axis=-1, weights=w, returned=True)
            mu = mu.reshape(mu.shape + (1,))
            w = np.ma.masked_where(b.mask, w)
            V2 = np.sum(w * w, axis=-1)

            b = np.sum(w * (b - mu) ** 2, axis=-1)
            b = b / (V1 - (V2 / V1))
            b = np.ma.asanyarray(b)

            e = d.var(axes=axis, weights=weights, ddof=1, squeeze=True)
            e = np.ma.array(e.array)

            self.assertTrue((e.mask == b.mask).all())
            self.assertTrue(np.allclose(e, b))

        # Unweighted ddof = 1
        for axis in axis_combinations(a):
            b = reshape_array(a, axis)
            mu, V1 = np.ma.average(b, axis=-1, returned=True)
            mu = mu.reshape(mu.shape + (1,))

            b = np.sum((b - mu) ** 2, axis=-1)
            b = b / (V1 - 1)
            b = np.ma.asanyarray(b)

            e = d.var(axes=axis, ddof=1, squeeze=True)
            e = np.ma.array(e.array)

            self.assertTrue((e.mask == b.mask).all())
            self.assertTrue(np.allclose(e, b))

    def test_Data_mean_of_upper_decile(self):
        """Test the `mean_of_upper_decile` Data method."""
        # Masked array, non-masked weights
        a = self.ma
        weights = self.w
        d = cf.Data(a, "m", chunks=(2, 3, 2, 5))

        for axis in axis_combinations(a):
            b = reshape_array(a, axis)
            w = reshape_array(weights, axis)
            b = np.ma.filled(b, np.nan)
            with np.testing.suppress_warnings() as sup:
                sup.filter(
                    category=RuntimeWarning,
                    message=".*All-NaN slice encountered.*",
                )
                sup.filter(
                    category=UserWarning,
                    message="Warning: 'partition' will ignore the 'mask' of the MaskedArray.*",
                )
                p = np.nanpercentile(b, 90, axis=-1, keepdims=True)

            b = np.ma.masked_where(np.isnan(b), b, copy=False)
            p = np.where(np.isnan(p), b.max() + 1, p)

            with np.testing.suppress_warnings() as sup:
                sup.filter(
                    category=UserWarning,
                    message="Warning: 'partition' will ignore the 'mask' of the MaskedArray.*",
                )
                b = np.ma.where(b < p, np.ma.masked, b)

            b = np.ma.average(b, axis=-1, weights=w)
            b = np.ma.asanyarray(b)

            e = d.mean_of_upper_decile(
                axes=axis, weights=weights, squeeze=True
            )
            with np.testing.suppress_warnings() as sup:
                sup.filter(
                    category=UserWarning,
                    message="Warning: 'partition' will ignore the 'mask' of the MaskedArray.*",
                )
                e = e.array

            self.assertTrue(
                (np.ma.getmaskarray(e) == np.ma.getmaskarray(b)).all()
            )
            self.assertTrue(np.allclose(e, b))

        # mtol
        a[0, 0] = cf.masked
        d = cf.Data(a, "m", chunks=3)
        e = d.mean_of_upper_decile(mtol=0)
        self.assertEqual(e.array.mask, True)

        # Inplace
        self.assertIsNone(d.mean_of_upper_decile(inplace=True))

    def test_Data_collapse_mtol(self):
        """Test the `mtol` keyword to the collapse Data methods."""
        # Data with exactly half of its elements masked
        d = cf.Data(np.arange(6), "m", mask=[0, 1, 0, 1, 0, 1], chunks=2)

        for func in (
            d.integral,
            d.mean,
            d.mean_absolute_value,
            d.median,
            d.min,
            d.mid_range,
            d.minimum_absolute_value,
            d.max,
            d.maximum_absolute_value,
            d.range,
            d.root_mean_square,
            d.sample_size,
            d.std,
            d.sum,
            d.sum_of_squares,
            d.sum_of_weights,
            d.sum_of_weights2,
            d.var,
        ):
            self.assertTrue(func(mtol=0.4).array.mask)
            self.assertFalse(func(mtol=0.5).array.mask)

    def test_Data_collapse_units(self):
        """Test the `Units` property after collapse Data methods."""
        d = cf.Data([1, 2], "m")

        self.assertEqual(d.sample_size().Units, cf.Units())

        for func in (
            d.integral,
            d.mean,
            d.mean_absolute_value,
            d.median,
            d.min,
            d.mid_range,
            d.minimum_absolute_value,
            d.max,
            d.maximum_absolute_value,
            d.range,
            d.root_mean_square,
            d.std,
            d.sum,
            d.mean_of_upper_decile,
        ):
            self.assertEqual(func().Units, d.Units)

        for func in (d.sum_of_squares, d.var):
            self.assertEqual(func().Units, d.Units**2)

        for func in (d.sum_of_weights, d.sum_of_weights2):
            self.assertEqual(func().Units, cf.Units())

        # Weighted
        w = cf.Data(1, "m")
        self.assertEqual(d.integral(weights=w).Units, d.Units * w.Units)
        self.assertEqual(d.sum_of_weights(weights=w).Units, w.Units)
        self.assertEqual(d.sum_of_weights2(weights=w).Units, w.Units**2)

        # Dimensionless data
        d = cf.Data([1, 2])
        self.assertEqual(d.integral(weights=w).Units, w.Units)

        for func in (d.sum_of_squares, d.var):
            self.assertEqual(func().Units, cf.Units())

    def test_Data_collapse_keepdims(self):
        """Test the dimensions of outputs of collapse Data methods."""
        d = cf.Data(np.arange(6).reshape(2, 3))

        for func in (
            d.integral,
            d.mean,
            d.mean_absolute_value,
            d.median,
            d.min,
            d.mid_range,
            d.minimum_absolute_value,
            d.max,
            d.maximum_absolute_value,
            d.range,
            d.root_mean_square,
            d.sample_size,
            d.std,
            d.sum,
            d.sum_of_squares,
            d.sum_of_weights,
            d.sum_of_weights2,
            d.var,
            d.mean_of_upper_decile,
        ):
            for axis in axis_combinations(d):
                e = func(axes=axis, squeeze=False)
                s = [1 if i in axis else n for i, n in enumerate(d.shape)]
                self.assertEqual(e.shape, tuple(s))

            for axis in axis_combinations(d):
                e = func(axes=axis, squeeze=True)
                s = [n for i, n in enumerate(d.shape) if i not in axis]
                self.assertEqual(e.shape, tuple(s))

    def test_Data_collapse_dtype(self):
        """Test the `dtype` property after collapse Data methods."""
        d = cf.Data([1, 2, 3, 4], dtype="i4", chunks=2)
        e = cf.Data([1.0, 2, 3, 4], dtype="f4", chunks=2)
        self.assertTrue(d.dtype, "i4")
        self.assertTrue(e.dtype, "f4")

        # Cases for which both d and e collapse to a result of the
        # same data type
        for x, r in zip((d, e), ("i4", "f4")):
            for func in (
                x.min,
                x.minimum_absolute_value,
                x.max,
                x.maximum_absolute_value,
                x.range,
            ):
                self.assertEqual(func().dtype, r)

        # Cases for which both d and e collapse to a result of the
        # double of same data type
        for x, r in zip((d, e), ("i8", "f8")):
            for func in (x.integral, x.sum, x.sum_of_squares):
                self.assertEqual(func().dtype, r)

        # Cases for which both d and e collapse to a result of double
        # float data type
        for x, r in zip((d, e), ("f8", "f8")):
            for func in (
                x.mean,
                x.mean_absolute_value,
                x.median,
                x.mid_range,
                x.root_mean_square,
                x.std,
                x.var,
                x.mean_of_upper_decile,
            ):
                self.assertEqual(func().dtype, r)

        x = d
        for func in (x.sum_of_weights, x.sum_of_weights2):
            self.assertEqual(func().dtype, "i8")

        # Weights
        w_int = cf.Data(1, dtype="i4")
        w_float = cf.Data(1.0, dtype="f4")
        for w, r in zip((w_int, w_float), ("i8", "f8")):
            for func in (
                d.integral,
                d.sum,
                d.sum_of_squares,
                d.sum_of_weights,
                d.sum_of_weights2,
            ):
                self.assertTrue(func(weights=w).dtype, r)

    def test_Data_get_units(self):
        """Test the `get_units` Data method."""
        for units in ("", "m", "days since 2000-01-01"):
            d = cf.Data(1, units)
            self.assertEqual(d.get_units(), units)

        d = cf.Data(1)
        with self.assertRaises(ValueError):
            d.get_units()

    def test_Data_set_calendar(self):
        """Test the `set_calendar` Data method."""
        d = cf.Data(1, "days since 2000-01-01")
        d.set_calendar("standard")

        with self.assertRaises(ValueError):
            d.set_calendar("noleap")

        d = cf.Data(1, "m")
        d.set_calendar("noleap")
        self.assertEqual(d.Units, cf.Units("m"))

    def test_Data_set_units(self):
        """Test the `set_units` Data method."""
        for units in (None, "", "m", "days since 2000-01-01"):
            d = cf.Data(1, units)
            self.assertEqual(d.Units, cf.Units(units))

        d = cf.Data(1, "m")
        d.set_units("km")
        self.assertEqual(d.array, 0.001)

        d = cf.Data(1, "days since 2000-01-01", calendar="noleap")
        d.set_units("days since 1999-12-31")
        self.assertEqual(d.array, 2)

        # Can't set to Units that are not equivalent
        with self.assertRaises(ValueError):
            d.set_units("km")

    def test_Data_allclose(self):
        """Test the `allclose` Data method."""
        d = cf.Data(1, "m")
        for x in (1, [1], np.array([[1]]), da.from_array(1), cf.Data(1)):
            self.assertTrue(d.allclose(x).array)

        d = cf.Data([1000, 2500], "metre")
        e = cf.Data([1, 2.5], "km")
        self.assertTrue(d.allclose(e))

        e = cf.Data([1, 999], "km")
        self.assertFalse(d.allclose(e))

        d = cf.Data([[1000, 2500], [1000, 2500]], "metre")
        e = cf.Data([1, 2.5], "km")
        self.assertTrue(d.allclose(e))

        d = cf.Data(["ab", "cdef"])
        e = [[["ab", "cdef"]]]
        self.assertTrue(d.allclose(e))

        d = cf.Data([1, 1, 1], "s")
        e = 1
        self.assertTrue(d.allclose(e))

        # Incompatible units
        with self.assertRaises(ValueError):
            d.allclose(cf.Data([1, 1, 1], "m"))

        # Not broadcastable
        with self.assertRaises(ValueError):
            d.allclose([1, 2])

        # Incompatible units
        d = cf.Data([[1000, 2500]], "m")
        e = cf.Data([1, 2.5], "s")
        with self.assertRaises(ValueError):
            d.allclose(e)

    def test_Data_isclose(self):
        """Test the `isclose` Data method."""
        d = cf.Data(1, "m")
        for x in (1, [1], np.array([[1]]), da.from_array(1), cf.Data(1)):
            self.assertTrue(d.isclose(x).array)

        self.assertFalse(d.isclose(1.1))

        d = cf.Data([[1000, 2500]], "m")
        e = cf.Data([1, 2.5], "km")
        f = d.isclose(e)
        self.assertEqual(f.shape, d.shape)
        self.assertTrue((f.array == True).all())

        e = cf.Data([99, 99], "km")
        f = d.isclose(e)
        self.assertEqual(f.shape, d.shape)
        self.assertTrue((f.array == False).all())

        d = cf.Data(1, "days since 2000-01-01")
        e = cf.Data(0, "days since 2000-01-02")
        self.assertTrue(d.isclose(e).array)

        # Strings
        d = cf.Data(["foo", "bar"])
        self.assertTrue((d.isclose(["foo", "bar"]).array == True).all())

        # Incompatible units
        d = cf.Data([[1000, 2500]], "m")
        e = cf.Data([1, 2.5], "s")
        with self.assertRaises(ValueError):
            d.isclose(e)

    def test_Data_to_dask_array(self):
        """Test the `to_dask_array` Data method."""
        d = cf.Data([1, 2, 3, 4], "m")
        d.Units = cf.Units("km")
        dx = d.to_dask_array()
        self.assertIsInstance(dx, da.Array)
        self.assertTrue((d.array == dx.compute()).all())
        self.assertIs(da.asanyarray(d), dx)

    def test_Data_flat(self):
        """Test the `flat` Data method."""
        d = cf.Data([[1, 2], [3, 4]], mask=[[0, 1], [0, 0]])
        self.assertEqual(list(d.flat()), [1, 3, 4])
        self.assertEqual(
            list(d.flat(ignore_masked=False)), [1, np.ma.masked, 3, 4]
        )

    def test_Data_tolist(self):
        """Test the `tolist` Data method."""
        for x in (1, [1, 2], [[1, 2], [3, 4]]):
            d = cf.Data(x)
            e = d.tolist()
            self.assertEqual(e, np.array(x).tolist())
            self.assertTrue(d.equals(cf.Data(e)))

    def test_Data_masked_invalid(self):
        """Test the `masked_invalid` Data method."""
        a = np.array([0, 1, 2])
        b = np.array([0, 2, 0])
        with warnings.catch_warnings():
            warnings.simplefilter("ignore", category=RuntimeWarning)
            i = a / b

        d = cf.Data(i, "m")
        e = d.masked_invalid().array
        c = np.ma.masked_invalid(i)

        self.assertTrue((e.mask == c.mask).all())
        self.assertTrue((e == c).all())

        self.assertIsNone(d.masked_invalid(inplace=True))

    def test_Data_uncompress(self):
        """Test the `uncompress` Data method."""
        import cfdm

        f = cfdm.read("DSG_timeSeries_contiguous.nc")[0]
        a = f.data.array
        d = cf.Data(cf.RaggedContiguousArray(source=f.data.source()))

        self.assertTrue(d.get_compression_type())
        self.assertTrue((d.array == a).all())

        self.assertIsNone(d.uncompress(inplace=True))
        self.assertFalse(d.get_compression_type())
        self.assertTrue((d.array == a).all())

    def test_Data_data(self):
        """Test the `data` Data property."""
        for d in [
            cf.Data(1),
            cf.Data([1, 2], fill_value=0),
            cf.Data([1, 2], "m"),
            cf.Data([1, 2], mask=[1, 0], units="m"),
            cf.Data([[0, 1, 2], [3, 4, 5]], chunks=2),
        ]:
            self.assertIs(d.data, d)

    def test_Data_dump(self):
        """Test the `dump` Data method."""
        d = cf.Data([1, 2], "m")
        x = (
            "Data.shape = (2,)\nData.first_datum = 1\nData.last_datum  = 2\n"
            "Data.fill_value = None\nData.Units = <Units: m>"
        )
        self.assertEqual(d.dump(display=False), x)

    def test_Data_fill_value(self):
        """Test the `fill_value` Data property."""
        d = cf.Data([1, 2], "m")
        self.assertIsNone(d.fill_value)
        d.fill_value = 999
        self.assertEqual(d.fill_value, 999)
        del d.fill_value
        self.assertIsNone(d.fill_value)

    def test_Data_override_units(self):
        """Test the `override_units` Data method."""
        d = cf.Data(1012, "hPa")
        e = d.override_units("km")
        self.assertEqual(e.Units, cf.Units("km"))
        self.assertEqual(e.datum(), d.datum())

        self.assertIsNone(d.override_units(cf.Units("watts"), inplace=True))

    def test_Data_override_calendar(self):
        """Test the `override_calendar` Data method."""
        d = cf.Data(1, "days since 2020-02-28")
        e = d.override_calendar("noleap")
        self.assertEqual(e.Units, cf.Units("days since 2020-02-28", "noleap"))
        self.assertEqual(e.datum(), d.datum())

        self.assertIsNone(d.override_calendar("all_leap", inplace=True))

    def test_Data_masked_all(self):
        """Test the `masked_all` Data method."""
        # shape
        for shape in ((), (2,), (2, 3)):
            a = np.ma.masked_all(shape)
            d = cf.Data.masked_all(shape)
            self.assertEqual(d.shape, a.shape)
            self.assertTrue((d.array.mask == a.mask).all())

        # dtype
        for dtype in "fibUS":
            a = np.ma.masked_all((), dtype=dtype)
            d = cf.Data.masked_all((), dtype=dtype)
            self.assertEqual(d.dtype, a.dtype)

    def test_Data_atol(self):
        """Test the `_atol` Data property."""
        d = cf.Data(1)
        self.assertEqual(d._atol, cf.atol())
        cf.atol(0.001)
        self.assertEqual(d._atol, 0.001)

    def test_Data_rtol(self):
        """Test the `_rtol` Data property."""
        d = cf.Data(1)
        self.assertEqual(d._rtol, cf.rtol())
        cf.rtol(0.001)
        self.assertEqual(d._rtol, 0.001)

    def test_Data_hardmask(self):
        """Test the `hardmask` Data property."""
        d = cf.Data([1, 2, 3])
        d.hardmask = True
        self.assertTrue(d.hardmask)
        self.assertEqual(len(d.to_dask_array().dask.layers), 1)

        d[0] = cf.masked
        self.assertTrue((d.array.mask == [True, False, False]).all())
        d[...] = 999
        self.assertTrue((d.array.mask == [True, False, False]).all())
        d.hardmask = False
        self.assertFalse(d.hardmask)
        d[...] = -1
        self.assertTrue((d.array.mask == [False, False, False]).all())

    def test_Data_harden_mask(self):
        """Test the `harden_mask` Data method."""
        d = cf.Data([1, 2, 3], hardmask=False)
        d.harden_mask()
        self.assertTrue(d.hardmask)
        self.assertEqual(len(d.to_dask_array().dask.layers), 2)

    def test_Data_soften_mask(self):
        """Test the `soften_mask` Data method."""
        d = cf.Data([1, 2, 3], hardmask=True)
        d.soften_mask()
        self.assertFalse(d.hardmask)
        self.assertEqual(len(d.to_dask_array().dask.layers), 2)

    def test_Data_compressed_array(self):
        """Test the `compressed_array` Data property."""
        import cfdm

        f = cfdm.read("DSG_timeSeries_contiguous.nc")[0]
        f = f.data
        d = cf.Data(cf.RaggedContiguousArray(source=f.source()))
        self.assertTrue((d.compressed_array == f.compressed_array).all())

        d = cf.Data([1, 2, 3], "m")
        with self.assertRaises(ValueError):
            d.compressed_array

    def test_Data_inspect(self):
        """Test the `inspect` Data method."""
        d = cf.Data([9], "m")

        f = io.StringIO()
        with contextlib.redirect_stdout(f):
            self.assertIsNone(d.inspect())

    def test_Data_fits_in_memory(self):
        """Test the `fits_in_memory` Data method."""
        size = int(0.1 * cf.free_memory() / 8)
        d = cf.Data.empty((size,), dtype=float)
        self.assertTrue(d.fits_in_memory())

        size = int(2 * cf.free_memory() / 8)
        d = cf.Data.empty((size,), dtype=float)
        self.assertFalse(d.fits_in_memory())

    def test_Data_get_compressed(self):
        """Test the Data methods which get compression properties."""
        import cfdm

        # Compressed
        f = cfdm.read("DSG_timeSeries_contiguous.nc")[0]
        f = f.data
        d = cf.Data(cf.RaggedContiguousArray(source=f.source()))

        self.assertEqual(d.get_compressed_axes(), f.get_compressed_axes())
        self.assertEqual(d.get_compression_type(), f.get_compression_type())
        self.assertEqual(
            d.get_compressed_dimension(), f.get_compressed_dimension()
        )

        # Uncompressed
        d = cf.Data(9)

        self.assertEqual(d.get_compressed_axes(), [])
        self.assertEqual(d.get_compression_type(), "")

        with self.assertRaises(ValueError):
            d.get_compressed_dimension()

    def test_Data_Units(self):
        """Test the `Units` Data property."""
        d = cf.Data(100, "m")
        self.assertEqual(d.Units, cf.Units("m"))

        d.Units = cf.Units("km")
        self.assertEqual(d.Units, cf.Units("km"))
        self.assertEqual(d.array, 0.1)

        # Assign units when none were set
        d = cf.Data(100)
        d.Units = cf.Units("km")
        self.assertEqual(d.Units, cf.Units("km"))

        d = cf.Data(100, "")
        with self.assertRaises(ValueError):
            d.Units = cf.Units("km")

        # Assign non-equivalent units
        with self.assertRaises(ValueError):
            d.Units = cf.Units("watt")

        # Delete units
        with self.assertRaises(ValueError):
            del d.Units

    def test_Data_get_data(self):
        """Test the `get_data` Data method."""
        d = cf.Data(9)
        self.assertIs(d, d.get_data())

    def test_Data_get_count(self):
        """Test the `get_count` Data method."""
        import cfdm

        f = cfdm.read("DSG_timeSeries_contiguous.nc")[0]
        f = f.data
        d = cf.Data(cf.RaggedContiguousArray(source=f.source()))
        self.assertIsInstance(d.get_count(), cfdm.Count)

        d = cf.Data(9, "m")
        with self.assertRaises(ValueError):
            d.get_count()

    def test_Data_get_index(self):
        """Test the `get_index` Data method."""
        import cfdm

        f = cfdm.read("DSG_timeSeries_indexed.nc")[0]
        f = f.data
        d = cf.Data(cf.RaggedIndexedArray(source=f.source()))
        self.assertIsInstance(d.get_index(), cfdm.Index)

        d = cf.Data(9, "m")
        with self.assertRaises(ValueError):
            d.get_index()

    def test_Data_get_list(self):
        """Test the `get_list` Data method."""
        import cfdm

        f = cfdm.read("gathered.nc")[0]
        f = f.data
        d = cf.Data(cf.GatheredArray(source=f.source()))
        self.assertIsInstance(d.get_list(), cfdm.List)

        d = cf.Data(9, "m")
        with self.assertRaises(ValueError):
            d.get_list()

    def test_Data__init__datetime(self):
        """Test `Data.__init__` for datetime objects."""
        dt = cf.dt(2000, 1, 1)
        for a in (dt, [dt], [[dt]]):
            d = cf.Data(a)
            self.assertEqual(d.array, 0)

        dt = [dt, cf.dt(2000, 2, 1)]
        d = cf.Data(dt)
        self.assertTrue((d.array == [0, 31]).all())

        q = cf.wi(cf.dt(1999, 9, 1), cf.dt(2001, 11, 16, 12))
        self.assertTrue((q == d).array.all())
        self.assertTrue((d == q).array.all())

        dt = np.ma.array(dt, mask=[True, False])
        d = cf.Data(dt)
        self.assertTrue((d.array == [-999, 0]).all())

        self.assertTrue((q == d).array.all())
        self.assertTrue((d == q).array.all())

    def test_Data_get_filenames(self):
        """Test `Data.get_filenames`."""
        d = cf.Data.full((5, 8), 1, chunks=4)
        self.assertEqual(d.get_filenames(), set())

        f = cf.example_field(0)
        cf.write(f, file_A)
        cf.write(f, file_B)

        a = cf.read(file_A, chunks=4)[0].data
        b = cf.read(file_B, chunks=4)[0].data
        b += 999
        c = cf.Data(b.array, units=b.Units, chunks=4)

        d = cf.Data.concatenate([a, a + 999, b, c], axis=1)
        self.assertEqual(d.shape, (5, 32))

        self.assertEqual(d.get_filenames(), set([file_A, file_B]))
        self.assertEqual(d[:, 2:7].get_filenames(), set([file_A]))
        self.assertEqual(d[:, 2:14].get_filenames(), set([file_A]))
        self.assertEqual(d[:, 2:20].get_filenames(), set([file_A, file_B]))
        self.assertEqual(d[:, 2:30].get_filenames(), set([file_A, file_B]))
        self.assertEqual(d[:, 29:30].get_filenames(), set())

        d[2, 3] = -99
        self.assertEqual(d[2, 3].get_filenames(), set([file_A]))

    def test_Data__str__(self):
        """Test `Data.__str__`"""
        elements0 = ("first_element", "last_element", "second_element")
        for array in ([1], [1, 2], [1, 2, 3]):
            elements = elements0[: len(array)]

            d = cf.Data(array)
            for element in elements:
                self.assertNotIn(element, d._custom)

            self.assertEqual(str(d), str(array))
            for element in elements:
                self.assertIn(element, d._custom)

            d[0] = 1
            for element in elements:
                self.assertNotIn(element, d._custom)

            self.assertEqual(str(d), str(array))
            for element in elements:
                self.assertIn(element, d._custom)

            d += 0
            for element in elements:
                self.assertNotIn(element, d._custom)

            self.assertEqual(str(d), str(array))
            for element in elements:
                self.assertIn(element, d._custom)

        # Test when size > 3, i.e. second element is not there.
        d = cf.Data([1, 2, 3, 4])
        for element in elements0:
            self.assertNotIn(element, d._custom)

        self.assertEqual(str(d), "[1, ..., 4]")
        self.assertNotIn("second_element", d._custom)
        for element in elements0[:2]:
            self.assertIn(element, d._custom)

        d[0] = 1
        for element in elements0:
            self.assertNotIn(element, d._custom)

<<<<<<< HEAD
    def test_Data_cull_graph(self):
        """Test `Data.cull`"""
        d = cf.Data([1, 2, 3, 4, 5], chunks=3)
        d = d[:2]
        self.assertEqual(len(dict(d.to_dask_array().dask)), 3)

        # Check that there are fewer keys after culling
        d.cull_graph()
        self.assertEqual(len(dict(d.to_dask_array().dask)), 2)
=======
    def test_Data_npartitions(self):
        """Test the `npartitions` Data property."""
        d = cf.Data.ones((4, 5), chunks=(2, 4))
        self.assertEqual(d.npartitions, 4)

    def test_Data_numblocks(self):
        """Test the `numblocks` Data property."""
        d = cf.Data.ones((4, 5), chunks=(2, 4))
        self.assertEqual(d.numblocks, (2, 2))
>>>>>>> f92b1c9d


if __name__ == "__main__":
    print("Run date:", datetime.datetime.now())
    cf.environment()
    print()
    unittest.main(verbosity=2)<|MERGE_RESOLUTION|>--- conflicted
+++ resolved
@@ -4421,7 +4421,6 @@
         for element in elements0:
             self.assertNotIn(element, d._custom)
 
-<<<<<<< HEAD
     def test_Data_cull_graph(self):
         """Test `Data.cull`"""
         d = cf.Data([1, 2, 3, 4, 5], chunks=3)
@@ -4431,7 +4430,7 @@
         # Check that there are fewer keys after culling
         d.cull_graph()
         self.assertEqual(len(dict(d.to_dask_array().dask)), 2)
-=======
+
     def test_Data_npartitions(self):
         """Test the `npartitions` Data property."""
         d = cf.Data.ones((4, 5), chunks=(2, 4))
@@ -4441,7 +4440,6 @@
         """Test the `numblocks` Data property."""
         d = cf.Data.ones((4, 5), chunks=(2, 4))
         self.assertEqual(d.numblocks, (2, 2))
->>>>>>> f92b1c9d
 
 
 if __name__ == "__main__":
