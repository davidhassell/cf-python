--- conflicted
+++ resolved
@@ -2530,12 +2530,6 @@
             _ = d.exp()
 
     def test_Data_func(self):
-<<<<<<< HEAD
-=======
-        if self.test_only and inspect.stack()[0][3] not in self.test_only:
-            return
-
->>>>>>> c49b1b1d
         a = np.array([[np.e, np.e**2, np.e**3.5], [0, 1, np.e**-1]])
 
         # Using sine as an example function to apply
