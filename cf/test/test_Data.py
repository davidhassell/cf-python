--- conflicted
+++ resolved
@@ -3100,7 +3100,6 @@
         self.assertEqual(e.chunks, ((4,), (5,)))
         self.assertTrue(e.equals(d))
 
-<<<<<<< HEAD
     def test_Data_reshape(self):
         a = self.ma
         d = cf.Data(a)
@@ -3773,7 +3772,7 @@
                 self.assertTrue(func(weights=w).dtype, r)
 
         # TODODASK - add in mean_of_upper_decile
-=======
+
     def test_Data_get_units(self):
         for units in ("", "m", "days since 2000-01-01"):
             d = cf.Data(1, units)
@@ -3810,7 +3809,6 @@
         # Can't set to Units that are not equivalent
         with self.assertRaises(ValueError):
             d.set_units("km")
->>>>>>> 61beb27e
 
 
 if __name__ == "__main__":
