import datetime
import faulthandler
import inspect
import itertools
import os
import unittest
import warnings
from functools import reduce
from operator import mul

import dask.array as da
import numpy as np

SCIPY_AVAILABLE = False
try:
    from scipy.ndimage import convolve1d

    SCIPY_AVAILABLE = True
# not 'except ImportError' as that can hide nested errors, catch anything:
except Exception:
    pass  # test with this dependency will then be skipped by unittest

faulthandler.enable()  # to debug seg faults and timeouts

import cf

# To facilitate the testing of logging outputs (see comment tag 'Logging note')
logger = cf.logging.getLogger(__name__)


# Variables for _collapse
a = np.arange(-100, 200.0, dtype=float).reshape(3, 4, 5, 5)

w = np.arange(1, 301.0, dtype=float).reshape(a.shape)
w[-1, -1, ...] = w[-1, -1, ...] * 2
w /= w.min()

ones = np.ones(a.shape, dtype=float)

ma = np.ma.arange(-100, 200.0, dtype=float).reshape(3, 4, 5, 5)
ma[:, 1, 4, 4] = np.ma.masked
ma[0, :, 2, 3] = np.ma.masked
ma[0, 3, :, 3] = np.ma.masked
ma[1, 2, 3, :] = np.ma.masked


# If True, all tests that will not pass temporarily due to the LAMA-to-Dask
# migration will be skipped. These skips will be incrementally removed as the
# migration progresses. TODODASK: ensure all skips are removed once complete.
TEST_DASKIFIED_ONLY = True


def reshape_array(a, axes):
    new_order = [i for i in range(a.ndim) if i not in axes]
    new_order.extend(axes)
    b = np.transpose(a, new_order)
    new_shape = b.shape[: b.ndim - len(axes)]
    new_shape += (reduce(mul, b.shape[b.ndim - len(axes) :]),)
    b = b.reshape(new_shape)
    return b


class DataTest(unittest.TestCase):

    axes_combinations = [
        axes
        for n in range(1, a.ndim + 1)
        for axes in itertools.combinations(range(a.ndim), n)
    ]

    filename = os.path.join(
        os.path.dirname(os.path.abspath(__file__)), "test_file.nc"
    )

    tempdir = os.path.dirname(os.path.abspath(__file__))

    filename6 = os.path.join(
        os.path.dirname(os.path.abspath(__file__)), "test_file2.nc"
    )

    a = a
    w = w
    ma = ma
    ones = ones

    test_only = []

    def setUp(self):
        # Suppress the warning output for some specific warnings which are
        # expected due to the nature of the tests being performed.
        expexted_warning_msgs = [
            "divide by zero encountered in arctanh",
            "invalid value encountered in arctanh",
            "divide by zero encountered in log",
            "invalid value encountered in log",
            "invalid value encountered in arcsin",
        ]
        for expected_warning in expexted_warning_msgs:
            warnings.filterwarnings(
                "ignore",
                category=RuntimeWarning,
                message=expected_warning,
            )

    def test_Data_equals(self):
        if self.test_only and inspect.stack()[0][3] not in self.test_only:
            return

        shape = 3, 4
        chunksize = 2, 6
        a = np.arange(12).reshape(*shape)

        d = cf.Data(a, "m", chunks=chunksize)
        self.assertTrue(d.equals(d))  # check equal to self
        self.assertTrue(d.equals(d.copy()))  # also do self-equality checks!

        # Different but equivalent datatype, which should *fail* the equality
        # test (i.e. equals return False) because we want equals to check
        # for strict equality, including equality of data type.
        d2 = cf.Data(a.astype(np.float32), "m", chunks=chunksize)
        self.assertTrue(d2.equals(d2.copy()))
        with self.assertLogs(level=30) as catch:
            self.assertFalse(d2.equals(d, verbose=2))
            self.assertTrue(
                any(
                    "Data: Different data types: float32 != int64" in log_msg
                    for log_msg in catch.output
                )
            )

        e = cf.Data(a, "s", chunks=chunksize)  # different units to d
        self.assertTrue(e.equals(e.copy()))
        with self.assertLogs(level=cf.log_level().value) as catch:
            self.assertFalse(e.equals(d, verbose=2))
            self.assertTrue(
                any(
                    "Data: Different Units (<Units: s>, <Units: m>)" in log_msg
                    for log_msg in catch.output
                )
            )

        f = cf.Data(np.arange(12), "m", chunks=(6,))  # different shape to d
        self.assertTrue(f.equals(f.copy()))
        with self.assertLogs(level=cf.log_level().value) as catch:
            self.assertFalse(f.equals(d, verbose=2))
            self.assertTrue(
                any(
                    "Data: Different shapes: (12,) != (3, 4)" in log_msg
                    for log_msg in catch.output
                )
            )

        g = cf.Data(
            np.ones(shape, dtype="int64"), "m", chunks=chunksize
        )  # different values
        self.assertTrue(g.equals(g.copy()))
        with self.assertLogs(level=cf.log_level().value) as catch:
            self.assertFalse(g.equals(d, verbose=2))
            self.assertTrue(
                any(
                    "Data: Different array values" in log_msg
                    for log_msg in catch.output
                )
            )

        # Test NaN values
        d3 = cf.Data(a.astype(np.float64), "m", chunks=chunksize)
        h = cf.Data(np.full(shape, np.nan), "m", chunks=chunksize)
        # TODODASK: implement and test equal_nan kwarg to configure NaN eq.
        self.assertFalse(h.equals(h.copy()))
        with self.assertLogs(level=cf.log_level().value) as catch:
            # Compare to d3 not d since np.nan has dtype float64 (IEEE 754)
            self.assertFalse(h.equals(d3, verbose=2))
            self.assertTrue(
                any(
                    "Data: Different array values" in log_msg
                    for log_msg in catch.output
                )
            )

        # Test inf values
        i = cf.Data(np.full(shape, np.inf), "m", chunks=chunksize)
        self.assertTrue(i.equals(i.copy()))
        with self.assertLogs(level=cf.log_level().value) as catch:
            # np.inf is also of dtype float64 (see comment on NaN tests above)
            self.assertFalse(i.equals(d3, verbose=2))
            self.assertTrue(
                any(
                    "Data: Different array values" in log_msg
                    for log_msg in catch.output
                )
            )
        with self.assertLogs(level=cf.log_level().value) as catch:
            self.assertFalse(h.equals(i, verbose=2))
            self.assertTrue(
                any(
                    "Data: Different array values" in log_msg
                    for log_msg in catch.output
                )
            )

        # Test masked arrays
        # 1. Example case where the masks differ only (data is identical)
        mask_test_chunksize = (2, 1)
        j1 = cf.Data(
            np.ma.array([1.0, 2.0, 3.0], mask=[1, 0, 0]),
            "m",
            chunks=mask_test_chunksize,
        )
        self.assertTrue(j1.equals(j1.copy()))
        j2 = cf.Data(
            np.ma.array([1.0, 2.0, 3.0], mask=[0, 1, 0]),
            "m",
            chunks=mask_test_chunksize,
        )
        self.assertTrue(j2.equals(j2.copy()))
        with self.assertLogs(level=cf.log_level().value) as catch:
            self.assertFalse(j1.equals(j2, verbose=2))
            self.assertTrue(
                any(
                    "Data: Different array values" in log_msg
                    for log_msg in catch.output
                )
            )
        # 2. Example case where the data differs only (masks are identical)
        j3 = cf.Data(
            np.ma.array([1.0, 2.0, 100.0], mask=[1, 0, 0]),
            "m",
            chunks=mask_test_chunksize,
        )
        self.assertTrue(j3.equals(j3.copy()))
        with self.assertLogs(level=cf.log_level().value) as catch:
            self.assertFalse(j1.equals(j3, verbose=2))
            self.assertTrue(
                any(
                    "Data: Different array values" in log_msg
                    for log_msg in catch.output
                )
            )

        # 3. Trivial case of data that is fully masked
        j4 = cf.Data(
            np.ma.masked_all(shape, dtype="int"), "m", chunks=chunksize
        )
        self.assertTrue(j4.equals(j4.copy()))
        with self.assertLogs(level=cf.log_level().value) as catch:
            self.assertFalse(j4.equals(d, verbose=2))
            self.assertTrue(
                any(
                    "Data: Different array values" in log_msg
                    for log_msg in catch.output
                )
            )
        # 4. Case where all the unmasked data is 'allclose' to other data but
        # the data is not 'allclose' to it where it is masked, i.e. the data
        # on its own (namely without considering the mask) is not equal to the
        # other data on its own (e.g. note the 0-th element in below examples).
        # This differs to case (2): there data differs *only where unmasked*.
        # Note these *should* be considered equal inside cf.Data, and indeed
        # np.ma.allclose and our own _da_ma_allclose methods also hold
        # these to be 'allclose'.
        j5 = cf.Data(
            np.ma.array([1.0, 2.0, 3.0], mask=[1, 0, 0]),
            "m",
            chunks=mask_test_chunksize,
        )
        self.assertTrue(j5.equals(j5.copy()))
        j6 = cf.Data(
            np.ma.array([10.0, 2.0, 3.0], mask=[1, 0, 0]),
            "m",
            chunks=mask_test_chunksize,
        )
        self.assertTrue(j6.equals(j6.copy()))
        self.assertTrue(j5.equals(j6))

        # Test non-numeric dtype arrays
        sa1 = cf.Data(
            np.array(["one", "two", "three"], dtype="S5"), "m", chunks=(3,)
        )
        self.assertTrue(sa1.equals(sa1.copy()))
        sa2_data = np.array(["one", "two", "four"], dtype="S4")
        sa2 = cf.Data(sa2_data, "m", chunks=(3,))
        self.assertTrue(sa2.equals(sa2.copy()))
        # Unlike for numeric types, for string-like data as long as the data
        # is the same consider the arrays equal, even if the dtype differs.
        # TODO DASK: this behaviour will be added via cfdm, test fails for now
        # ## self.assertTrue(sa1.equals(sa2))
        sa3_data = sa2_data.astype("S5")
        sa3 = cf.Data(sa3_data, "m", chunks=mask_test_chunksize)
        self.assertTrue(sa3.equals(sa3.copy()))
        with self.assertLogs(level=cf.log_level().value) as catch:
            self.assertFalse(sa1.equals(sa3, verbose=2))
            self.assertTrue(
                any(
                    "Data: Different array values" in log_msg
                    for log_msg in catch.output
                )
            )
        # ...including masked string arrays
        sa4 = cf.Data(
            np.ma.array(
                ["one", "two", "three"],
                mask=[0, 0, 1],
                dtype="S5",
            ),
            "m",
            chunks=mask_test_chunksize,
        )
        self.assertTrue(sa4.equals(sa4.copy()))
        sa5 = cf.Data(
            np.ma.array(
                ["one", "two", "three"],
                mask=[0, 1, 0],
                dtype="S5",
            ),
            "m",
            chunks=mask_test_chunksize,
        )
        self.assertTrue(sa5.equals(sa5.copy()))
        with self.assertLogs(level=cf.log_level().value) as catch:
            self.assertFalse(sa4.equals(sa5, verbose=2))
            self.assertTrue(
                any(
                    "Data: Different array values" in log_msg
                    for log_msg in catch.output
                )
            )

        # Test where inputs are scalars
        scalar_test_chunksize = (10,)
        s1 = cf.Data(1, chunks=scalar_test_chunksize)
        self.assertTrue(s1.equals(s1.copy()))
        s2 = cf.Data(10, chunks=scalar_test_chunksize)
        self.assertTrue(s2.equals(s2.copy()))
        s3 = cf.Data("a_string", chunks=scalar_test_chunksize)
        self.assertTrue(s3.equals(s3.copy()))
        # 1. both are scalars
        with self.assertLogs(level=cf.log_level().value) as catch:
            self.assertFalse(s1.equals(s2, verbose=2))
            self.assertTrue(
                any(
                    "Data: Different array values" in log_msg
                    for log_msg in catch.output
                )
            )
        with self.assertLogs(level=cf.log_level().value) as catch:
            self.assertFalse(s1.equals(s3, verbose=2))
            self.assertTrue(
                any(
                    "Data: Different data types: int64 != <U8" in log_msg
                    for log_msg in catch.output
                )
            )
        # 2. only one is a scalar
        with self.assertLogs(level=cf.log_level().value) as catch:
            self.assertFalse(s1.equals(d, verbose=2))
            self.assertTrue(
                any(
                    "Data: Different shapes: () != (3, 4)" in log_msg
                    for log_msg in catch.output
                )
            )

        # Test rtol and atol parameters
        tol_check_chunksize = 1, 1
        k1 = cf.Data(np.array([10.0, 20.0]), chunks=tol_check_chunksize)
        self.assertTrue(k1.equals(k1.copy()))
        k2 = cf.Data(np.array([10.01, 20.01]), chunks=tol_check_chunksize)
        self.assertTrue(k2.equals(k2.copy()))
        # Only one log check is sufficient here
        with self.assertLogs(level=cf.log_level().value) as catch:
            self.assertFalse(k1.equals(k2, atol=0.005, rtol=0, verbose=2))
            self.assertTrue(
                any(
                    "Data: Different array values (atol=0.005, rtol=0)"
                    in log_msg
                    for log_msg in catch.output
                )
            )
        self.assertTrue(k1.equals(k2, atol=0.02, rtol=0))
        self.assertFalse(k1.equals(k2, atol=0, rtol=0.0005))
        self.assertTrue(k1.equals(k2, atol=0, rtol=0.002))

        # Test ignore_fill_value parameter
        m1 = cf.Data(1, fill_value=1000, chunks=scalar_test_chunksize)
        self.assertTrue(m1.equals(m1.copy()))
        m2 = cf.Data(1, fill_value=2000, chunks=scalar_test_chunksize)
        self.assertTrue(m2.equals(m2.copy()))
        with self.assertLogs(level=cf.log_level().value) as catch:
            self.assertFalse(m1.equals(m2, verbose=2))
            self.assertTrue(
                any(
                    "Data: Different fill value: 1000 != 2000" in log_msg
                    for log_msg in catch.output
                )
            )
            self.assertTrue(m1.equals(m2, ignore_fill_value=True))

        # Test verbose parameter: 1/'INFO' level is behaviour change boundary
        for checks in [(1, False), (2, True)]:
            verbosity_level, expect_to_see_msg = checks
            with self.assertLogs(level=cf.log_level().value) as catch:
                # Logging note: want to assert in the former case (verbosity=1)
                # that nothing is logged, but need to use workaround to prevent
                # AssertionError on fact that nothing is logged here. When at
                # Python =>3.10 this can be replaced by 'assertNoLogs' method.
                logger.warning(
                    "Log warning to prevent test error on empty log."
                )

                self.assertFalse(d2.equals(d, verbose=verbosity_level))
                self.assertIs(
                    any(
                        "Data: Different data types: float32 != int64"
                        in log_msg
                        for log_msg in catch.output
                    ),
                    expect_to_see_msg,
                )

        # Test ignore_data_type parameter
        self.assertTrue(d2.equals(d, ignore_data_type=True))

        # Test all possible chunk combinations
        for j, i in itertools.product([1, 2], [1, 2, 3]):
            d = cf.Data(np.arange(6).reshape(2, 3), "m", chunks=(j, i))
            for j, i in itertools.product([1, 2], [1, 2, 3]):
                e = cf.Data(np.arange(6).reshape(2, 3), "m", chunks=(j, i))
                self.assertTrue(d.equals(e))

    def test_Data_halo(self):
        if self.test_only and inspect.stack()[0][3] not in self.test_only:
            return

        d = cf.Data(np.arange(12).reshape(3, 4), "m", chunks=-1)
        d[-1, -1] = cf.masked
        d[1, 1] = cf.masked

        e = d.copy()
        self.assertIsNone(e.halo(1, inplace=True))

        e = d.halo(0)
        self.assertTrue(d.equals(e, verbose=2))

        shape = d.shape
        for i in (1, 2):
            e = d.halo(i)

            self.assertEqual(e.shape, (shape[0] + i * 2, shape[1] + i * 2))

            # Body
            self.assertTrue(d.equals(e[i:-i, i:-i]))

            # Corners
            self.assertTrue(e[:i, :i].equals(d[:i, :i], verbose=2))
            self.assertTrue(e[:i, -i:].equals(d[:i, -i:], verbose=2))
            self.assertTrue(e[-i:, :i].equals(d[-i:, :i], verbose=2))
            self.assertTrue(e[-i:, -i:].equals(d[-i:, -i:], verbose=2))

        for i in (1, 2):
            e = d.halo(i, axes=0)

            self.assertEqual(e.shape, (shape[0] + i * 2, shape[1]))
            self.assertTrue(d.equals(e[i:-i, :], verbose=2))

        for j, i in zip([1, 1, 2, 2], [1, 2, 1, 2]):
            e = d.halo({0: j, 1: i})

            self.assertEqual(e.shape, (shape[0] + j * 2, shape[1] + i * 2))

            # Body
            self.assertTrue(d.equals(e[j:-j, i:-i], verbose=2))

            # Corners
            self.assertTrue(e[:j, :i].equals(d[:j, :i], verbose=2))
            self.assertTrue(e[:j, -i:].equals(d[:j, -i:], verbose=2))
            self.assertTrue(e[-j:, :i].equals(d[-j:, :i], verbose=2))
            self.assertTrue(e[-j:, -i:].equals(d[-j:, -i:], verbose=2))

        # Tripolar
        for i in (1, 2):
            e = d.halo(i)

            t = d.halo(i, tripolar={"X": 1, "Y": 0})
            self.assertTrue(t[-i:].equals(e[-i:, ::-1], verbose=2))

            t = d.halo(i, tripolar={"X": 1, "Y": 0}, fold_index=0)
            self.assertTrue(t[:i].equals(e[:i, ::-1], verbose=2))

        # Depth too large for axis size
        with self.assertRaises(ValueError):
            d.halo(4)

    def test_Data_mask(self):
        if self.test_only and inspect.stack()[0][3] not in self.test_only:
            return

        # TODODASK: once test_Data_apply_masking is passing after daskification
        # of apply_masking, might make sense to combine this test with that?

        # Test for a masked Data object (having some masked points)
        a = self.ma
        d = cf.Data(a, units="m")
        self.assertTrue((a == d.array).all())
        self.assertTrue((a.mask == d.mask.array).all())
        self.assertEqual(d.mask.shape, d.shape)
        self.assertEqual(d.mask.dtype, bool)
        self.assertEqual(d.mask.Units, cf.Units(None))
        self.assertTrue(d.mask.hardmask)
        self.assertIn(True, d.mask.array)

        # Test for a non-masked Data object
        a2 = np.arange(-100, 200.0, dtype=float).reshape(3, 4, 5, 5)
        d2 = cf.Data(a2, units="m")
        d2[...] = a2
        self.assertTrue((a2 == d2.array).all())
        self.assertEqual(d2.shape, d2.mask.shape)
        self.assertEqual(d2.mask.dtype, bool)
        self.assertEqual(d2.mask.Units, cf.Units(None))
        self.assertTrue(d2.mask.hardmask)
        self.assertNotIn(True, d2.mask.array)

        # Test for a masked Data object of string type, including chunking
        a3 = np.ma.array(["one", "two", "four"], dtype="S4")
        a3[1] = np.ma.masked
        d3 = cf.Data(a3, "m", chunks=(3,))
        self.assertTrue((a3 == d3.array).all())
        self.assertEqual(d3.shape, d3.mask.shape)
        self.assertEqual(d3.mask.dtype, bool)
        self.assertEqual(d3.mask.Units, cf.Units(None))
        self.assertTrue(d3.mask.hardmask)
        self.assertTrue(d3.mask.array[1], True)

    @unittest.skipIf(TEST_DASKIFIED_ONLY, "no attr. 'partition_configuration'")
    def test_Data_apply_masking(self):
        if self.test_only and inspect.stack()[0][3] not in self.test_only:
            return

        a = self.ma
        d = cf.Data(a, units="m")

        b = a.copy()
        e = d.apply_masking()
        self.assertTrue((b == e.array).all())
        self.assertTrue((b.mask == e.mask.array).all())

        b = np.ma.where(a == 0, np.ma.masked, a)
        e = d.apply_masking(fill_values=[0])
        self.assertTrue((b == e.array).all())
        self.assertTrue((b.mask == e.mask.array).all())

        b = np.ma.where((a == 0) | (a == 11), np.ma.masked, a)
        e = d.apply_masking(fill_values=[0, 11])
        self.assertTrue((b == e.array).all())
        self.assertTrue((b.mask == e.mask.array).all())

        b = np.ma.where(a < 30, np.ma.masked, a)
        e = d.apply_masking(valid_min=30)
        self.assertTrue((b == e.array).all())
        self.assertTrue((b.mask == e.mask.array).all())

        b = np.ma.where(a > -60, np.ma.masked, a)
        e = d.apply_masking(valid_max=-60)
        self.assertTrue((b == e.array).all())
        self.assertTrue((b.mask == e.mask.array).all())

        b = np.ma.where((a < -20) | (a > 80), np.ma.masked, a)
        e = d.apply_masking(valid_range=[-20, 80])
        self.assertTrue((b == e.array).all())
        self.assertTrue((b.mask == e.mask.array).all())

        d.set_fill_value(70)

        b = np.ma.where(a == 70, np.ma.masked, a)
        e = d.apply_masking(fill_values=True)
        self.assertTrue((b == e.array).all())
        self.assertTrue((b.mask == e.mask.array).all())

        b = np.ma.where((a == 70) | (a < 20) | (a > 80), np.ma.masked, a)
        e = d.apply_masking(fill_values=True, valid_range=[20, 80])
        self.assertTrue((b == e.array).all())
        self.assertTrue((b.mask == e.mask.array).all())

    def test_Data_convolution_filter(self):
        if self.test_only and inspect.stack()[0][3] not in self.test_only:
            return

        #        raise unittest.SkipTest("GSASL has no PLAIN support")
        if not SCIPY_AVAILABLE:
            raise unittest.SkipTest("SciPy must be installed for this test.")

        d = cf.Data(self.ma, units="m", chunks=(2, 4, 5, 3))

        window = [0.1, 0.15, 0.5, 0.15, 0.1]

        e = d.convolution_filter(window=window, axis=-1, inplace=True)
        self.assertIsNone(e)

        d = cf.Data(self.ma, units="m")

        for axis in (0, 1):
            # Test  weights in different modes
            for mode in ("reflect", "constant", "nearest", "wrap"):
                b = convolve1d(self.ma, window, axis=axis, mode=mode)
                e = d.convolution_filter(
                    window, axis=axis, mode=mode, cval=0.0
                )
                self.assertTrue((e.array == b).all())

        for dtype in ("int", "int32", "float", "float32"):
            a = np.ma.array([1, 2, 3, 4, 5, 6, 7, 8, 9], dtype=dtype)
            a[2] = np.ma.masked
            d = cf.Data(a, chunks=(4, 4, 1))
            a = a.astype(float).filled(np.nan)

            for window in ((1, 2, 1), (1, 2, 2, 1), (1, 2, 3, 2, 1)):
                for cval in (0, np.nan):
                    for origin in (-1, 0, 1):
                        b = convolve1d(
                            a,
                            window,
                            axis=0,
                            cval=cval,
                            origin=origin,
                            mode="constant",
                        )
                        e = d.convolution_filter(
                            window,
                            axis=0,
                            cval=cval,
                            origin=origin,
                            mode="constant",
                        )
                        self.assertTrue((e.array == b).all())

    def test_Data_diff(self):
        if self.test_only and inspect.stack()[0][3] not in self.test_only:
            return

        a = np.ma.arange(12.0).reshape(3, 4)
        a[1, 1] = 4.5
        a[2, 2] = 10.5
        a[1, 2] = np.ma.masked

        d = cf.Data(a)

        self.assertTrue((d.array == a).all())

        e = d.copy()
        self.assertIsNone(e.diff(inplace=True))
        self.assertTrue(e.equals(d.diff()))

        for n in (0, 1, 2):
            for axis in (0, 1, -1, -2):
                a_diff = np.diff(a, n=n, axis=axis)
                d_diff = d.diff(n=n, axis=axis)

                self.assertTrue((a_diff == d_diff).all())
                self.assertTrue((a_diff.mask == d_diff.mask).all())

                e = d.copy()
                x = e.diff(n=n, axis=axis, inplace=True)
                self.assertIsNone(x)
                self.assertTrue(e.equals(d_diff))

        d = cf.Data(self.ma, "km")
        for n in (0, 1, 2):
            for axis in (0, 1, 2, 3):
                a_diff = np.diff(self.ma, n=n, axis=axis)
                d_diff = d.diff(n=n, axis=axis)
                self.assertTrue((a_diff == d_diff).all())
                self.assertTrue((a_diff.mask == d_diff.mask).all())

    @unittest.skipIf(TEST_DASKIFIED_ONLY, "no attribute '_ndim'")
    def test_Data_compressed(self):
        if self.test_only and inspect.stack()[0][3] not in self.test_only:
            return

        a = np.ma.arange(12).reshape(3, 4)

        d = cf.Data(a)
        self.assertTrue((d.array == a).all())
        self.assertTrue((a.compressed() == d.compressed()).all())

        e = d.copy()
        x = e.compressed(inplace=True)
        self.assertIsNone(x)
        self.assertTrue(e.equals(d.compressed()))

        a[1, 1] = np.ma.masked
        a[2, 3] = np.ma.masked

        d = cf.Data(a)
        self.assertTrue((d.array == a).all())
        self.assertTrue((d.mask.array == a.mask).all())
        self.assertTrue((a.compressed() == d.compressed()).all())

        e = d.copy()
        x = e.compressed(inplace=True)
        self.assertIsNone(x)
        self.assertTrue(e.equals(d.compressed()))

        d = cf.Data(self.a, "km")
        self.assertTrue((self.a.flatten() == d.compressed()).all())

        d = cf.Data(self.ma, "km")
        self.assertTrue((self.ma.compressed() == d.compressed()).all())

    @unittest.skipIf(TEST_DASKIFIED_ONLY, "no attribute '_shape'")
    def test_Data_stats(self):
        if self.test_only and inspect.stack()[0][3] not in self.test_only:
            return

        d = cf.Data([[0, 1, 2], [3, -99, 5]], mask=[[0, 0, 0], [0, 1, 0]])

        self.assertIsInstance(d.stats(), dict)
        _ = d.stats(all=True)
        _ = d.stats(mean_of_upper_decile=True, range=False)

    @unittest.skipIf(TEST_DASKIFIED_ONLY, "no attribute '_shape'")
    def test_Data__init__dtype_mask(self):
        if self.test_only and inspect.stack()[0][3] not in self.test_only:
            return

        for m in (1, 20, True):
            d = cf.Data([[1, 2, 3], [4, 5, 6]], mask=m)
            self.assertFalse(d.count())
            self.assertEqual(d.shape, (2, 3))

        for m in (0, False):
            d = cf.Data([[1, 2, 3], [4, 5, 6]], mask=m)
            self.assertEqual(d.count(), d.size)
            self.assertEqual(d.shape, (2, 3))

        d = cf.Data([[1, 2, 3], [4, 5, 6]], mask=[[0], [1]])
        self.assertEqual(d.count(), 3)
        self.assertEqual(d.shape, (2, 3))

        d = cf.Data([[1, 2, 3], [4, 5, 6]], mask=[0, 1, 1])
        self.assertEqual(d.count(), 2)
        self.assertEqual(d.shape, (2, 3))

        d = cf.Data([[1, 2, 3], [4, 5, 6]], mask=[[0, 1, 0], [1, 0, 1]])
        self.assertEqual(d.count(), 3)
        self.assertEqual(d.shape, (2, 3))

        a = np.ma.array(
            [[280.0, -99, -99, -99], [281.0, 279.0, 278.0, 279.0]],
            dtype=float,
            mask=[[0, 1, 1, 1], [0, 0, 0, 0]],
        )

        d = cf.Data([[280, -99, -99, -99], [281, 279, 278, 279]])
        self.assertEqual(d.dtype, np.dtype(int))

        d = cf.Data(
            [[280, -99, -99, -99], [281, 279, 278, 279]],
            dtype=float,
            mask=[[0, 1, 1, 1], [0, 0, 0, 0]],
        )

        self.assertEqual(d.dtype, a.dtype)
        self.assertEqual(d.mask.shape, a.mask.shape)
        self.assertTrue((d.array == a).all())
        self.assertTrue((d.mask.array == np.ma.getmaskarray(a)).all())

        a = np.array(
            [[280.0, -99, -99, -99], [281.0, 279.0, 278.0, 279.0]], dtype=float
        )
        mask = np.ma.masked_all(a.shape).mask

        d = cf.Data([[280, -99, -99, -99], [281, 279, 278, 279]], dtype=float)

        self.assertEqual(d.dtype, a.dtype)
        self.assertEqual(d.mask.shape, mask.shape)
        self.assertTrue((d.array == a).all())
        self.assertTrue((d.mask.array == np.ma.getmaskarray(a)).all())

        # Mask broadcasting
        a = np.ma.array(
            [[280.0, -99, -99, -99], [281.0, 279.0, 278.0, 279.0]],
            dtype=float,
            mask=[[0, 1, 1, 0], [0, 1, 1, 0]],
        )

        d = cf.Data(
            [[280, -99, -99, -99], [281, 279, 278, 279]],
            dtype=float,
            mask=[0, 1, 1, 0],
        )

        self.assertEqual(d.dtype, a.dtype)
        self.assertEqual(d.mask.shape, a.mask.shape)
        self.assertTrue((d.array == a).all())
        self.assertTrue((d.mask.array == np.ma.getmaskarray(a)).all())

    def test_Data_digitize(self):
        if self.test_only and inspect.stack()[0][3] not in self.test_only:
            return

        for a in [
            np.arange(120).reshape(3, 2, 20),
            np.ma.arange(120).reshape(3, 2, 20),
        ]:

            if np.ma.isMA(a):
                a[0, 1, [2, 5, 6, 7, 8]] = np.ma.masked
                a[2, 0, [12, 14, 17]] = np.ma.masked

            d = cf.Data(a, "km")

            for upper in (False, True):
                for bins in (
                    [2, 6, 10, 50, 100],
                    [[2, 6], [6, 10], [10, 50], [50, 100]],
                ):
                    e = d.digitize(bins, upper=upper, open_ends=True)
                    b = np.digitize(a, [2, 6, 10, 50, 100], right=upper)

                    self.assertTrue((e.array == b).all())
                    self.assertTrue(
                        (np.ma.getmask(e.array) == np.ma.getmask(b)).all()
                    )

                    # TODODASK: Reinstate the following test when
                    #           __sub__, minimum, and maximum have
                    #           been daskified

        #                    e.where(
        #                        cf.set([e.minimum(), e.maximum()]),
        #                        cf.masked,
        #                        e - 1,
        #                        inplace=True,
        #                    )
        #                    f = d.digitize(bins, upper=upper)
        #                    self.assertTrue(e.equals(f, verbose=2))

        # Check returned bins
        bins = [2, 6, 10, 50, 100]
        e, b = d.digitize(bins, return_bins=True)
        self.assertTrue(
            (b.array == [[2, 6], [6, 10], [10, 50], [50, 100]]).all()
        )
        self.assertTrue(b.Units == d.Units)

        # Check digitized units
        self.assertTrue(e.Units == cf.Units(None))

        # Check inplace
        self.assertIsNone(d.digitize(bins, inplace=True))
        self.assertTrue(d.equals(e))

    def test_Data_cumsum(self):
        if self.test_only and inspect.stack()[0][3] not in self.test_only:
            return

        d = cf.Data(self.a)
        e = d.copy()
        f = d.cumsum(axis=0)
        self.assertIsNone(e.cumsum(axis=0, inplace=True))
        self.assertTrue(e.equals(f, verbose=2))

        d = cf.Data(self.a, chunks=3)

        for i in [None] + list(range(d.ndim)):
            b = np.cumsum(self.a, axis=i)
            e = d.cumsum(axis=i)
            self.assertTrue((e.array == b).all())

        d = cf.Data(self.ma, chunks=3)

        for i in [None] + list(range(d.ndim)):
            b = np.cumsum(self.ma, axis=i)
            e = d.cumsum(axis=i)
            self.assertTrue(cf.functions._numpy_allclose(e.array, b))

    def test_Data_flatten(self):
        if self.test_only and inspect.stack()[0][3] not in self.test_only:
            return

        d = cf.Data(self.ma.copy())
        self.assertTrue(d.equals(d.flatten([]), verbose=2))
        self.assertIsNone(d.flatten(inplace=True))

        d = cf.Data(self.ma.copy())

        b = self.ma.flatten()
        for axes in (None, list(range(d.ndim))):
            e = d.flatten(axes)
            self.assertEqual(e.ndim, 1)
            self.assertEqual(e.shape, b.shape)
            self.assertTrue(cf.functions._numpy_allclose(e.array, b))

        for axes in self.axes_combinations:
            e = d.flatten(axes)

            if len(axes) <= 1:
                shape = d.shape
            else:
                shape = [n for i, n in enumerate(d.shape) if i not in axes]
                shape.insert(
                    sorted(axes)[0],
                    np.prod([n for i, n in enumerate(d.shape) if i in axes]),
                )

            self.assertEqual(e.shape, tuple(shape))
            self.assertEqual(e.ndim, d.ndim - len(axes) + 1)
            self.assertEqual(e.size, d.size)

    @unittest.skipIf(TEST_DASKIFIED_ONLY, "no attribute 'partitions'")
    def test_Data_CachedArray(self):
        if self.test_only and inspect.stack()[0][3] not in self.test_only:
            return

        factor = 0.99999999999999

        cf.tempdir(self.tempdir)

        original_FMF = cf.free_memory_factor(1 - factor)
        d = cf.Data(np.arange(100))
        cf.free_memory_factor(factor)
        _ = d.array

        for partition in d.partitions.flat:
            self.assertTrue(partition.in_cached_file)

        _ = np.arange(1000000).reshape(100, 10000)

        cf.free_memory_factor(1 - factor)
        d = cf.Data(np.arange(10000).reshape(100, 100))
        cf.free_memory_factor(factor)

        _ = d.array

        for partition in d.partitions.flat:
            self.assertTrue(partition.in_cached_file)

        cf.free_memory_factor(original_FMF)

    @unittest.skipIf(TEST_DASKIFIED_ONLY, "no attr. 'partition_configuration'")
    def test_Data_cached_arithmetic_units(self):
        if self.test_only and inspect.stack()[0][3] not in self.test_only:
            return

        d = cf.Data(self.a, "m")
        e = cf.Data(self.a, "s")

        f = d / e
        self.assertEqual(f.Units, cf.Units("m s-1"))

        d = cf.Data(self.a, "days since 2000-01-02")
        e = cf.Data(self.a, "days since 1999-01-02")

        f = d - e
        self.assertEqual(f.Units, cf.Units("days"))

        # Repeat with caching partitions to disk
        fmt = cf.constants.CONSTANTS["FM_THRESHOLD"]
        cf.constants.CONSTANTS["FM_THRESHOLD"] = cf.total_memory()

        d = cf.Data(self.a, "m")
        e = cf.Data(self.a, "s")

        f = d / e
        self.assertEqual(f.Units, cf.Units("m s-1"))

        d = cf.Data(self.a, "days since 2000-01-02")
        e = cf.Data(self.a, "days since 1999-01-02")

        f = d - e
        self.assertEqual(f.Units, cf.Units("days"))

        # Reset
        cf.constants.CONSTANTS["FM_THRESHOLD"] = fmt

    @unittest.skipIf(TEST_DASKIFIED_ONLY, "no attribute '_auxiliary_mask'")
    def test_Data_AUXILIARY_MASK(self):
        if self.test_only and inspect.stack()[0][3] not in self.test_only:
            return

        d = cf.Data()
        self.assertIsNone(d._auxiliary_mask)
        self.assertIsNone(d._auxiliary_mask_return())

        d = cf.Data.empty((90, 60))
        m = np.full(d.shape, fill_value=False, dtype=bool)

        self.assertIsNone(d._auxiliary_mask)
        self.assertEqual(d._auxiliary_mask_return().shape, m.shape)
        self.assertTrue((d._auxiliary_mask_return() == m).all())
        self.assertIsNone(d._auxiliary_mask)

        m[[0, 2, 80], [0, 40, 20]] = True

        d._auxiliary_mask_add_component(cf.Data(m))
        self.assertEqual(len(d._auxiliary_mask), 1)
        self.assertEqual(d._auxiliary_mask_return().shape, m.shape)
        self.assertTrue((d._auxiliary_mask_return() == m).all())

        d = cf.Data.empty((90, 60))
        m = np.full(d.shape, fill_value=False, dtype=bool)

        d = cf.Data.empty((90, 60))
        d._auxiliary_mask_add_component(cf.Data(m[0:1, :]))
        self.assertEqual(len(d._auxiliary_mask), 1)
        self.assertTrue((d._auxiliary_mask_return() == m).all())

        d = cf.Data.empty((90, 60))
        d._auxiliary_mask_add_component(cf.Data(m[:, 0:1]))
        self.assertEqual(len(d._auxiliary_mask), 1)
        self.assertTrue((d._auxiliary_mask_return() == m).all())

        d = cf.Data.empty((90, 60))
        d._auxiliary_mask_add_component(cf.Data(m[:, 0:1]))
        d._auxiliary_mask_add_component(cf.Data(m[0:1, :]))
        self.assertEqual(len(d._auxiliary_mask), 2)
        self.assertEqual(d._auxiliary_mask_return().shape, m.shape)
        self.assertTrue((d._auxiliary_mask_return() == m).all())

        # --------------------------------------------------------
        d = cf.Data(np.arange(120).reshape(30, 4))
        e = cf.Data(np.arange(120, 280).reshape(40, 4))

        fm = cf.Data.full((70, 4), fill_value=False, dtype=bool)

        fm[0, 0] = True
        fm[10, 2] = True
        fm[20, 1] = True

        dm = fm[:30]
        d._auxiliary_mask = [dm]

        f = cf.Data.concatenate([d, e], axis=0)
        self.assertEqual(f.shape, fm.shape)
        self.assertTrue((f._auxiliary_mask_return().array == fm).all())

        # --------------------------------------------------------
        d = cf.Data(np.arange(120).reshape(30, 4))
        e = cf.Data(np.arange(120, 280).reshape(40, 4))

        fm = cf.Data.full((70, 4), False, bool)
        fm[50, 0] = True
        fm[60, 2] = True
        fm[65, 1] = True

        em = fm[30:]
        e._auxiliary_mask = [em]

        f = cf.Data.concatenate([d, e], axis=0)
        self.assertEqual(f.shape, fm.shape)
        self.assertTrue((f._auxiliary_mask_return().array == fm).all())

        # --------------------------------------------------------
        d = cf.Data(np.arange(120).reshape(30, 4))
        e = cf.Data(np.arange(120, 280).reshape(40, 4))

        fm = cf.Data.full((70, 4), False, bool)
        fm[0, 0] = True
        fm[10, 2] = True
        fm[20, 1] = True
        fm[50, 0] = True
        fm[60, 2] = True
        fm[65, 1] = True

        dm = fm[:30]
        d._auxiliary_mask = [dm]
        em = fm[30:]
        e._auxiliary_mask = [em]

        f = cf.Data.concatenate([d, e], axis=0)
        self.assertEqual(f.shape, fm.shape)
        self.assertTrue((f._auxiliary_mask_return().array == fm).all())

    def test_Data__contains__(self):
        if self.test_only and inspect.stack()[0][3] not in self.test_only:
            return

        d = cf.Data([[0, 1, 2], [3, 4, 5]], units="m", chunks=2)

        for value in (
            4,
            4.0,
            cf.Data(3),
            cf.Data(0.005, "km"),
            np.array(2),
            da.from_array(2),
        ):
            self.assertIn(value, d)

        for value in (
            99,
            np.array(99),
            da.from_array(99),
            cf.Data(99, "km"),
            cf.Data(2, "seconds"),
        ):
            self.assertNotIn(value, d)

        for value in (
            [1],
            [[1]],
            [1, 2],
            [[1, 2]],
            np.array([1]),
            np.array([[1]]),
            np.array([1, 2]),
            np.array([[1, 2]]),
            da.from_array([1]),
            da.from_array([[1]]),
            da.from_array([1, 2]),
            da.from_array([[1, 2]]),
            cf.Data([1]),
            cf.Data([[1]]),
            cf.Data([1, 2]),
            cf.Data([[1, 2]]),
            cf.Data([0.005], "km"),
        ):
            with self.assertRaises(TypeError):
                value in d

        # Strings
        d = cf.Data(["foo", "bar"])
        self.assertIn("foo", d)
        self.assertNotIn("xyz", d)

        with self.assertRaises(TypeError):
            ["foo"] in d

    def test_Data_asdata(self):
        if self.test_only and inspect.stack()[0][3] not in self.test_only:
            return

        d = cf.Data(self.ma)

        self.assertIs(d.asdata(d), d)
        self.assertIs(cf.Data.asdata(d), d)
        self.assertIs(d.asdata(d, dtype=d.dtype), d)
        self.assertIs(cf.Data.asdata(d, dtype=d.dtype), d)

        self.assertIsNot(d.asdata(d, dtype="float32"), d)
        self.assertIsNot(cf.Data.asdata(d, dtype="float32"), d)
        self.assertIsNot(d.asdata(d, dtype=d.dtype, copy=True), d)
        self.assertIsNot(cf.Data.asdata(d, dtype=d.dtype, copy=True), d)

        self.assertTrue(
            cf.Data.asdata(cf.Data([1, 2, 3]), dtype=float, copy=True).equals(
                cf.Data([1.0, 2, 3]), verbose=2
            )
        )

        self.assertTrue(
            cf.Data.asdata([1, 2, 3]).equals(cf.Data([1, 2, 3]), verbose=2)
        )
        self.assertTrue(
            cf.Data.asdata([1, 2, 3], dtype=float).equals(
                cf.Data([1.0, 2, 3]), verbose=2
            )
        )

    @unittest.skipIf(TEST_DASKIFIED_ONLY, "no attribute '_ndim'")
    def test_Data_squeeze_insert_dimension(self):
        if self.test_only and inspect.stack()[0][3] not in self.test_only:
            return

        d = cf.Data([list(range(1000))])
        self.assertEqual(d.shape, (1, 1000))
        e = d.squeeze()
        self.assertEqual(e.shape, (1000,))
        self.assertIsNone(d.squeeze(inplace=True))
        self.assertEqual(d.shape, (1000,))

        d = cf.Data([list(range(1000))])
        d.transpose(inplace=True)
        self.assertEqual(d.shape, (1000, 1))
        e = d.squeeze()
        self.assertEqual(e.shape, (1000,))
        self.assertIsNone(d.squeeze(inplace=True))
        self.assertEqual(d.shape, (1000,))

        d.insert_dimension(0, inplace=True)
        d.insert_dimension(-1, inplace=True)
        self.assertEqual(d.shape, (1, 1000, 1))
        e = d.squeeze()
        self.assertEqual(e.shape, (1000,))
        e = d.squeeze(-1)
        self.assertEqual(e.shape, (1, 1000))
        self.assertIsNone(e.squeeze(0, inplace=True))
        self.assertEqual(e.shape, (1000,))

        d = e
        d.insert_dimension(0, inplace=True)
        d.insert_dimension(-1, inplace=True)
        d.insert_dimension(-1, inplace=True)
        self.assertEqual(d.shape, (1, 1000, 1, 1))
        e = d.squeeze([0, 2])
        self.assertEqual(e.shape, (1000, 1))

        array = np.arange(1000).reshape(1, 100, 10)
        d = cf.Data(array)
        e = d.squeeze()
        f = e.insert_dimension(0)
        a = f.array
        self.assertTrue(np.allclose(a, array))

    def test_Data__getitem__(self):
        if self.test_only and inspect.stack()[0][3] not in self.test_only:
            return

        d = cf.Data(np.ma.arange(450).reshape(9, 10, 5), chunks=(4, 5, 1))

        for indices in (
            Ellipsis,
            (slice(None), slice(None)),
            (slice(None), Ellipsis),
            (Ellipsis, slice(None)),
            (Ellipsis, slice(None), Ellipsis),
        ):
            self.assertEqual(d[indices].shape, d.shape)

        for indices in (
            ([1, 3, 4], slice(None), [2, -1]),
            (slice(0, 6, 2), slice(None), [2, -1]),
            (slice(0, 6, 2), slice(None), slice(2, 5, 2)),
            (slice(0, 6, 2), list(range(10)), slice(2, 5, 2)),
        ):
            self.assertEqual(d[indices].shape, (3, 10, 2))

        for indices in (
            (slice(0, 6, 2), -2, [2, -1]),
            (slice(0, 6, 2), -2, slice(2, 5, 2)),
        ):
            self.assertEqual(d[indices].shape, (3, 1, 2))

        for indices in (
            ([1, 3, 4], -2, [2, -1]),
            ([4, 3, 1], -2, [2, -1]),
            ([1, 4, 3], -2, [2, -1]),
            ([4, 1, 4], -2, [2, -1]),
        ):
            e = d[indices]
            self.assertEqual(e.shape, (3, 1, 2))
            self.assertEqual(e._axes, d._axes)

        d.__keepdims_indexing__ = False
        self.assertFalse(d.__keepdims_indexing__)
        for indices in (
            ([1, 3, 4], -2, [2, -1]),
            (slice(0, 6, 2), -2, [2, -1]),
            (slice(0, 6, 2), -2, slice(2, 5, 2)),
            ([1, 4, 3], -2, [2, -1]),
            ([4, 3, 4], -2, [2, -1]),
            ([1, 4, 4], -2, [2, -1]),
        ):
            e = d[indices]
            self.assertFalse(e.__keepdims_indexing__)
            self.assertEqual(e.shape, (3, 2))
            self.assertEqual(e._axes, d._axes[0::2])

        self.assertFalse(d.__keepdims_indexing__)
        d.__keepdims_indexing__ = True
        self.assertTrue(d.__keepdims_indexing__)

        d = cf.Data(np.ma.arange(24).reshape(3, 8))
        e = d[0, 2:4]

        # Cyclic slices
        d = cf.Data(np.ma.arange(24).reshape(3, 8))
        d.cyclic(1)
        self.assertTrue((d[0, :6].array == [[0, 1, 2, 3, 4, 5]]).all())
        e = d[0, -2:4]
        self.assertEqual(e._axes, d._axes)
        self.assertEqual(e.shape, (1, 6))
        self.assertTrue((e[0].array == [[6, 7, 0, 1, 2, 3]]).all())
        self.assertFalse(e.cyclic())

        d.__keepdims_indexing__ = False
        e = d[:, 4]
        self.assertEqual(e.shape, (3,))
        self.assertFalse(e.cyclic())
        self.assertEqual(e._axes, d._axes[0:1])
        d.__keepdims_indexing__ = True

        e = d[0, -2:6]
        self.assertEqual(e.shape, (1, 8))
        self.assertTrue((e[0].array == [[6, 7, 0, 1, 2, 3, 4, 5]]).all())
        self.assertTrue(e.cyclic(), set([1]))

        with self.assertRaises(IndexError):
            # Cyclic slice of non-cyclic axis
            e = d[-1:1]

        d.cyclic(0)
        e = d[-1:1, -2:-4]
        self.assertEqual(e.shape, (2, 6))
        self.assertTrue((e[:, 0].array == [[22], [6]]).all())
        self.assertTrue((e[0].array == [[22, 23, 16, 17, 18, 19]]).all())
        self.assertFalse(e.cyclic())

        e = d[-1:2, -2:4]
        self.assertEqual(e.shape, (3, 6))
        self.assertEqual(e.cyclic(), set([0]))
        e = d[-1:1, -2:6]
        self.assertEqual(e.shape, (2, 8))
        self.assertEqual(e.cyclic(), set([1]))
        e = d[-1:2, -2:6]
        self.assertEqual(e.shape, (3, 8))
        self.assertEqual(e.cyclic(), set([0, 1]))

        d.cyclic(0, False)
        d.__keepdims_indexing__ = False
        e = d[0, :6]
        self.assertFalse(e.__keepdims_indexing__)
        self.assertEqual(e.shape, (6,))
        self.assertTrue((e.array == [0, 1, 2, 3, 4, 5]).all())
        e = d[0, -2:4]
        self.assertEqual(e.shape, (6,))
        self.assertTrue((e.array == [6, 7, 0, 1, 2, 3]).all())
        self.assertFalse(e.cyclic())
        d.__keepdims_indexing__ = True

        # Keepdims indexing
        d = cf.Data([[1, 2, 3], [4, 5, 6]])
        self.assertEqual(d[0].shape, (1, 3))
        self.assertEqual(d[:, 1].shape, (2, 1))
        self.assertEqual(d[0, 1].shape, (1, 1))
        d.__keepdims_indexing__ = False
        self.assertEqual(d[0].shape, (3,))
        self.assertEqual(d[:, 1].shape, (2,))
        self.assertEqual(d[0, 1].shape, ())
        d.__keepdims_indexing__ = True

        # Orthogonal indexing
        self.assertEqual(d[[0], [0, 2]].shape, (1, 2))
        self.assertEqual(d[[0, 1], [0, 2]].shape, (2, 2))
        self.assertEqual(d[[0, 1], [2]].shape, (2, 1))

        # Ancillary masks
        #
        # TODODASK: Test __getitem__ with ancillary masks. Can only do
        #           this when cf.Data.where has been daskified

    def test_Data__setitem__(self):
        if self.test_only and inspect.stack()[0][3] not in self.test_only:
            return

        for hardmask in (False, True):
            a = np.ma.arange(90).reshape(9, 10)
            if hardmask:
                a.harden_mask()
            else:
                a.soften_mask()

            d = cf.Data(a.copy(), "metres", hardmask=hardmask, chunks=(3, 5))

            a[:, 1] = np.ma.masked
            d[:, 1] = cf.masked

            a[0, 2] = -6
            d[0, 2] = -6

            a[0:3, 1] = -1
            d[0:3, 1] = -1

            a[0:2, 3] = -1
            d[0:2, 3] = -1

            a[3, 4:6] = -2
            d[3, 4:6] = -2

            a[0:2, 1:4] = -3
            d[0:2, 1:4] = -3

            a[5:7, [3, 5, 6]] = -4
            d[5:7, [3, 5, 6]] = -4

            a[8, [8, 6, 5]] = -5
            d[8, [8, 6, 5]] = -5

            a[...] = -a
            d[...] = -d

            a[0] = a[2]
            d[0] = d[2]

            self.assertTrue((d.array == a).all())
            self.assertTrue((d.array.mask == a.mask).all())

        # Units
        a = np.ma.arange(90).reshape(9, 10)
        d = cf.Data(a, "metres")
        d[...] = cf.Data(a * 100, "cm")
        self.assertTrue((d.array == a).all())
        self.assertTrue((d.array.mask == a.mask).all())

        # Cyclic axes
        d.cyclic(1)
        self.assertTrue((d[0].array == [0, 1, 2, 3, 4, 5, 6, 7, 8, 9]).all())
        d[0, -1:1] = [-99, -1]
        self.assertTrue(
            (d[0].array == [-1, 1, 2, 3, 4, 5, 6, 7, 8, -99]).all()
        )
        self.assertEqual(d.cyclic(), set([1]))

        # Multiple list/1-d array indices
        with self.assertRaises(NotImplementedError):
            d[[1, 2], [0, 4, 1]] = 9

        with self.assertRaises(NotImplementedError):
            d[[1], [0, 4, 1]] = 9

    @unittest.skipIf(TEST_DASKIFIED_ONLY, "no attr. 'partition_configuration'")
    def test_Data_outerproduct(self):
        if self.test_only and inspect.stack()[0][3] not in self.test_only:
            return

        d = cf.Data(np.arange(1200).reshape(40, 30))

        e = cf.Data(np.arange(5))
        f = d.outerproduct(e)
        self.assertEqual(f.shape, (40, 30, 5))

        e = cf.Data(np.arange(5).reshape(5, 1))
        f = d.outerproduct(e)
        self.assertEqual(f.shape, (40, 30, 5, 1))

        e = cf.Data(np.arange(30).reshape(6, 5))
        f = d.outerproduct(e)
        self.assertEqual(f.shape, (40, 30, 6, 5))

        e = cf.Data(7)
        f = d.outerproduct(e)
        self.assertEqual(f.shape, (40, 30), f.shape)

        e = cf.Data(np.arange(5))
        self.assertIsNone(d.outerproduct(e, inplace=True))
        self.assertEqual(d.shape, (40, 30, 5), d.shape)

    @unittest.skipIf(TEST_DASKIFIED_ONLY, "no attr. 'partition_configuration'")
    def test_Data_all(self):
        if self.test_only and inspect.stack()[0][3] not in self.test_only:
            return

        d = cf.Data(np.array([[0] * 1000]))
        self.assertTrue(not d.all())
        d[-1, -1] = 1
        self.assertFalse(d.all())
        d[...] = 1
        self.assertTrue(d.all())
        d[...] = cf.masked
        self.assertTrue(d.all())

    @unittest.skipIf(TEST_DASKIFIED_ONLY, "no attr. 'partition_configuration'")
    def test_Data_any(self):
        if self.test_only and inspect.stack()[0][3] not in self.test_only:
            return

        d = cf.Data(np.array([[0] * 1000]))
        self.assertFalse(d.any())
        d[-1, -1] = 1
        self.assertTrue(d.any())
        d[...] = 1
        self.assertTrue(d.any())
        d[...] = cf.masked
        self.assertFalse(d.any())

    @unittest.skipIf(TEST_DASKIFIED_ONLY, "AssertionError: -999 != 0")
    def test_Data_array(self):
        if self.test_only and inspect.stack()[0][3] not in self.test_only:
            return

        # Scalar numeric array
        d = cf.Data(9, "km")
        a = d.array
        self.assertEqual(a.shape, ())
        self.assertEqual(a, np.array(9))
        d[...] = cf.masked
        a = d.array
        self.assertEqual(a.shape, ())
        self.assertIs(a[()], np.ma.masked)

        # Non-scalar numeric array
        b = np.arange(10 * 15 * 19).reshape(10, 1, 15, 19)
        d = cf.Data(b, "km")
        a = d.array
        a[0, 0, 0, 0] = -999
        a2 = d.array
        self.assertEqual(a2[0, 0, 0, 0], 0)
        self.assertEqual(a2.shape, b.shape)
        self.assertTrue((a2 == b).all())
        self.assertFalse((a2 == a).all())

        d = cf.Data([["2000-12-3 12:00"]], "days since 2000-12-01", dt=True)
        a = d.array
        self.assertTrue((a == np.array([[2.5]])).all())

    @unittest.skipIf(TEST_DASKIFIED_ONLY, "no attr. 'partition_configuration'")
    def test_Data_binary_mask(self):
        if self.test_only and inspect.stack()[0][3] not in self.test_only:
            return

        a = np.ma.ones((1000,), dtype="int32")
        a[[1, 900]] = np.ma.masked
        a[[0, 10, 910]] = 0

        d = cf.Data(np.arange(1000.0), "radians")
        d[[1, 900]] = cf.masked
        d[[10, 910]] = 0

        b = d.binary_mask

        self.assertEqual(b.Units, cf.Units("1"))
        self.assertEqual(b.dtype, np.dtype("int32"))
        self.assertTrue((b.array == a).all())

    @unittest.skipIf(TEST_DASKIFIED_ONLY, "no attr. 'partition_configuration'")
    def test_Data_clip(self):
        if self.test_only and inspect.stack()[0][3] not in self.test_only:
            return

        c0 = -53.234
        c1 = 34.345456567

        a = self.a + 0.34567
        ac = np.clip(a, c0, c1)

        d = cf.Data(a, "km")
        self.assertIsNotNone(d.clip(c0, c1))
        self.assertIsNone(d.clip(c0, c1, inplace=True))

        d = cf.Data(a, "km")
        e = d.clip(c0, c1)
        self.assertTrue((e.array == ac).all())

        e = d.clip(c0 * 1000, c1 * 1000, units="m")
        self.assertTrue((e.array == ac).all())

        d.clip(c0 * 100, c1 * 100, units="10m", inplace=True)
        self.assertTrue(d.allclose(ac, rtol=1e-05, atol=1e-08))

    @unittest.skipIf(TEST_DASKIFIED_ONLY, "no attr. 'partition_configuration'")
    def test_Data_months_years(self):
        if self.test_only and inspect.stack()[0][3] not in self.test_only:
            return

        calendar = "360_day"
        d = cf.Data(
            [1.0, 2],
            units=cf.Units("months since 2000-1-1", calendar=calendar),
        )
        self.assertTrue((d.array == np.array([1.0, 2])).all())
        a = np.array(
            [
                cf.dt(2000, 2, 1, 10, 29, 3, 831223, calendar=calendar),
                cf.dt(2000, 3, 1, 20, 58, 7, 662446, calendar=calendar),
            ]
        )

        self.assertTrue(
            (d.datetime_array == a).all(), "{}, {}".format(d.datetime_array, a)
        )

        calendar = "standard"
        d = cf.Data(
            [1.0, 2],
            units=cf.Units("months since 2000-1-1", calendar=calendar),
        )
        self.assertTrue((d.array == np.array([1.0, 2])).all())
        a = np.array(
            [
                cf.dt(2000, 1, 31, 10, 29, 3, 831223, calendar=calendar),
                cf.dt(2000, 3, 1, 20, 58, 7, 662446, calendar=calendar),
            ]
        )
        self.assertTrue(
            (d.datetime_array == a).all(), "{}, {}".format(d.datetime_array, a)
        )

        calendar = "360_day"
        d = cf.Data(
            [1.0, 2], units=cf.Units("years since 2000-1-1", calendar=calendar)
        )
        self.assertTrue((d.array == np.array([1.0, 2])).all())
        a = np.array(
            [
                cf.dt(2001, 1, 6, 5, 48, 45, 974678, calendar=calendar),
                cf.dt(2002, 1, 11, 11, 37, 31, 949357, calendar=calendar),
            ]
        )
        self.assertTrue(
            (d.datetime_array == a).all(), "{}, {}".format(d.datetime_array, a)
        )

        calendar = "standard"
        d = cf.Data(
            [1.0, 2], units=cf.Units("years since 2000-1-1", calendar=calendar)
        )
        self.assertTrue((d.array == np.array([1.0, 2])).all())
        a = np.array(
            [
                cf.dt(2000, 12, 31, 5, 48, 45, 974678, calendar=calendar),
                cf.dt(2001, 12, 31, 11, 37, 31, 949357, calendar=calendar),
            ]
        )
        self.assertTrue(
            (d.datetime_array == a).all(), "{}, {}".format(d.datetime_array, a)
        )

        d = cf.Data(
            [1.0, 2],
            units=cf.Units("years since 2000-1-1", calendar="360_day"),
        )
        d *= 31

    @unittest.skipIf(TEST_DASKIFIED_ONLY, "'NoneType' object is not callable")
    def test_Data_datetime_array(self):
        if self.test_only and inspect.stack()[0][3] not in self.test_only:
            return

        # Scalar array
        for d, x in zip(
            [
                cf.Data(11292.5, "days since 1970-1-1"),
                cf.Data("2000-12-1 12:00", dt=True),
            ],
            [11292.5, 0],
        ):
            a = d.datetime_array
            self.assertEqual(a.shape, ())
            self.assertEqual(
                a, np.array(cf.dt("2000-12-1 12:00", calendar="standard"))
            )

            a = d.array
            self.assertEqual(a.shape, ())
            self.assertEqual(a, x)

            a = d.datetime_array
            a = d.array
            self.assertEqual(a.shape, ())
            self.assertEqual(a, x)

        # Non-scalar array
        for d, x in zip(
            [
                cf.Data([[11292.5, 11293.5]], "days since 1970-1-1"),
                cf.Data([["2000-12-1 12:00", "2000-12-2 12:00"]], dt=True),
            ],
            ([[11292.5, 11293.5]], [[0, 1]]),
        ):
            a = d.datetime_array
            a = d.array
            self.assertTrue((a == x).all())
            a = d.datetime_array
            a = d.array
            self.assertTrue((a == x).all())
            a = d.datetime_array
            self.assertTrue(
                (
                    a
                    == np.array(
                        [
                            [
                                cf.dt("2000-12-1 12:00", calendar="standard"),
                                cf.dt("2000-12-2 12:00", calendar="standard"),
                            ]
                        ]
                    )
                ).all()
            )

    def test_Data_asdatetime_asreftime_isdatetime(self):
        if self.test_only and inspect.stack()[0][3] not in self.test_only:
            return

        d = cf.Data([[1.93, 5.17]], "days since 2000-12-29")
        self.assertFalse(d._isdatetime())
        self.assertIsNone(d._asreftime(inplace=True))
        self.assertFalse(d._isdatetime())

        e = d._asdatetime()
        self.assertTrue(e._isdatetime())
        self.assertEqual(e.dtype, np.dtype(object))
        self.assertIsNone(e._asdatetime(inplace=True))
        self.assertTrue(e._isdatetime())

        # Round trip
        f = e._asreftime()
        self.assertTrue(f.equals(d))

    def test_Data_ceil(self):
        if self.test_only and inspect.stack()[0][3] not in self.test_only:
            return

        for x in (1, -1):
            a = 0.9 * x * self.a
            c = np.ceil(a)

            d = cf.Data(a)
            e = d.ceil()
            self.assertIsNone(d.ceil(inplace=True))
            self.assertTrue(d.equals(e, verbose=2))
            self.assertEqual(d.shape, c.shape)
            self.assertTrue((d.array == c).all())

    def test_Data_floor(self):
        if self.test_only and inspect.stack()[0][3] not in self.test_only:
            return

        for x in (1, -1):
            a = 0.9 * x * self.a
            c = np.floor(a)

            d = cf.Data(a)
            e = d.floor()
            self.assertIsNone(d.floor(inplace=True))
            self.assertTrue(d.equals(e, verbose=2))
            self.assertEqual(d.shape, c.shape)
            self.assertTrue((d.array == c).all())

    def test_Data_trunc(self):
        if self.test_only and inspect.stack()[0][3] not in self.test_only:
            return

        for x in (1, -1):
            a = 0.9 * x * self.a
            c = np.trunc(a)

            d = cf.Data(a)
            e = d.trunc()
            self.assertIsNone(d.trunc(inplace=True))
            self.assertTrue(d.equals(e, verbose=2))
            self.assertEqual(d.shape, c.shape)
            self.assertTrue((d.array == c).all())

    def test_Data_rint(self):
        if self.test_only and inspect.stack()[0][3] not in self.test_only:
            return

        for x in (1, -1):
            a = 0.9 * x * self.a
            c = np.rint(a)

            d = cf.Data(a)
            d0 = d.copy()
            e = d.rint()
            x = e.array

            self.assertTrue((x == c).all())
            self.assertTrue(d.equals(d0, verbose=2))
            self.assertIsNone(d.rint(inplace=True))
            self.assertTrue(d.equals(e, verbose=2))
            self.assertEqual(d.shape, c.shape)
            self.assertTrue((d.array == c).all())

    def test_Data_round(self):
        if self.test_only and inspect.stack()[0][3] not in self.test_only:
            return

        for decimals in range(-8, 8):
            a = self.a + 0.34567
            c = np.round(a, decimals=decimals)

            d = cf.Data(a)
            e = d.round(decimals=decimals)

            self.assertIsNone(d.round(decimals=decimals, inplace=True))

            self.assertTrue(d.equals(e, verbose=2))
            self.assertEqual(d.shape, c.shape)
            self.assertTrue((d.array == c).all())

    def test_Data_datum(self):
        if self.test_only and inspect.stack()[0][3] not in self.test_only:
            return

        d = cf.Data(5, "metre")
        self.assertEqual(d.datum(), 5)
        self.assertEqual(d.datum(0), 5)
        self.assertEqual(d.datum(-1), 5)

        for d in [
            cf.Data([4, 5, 6, 1, 2, 3], "metre"),
            cf.Data([[4, 5, 6], [1, 2, 3]], "metre"),
        ]:
            self.assertEqual(d.datum(0), 4)
            self.assertEqual(d.datum(-1), 3)
            for index in d.ndindex():
                self.assertEqual(d.datum(index), d.array[index].item())
                self.assertEqual(d.datum(*index), d.array[index].item())

        d = cf.Data(5, "metre")
        d[()] = cf.masked
        self.assertIs(d.datum(), cf.masked)
        self.assertIs(d.datum(0), cf.masked)
        self.assertIs(d.datum(-1), cf.masked)

        d = cf.Data([[5]], "metre")
        d[0, 0] = cf.masked
        self.assertIs(d.datum(), cf.masked)
        self.assertIs(d.datum(0), cf.masked)
        self.assertIs(d.datum(-1), cf.masked)
        self.assertIs(d.datum(0, 0), cf.masked)
        self.assertIs(d.datum(-1, 0), cf.masked)
        self.assertIs(d.datum((0, 0)), cf.masked)
        self.assertIs(d.datum([0, -1]), cf.masked)
        self.assertIs(d.datum(-1, -1), cf.masked)

        d = cf.Data([1, 2])
        with self.assertRaises(ValueError):
            d.datum()

        with self.assertRaises(ValueError):
            d.datum(3)

        with self.assertRaises(ValueError):
            d.datum(0, 0)

        d = cf.Data([[1, 2]])
        with self.assertRaises(ValueError):
            d.datum((0,))

    def test_Data_flip(self):
        if self.test_only and inspect.stack()[0][3] not in self.test_only:
            return

        array = np.arange(24000).reshape(120, 200)
        d = cf.Data(array.copy(), "metre")

        for axes, indices in zip(
            (0, 1, [0, 1]),
            (
                (slice(None, None, -1), slice(None)),
                (slice(None), slice(None, None, -1)),
                (slice(None, None, -1), slice(None, None, -1)),
            ),
        ):
            array = array[indices]
            d.flip(axes, inplace=True)

        self.assertTrue((d.array == array).all())

        array = np.arange(3 * 4 * 5).reshape(3, 4, 5) + 1
        d = cf.Data(array.copy(), "metre", chunks=-1)

        self.assertEqual(d[0].shape, (1, 4, 5))
        self.assertEqual(d[-1].shape, (1, 4, 5))
        self.assertEqual(d[0].maximum(), 4 * 5)
        self.assertEqual(d[-1].maximum(), 3 * 4 * 5)

        for i in (2, 1):
            e = d.flip(i)
            self.assertEqual(e[0].shape, (1, 4, 5))
            self.assertEqual(e[-1].shape, (1, 4, 5))
            self.assertEqual(e[0].maximum(), 4 * 5)
            self.assertEqual(e[-1].maximum(), 3 * 4 * 5)

        i = 0
        e = d.flip(i)
        self.assertEqual(e[0].shape, (1, 4, 5))
        self.assertEqual(e[-1].shape, (1, 4, 5))
        self.assertEqual(e[0].maximum(), 3 * 4 * 5)
        self.assertEqual(e[-1].maximum(), 4 * 5)

    @unittest.skipIf(TEST_DASKIFIED_ONLY, "no attribute 'datum'")
    def test_Data_max(self):
        if self.test_only and inspect.stack()[0][3] not in self.test_only:
            return

        for pp in (False, True):
            d = cf.Data([[4, 5, 6], [1, 2, 3]], "metre")
            self.assertEqual(
                d.maximum(_preserve_partitions=pp), cf.Data(6, "metre")
            )
            self.assertEqual(d.maximum(_preserve_partitions=pp).datum(), 6)
            d[0, 2] = cf.masked
            self.assertEqual(d.maximum(_preserve_partitions=pp), 5)
            self.assertEqual(d.maximum(_preserve_partitions=pp).datum(), 5)
            self.assertEqual(
                d.maximum(_preserve_partitions=pp), cf.Data(0.005, "km")
            )

    @unittest.skipIf(TEST_DASKIFIED_ONLY, "no attribute '_ndim'")
    def test_Data_min(self):
        if self.test_only and inspect.stack()[0][3] not in self.test_only:
            return

        for pp in (False, True):
            d = cf.Data([[4, 5, 6], [1, 2, 3]], "metre")
            self.assertEqual(
                d.minimum(_preserve_partitions=pp), cf.Data(1, "metre")
            )
            self.assertEqual(d.minimum(_preserve_partitions=pp).datum(), 1)
            d[1, 0] = cf.masked
            self.assertEqual(d.minimum(_preserve_partitions=pp), 2)
            self.assertEqual(d.minimum(_preserve_partitions=pp).datum(), 2)
            self.assertEqual(
                d.minimum(_preserve_partitions=pp), cf.Data(0.002, "km")
            )

    def test_Data_ndindex(self):
        if self.test_only and inspect.stack()[0][3] not in self.test_only:
            return

        for d in (
            cf.Data(5, "metre"),
            cf.Data([4, 5, 6, 1, 2, 3], "metre"),
            cf.Data([[4, 5, 6], [1, 2, 3]], "metre"),
        ):
            for i, j in zip(d.ndindex(), np.ndindex(d.shape)):
                self.assertEqual(i, j)

    def test_Data_roll(self):
        if self.test_only and inspect.stack()[0][3] not in self.test_only:
            return

        a = np.arange(10 * 15 * 19).reshape(10, 1, 15, 19)

        d = cf.Data(a.copy())

        e = d.roll(0, 4)
        e.roll(2, 120, inplace=True)
        e.roll(3, -77, inplace=True)

        a = np.roll(a, 4, 0)
        a = np.roll(a, 120, 2)
        a = np.roll(a, -77, 3)

        self.assertEqual(e.shape, a.shape)
        self.assertTrue((a == e.array).all())

        f = e.roll(3, 77)
        f.roll(2, -120, inplace=True)
        f.roll(0, -4, inplace=True)

        self.assertEqual(f.shape, d.shape)
        self.assertTrue(f.equals(d, verbose=2))

    @unittest.skipIf(TEST_DASKIFIED_ONLY, "no attribute '_ndim'")
    def test_Data_swapaxes(self):
        if self.test_only and inspect.stack()[0][3] not in self.test_only:
            return

        a = np.arange(10 * 15 * 19).reshape(10, 1, 15, 19)

        d = cf.Data(a.copy())

        for i in range(-a.ndim, a.ndim):
            for j in range(-a.ndim, a.ndim):
                b = np.swapaxes(a.copy(), i, j)
                e = d.swapaxes(i, j)
                message = "cf.Data.swapaxes({}, {}) failed".format(i, j)
                self.assertEqual(b.shape, e.shape, message)
                self.assertTrue((b == e.array).all(), message)

    def test_Data_transpose(self):
        if self.test_only and inspect.stack()[0][3] not in self.test_only:
            return

        a = np.arange(10 * 15 * 19).reshape(10, 1, 15, 19)

        d = cf.Data(a.copy())

        for indices in (range(a.ndim), range(-a.ndim, 0)):
            for axes in itertools.permutations(indices):
                a = np.transpose(a, axes)
                d.transpose(axes, inplace=True)
                message = (
                    "cf.Data.transpose({}) failed: "
                    "d.shape={}, a.shape={}".format(axes, d.shape, a.shape)
                )
                self.assertEqual(d.shape, a.shape, message)
                self.assertTrue((d.array == a).all(), message)

    @unittest.skipIf(TEST_DASKIFIED_ONLY, "no attr. 'partition_configuration'")
    def test_Data_unique(self):
        if self.test_only and inspect.stack()[0][3] not in self.test_only:
            return

        d = cf.Data([[4, 2, 1], [1, 2, 3]], "metre")
        self.assertTrue((d.unique() == cf.Data([1, 2, 3, 4], "metre")).all())
        d[1, -1] = cf.masked
        self.assertTrue((d.unique() == cf.Data([1, 2, 4], "metre")).all())

    @unittest.skipIf(
        TEST_DASKIFIED_ONLY, "hits 'TODODASK - use harden_mask/soften_mask'"
    )
    def test_Data_varray(self):
        if self.test_only and inspect.stack()[0][3] not in self.test_only:
            return

        # Scalar array
        d = cf.Data(9, "km")
        d.hardmask = False
        a = d.varray
        self.assertEqual(a.shape, ())
        self.assertEqual(a, np.array(9))
        d[...] = cf.masked
        a = d.varray
        self.assertEqual(a.shape, ())
        self.assertIs(a[()], np.ma.masked)
        a[()] = 18
        self.assertEqual(a, np.array(18))

        b = np.arange(10 * 15 * 19).reshape(10, 1, 15, 19)
        d = cf.Data(b, "km")
        e = d.copy()
        v = e.varray
        v[0, 0, 0, 0] = -999
        v = e.varray
        self.assertEqual(v[0, 0, 0, 0], -999)
        self.assertEqual(v.shape, b.shape)
        self.assertFalse((v == b).all())
        v[0, 0, 0, 0] = 0
        self.assertTrue((v == b).all())

    def test_Data_year_month_day_hour_minute_second(self):
        if self.test_only and inspect.stack()[0][3] not in self.test_only:
            return

        d = cf.Data([[1.901, 5.101]], "days since 2000-12-29")
        self.assertTrue(d.year.equals(cf.Data([[2000, 2001]])))
        self.assertTrue(d.month.equals(cf.Data([[12, 1]])))
        self.assertTrue(d.day.equals(cf.Data([[30, 3]])))
        self.assertTrue(d.hour.equals(cf.Data([[21, 2]])))
        self.assertTrue(d.minute.equals(cf.Data([[37, 25]])))
        self.assertTrue(d.second.equals(cf.Data([[26, 26]])))

        d = cf.Data(
            [[1.901, 5.101]], cf.Units("days since 2000-12-29", "360_day")
        )
        self.assertTrue(d.year.equals(cf.Data([[2000, 2001]])))
        self.assertTrue(d.month.equals(cf.Data([[12, 1]])))
        self.assertTrue(d.day.equals(cf.Data([[30, 4]])))
        self.assertTrue(d.hour.equals(cf.Data([[21, 2]])))
        self.assertTrue(d.minute.equals(cf.Data([[37, 25]])))
        self.assertTrue(d.second.equals(cf.Data([[26, 26]])))

        # Can't get year from data with non-reference time units
        with self.assertRaises(ValueError):
            cf.Data([[1, 2]], units="m").year

    @unittest.skipIf(TEST_DASKIFIED_ONLY, "'NoneType' is not iterable")
    def test_Data_BINARY_AND_UNARY_OPERATORS(self):
        if self.test_only and inspect.stack()[0][3] not in self.test_only:
            return

        array = np.arange(3 * 4 * 5).reshape(3, 4, 5) + 1

        arrays = (
            np.arange(3 * 4 * 5).reshape(3, 4, 5) + 1.0,
            np.arange(3 * 4 * 5).reshape(3, 4, 5) + 1,
        )

        for a0 in arrays:
            for a1 in arrays[::-1]:
                d = cf.Data(a0[(slice(None, None, -1),) * a0.ndim], "metre")
                d.flip(inplace=True)
                x = cf.Data(a1, "metre")

                message = "Failed in {!r}+{!r}".format(d, x)
                self.assertTrue(
                    (d + x).equals(cf.Data(a0 + a1, "m"), verbose=1), message
                )
                message = "Failed in {!r}*{!r}".format(d, x)
                self.assertTrue(
                    (d * x).equals(cf.Data(a0 * a1, "m2"), verbose=1), message
                )
                message = "Failed in {!r}/{!r}".format(d, x)
                self.assertTrue(
                    (d / x).equals(cf.Data(a0 / a1, "1"), verbose=1), message
                )
                message = "Failed in {!r}-{!r}".format(d, x)
                self.assertTrue(
                    (d - x).equals(cf.Data(a0 - a1, "m"), verbose=1), message
                )
                message = "Failed in {!r}//{!r}".format(d, x)
                self.assertTrue(
                    (d // x).equals(cf.Data(a0 // a1, "1"), verbose=1), message
                )

                message = "Failed in {!r}.__truediv__//{!r}".format(d, x)
                self.assertTrue(
                    d.__truediv__(x).equals(
                        cf.Data(array.__truediv__(array), "1"), verbose=1
                    ),
                    message,
                )

                message = "Failed in {!r}__rtruediv__{!r}".format(d, x)
                self.assertTrue(
                    d.__rtruediv__(x).equals(
                        cf.Data(array.__rtruediv__(array), "1"), verbose=1
                    ),
                    message,
                )

                try:
                    d ** x
                except Exception:
                    pass
                else:
                    message = "Failed in {!r}**{!r}".format(d, x)
                    self.assertTrue((d ** x).all(), message)
        # --- End: for

        for a0 in arrays:
            d = cf.Data(a0, "metre")
            for x in (2, 2.0):
                message = "Failed in {!r}+{}".format(d, x)
                self.assertTrue(
                    (d + x).equals(cf.Data(a0 + x, "m"), verbose=1), message
                )
                message = "Failed in {!r}*{}".format(d, x)
                self.assertTrue(
                    (d * x).equals(cf.Data(a0 * x, "m"), verbose=1), message
                )
                message = "Failed in {!r}/{}".format(d, x)
                self.assertTrue(
                    (d / x).equals(cf.Data(a0 / x, "m"), verbose=1), message
                )
                message = "Failed in {!r}-{}".format(d, x)
                self.assertTrue(
                    (d - x).equals(cf.Data(a0 - x, "m"), verbose=1), message
                )
                message = "Failed in {!r}//{}".format(d, x)
                self.assertTrue(
                    (d // x).equals(cf.Data(a0 // x, "m"), verbose=1), message
                )
                message = "Failed in {!r}**{}".format(d, x)
                self.assertTrue(
                    (d ** x).equals(cf.Data(a0 ** x, "m2"), verbose=1), message
                )
                message = "Failed in {!r}.__truediv__{}".format(d, x)
                self.assertTrue(
                    d.__truediv__(x).equals(
                        cf.Data(a0.__truediv__(x), "m"), verbose=1
                    ),
                    message,
                )
                message = "Failed in {!r}.__rtruediv__{}".format(d, x)
                self.assertTrue(
                    d.__rtruediv__(x).equals(
                        cf.Data(a0.__rtruediv__(x), "m-1"), verbose=1
                    ),
                    message,
                )

                message = "Failed in {}+{!r}".format(x, d)
                self.assertTrue(
                    (x + d).equals(cf.Data(x + a0, "m"), verbose=1), message
                )
                message = "Failed in {}*{!r}".format(x, d)
                self.assertTrue(
                    (x * d).equals(cf.Data(x * a0, "m"), verbose=1), message
                )
                message = "Failed in {}/{!r}".format(x, d)
                self.assertTrue(
                    (x / d).equals(cf.Data(x / a0, "m-1"), verbose=1), message
                )
                message = "Failed in {}-{!r}".format(x, d)
                self.assertTrue(
                    (x - d).equals(cf.Data(x - a0, "m"), verbose=1), message
                )
                message = "Failed in {}//{!r}\n{!r}\n{!r}".format(
                    x, d, x // d, x // a0
                )
                self.assertTrue(
                    (x // d).equals(cf.Data(x // a0, "m-1"), verbose=1),
                    message,
                )

                try:
                    x ** d
                except Exception:
                    pass
                else:
                    message = "Failed in {}**{!r}".format(x, d)
                    self.assertTrue((x ** d).all(), message)

                a = a0.copy()
                try:
                    a += x
                except TypeError:
                    pass
                else:
                    e = d.copy()
                    e += x
                    message = "Failed in {!r}+={}".format(d, x)
                    self.assertTrue(
                        e.equals(cf.Data(a, "m"), verbose=1), message
                    )

                a = a0.copy()
                try:
                    a *= x
                except TypeError:
                    pass
                else:
                    e = d.copy()
                    e *= x
                    message = "Failed in {!r}*={}".format(d, x)
                    self.assertTrue(
                        e.equals(cf.Data(a, "m"), verbose=1), message
                    )

                a = a0.copy()
                try:
                    a /= x
                except TypeError:
                    pass
                else:
                    e = d.copy()
                    e /= x
                    message = "Failed in {!r}/={}".format(d, x)
                    self.assertTrue(
                        e.equals(cf.Data(a, "m"), verbose=1), message
                    )

                a = a0.copy()
                try:
                    a -= x
                except TypeError:
                    pass
                else:
                    e = d.copy()
                    e -= x
                    message = "Failed in {!r}-={}".format(d, x)
                    self.assertTrue(
                        e.equals(cf.Data(a, "m"), verbose=1), message
                    )

                a = a0.copy()
                try:
                    a //= x
                except TypeError:
                    pass
                else:
                    e = d.copy()
                    e //= x
                    message = "Failed in {!r}//={}".format(d, x)
                    self.assertTrue(
                        e.equals(cf.Data(a, "m"), verbose=1), message
                    )

                a = a0.copy()
                try:
                    a **= x
                except TypeError:
                    pass
                else:
                    e = d.copy()
                    e **= x
                    message = "Failed in {!r}**={}".format(d, x)
                    self.assertTrue(
                        e.equals(cf.Data(a, "m2"), verbose=1), message
                    )

                a = a0.copy()
                try:
                    a.__itruediv__(x)
                except TypeError:
                    pass
                else:
                    e = d.copy()
                    e.__itruediv__(x)
                    message = "Failed in {!r}.__itruediv__({})".format(d, x)
                    self.assertTrue(
                        e.equals(cf.Data(a, "m"), verbose=1), message
                    )
            # --- End: for

            for x in (cf.Data(2, "metre"), cf.Data(2.0, "metre")):
                self.assertTrue(
                    (d + x).equals(cf.Data(a0 + x.datum(), "m"), verbose=1)
                )
                self.assertTrue(
                    (d * x).equals(cf.Data(a0 * x.datum(), "m2"), verbose=1)
                )
                self.assertTrue(
                    (d / x).equals(cf.Data(a0 / x.datum(), "1"), verbose=1)
                )
                self.assertTrue(
                    (d - x).equals(cf.Data(a0 - x.datum(), "m"), verbose=1)
                )
                self.assertTrue(
                    (d // x).equals(cf.Data(a0 // x.datum(), "1"), verbose=1)
                )

                try:
                    d ** x
                except Exception:
                    pass
                else:
                    self.assertTrue(
                        (x ** d).all(), "{}**{}".format(x, repr(d))
                    )

                self.assertTrue(
                    d.__truediv__(x).equals(
                        cf.Data(a0.__truediv__(x.datum()), ""), verbose=1
                    )
                )

    @unittest.skipIf(TEST_DASKIFIED_ONLY, "no attr. 'partition_configuration'")
    def test_Data_BROADCASTING(self):
        if self.test_only and inspect.stack()[0][3] not in self.test_only:
            return

        A = [
            np.array(3),
            np.array([3]),
            np.array([3]).reshape(1, 1),
            np.array([3]).reshape(1, 1, 1),
            np.arange(5).reshape(5, 1),
            np.arange(5).reshape(1, 5),
            np.arange(5).reshape(1, 5, 1),
            np.arange(5).reshape(5, 1, 1),
            np.arange(5).reshape(1, 1, 5),
            np.arange(25).reshape(1, 5, 5),
            np.arange(25).reshape(5, 1, 5),
            np.arange(25).reshape(5, 5, 1),
            np.arange(125).reshape(5, 5, 5),
        ]

        for a in A:
            for b in A:
                d = cf.Data(a)
                e = cf.Data(b)
                ab = a * b
                de = d * e
                self.assertEqual(de.shape, ab.shape)
                self.assertTrue((de.array == ab).all())

    def test_Data_ERROR(self):
        if self.test_only and inspect.stack()[0][3] not in self.test_only:
            return

        return  # !!!!!!

        d = cf.Data([0.0, 1])
        e = cf.Data([1.0, 2])

        oldm = cf.Data.mask_fpe(False)
        olds = cf.Data.seterr("raise")

        with self.assertRaises(FloatingPointError):
            _ = e / d

        with self.assertRaises(FloatingPointError):
            _ = e ** 123456

        cf.Data.mask_fpe(True)
        cf.Data.seterr(all="raise")

        g = cf.Data([-99, 2.0])
        g[0] = cf.masked
        f = e / d
        self.assertTrue(f.equals(g, verbose=2))

        g = cf.Data([1.0, -99])
        g[1] = cf.masked
        f = e ** 123456
        self.assertTrue(f.equals(g, verbose=2))

        cf.Data.mask_fpe(True)
        cf.Data.seterr(all="ignore")
        f = e / d
        f = e ** 123456

        cf.Data.mask_fpe(oldm)
        cf.Data.seterr(**olds)

    def test_Data__len__(self):
        if self.test_only and inspect.stack()[0][3] not in self.test_only:
            return

        self.assertEqual(3, len(cf.Data([1, 2, 3])))
        self.assertEqual(2, len(cf.Data([[1, 2, 3], [4, 5, 6]])))
        self.assertEqual(1, len(cf.Data([[1, 2, 3]])))

        # len() of unsized object
        with self.assertRaises(TypeError):
            len(cf.Data(1))

    def test_Data__float__(self):
        if self.test_only and inspect.stack()[0][3] not in self.test_only:
            return

        for x in (-1.9, -1.5, -1.4, -1, 0, 1, 1.0, 1.4, 1.9):
            self.assertEqual(float(cf.Data(x)), float(x))
            self.assertEqual(float(cf.Data(x)), float(x))

        with self.assertRaises(TypeError):
            float(cf.Data([1, 2]))

    def test_Data__int__(self):
        if self.test_only and inspect.stack()[0][3] not in self.test_only:
            return

        for x in (-1.9, -1.5, -1.4, -1, 0, 1, 1.0, 1.4, 1.9):
            self.assertEqual(int(cf.Data(x)), int(x))
            self.assertEqual(int(cf.Data(x)), int(x))

        with self.assertRaises(Exception):
            _ = int(cf.Data([1, 2]))

    def test_Data__round__(self):
        if self.test_only and inspect.stack()[0][3] not in self.test_only:
            return

        for ndigits in ([], [0], [1], [2], [3]):
            for x in (
                -1.9123,
                -1.5789,
                -1.4123,
                -1.789,
                0,
                1.123,
                1.0234,
                1.412,
                1.9345,
            ):
                self.assertEqual(
                    round(cf.Data(x), *ndigits), round(x, *ndigits)
                )
                self.assertEqual(
                    round(cf.Data(x), *ndigits), round(x, *ndigits)
                )

        with self.assertRaises(Exception):
            _ = round(cf.Data([1, 2]))

    def test_Data_argmax(self):
        if self.test_only and inspect.stack()[0][3] not in self.test_only:
            return

        d = cf.Data(np.arange(120).reshape(4, 5, 6))

        self.assertEqual(d.argmax().array, 119)

        index = d.argmax(unravel=True)
        self.assertEqual(index, (3, 4, 5))
        self.assertEqual(d[index].array, 119)

        e = d.argmax(axis=1)
        self.assertEqual(e.shape, (4, 6))
        self.assertTrue(
            e.equals(cf.Data.full(shape=(4, 6), fill_value=4, dtype=int))
        )

        self.assertEqual(d[d.argmax(unravel=True)].array, 119)

        d = cf.Data([0, 4, 2, 3, 4])
        self.assertEqual(d.argmax().array, 1)

        # Bad axis
        with self.assertRaises(Exception):
            d.argmax(axis=d.ndim)

    @unittest.skipIf(TEST_DASKIFIED_ONLY, "hits 'NoneType' is not iterable")
    def test_Data__collapse_SHAPE(self):
        if self.test_only and inspect.stack()[0][3] not in self.test_only:
            return

        a = np.arange(-100, 200.0, dtype=float).reshape(3, 4, 5, 5)

        for h in (
            "sample_size",
            "sum",
            "min",
            "max",
            "mean",
            "var",
            "sd",
            "mid_range",
            "range",
            "integral",
            "maximum_absolute_value",
            "minimum_absolute_value",
            "sum_of_squares",
            "root_mean_square",
            "mean_absolute_value",
            "median",
            "mean_of_upper_decile",
            "sum_of_weights",
            "sum_of_weights2",
        ):

            d = cf.Data(a[(slice(None, None, -1),) * a.ndim].copy())
            d.flip(inplace=True)
            _ = cf.Data(self.w.copy())

            shape = list(d.shape)

            for axes in self.axes_combinations:
                e = getattr(d, h)(
                    axes=axes, squeeze=False, _preserve_partitions=False
                )

                shape = list(d.shape)
                for i in axes:
                    shape[i] = 1

                shape = tuple(shape)
                self.assertEqual(
                    e.shape,
                    shape,
                    "{}, axes={}, not squeezed bad shape: {} != {}".format(
                        h, axes, e.shape, shape
                    ),
                )

            for axes in self.axes_combinations:
                e = getattr(d, h)(
                    axes=axes, squeeze=True, _preserve_partitions=False
                )
                shape = list(d.shape)
                for i in sorted(axes, reverse=True):
                    shape.pop(i)

                shape = tuple(shape)
                self.assertEqual(
                    e.shape,
                    shape,
                    "{}, axes={}, squeezed bad shape: {} != {}".format(
                        h, axes, e.shape, shape
                    ),
                )

            e = getattr(d, h)(squeeze=True, _preserve_partitions=False)
            shape = ()
            self.assertEqual(
                e.shape,
                shape,
                "{}, axes={}, squeezed bad shape: {} != {}".format(
                    h, None, e.shape, shape
                ),
            )

            e = getattr(d, h)(squeeze=False, _preserve_partitions=False)
            shape = (1,) * d.ndim
            self.assertEqual(
                e.shape,
                shape,
                "{}, axes={}, not squeezed bad shape: {} != {}".format(
                    h, None, e.shape, shape
                ),
            )
        # --- End: for

    @unittest.skipIf(TEST_DASKIFIED_ONLY, "no attribute '_ndim'")
    def test_Data_max_min_sum_sum_of_squares(self):
        if self.test_only and inspect.stack()[0][3] not in self.test_only:
            return

        for pp in (True, False):
            # unweighted, unmasked
            d = cf.Data(self.a)
            for _np, h in zip(
                (np.sum, np.amin, np.amax, np.sum),
                ("sum", "min", "max", "sum_of_squares"),
            ):
                for axes in self.axes_combinations:
                    b = reshape_array(self.a, axes)
                    if h == "sum_of_squares":
                        b = b ** 2

                    b = _np(b, axis=-1)
                    e = getattr(d, h)(
                        axes=axes, squeeze=True, _preserve_partitions=pp
                    )
                    self.assertTrue(
                        e.allclose(b, rtol=1e-05, atol=1e-08),
                        "{}, axis={}, unweighted, unmasked "
                        "\ne={}, \nb={}".format(h, axes, e.array, b),
                    )

            # unweighted, masked
            d = cf.Data(self.ma)
            for _np, h in zip(
                (np.ma.sum, np.ma.amin, np.ma.amax, np.ma.sum),
                ("sum", "min", "max", "sum_of_squares"),
            ):
                for axes in self.axes_combinations:
                    b = reshape_array(self.ma, axes)
                    if h == "sum_of_squares":
                        b = b ** 2

                    b = _np(b, axis=-1)
                    b = np.ma.asanyarray(b)
                    e = getattr(d, h)(
                        axes=axes, squeeze=True, _preserve_partitions=pp
                    )

                    self.assertTrue(
                        (e.mask.array == b.mask).all(),
                        "{}, axis={}, \ne.mask={}, \nb.mask={}".format(
                            h, axes, e.mask.array, b.mask
                        ),
                    )

                    self.assertTrue(
                        e.allclose(b, rtol=1e-05, atol=1e-08),
                        "{}, axis={}, unweighted, masked "
                        "\ne={}, \nb={}".format(h, axes, e.array, b),
                    )

    def test_Data_percentile_median(self):
        if self.test_only and inspect.stack()[0][3] not in self.test_only:
            return

        # ranks: a sequence of percentile rank inputs. NOTE: must
        # include 50 as the last input so that cf.Data.median is also
        # tested correctly.
        ranks = ([30, 60, 90], [90, 30], [20])
        ranks = ranks + (50,)

        d = cf.Data(self.a, chunks=(2, 2, 3, 5))

        for axis in [None] + self.axes_combinations:
            for keepdims in (True, False):
                for q in ranks:
                    a1 = np.percentile(d, q, axis=axis, keepdims=keepdims)
                    b1 = d.percentile(q, axes=axis, squeeze=not keepdims)
                    self.assertEqual(b1.shape, a1.shape)
                    self.assertTrue((b1.array == a1).all())

        # Masked data
        a = self.ma
        filled = np.ma.filled(a, np.nan)
        d = cf.Data(self.ma, chunks=(2, 2, 3, 5))

        with np.testing.suppress_warnings() as sup:
            sup.filter(
                category=RuntimeWarning,
                message=".*All-NaN slice encountered.*",
            )
            sup.filter(
                category=UserWarning,
                message="Warning: 'partition' will ignore the 'mask' of the MaskedArray.*",
            )
            for axis in [None] + self.axes_combinations:
                for keepdims in (True, False):
                    for q in ranks:
                        a1 = np.nanpercentile(
                            filled, q, axis=axis, keepdims=keepdims
                        )
                        mask = np.isnan(a1)
                        if mask.any():
                            a1 = np.ma.masked_where(mask, a1, copy=False)

                        b1 = d.percentile(q, axes=axis, squeeze=not keepdims)
                        self.assertEqual(b1.shape, a1.shape)
                        self.assertTrue((b1.array == a1).all())

        # Test scalar input (not masked)
        a = np.array(9)
        d = cf.Data(a)
        for keepdims in (True, False):
            for q in ranks:
                a1 = np.nanpercentile(a, q, keepdims=keepdims)
                b1 = d.percentile(q, squeeze=not keepdims)
                self.assertEqual(b1.shape, a1.shape)
                self.assertTrue((b1.array == a1).all())

        # Test scalar input (masked)
        a = np.ma.array(9, mask=True)
        filled = np.ma.filled(a.astype(float), np.nan)
        d = cf.Data(a)

        with np.testing.suppress_warnings() as sup:
            sup.filter(
                category=RuntimeWarning,
                message=".*All-NaN slice encountered.*",
            )
            sup.filter(
                category=UserWarning,
                message="Warning: 'partition' will ignore the 'mask' of the MaskedArray.*",
            )
            for keepdims in (True, False):
                for q in ranks:
                    a1 = np.nanpercentile(filled, q, keepdims=keepdims)
                    mask = np.isnan(a1)
                    if mask.any():
                        a1 = np.ma.masked_where(mask, a1, copy=False)

                    b1 = d.percentile(q, squeeze=not keepdims)
                    self.assertEqual(b1.shape, a1.shape)
                    self.assertTrue(
                        (b1.array == a1).all() in (True, np.ma.masked)
                    )

        # Test mtol=1
        d = cf.Data(self.a)
        d[...] = cf.masked  # All masked
        for axis in [None] + self.axes_combinations:
            for q in ranks:
                e = d.percentile(q, axes=axis, mtol=1)
                self.assertFalse(np.ma.count(e.array, keepdims=True).any())

        a = np.ma.arange(12).reshape(3, 4)
        d = cf.Data(a)
        d[1, -1] = cf.masked  # 1 value masked
        for q in ranks:
            e = d.percentile(q, mtol=1)
            self.assertTrue(np.ma.count(e.array, keepdims=True).all())

        # Test mtol=0
        for q in ranks:
            e = d.percentile(q, mtol=0)
            self.assertFalse(np.ma.count(e.array, keepdims=True).any())

        # Test mtol=0.1
        for q in ranks:
            e = d.percentile(q, axes=0, mtol=0.1)
            self.assertEqual(np.ma.count(e.array), 3 * e.shape[0])

        for q in ranks[:-1]:  # axis=1: exclude the non-sequence rank
            e = d.percentile(q, axes=1, mtol=0.1)
            self.assertEqual(np.ma.count(e.array), 2 * e.shape[0])

        q = ranks[-1]  # axis=1: test the non-sequence rank
        e = d.percentile(q, axes=1, mtol=0.1)
        self.assertEqual(np.ma.count(e.array), e.shape[0] - 1)

        # Check invalid ranks (those not in [0, 100])
        for q in (-9, [999], [50, 999], [999, 50]):
            with self.assertRaises(ValueError):
                d.percentile(q).array

    @unittest.skipIf(TEST_DASKIFIED_ONLY, "no attr. 'partition_configuration'")
    def test_Data_mean_of_upper_decile(self):
        if self.test_only and inspect.stack()[0][3] not in self.test_only:
            return

        for pp in (True, False):
            # unweighted, unmasked
            d = cf.Data(self.a)
            for axes in self.axes_combinations:
                b = reshape_array(self.a, axes)
                p = np.percentile(b, 90, axis=-1, keepdims=True)
                b = np.ma.where(b < p, np.ma.masked, b)
                b = np.average(b, axis=-1)

                e = d.mean_of_upper_decile(
                    axes=axes, squeeze=True, _preserve_partitions=pp
                )

                self.assertTrue(
                    e.allclose(b, rtol=1e-05, atol=1e-08),
                    "mean_of_upper_decile, axis={}, unweighted, "
                    "unmasked \ne={}, \nb={}".format(axes, e.array, b),
                )

            # unweighted, masked
            d = cf.Data(self.ma)
            for axes in self.axes_combinations:
                b = reshape_array(self.ma, axes)
                b = np.ma.filled(b, np.nan)
                with np.testing.suppress_warnings() as sup:
                    sup.filter(
                        RuntimeWarning, message=".*All-NaN slice encountered"
                    )
                    p = np.nanpercentile(b, 90, axis=-1, keepdims=True)

                b = np.ma.masked_where(np.isnan(b), b, copy=False)

                p = np.where(np.isnan(p), b.max() + 1, p)

                with np.testing.suppress_warnings() as sup:
                    sup.filter(
                        RuntimeWarning,
                        message=".*invalid value encountered in less",
                    )
                    b = np.ma.where(b < p, np.ma.masked, b)

                b = np.ma.average(b, axis=-1)
                b = np.ma.asanyarray(b)

                e = d.mean_of_upper_decile(
                    axes=axes, squeeze=True, _preserve_partitions=pp
                )

                self.assertTrue(
                    (e.mask.array == b.mask).all(),
                    "mean_of_upper_decile, axis={}, \ne.mask={}, "
                    "\nb.mask={}".format(axes, e.mask.array, b.mask),
                )
                self.assertTrue(
                    e.allclose(b, rtol=1e-05, atol=1e-08),
                    "mean_of_upper_decile, axis={}, "
                    "unweighted, masked "
                    "\ne={}, \nb={}".format(axes, e.array, b),
                )

    @unittest.skipIf(TEST_DASKIFIED_ONLY, "no attribute '_ndim'")
    def test_Data_range_mid_range(self):
        if self.test_only and inspect.stack()[0][3] not in self.test_only:
            return

        for pp in (True, False):
            # unweighted, unmasked
            d = cf.Data(self.a)
            for h in ("range", "mid_range"):
                for axes in self.axes_combinations:
                    b = reshape_array(self.a, axes)
                    mn = np.amin(b, axis=-1)
                    mx = np.amax(b, axis=-1)
                    if h == "range":
                        b = mx - mn
                    elif h == "mid_range":
                        b = (mx + mn) * 0.5

                    e = getattr(d, h)(
                        axes=axes, squeeze=True, _preserve_partitions=pp
                    )
                    self.assertTrue(
                        e.allclose(b, rtol=1e-05, atol=1e-08),
                        "{}, axis={}, unweighted, unmasked "
                        "\ne={}, \nb={}".format(h, axes, e.array, b),
                    )

            # unweighted, masked
            d = cf.Data(self.ma)
            for h in ("range", "mid_range"):
                for axes in self.axes_combinations:
                    b = reshape_array(self.ma, axes)
                    mn = np.amin(b, axis=-1)
                    mx = np.amax(b, axis=-1)
                    if h == "range":
                        b = mx - mn
                    elif h == "mid_range":
                        b = (mx + mn) * 0.5

                    b = np.ma.asanyarray(b)

                    e = getattr(d, h)(
                        axes=axes, squeeze=True, _preserve_partitions=pp
                    )

                    self.assertTrue(
                        (e.mask.array == b.mask).all(),
                        "{}, axis={}, \ne.mask={}, "
                        "\nb.mask={}".format(h, axes, e.mask.array, b.mask),
                    )

                    self.assertTrue(
                        e.allclose(b, rtol=1e-05, atol=1e-08),
                        "{}, axis={}, unweighted, masked "
                        "\ne={}, \nb={}".format(h, axes, e.array, b),
                    )

    @unittest.skipIf(TEST_DASKIFIED_ONLY, "no attribute 'w' for DataTest")
    def test_Data_integral(self):
        if self.test_only and inspect.stack()[0][3] not in self.test_only:
            return

        for pp in (True, False):
            # unmasked
            d = cf.Data(self.a)
            x = cf.Data(self.w)
            for axes in self.axes_combinations:
                b = reshape_array(self.a, axes)
                v = reshape_array(self.w, axes)
                b = np.sum(b * v, axis=-1)

                e = d.integral(
                    axes=axes, squeeze=True, weights=x, _preserve_partitions=pp
                )

                self.assertTrue(
                    e.allclose(b, rtol=1e-05, atol=1e-08),
                    "axis={}, unmasked \ne={}, \nb={}".format(
                        axes, e.array, b
                    ),
                )

            # masked
            d = cf.Data(self.ma)
            for axes in self.axes_combinations:
                b = reshape_array(self.ma, axes)
                v = reshape_array(self.w, axes)
                b = np.sum(b * v, axis=-1)
                b = np.ma.asanyarray(b)

                e = d.integral(
                    axes=axes, squeeze=True, weights=x, _preserve_partitions=pp
                )

                self.assertTrue(
                    (e.mask.array == b.mask).all(),
                    "axis={} masked, \ne.mask={}, "
                    "\nb.mask={}".format(axes, e.mask.array, b.mask),
                )

                self.assertTrue(
                    e.allclose(b, rtol=1e-05, atol=1e-08),
                    "axis={}, masked \ne={}, \nb={}".format(axes, e.array, b),
                )

    @unittest.skipIf(TEST_DASKIFIED_ONLY, "no attribute '_ndim'")
    def test_Data_sum_of_weights_sum_of_weights2(self):
        if self.test_only and inspect.stack()[0][3] not in self.test_only:
            return

        for pp in (True, False):
            # unweighted, unmasked
            d = cf.Data(self.a)
            for h in ("sum_of_weights", "sum_of_weights2"):
                for axes in self.axes_combinations:
                    b = reshape_array(self.ones, axes)
                    b = b.sum(axis=-1)
                    e = getattr(d, h)(
                        axes=axes, squeeze=True, _preserve_partitions=pp
                    )

                    self.assertTrue(
                        e.allclose(b, rtol=1e-05, atol=1e-08),
                        "{}, axis={}, unweighted, unmasked, pp={}, "
                        "\ne={}, \nb={}".format(h, axes, pp, e.array, b),
                    )
            # --- End: for

            # unweighted, masked
            d = cf.Data(self.ma)
            for a, h in zip(
                (self.mones, self.mones), ("sum_of_weights", "sum_of_weights2")
            ):
                for axes in self.axes_combinations:
                    b = reshape_array(a, axes)
                    b = np.ma.asanyarray(b.sum(axis=-1))
                    e = getattr(d, h)(
                        axes=axes, squeeze=True, _preserve_partitions=pp
                    )

                    self.assertTrue(
                        (e.mask.array == b.mask).all(),
                        "{}, axis={}, unweighted, masked, pp={}, "
                        "\ne.mask={}, \nb.mask={}".format(
                            h, axes, pp, e.mask.array, b.mask
                        ),
                    )
                    self.assertTrue(
                        e.allclose(b, rtol=1e-05, atol=1e-08),
                        "{}, axis={}, unweighted, masked, pp={}, "
                        "\ne={}, \nb={}".format(h, axes, pp, e.array, b),
                    )
            # --- End: for

            # weighted, masked
            d = cf.Data(self.ma)
            x = cf.Data(self.w)
            for a, h in zip(
                (self.mw, self.mw * self.mw),
                ("sum_of_weights", "sum_of_weights2"),
            ):
                for axes in self.axes_combinations:
                    a = a.copy()
                    a.mask = self.ma.mask
                    b = reshape_array(a, axes)
                    b = np.ma.asanyarray(b.sum(axis=-1))
                    e = getattr(d, h)(
                        axes=axes,
                        weights=x,
                        squeeze=True,
                        _preserve_partitions=pp,
                    )
                    self.assertTrue(
                        (e.mask.array == b.mask).all(),
                        "{}, axis={}, \ne.mask={}, "
                        "\nb.mask={}".format(h, axes, e.mask.array, b.mask),
                    )

                    self.assertTrue(
                        e.allclose(b, rtol=1e-05, atol=1e-08),
                        "{}, axis={}, \ne={}, \nb={}".format(
                            h, axes, e.array, b
                        ),
                    )
            # --- End: for

            # weighted, unmasked
            d = cf.Data(self.a)
            for a, h in zip(
                (self.w, self.w * self.w),
                ("sum_of_weights", "sum_of_weights2"),
            ):
                for axes in self.axes_combinations:
                    b = reshape_array(a, axes)
                    b = b.sum(axis=-1)
                    e = getattr(d, h)(
                        axes=axes,
                        weights=x,
                        squeeze=True,
                        _preserve_partitions=pp,
                    )
                    self.assertTrue(
                        e.allclose(b, rtol=1e-05, atol=1e-08),
                        "{}, axis={}, \ne={}, \nb={}".format(
                            h, axes, e.array, b
                        ),
                    )

    @unittest.skipIf(TEST_DASKIFIED_ONLY, "no attribute '_ndim'")
    def test_Data_mean_mean_absolute_value(self):
        if self.test_only and inspect.stack()[0][3] not in self.test_only:
            return

        for absolute in (False, True):
            a = self.a
            ma = self.ma
            method = "mean"
            if absolute:
                a = np.absolute(a)
                ma = np.absolute(ma)
                method = "mean_absolute_value"

            # unweighted, unmasked
            d = cf.Data(self.a)
            for axes in self.axes_combinations:
                b = reshape_array(a, axes)
                b = np.mean(b, axis=-1)
                e = getattr(d, method)(axes=axes, squeeze=True)

                self.assertTrue(
                    e.allclose(b, rtol=1e-05, atol=1e-08),
                    "{} axis={}, unweighted, unmasked \ne={}, "
                    "\nb={}".format(method, axes, e.array, b),
                )
            # --- End: for

            # weighted, unmasked
            x = cf.Data(self.w)
            for axes in self.axes_combinations:
                b = reshape_array(a, axes)
                v = reshape_array(self.w, axes)
                b = np.average(b, axis=-1, weights=v)

                e = getattr(d, method)(axes=axes, weights=x, squeeze=True)

                self.assertTrue(
                    e.allclose(b, rtol=1e-05, atol=1e-08),
                    "{} weighted, unmasked axis={}, \ne={}, "
                    "\nb={}".format(method, axes, e.array, b),
                )
            # --- End: for

            # unweighted, masked
            d = cf.Data(self.ma)
            for axes in self.axes_combinations:
                b = reshape_array(ma, axes)
                b = np.ma.average(b, axis=-1)
                b = np.ma.asanyarray(b)

                e = getattr(d, method)(axes=axes, squeeze=True)

                self.assertTrue(
                    (e.mask.array == b.mask).all(),
                    "{} unweighted, masked axis={}, \ne.mask={}, "
                    "\nb.mask={}".format(method, axes, e.mask.array, b.mask),
                )
                self.assertTrue(
                    e.allclose(b, rtol=1e-05, atol=1e-08),
                    "{} unweighted, masked axis={}, \ne={}, "
                    "\nb={}, ".format(method, axes, e.array, b),
                )
            # --- End: for

            # weighted, masked
            for axes in self.axes_combinations:
                b = reshape_array(ma, axes)
                v = reshape_array(self.mw, axes)
                b = np.ma.average(b, axis=-1, weights=v)
                b = np.ma.asanyarray(b)

                e = getattr(d, method)(axes=axes, weights=x, squeeze=True)

                self.assertTrue(
                    (e.mask.array == b.mask).all(),
                    "{} weighted, masked axis={}, \ne.mask={}, "
                    "\nb.mask={}".format(method, axes, e.mask.array, b.mask),
                )

                self.assertTrue(
                    e.allclose(b, rtol=1e-05, atol=1e-08),
                    "{} weighted, masked axis={}, \ne={}, "
                    "\nb={}, ".format(method, axes, e.array, b),
                )
        # --- End: for

    @unittest.skipIf(TEST_DASKIFIED_ONLY, "no attribute '_ndim'")
    def test_Data_root_mean_square(self):
        if self.test_only and inspect.stack()[0][3] not in self.test_only:
            return

        # unweighted, unmasked
        d = cf.Data(self.a)
        for axes in self.axes_combinations:
            b = reshape_array(self.a, axes) ** 2
            b = np.mean(b, axis=-1) ** 0.5
            e = d.root_mean_square(axes=axes, squeeze=True)
            self.assertTrue(
                e.allclose(b, rtol=1e-05, atol=1e-08),
                "axis={}, unweighted, unmasked \ne={}, "
                "\nb={}".format(axes, e.array, b),
            )
        # --- End: for

        # weighted, unmasked
        x = cf.Data(self.w)
        for axes in self.axes_combinations:
            b = reshape_array(self.a, axes) ** 2
            v = reshape_array(self.w, axes)
            b = np.average(b, axis=-1, weights=v) ** 0.5

            e = d.root_mean_square(axes=axes, weights=x, squeeze=True)

            self.assertTrue(
                e.allclose(b, rtol=1e-05, atol=1e-08),
                "axis={}, weighted, unmasked \ne={}, "
                "\nb={}".format(axes, e.array, b),
            )
        # --- End: for

        # unweighted, masked
        d = cf.Data(self.ma)
        for axes in self.axes_combinations:
            b = reshape_array(self.ma, axes) ** 2
            b = np.ma.average(b, axis=-1)
            b = np.ma.asanyarray(b) ** 0.5

            e = d.root_mean_square(axes=axes, squeeze=True)

            self.assertTrue(
                (e.mask.array == b.mask).all(),
                "axis={}, unweighted, masked \ne.mask={}, "
                "\nb.mask={}, ".format(axes, e.mask.array, b.mask),
            )
            self.assertTrue(
                e.allclose(b, rtol=1e-05, atol=1e-08),
                "axis={}, unweighted, masked \ne={}, "
                "\nb={}, ".format(axes, e.array, b),
            )
        # --- End: for

        # weighted, masked
        for axes in self.axes_combinations:
            b = reshape_array(self.ma, axes) ** 2
            v = reshape_array(self.mw, axes)
            b = np.ma.average(b, axis=-1, weights=v)
            b = np.ma.asanyarray(b) ** 0.5

            e = d.root_mean_square(axes=axes, weights=x, squeeze=True)

            self.assertTrue(
                (e.mask.array == b.mask).all(),
                "axis={}, weighted, masked \ne.mask={}, "
                "\nb.mask={}, ".format(axes, e.mask.array, b.mask),
            )
            self.assertTrue(
                e.allclose(b, rtol=1e-05, atol=1e-08),
                "axis={}, weighted, masked \ne={}, \nb={}, ".format(
                    axes, e.array, b
                ),
            )

    @unittest.skipIf(TEST_DASKIFIED_ONLY, "no attribute '_ndim'")
    def test_Data_sample_size(self):
        if self.test_only and inspect.stack()[0][3] not in self.test_only:
            return

        # unmasked
        d = cf.Data(self.a)
        for axes in self.axes_combinations:
            b = reshape_array(self.ones, axes)
            b = b.sum(axis=-1)
            e = d.sample_size(axes=axes, squeeze=True)

            self.assertTrue(
                e.allclose(b, rtol=1e-05, atol=1e-08),
                "axis={}, \ne={}, \nb={}".format(axes, e.array, b),
            )
        # --- End: for

        # masked
        d = cf.Data(self.ma)
        for axes in self.axes_combinations:
            b = reshape_array(self.mones, axes)
            b = b.sum(axis=-1)
            e = d.sample_size(axes=axes, squeeze=True)

            self.assertTrue(
                e.allclose(b, rtol=1e-05, atol=1e-08),
                "axis={}, \ne={}, \nb={}".format(axes, e.array, b),
            )

    @unittest.skipIf(TEST_DASKIFIED_ONLY, "no attr. 'axes_combinations'")
    def test_Data_sd_var(self):
        if self.test_only and inspect.stack()[0][3] not in self.test_only:
            return

        ddofs = (0, 1)

        for pp in (False, True):
            # unweighted, unmasked
            d = cf.Data(self.a, units="K")
            for _np, h in zip((np.var, np.std), ("var", "sd")):
                for ddof in ddofs:
                    for axes in self.axes_combinations:
                        b = reshape_array(self.a, axes)
                        b = _np(b, axis=-1, ddof=ddof)
                        e = getattr(d, h)(
                            axes=axes,
                            squeeze=True,
                            ddof=ddof,
                            _preserve_partitions=pp,
                        )
                        self.assertTrue(
                            e.allclose(b, rtol=1e-05, atol=1e-08),
                            "{}, axis={}, unweighted, unmasked pp={}, "
                            "\ne={}, \nb={}".format(h, axes, pp, e.array, b),
                        )
            # --- End: for

            # unweighted, masked
            d = cf.Data(self.ma, units="K")
            for _np, h in zip((np.ma.var, np.ma.std), ("var", "sd")):
                for ddof in ddofs:
                    for axes in self.axes_combinations:
                        b = reshape_array(self.ma, axes)
                        b = _np(b, axis=-1, ddof=ddof)
                        e = getattr(d, h)(
                            axes=axes,
                            squeeze=True,
                            ddof=ddof,
                            _preserve_partitions=pp,
                        )
                        self.assertTrue(
                            e.allclose(b, rtol=1e-05, atol=1e-08),
                            "{}, axis={}, unweighted, masked, pp={}, "
                            "\ne={}, \nb={}".format(h, axes, pp, e.array, b),
                        )
            # --- End: for

            # weighted, unmasked
            d = cf.Data(self.a, units="K")
            x = cf.Data(self.w)
            for h in ("var", "sd"):
                for axes in self.axes_combinations:
                    for ddof in (0, 1):
                        b = reshape_array(self.a, axes)
                        v = reshape_array(self.w, axes)

                        avg = np.average(b, axis=-1, weights=v)
                        if np.ndim(avg) < b.ndim:
                            avg = np.expand_dims(avg, -1)

                        b, V1 = np.average(
                            (b - avg) ** 2, axis=-1, weights=v, returned=True
                        )

                        if ddof == 1:
                            # Calculate the weighted unbiased
                            # variance. The unbiased variance
                            # weighted with _reliability_ weights
                            # is [V1**2/(V1**2-V2)]*var.
                            V2 = np.asanyarray((v * v).sum(axis=-1))
                            b *= V1 * V1 / (V1 * V1 - V2)
                        elif ddof == 0:
                            pass

                        if h == "sd":
                            b **= 0.5

                        b = np.ma.asanyarray(b)

                        e = getattr(d, h)(
                            axes=axes,
                            weights=x,
                            squeeze=True,
                            ddof=ddof,
                            _preserve_partitions=pp,
                        )

                        self.assertTrue(
                            e.allclose(b, rtol=1e-05, atol=1e-08),
                            "{}, axis={}, weighted, unmasked, pp={}, "
                            "ddof={}, \ne={}, \nb={}".format(
                                h, axes, pp, ddof, e.array, b
                            ),
                        )
            # --- End: for

            # weighted, masked
            d = cf.Data(self.ma, units="K")
            x = cf.Data(self.w)
            for h in ("var", "sd"):
                for axes in self.axes_combinations:
                    for ddof in (0, 1):
                        b = reshape_array(self.ma, axes)
                        v = reshape_array(self.mw, axes)

                        not_enough_data = np.ma.count(b, axis=-1) <= ddof

                        avg = np.ma.average(b, axis=-1, weights=v)
                        if np.ndim(avg) < b.ndim:
                            avg = np.expand_dims(avg, -1)

                        b, V1 = np.ma.average(
                            (b - avg) ** 2, axis=-1, weights=v, returned=True
                        )

                        b = np.ma.where(not_enough_data, np.ma.masked, b)

                        if ddof == 1:
                            # Calculate the weighted unbiased
                            # variance. The unbiased variance
                            # weighted with _reliability_ weights
                            # is [V1**2/(V1**2-V2)]*var.
                            V2 = np.asanyarray((v * v).sum(axis=-1))
                            b *= V1 * V1 / (V1 * V1 - V2)
                        elif ddof == 0:
                            pass

                        if h == "sd":
                            b **= 0.5

                        e = getattr(d, h)(
                            axes=axes,
                            weights=x,
                            squeeze=True,
                            ddof=ddof,
                            _preserve_partitions=pp,
                        )

                        if h == "sd":
                            self.assertEqual(e.Units, d.Units)
                        else:
                            self.assertEqual(e.Units, d.Units ** 2)

                        self.assertTrue(
                            (e.mask.array == b.mask).all(),
                            "{}, axis={}, \ne.mask={}, "
                            "\nb.mask={}, ".format(
                                h, axes, e.mask.array, b.mask
                            ),
                        )
                        self.assertTrue(
                            e.allclose(b, rtol=1e-05, atol=1e-08),
                            "{}, axis={}, weighted, masked, pp={}, "
                            "ddof={}, \ne={}, \nb={}".format(
                                h, axes, pp, ddof, e.array, b
                            ),
                        )
        # --- End: for

    @unittest.skipIf(TEST_DASKIFIED_ONLY, "hits unexpected kwarg 'select'")
    def test_Data_dumpd_loadd_dumps(self):
        if self.test_only and inspect.stack()[0][3] not in self.test_only:
            return

        d = cf.read(self.filename)[0].data

        dumpd = d.dumpd()
        self.assertTrue(d.equals(cf.Data(loadd=dumpd), verbose=2))
        self.assertTrue(d.equals(cf.Data(loadd=dumpd), verbose=2))

        d.to_disk()
        self.assertTrue(d.equals(cf.Data(loadd=dumpd), verbose=2))

    @unittest.skipIf(TEST_DASKIFIED_ONLY, "hits unexpected kwarg 'select'")
    def test_Data_section(self):
        if self.test_only and inspect.stack()[0][3] not in self.test_only:
            return

        f = cf.read(self.filename6)[0]
        self.assertEqual(
            list(sorted(f.data.section((1, 2)).keys())),
            [(x, None, None) for x in range(1800)],
        )
        d = cf.Data(np.arange(120).reshape(2, 3, 4, 5))
        x = d.section([1, 3])
        self.assertEqual(len(x), 8)
        e = cf.Data.reconstruct_sectioned_data(x)
        self.assertTrue(e.equals(d))

    @unittest.skipIf(TEST_DASKIFIED_ONLY, "no attr. 'partition_configuration'")
    def test_Data_count(self):
        if self.test_only and inspect.stack()[0][3] not in self.test_only:
            return

        d = cf.Data(ma)
        self.assertEqual(d.count(), 284, d.count())
        self.assertEqual(d.count_masked(), d.size - 284, d.count_masked())

        d = cf.Data(a)
        self.assertEqual(d.count(), d.size)
        self.assertEqual(d.count_masked(), 0)

    def test_Data_exp(self):
        if self.test_only and inspect.stack()[0][3] not in self.test_only:
            return

        for x in (1, -1):
            a = 0.9 * x * self.ma
            c = np.ma.exp(a)

            d = cf.Data(a)
            e = d.exp()
            self.assertIsNone(d.exp(inplace=True))
            self.assertTrue(d.equals(e, verbose=2))
            self.assertEqual(d.shape, c.shape)
            # The CI at one point gave a failure due to
            # precision with:
            # self.assertTrue((d.array==c).all()) so need a
            # check which accounts for floating point calcs:
            np.testing.assert_allclose(d.array, c)
        # --- End: for

        d = cf.Data(a, "m")
        with self.assertRaises(Exception):
            _ = d.exp()

    def test_Data_func(self):
        if self.test_only and inspect.stack()[0][3] not in self.test_only:
            return

        a = np.array([[np.e, np.e ** 2, np.e ** 3.5], [0, 1, np.e ** -1]])

        # Using sine as an example function to apply
        b = np.sin(a)
        c = cf.Data(a, "s")
        d = c.func(np.sin)
        self.assertTrue((d.array == b).all())
        self.assertEqual(d.shape, b.shape)
        e = c.func(np.cos)
        self.assertFalse((e.array == b).all())

        # Using log2 as an example function to apply
        b = np.log2(a)
        c = cf.Data(a, "s")
        d = c.func(np.log2)
        self.assertTrue((d.array == b).all())
        self.assertEqual(d.shape, b.shape)
        e = c.func(np.log10)
        self.assertFalse((e.array == b).all())

        # Test in-place operation via inplace kwarg
        d = c.func(np.log2, inplace=True)
        self.assertIsNone(d)
        self.assertTrue((c.array == b).all())
        self.assertEqual(c.shape, b.shape)

        # Test the preserve_invalid keyword with function that has a
        # restricted domain and an input that lies outside of the domain.
        a = np.ma.array(
            [0, 0.5, 1, 1.5],  # note arcsin has domain [1, -1]
            mask=[1, 0, 0, 0],
        )
        b = np.arcsin(a)
        c = cf.Data(a, "s")
        d = c.func(np.arcsin)
        self.assertIs(d.array[3], np.ma.masked)
        self.assertTrue((d.array == b).all())
        self.assertEqual(d.shape, b.shape)
        e = c.func(np.arcsin, preserve_invalid=True)
        self.assertIsNot(e.array[3], np.ma.masked)
        self.assertTrue(np.isnan(e[3]))
        self.assertIs(e.array[0], np.ma.masked)

    def test_Data_log(self):
        if self.test_only and inspect.stack()[0][3] not in self.test_only:
            return

        # Test natural log, base e
        a = np.array([[np.e, np.e ** 2, np.e ** 3.5], [0, 1, np.e ** -1]])
        b = np.log(a)
        c = cf.Data(a, "s")
        d = c.log()
        self.assertTrue((d.array == b).all())
        self.assertEqual(d.shape, b.shape)

        # Test in-place operation via inplace kwarg
        d = c.log(inplace=True)
        self.assertIsNone(d)
        self.assertTrue((c.array == b).all())
        self.assertEqual(c.shape, b.shape)

        # Test another base, using 10 as an example (special managed case)
        a = np.array([[10, 100, 10 ** 3.5], [0, 1, 0.1]])
        b = np.log10(a)
        c = cf.Data(a, "s")
        d = c.log(base=10)
        self.assertTrue((d.array == b).all())
        self.assertEqual(d.shape, b.shape)

        # Test an arbitrary base, using 4 (not a special managed case like 10)
        a = np.array([[4, 16, 4 ** 3.5], [0, 1, 0.25]])
        b = np.log(a) / np.log(4)  # the numpy way, using log rules from school
        c = cf.Data(a, "s")
        d = c.log(base=4)
        self.assertTrue((d.array == b).all())
        self.assertEqual(d.shape, b.shape)

        # Check units for general case
        self.assertEqual(d.Units, cf.Units("1"))

        # Text values outside of the restricted domain for a logarithm
        a = np.array([0, -1, -2])
        b = np.log(a)
        c = cf.Data(a)
        d = c.log()
        # Requires assertion form below to test on expected NaN and inf's
        np.testing.assert_equal(d.array, b)
        self.assertEqual(d.shape, b.shape)

    def test_Data_trigonometric_hyperbolic(self):
        if self.test_only and inspect.stack()[0][3] not in self.test_only:
            return

        # Construct all trig. and hyperbolic method names from the 3 roots:
        trig_methods_root = ["sin", "cos", "tan"]
        trig_methods = trig_methods_root + [
            "arc" + method for method in trig_methods_root
        ]
        trig_and_hyperbolic_methods = trig_methods + [
            method + "h" for method in trig_methods
        ]

        for method in trig_and_hyperbolic_methods:
            for x in (1, -1):
                a = 0.9 * x * self.ma

                # Use more appropriate data for testing for inverse methods;
                # apply some trig operation to convert it to valid range:
                if method.startswith("arc"):
                    if method == "arccosh":  # has unusual domain (x >= 1)
                        a = np.cosh(a.data)  # convert non-masked x to >= 1
                    else:  # convert non-masked values x to range |x| < 1
                        a = np.sin(a.data)

                c = getattr(np.ma, method)(a)
                for units in (None, "", "1", "radians", "K"):
                    d = cf.Data(a, units=units)
                    # Suppress warnings that some values are
                    # invalid (NaN, +/- inf) or there is
                    # attempted division by zero, as this is
                    # expected with inverse trig:
                    with np.errstate(invalid="ignore", divide="ignore"):
                        e = getattr(d, method)()
                        self.assertIsNone(getattr(d, method)(inplace=True))

                    self.assertTrue(
                        d.equals(e, verbose=2), "{}".format(method)
                    )
                    self.assertEqual(d.shape, c.shape)
                    self.assertTrue(
                        (d.array == c).all(),
                        "{}, {}, {}, {}".format(method, units, d.array, c),
                    )
                    self.assertTrue(
                        (d.mask.array == c.mask).all(),
                        "{}, {}, {}, {}".format(method, units, d.array, c),
                    )
        # --- End: for

        # Also test masking behaviour: masking of invalid data occurs for
        # np.ma module by default but we don't want that so there is logic
        # to workaround it. So check that invalid values do emerge.
        inverse_methods = [
            method
            for method in trig_and_hyperbolic_methods
            if method.startswith("arc")
        ]

        d = cf.Data([2, 1.5, 1, 0.5, 0], mask=[1, 0, 0, 0, 1])
        for method in inverse_methods:
            with np.errstate(invalid="ignore", divide="ignore"):
                e = getattr(d, method)()
            self.assertTrue(
                (e.mask.array == d.mask.array).all(),
                "{}, {}, {}".format(method, e.array, d),
            )

        # In addition, test that 'nan', inf' and '-inf' emerge distinctly
        f = cf.Data([-2, -1, 1, 2], mask=[0, 0, 0, 1])
        with np.errstate(invalid="ignore", divide="ignore"):
            g = f.arctanh().array  # expect [ nan, -inf,  inf,  --]

        self.assertTrue(np.isnan(g[0]))
        self.assertTrue(np.isneginf(g[1]))
        self.assertTrue(np.isposinf(g[2]))
        self.assertIs(g[3], cf.masked)

        # AT2
        #
        # # Treat arctan2 separately (as is a class method & takes two inputs)
        # for x in (1, -1):
        #     a1 = 0.9 * x * self.ma
        #     a2 = 0.5 * x * self.a
        #     # Transform data for 'a' into range more appropriate for inverse:
        #     a1 = np.sin(a1.data)
        #     a2 = np.cos(a2.data)

        #     c = np.ma.arctan2(a1, a2)
        #     for units in (None, '', '1', 'radians', 'K'):
        #         d1 = cf.Data(a1, units=units)
        #         d2 = cf.Data(a2, units=units)
        #         e = cf.Data.arctan2(d1, d2)
        #         # Note: no inplace arg for arctan2 (operates on 2 arrays)
        #         self.assertEqual(d1.shape, c.shape)
        #         self.assertTrue((e.array == c).all())
        #         self.assertTrue((d1.mask.array == c.mask).all())

    def test_Data_filled(self):
        if self.test_only and inspect.stack()[0][3] not in self.test_only:
            return

        d = cf.Data([[1, 2, 3]])
        self.assertTrue((d.filled().array == [[1, 2, 3]]).all())

        d[0, 0] = cf.masked
        self.assertTrue(
            (d.filled().array == [[-9223372036854775806, 2, 3]]).all()
        )

        d.set_fill_value(-99)
        self.assertTrue((d.filled().array == [[-99, 2, 3]]).all())

        self.assertTrue((d.filled(1e10).array == [[1e10, 2, 3]]).all())

        d = cf.Data(["a", "b", "c"], mask=[1, 0, 0])
        self.assertTrue((d.filled().array == ["", "b", "c"]).all())

    @unittest.skipIf(TEST_DASKIFIED_ONLY, "units-related problem")
    def test_Data_del_units(self):
        d = cf.Data(1)
        with self.assertRaises(ValueError):
            d.del_units()

        d = cf.Data(1, "")
        self.assertEqual(d.del_units(), "")
        d = cf.Data(1, "m")
        self.assertEqual(d.del_units(), "m")

        d = cf.Data(1, "days since 2000-1-1")
        self.assertTrue(d.del_units(), "days since 2000-1-1")

        d = cf.Data(1, "days since 2000-1-1", calendar="noleap")
        with self.assertRaises(ValueError):
            d.del_units()

    def test_Data_del_calendar(self):
        d = cf.Data(1)
        with self.assertRaises(ValueError):
            d.del_calendar()

        d = cf.Data(1, "")
        with self.assertRaises(ValueError):
            d.del_calendar()

        d = cf.Data(1, "m")
        with self.assertRaises(ValueError):
            d.del_calendar()

        d = cf.Data(1, "days since 2000-1-1")
        with self.assertRaises(ValueError):
            d.del_calendar()

        d = cf.Data(1, "days since 2000-1-1", calendar="noleap")
        self.assertTrue(d.del_calendar(), "noleap")

    @unittest.skipIf(TEST_DASKIFIED_ONLY, "units-related problem")
    def test_Data_has_units(self):
        d = cf.Data(1)
        self.assertFalse(d.has_units())
        d = cf.Data(1, "")
        self.assertTrue(d.has_units())
        d = cf.Data(1, "m")
        self.assertTrue(d.has_units())

    @unittest.skipIf(TEST_DASKIFIED_ONLY, "units-related problem")
    def test_Data_has_calendar(self):
        d = cf.Data(1)
        self.assertFalse(d.has_calendar())
        d = cf.Data(1, "")
        self.assertFalse(d.has_calendar())
        d = cf.Data(1, "m")
        self.assertFalse(d.has_calendar())

        d = cf.Data(1, "days since 2000-1-1")
        self.assertFalse(d.has_calendar())
        d = cf.Data(1, "days since 2000-1-1", calendar="noleap")
        self.assertTrue(d.has_calendar())

    def test_Data_where(self):
        a = np.arange(10)
        d = cf.Data(a)
        b = np.where(a < 5, a, 10 * a)
        e = d.where(a < 5, d, 10 * a)
        self.assertTrue(e.shape == b.shape)
        self.assertTrue((e.array == b).all())

        d = cf.Data(a, "km")
        b = np.where(a < 5, 10 * a, a)
        e = d.where(a < 5, cf.Data(10000 * a, "metre"))
        self.assertTrue(e.shape == b.shape)
        self.assertTrue((e.array == b).all())

        a = np.array([[1, 2], [3, 4]])
        d = cf.Data(a)
        b = np.where([[True, False], [True, True]], a, [[9, 8], [7, 6]])
        e = d.where([[True, False], [True, True]], d, [[9, 8], [7, 6]])
        self.assertTrue(e.shape == b.shape)
        self.assertTrue((e.array == b).all())

        b = np.where([[True, False], [True, True]], [[9, 8], [7, 6]], a)
        e = d.where([[True, False], [True, True]], [[9, 8], [7, 6]])
        self.assertTrue(e.shape == b.shape)
        self.assertTrue((e.array == b).all())

        b = np.where([True, False], [9, 8], a)
        e = d.where([True, False], [9, 8])
        self.assertTrue(e.shape == b.shape)
        self.assertTrue((e.array == b).all())

        a = np.array([[0, 1, 2], [0, 2, 4], [0, 3, 6]])
        d = cf.Data(a)
        b = np.where(a < 4, a, -1)
        e = d.where(a < 4, d, -1)
        self.assertTrue(e.shape == b.shape)
        self.assertTrue((e.array == b).all())

        x, y = np.ogrid[:3, :4]
        d = cf.Data(x)
        with self.assertRaises(ValueError):
            # Can't change shape
            d.where(x < y, d, 10 + y)

        with self.assertRaises(ValueError):
            # Can't change shape
            d.where(False, d, 10 + y)

        a = np.ma.arange(9, dtype=int).reshape(3, 3)
        d = cf.Data(a, mask=[[0, 0, 0], [1, 0, 0], [0, 0, 0]])
        e = d.where(a > 5, None, -999)
        self.assertTrue(e.shape == d.shape)
        self.assertTrue((e.array.mask == d.array.mask).all())
        self.assertTrue(
            (e.array == [[-999, -999, -999], [5, -999, -999], [6, 7, 8]]).all()
        )

        d.soften_mask()
        e = d.where(a > 5, None, -999)
        self.assertTrue(e.shape == d.shape)
        self.assertTrue((e.array.mask == False).all())
        self.assertTrue(
            (
                e.array == [[-999, -999, -999], [-999, -999, -999], [6, 7, 8]]
            ).all()
        )

        a = np.arange(10)
        d = cf.Data(a)
        e = d.where(a < 5, cf.masked)
        self.assertTrue((e.array.mask == [1, 1, 1, 1, 1, 0, 0, 0, 0, 0]).all())
        self.assertTrue((e.array == a).all())

    def test_Data_empty(self):
        for shape, dtype_in, dtype_out in zip(
            [(), (3,), (4, 5)], [None, int, bool], [float, int, bool]
        ):
            d = cf.Data.empty(shape, dtype=dtype_in, chunks=-1)
            self.assertEqual(d.shape, shape)
            self.assertEqual(d.dtype, dtype_out)

    def test_Data_full(self):
        fill_value = 999
        for shape, dtype_in, dtype_out in zip(
            [(), (2,), (4, 5)], [None, float, bool], [int, float, bool]
        ):
            d = cf.Data.full(shape, fill_value, dtype=dtype_in, chunks=-1)
            self.assertEqual(d.shape, shape)
            self.assertEqual(d.dtype, dtype_out)
            self.assertTrue(
                (d.array == np.full(shape, fill_value, dtype=dtype_in)).all()
            )

    def test_Data_ones(self):
        for shape, dtype_in, dtype_out in zip(
            [(), (3,), (4, 5)], [None, int, bool], [float, int, bool]
        ):
            d = cf.Data.ones(shape, dtype=dtype_in, chunks=-1)
            self.assertEqual(d.shape, shape)
            self.assertEqual(d.dtype, dtype_out)
            self.assertTrue((d.array == np.ones(shape, dtype=dtype_in)).all())

    def test_Data_zeros(self):
        for shape, dtype_in, dtype_out in zip(
            [(), (3,), (4, 5)], [None, int, bool], [float, int, bool]
        ):
            d = cf.Data.zeros(shape, dtype=dtype_in, chunks=-1)
            self.assertEqual(d.shape, shape)
            self.assertEqual(d.dtype, dtype_out)
            self.assertTrue((d.array == np.zeros(shape, dtype=dtype_in)).all())

    def test_Data__iter__(self):
        for d in (
            cf.Data([1, 2, 3], "metres"),
            cf.Data([[1, 2], [3, 4]], "metres"),
        ):
            for i, e in enumerate(d):
                self.assertTrue(e.equals(d[i]))

        # iteration over a 0-d Data
        with self.assertRaises(TypeError):
            list(cf.Data(99, "metres"))

    def test_Data__bool__(self):
        for x in (1, 1.5, True, "x"):
            self.assertTrue(bool(cf.Data(x)))
            self.assertTrue(bool(cf.Data([[x]])))

        for x in (0, 0.0, False, ""):
            self.assertFalse(bool(cf.Data(x)))
            self.assertFalse(bool(cf.Data([[x]])))

        with self.assertRaises(ValueError):
            bool(cf.Data([]))

        with self.assertRaises(ValueError):
            bool(cf.Data([1, 2]))

<<<<<<< HEAD
    def test_Data_cyclic(self):
        d = cf.Data(np.arange(12).reshape(3, 4))
        self.assertEqual(d.cyclic(), set())
        self.assertEqual(d.cyclic(0), set())
        self.assertEqual(d.cyclic(), {0})
        self.assertEqual(d.cyclic(1), {0})
        self.assertEqual(d.cyclic(), {0, 1})
        self.assertEqual(d.cyclic(0, iscyclic=False), {0, 1})
        self.assertEqual(d.cyclic(), {1})
        self.assertEqual(d.cyclic(1, iscyclic=False), {1})
        self.assertEqual(d.cyclic(), set())
        self.assertEqual(d.cyclic([0, 1]), set())
        self.assertEqual(d.cyclic(), {0, 1})
        self.assertEqual(d.cyclic([0, 1], iscyclic=False), {0, 1})
        self.assertEqual(d.cyclic(), set())

        # Invalid axis
        with self.assertRaises(ValueError):
            d.cyclic(2)

        # Scalar data
        d = cf.Data(9)
        self.assertEqual(d.cyclic(), set())

        # Scalar data invalid axis
        with self.assertRaises(ValueError):
            d.cyclic(0)
=======
    def test_Data_change_calendar(self):
        d = cf.Data(
            [0, 1, 2, 3, 4], "days since 2004-02-27", calendar="standard"
        )
        e = d.change_calendar("360_day")
        self.assertTrue(np.allclose(e.array, [0, 1, 2, 4, 5]))
        self.assertEqual(e.Units, cf.Units("days since 2004-02-27", "360_day"))

        # An Exception should be raised when a date is stored that is
        # invalid to the calendar (e.g. 29th of February in the noleap
        # calendar).
        with self.assertRaises(ValueError):
            e = d.change_calendar("noleap").array

    def test_Data_chunks(self):
        dx = da.ones((4, 5), chunks=(2, 4))
        d = cf.Data.ones((4, 5), chunks=(2, 4))
        self.assertEqual(d.chunks, dx.chunks)

    def test_Data_rechunk(self):
        dx = da.ones((4, 5), chunks=(2, 4)).rechunk(-1)
        d = cf.Data.ones((4, 5), chunks=(2, 4)).rechunk(-1)
        self.assertEqual(d.chunks, dx.chunks)

        d = cf.Data.ones((4, 5), chunks=(2, 4))
        e = d.copy()
        self.assertIsNone(e.rechunk(-1, inplace=True))
        self.assertEqual(e.chunks, ((4,), (5,)))
        self.assertTrue(e.equals(d))
>>>>>>> 8dd11104


if __name__ == "__main__":
    print("Run date:", datetime.datetime.now())
    cf.environment()
    print()
    unittest.main(verbosity=2)<|MERGE_RESOLUTION|>--- conflicted
+++ resolved
@@ -3831,7 +3831,6 @@
         with self.assertRaises(ValueError):
             bool(cf.Data([1, 2]))
 
-<<<<<<< HEAD
     def test_Data_cyclic(self):
         d = cf.Data(np.arange(12).reshape(3, 4))
         self.assertEqual(d.cyclic(), set())
@@ -3859,7 +3858,7 @@
         # Scalar data invalid axis
         with self.assertRaises(ValueError):
             d.cyclic(0)
-=======
+
     def test_Data_change_calendar(self):
         d = cf.Data(
             [0, 1, 2, 3, 4], "days since 2004-02-27", calendar="standard"
@@ -3889,7 +3888,6 @@
         self.assertIsNone(e.rechunk(-1, inplace=True))
         self.assertEqual(e.chunks, ((4,), (5,)))
         self.assertTrue(e.equals(d))
->>>>>>> 8dd11104
 
 
 if __name__ == "__main__":
