from . import ConstructList, mixin
from .functions import _DEPRECATION_ERROR_METHOD


class FieldList(mixin.FieldDomainList, ConstructList):
    """An ordered sequence of field constructs.

    A field list supports the python list-like operations (such as
    indexing and methods like `!append`). These methods provide
    functionality similar to that of a built-in list. The main
    difference is that when a field construct element needs to be
    assessed for equality its `~cf.Field.equals` method is used, rather
    than the ``==`` operator.

    """

    def __init__(self, fields=None):
        """**Initialisation**

        :Parameters:

            fields: (sequence of) `Field`, optional
                 Create a new list with these field constructs.

        """
        super().__init__(constructs=fields)

<<<<<<< HEAD
    def concatenate(self, axis=0, cull_graph=False):
=======
    def concatenate(
        self, axis=0, cull_graph=False, relaxed_units=False, copy=True
    ):
>>>>>>> 504a7fd0
        """Join the sequence of fields within the field list together.

        This is different to `cf.aggregate` because it does not
        account for all metadata. For example, it assumes that the
        axis order is the same in each field.

        .. versionadded:: 1.0

        .. seealso:: `cf.aggregate`, `Field.concatenate`,
                     `Data.concatenate`

        :Parameters:

            axis: `int`, optional
                The axis along which the arrays will be joined. The
                default is 0. Note that scalar arrays are treated as
                if they were one dimensional.

            {{cull_graph: `bool`, optional}}

                .. versionadded:: 3.14.0

            {{relaxed_units: `bool`, optional}}

                .. versionadded:: 3.15.1

            copy: `bool`, optional
                If True (the default) then make copies of the Field
                constructs, prior to the concatenation, thereby
                ensuring that the input constructs are not changed by
                the concatenation process. If False then some or all
                input constructs might be changed in-place, but the
                concatenation process will be faster.

                .. versionadded:: 3.15.1

        :Returns:

            `Field`
                The field generated from the concatenation of all of
                the fields contained in the input field list.

        """
        return self[0].concatenate(
            self,
            axis=axis,
            cull_graph=cull_graph,
            relaxed_units=relaxed_units,
            copy=copy,
        )

    def select_by_naxes(self, *naxes):
        """Select field constructs by property.

        To find the inverse of the selection, use a list comprehension
        with `~cf.Field.match_by_naxes` method of the construct
        elements. For example, to select all constructs which do *not*
        have 3-dimensional data:

           >>> gl = cf.FieldList(
           ...     f for f in fl if not f.match_by_naxes(3)
           ... )

        .. versionadded:: 3.0.0

        .. seealso:: `select`, `select_by_identity`,
                     `select_by_construct`, `select_by_property`,
                     `select_by_rank`, `select_by_units`

        :Parameters:

            naxes: `int`, optional
                Select field constructs whose data spans a particular
                number of domain axis constructs.

                A number of domain axis constructs is given by an
                `int`.

                If no numbers are provided then all field constructs
                are selected.

        :Returns:

            `FieldList`
                The matching field constructs.

        **Examples**

        >>> f = cf.read("file.nc")
        >>> f
        [<CF Field: specific_humidity(latitude(5), longitude(8)) 1>,
         <CF Field: air_temperature(atmosphere_hybrid_height_coordinate(1), grid_latitude(10), grid_longitude(9)) K>]
        >>> f.select_by_naxes()
        [<CF Field: specific_humidity(latitude(5), longitude(8)) 1>,
        <CF Field: air_temperature(atmosphere_hybrid_height_coordinate(1), grid_latitude(10), grid_longitude(9)) K>]
        >>> f.select_by_naxes(1)
        []
        >>> f.select_by_naxes(2)
        [<CF Field: specific_humidity(latitude(5), longitude(8)) 1>]
        >>> f.select_by_naxes(3)
        [<CF Field: air_temperature(atmosphere_hybrid_height_coordinate(1), grid_latitude(10), grid_longitude(9)) K>]

        """
        return type(self)(f for f in self if f.match_by_naxes(*naxes))

    def select_by_units(self, *units, exact=True):
        """Select field constructs by units.

        To find the inverse of the selection, use a list comprehension
        with `~cf.Field.match_by_units` method of the construct
        elements. For example, to select all constructs whose units
        are *not* ``'km'``:

           >>> gl = cf.FieldList(
           ...     f for f in fl if not f.match_by_units('km')
           ... )

        .. versionadded:: 3.0.0

        .. seealso:: `select`, `select_by_identity`,
                     `select_by_construct`, `select_by_naxes`,
                     `select_by_rank`, `select_by_property`

        :Parameters:

            units: optional
                Select field constructs. By default all field
                constructs are selected. May be one or more of:

                  * The units of a field construct.

                Units are specified by a string or compiled regular
                expression (e.g. 'km', 'm s-1',
                ``re.compile('^kilo')``, etc.) or a `Units` object
                (e.g. ``Units('km')``, ``Units('m s-1')``, etc.).

            exact: `bool`, optional
                If `False` then select field constructs whose units
                are equivalent to any of those given by *units*. For
                example, metres and are equivalent to kilometres. By
                default, field constructs whose units are exactly one
                of those given by *units* are selected. Note that the
                format of the units is not important, i.e. 'm' is
                exactly the same as 'metres' for this purpose.

        :Returns:

            `FieldList`
                The matching field constructs.

        **Examples**

        >>> gl = fl.select_by_units('metres')
        >>> gl = fl.select_by_units('m')
        >>> gl = fl.select_by_units('m', 'kilogram')
        >>> gl = fl.select_by_units(Units('m'))
        >>> gl = fl.select_by_units('km', exact=False)
        >>> gl = fl.select_by_units(Units('km'), exact=False)
        >>> gl = fl.select_by_units(re.compile('^met'))
        >>> gl = fl.select_by_units(Units('km'))
        >>> gl = fl.select_by_units(Units('kg m-2'))

        """
        return type(self)(
            f for f in self if f.match_by_units(*units, exact=exact)
        )

    def select_field(self, *identities, default=ValueError()):
        """Select a unique field construct by its identity.

        .. versionadded:: 3.0.4

        .. seealso:: `select`, `select_by_identity`

        :Parameters:

            identities: optional
                Select the field construct by one or more of

                * A construct identity.

                  {{construct selection identity}}

            default: optional
                Return the value of the *default* parameter if a
                unique field construct can not be found.

                {{default Exception}}

        :Returns:

            `Field`
                The unique matching field construct.

        **Examples**

        >>> fl
        [<CF Field: specific_humidity(latitude(73), longitude(96)) 1>,
         <CF Field: specific_humidity(latitude(73), longitude(96)) 1>,
         <CF Field: air_temperature(time(12), latitude(64), longitude(128)) K>]
        >>> fl.select_field('air_temperature')
        <CF Field: air_temperature(time(12), latitude(64), longitude(128)) K>
        >>> f.select_field('specific_humidity')
        ValueError: Multiple fields found
        >>> f.select_field('specific_humidity', 'No unique field')
        'No unique field'
        >>> f.select_field('snowfall_amount')
        ValueError: No fields found

        """
        out = self.select_by_identity(*identities)

        if not out:
            if default is None:
                return

            return self._default(
                default, "select_field() can't return 0 fields"
            )

        n = len(out)
        if n > 1:
            if default is None:
                return

            return self._default(
                default, f"select_field() can't return {n} fields"
            )

        return out[0]

    # ----------------------------------------------------------------
    # Deprecated attributes and methods
    # ----------------------------------------------------------------
    def _parameters(self, d):
        """Deprecated at version 3.0.0."""
        _DEPRECATION_ERROR_METHOD(
            self, "_parameters", version="3.0.0", removed_at="4.0.0"
        )  # pragma: no cover

    def _deprecated_method(self, name):
        """Deprecated at version 3.0.0."""
        _DEPRECATION_ERROR_METHOD(
            self, "_deprecated_method", version="3.0.0", removed_at="4.0.0"
        )  # pragma: no cover

    def set_equals(
        self,
        other,
        rtol=None,
        atol=None,
        ignore_data_type=False,
        ignore_fill_value=False,
        ignore_properties=(),
        ignore_compression=False,
        ignore_type=False,
        traceback=False,
    ):
        """Deprecated at version 3.0.0.

        Use method 'equals' with unordered=True instead.

        """
        _DEPRECATION_ERROR_METHOD(
            self,
            "set_equals",
            "Use method 'equals' with unordered=True instead.",
            version="3.0.0",
            removed_at="4.0.0",
        )  # pragma: no cover

    def select1(self, *args, **kwargs):
        """Deprecated at version 3.0.0.

        Use method 'fl.select_field' instead.

        """
        _DEPRECATION_ERROR_METHOD(
            self,
            "select1",
            "Use method 'fl.select_field' instead.",
            version="3.0.0",
            removed_at="4.0.0",
        )  # pragma: no cover<|MERGE_RESOLUTION|>--- conflicted
+++ resolved
@@ -25,13 +25,9 @@
         """
         super().__init__(constructs=fields)
 
-<<<<<<< HEAD
-    def concatenate(self, axis=0, cull_graph=False):
-=======
     def concatenate(
         self, axis=0, cull_graph=False, relaxed_units=False, copy=True
     ):
->>>>>>> 504a7fd0
         """Join the sequence of fields within the field list together.
 
         This is different to `cf.aggregate` because it does not
