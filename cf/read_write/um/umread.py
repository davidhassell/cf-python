import itertools
import logging
import textwrap
from datetime import datetime
from uuid import uuid4

import cfdm
import cftime
import dask.array as da
import numpy as np
from cfdm import Constructs, is_log_level_info
from dask.array.core import getter, normalize_chunks
from dask.base import tokenize
from netCDF4 import date2num as netCDF4_date2num

from ... import __Conventions__, __version__
from ...constants import _stash2standard_name
from ...data import Data
from ...data.array import UMArray
from ...decorators import (
    _manage_log_level_via_verbose_attr,
    _manage_log_level_via_verbosity,
)
from ...functions import abspath
from ...functions import atol as cf_atol
from ...functions import load_stash2standard_name
from ...functions import rtol as cf_rtol
from ...umread_lib.umfile import File
from ...units import Units

# import numpy as np


logger = logging.getLogger(__name__)

_cached_runid = {}
_cached_latlon = {}
_cached_ctime = {}
_cached_size_1_height_coordinate = {}
_cached_date2num = {}
_cached_model_level_number_coordinate = {}
_cached_regular_array = {}
_cached_regular_bounds = {}
_cached_data = {}

# --------------------------------------------------------------------
# Constants
# --------------------------------------------------------------------
_pi_over_180 = np.pi / 180.0

# PP missing data indicator
_pp_rmdi = -1.0e30

# No no-missing-data value of BMDI (as described in UMDP F3 v805)
_BMDI_no_missing_data_value = -1.0e30

# Reference surface pressure in Pascals
_pstar = 1.0e5

# --------------------------------------------------------------------
# Characters used in decoding LBEXP into a runid
# --------------------------------------------------------------------
_characters = (
    "a",
    "b",
    "c",
    "d",
    "e",
    "f",
    "g",
    "h",
    "i",
    "j",
    "k",
    "l",
    "m",
    "n",
    "o",
    "p",
    "q",
    "r",
    "s",
    "t",
    "u",
    "v",
    "w",
    "x",
    "y",
    "z",
    "0",
    "1",
    "2",
    "3",
    "4",
    "5",
    "6",
    "7",
    "8",
    "9",
)

_n_characters = len(_characters)

# # --------------------------------------------------------------------
# # Number matching regular expression
# # --------------------------------------------------------------------
# _number_regex = '([-+]?\d*\.?\d+(e[-+]?\d+)?)'

_Units = {
    None: Units(),
    "": Units(""),
    "1": Units("1"),
    "Pa": Units("Pa"),
    "m": Units("m"),
    "hPa": Units("hPa"),
    "K": Units("K"),
    "degrees": Units("degrees"),
    "degrees_east": Units("degrees_east"),
    "degrees_north": Units("degrees_north"),
    "days": Units("days"),
    "gregorian 1752-09-13": Units("days since 1752-09-13", "gregorian"),
    "365_day 1752-09-13": Units("days since 1752-09-13", "365_day"),
    "360_day 0-1-1": Units("days since 0-1-1", "360_day"),
}

# --------------------------------------------------------------------
# Names of PP integer and real header items
# --------------------------------------------------------------------
_header_names = (
    "LBYR",
    "LBMON",
    "LBDAT",
    "LBHR",
    "LBMIN",
    "LBDAY",
    "LBYRD",
    "LBMOND",
    "LBDATD",
    "LBHRD",
    "LBMIND",
    "LBDAYD",
    "LBTIM",
    "LBFT",
    "LBLREC",
    "LBCODE",
    "LBHEM",
    "LBROW",
    "LBNPT",
    "LBEXT",
    "LBPACK",
    "LBREL",
    "LBFC",
    "LBCFC",
    "LBPROC",
    "LBVC",
    "LBRVC",
    "LBEXP",
    "LBEGIN",
    "LBNREC",
    "LBPROJ",
    "LBTYP",
    "LBLEV",
    "LBRSVD1",
    "LBRSVD2",
    "LBRSVD3",
    "LBRSVD4",
    "LBSRCE",
    "LBUSER1",
    "LBUSER2",
    "LBUSER3",
    "LBUSER4",
    "LBUSER5",
    "LBUSER6",
    "LBUSER7",
    "BRSVD1",
    "BRSVD2",
    "BRSVD3",
    "BRSVD4",
    "BDATUM",
    "BACC",
    "BLEV",
    "BRLEV",
    "BHLEV",
    "BHRLEV",
    "BPLAT",
    "BPLON",
    "BGOR",
    "BZY",
    "BDY",
    "BZX",
    "BDX",
    "BMDI",
    "BMKS",
)

# --------------------------------------------------------------------
# Positions of PP header items in their arrays
# --------------------------------------------------------------------
(
    lbyr,
    lbmon,
    lbdat,
    lbhr,
    lbmin,
    lbday,
    lbyrd,
    lbmond,
    lbdatd,
    lbhrd,
    lbmind,
    lbdayd,
    lbtim,
    lbft,
    lblrec,
    lbcode,
    lbhem,
    lbrow,
    lbnpt,
    lbext,
    lbpack,
    lbrel,
    lbfc,
    lbcfc,
    lbproc,
    lbvc,
    lbrvc,
    lbexp,
    lbegin,
    lbnrec,
    lbproj,
    lbtyp,
    lblev,
    lbrsvd1,
    lbrsvd2,
    lbrsvd3,
    lbrsvd4,
    lbsrce,
    lbuser1,
    lbuser2,
    lbuser3,
    lbuser4,
    lbuser5,
    lbuser6,
    lbuser7,
) = tuple(range(45))

(
    brsvd1,
    brsvd2,
    brsvd3,
    brsvd4,
    bdatum,
    bacc,
    blev,
    brlev,
    bhlev,
    bhrlev,
    bplat,
    bplon,
    bgor,
    bzy,
    bdy,
    bzx,
    bdx,
    bmdi,
    bmks,
) = tuple(range(19))

# --------------------------------------------------------------------
# Map PP axis codes to CF standard names (The full list of field code
# keys may be found at
# http://cms.ncas.ac.uk/html_umdocs/wave/@header.)
# --------------------------------------------------------------------
_coord_standard_name = {
    0: None,  # Sigma (or eta, for hybrid coordinate data).
    1: "air_pressure",  # Pressure (mb).
    2: "height",  # Height above sea level (km)
    # Eta (U.M. hybrid coordinates) only:
    3: "atmosphere_hybrid_sigma_pressure_coordinate",
    4: "depth",  # Depth below sea level (m)
    5: "model_level_number",  # Model level.
    6: "air_potential_temperature",  # Theta
    7: "atmosphere_sigma_coordinate",  # Sigma only.
    8: None,  # Sigma-theta
    10: "latitude",  # Latitude (degrees N).
    11: "longitude",  # Longitude (degrees E).
    # Site number (set of parallel rows or columns e.g.Time series):
    13: None,  # "region",
    14: "atmosphere_hybrid_height_coordinate",
    15: "height",
    20: "time",  # Time (days) (Gregorian calendar (not 360 day year))
    21: "time",  # Time (months)
    22: "time",  # Time (years)
    23: "time",  # Time (model days with 360 day model calendar)
    40: None,  # pseudolevel
    99: None,  # Other
    -10: "grid_latitude",  # Rotated latitude (degrees).
    -11: "grid_longitude",  # Rotated longitude (degrees).
    -20: "radiation_wavelength",
}

# --------------------------------------------------------------------
# Map PP axis codes to CF long names
# --------------------------------------------------------------------
_coord_long_name = {13: "site"}

# --------------------------------------------------------------------
# Map PP axis codes to UDUNITS strings
# --------------------------------------------------------------------
# _coord_units = {
_axiscode_to_units = {
    0: "1",  # Sigma (or eta, for hybrid coordinate data)
    1: "hPa",  # air_pressure
    2: "m",  # altitude
    3: "1",  # atmosphere_hybrid_sigma_pressure_coordinate
    4: "m",  # depth
    5: "1",  # model_level_number
    6: "K",  # air_potential_temperature
    7: "1",  # atmosphere_sigma_coordinate
    10: "degrees_north",  # latitude
    11: "degrees_east",  # longitude
    13: "",  # region
    14: "1",  # atmosphere_hybrid_height_coordinate
    15: "m",  # height
    20: "days",  # time (gregorian)
    23: "days",  # time (360_day)
    40: "1",  # pseudolevel
    -10: "degrees",  # rotated latitude  (not an official axis code)
    -11: "degrees",  # rotated longitude (not an official axis code)
}

# --------------------------------------------------------------------
# Map PP axis codes to Units objects
# --------------------------------------------------------------------
_axiscode_to_Units = {
    0: _Units["1"],  # Sigma (or eta, for hybrid coordinate data)
    1: _Units["hPa"],  # air_pressure
    2: _Units["m"],  # altitude
    3: _Units["1"],  # atmosphere_hybrid_sigma_pressure_coordinate
    4: _Units["m"],  # depth
    5: _Units["1"],  # model_level_number
    6: _Units["K"],  # air_potential_temperature
    7: _Units["1"],  # atmosphere_sigma_coordinate
    10: _Units["degrees_north"],  # latitude
    11: _Units["degrees_east"],  # longitude
    13: _Units[""],  # region
    14: _Units["1"],  # atmosphere_hybrid_height_coordinate
    15: _Units["m"],  # height
    20: _Units["days"],  # time (gregorian)
    23: _Units["days"],  # time (360_day)
    40: _Units["1"],  # pseudolevel
    -10: _Units["degrees"],  # rotated latitude  (not an official axis code)
    -11: _Units["degrees"],  # rotated longitude (not an official axis code)
}

# --------------------------------------------------------------------
# Map PP axis codes to CF axis attributes
# --------------------------------------------------------------------
_coord_axis = {
    1: "Z",  # air_pressure
    2: "Z",  # altitude
    3: "Z",  # atmosphere_hybrid_sigma_pressure_coordinate
    4: "Z",  # depth
    5: "Z",  # model_level_number
    6: "Z",  # air_potential_temperature
    7: "Z",  # atmosphere_sigma_coordinate
    10: "Y",  # latitude
    11: "X",  # longitude
    13: None,  # region
    14: "Z",  # atmosphere_hybrid_height_coordinate
    15: "Z",  # height
    20: "T",  # time (gregorian)
    23: "T",  # time (360_day)
    40: None,  # pseudolevel
    -10: "Y",  # rotated latitude  (not an official axis code)
    -11: "X",  # rotated longitude (not an official axis code)
}

# --------------------------------------------------------------------
# Map PP axis codes to CF positive attributes
# --------------------------------------------------------------------
_coord_positive = {
    1: "down",  # air_pressure
    2: "up",  # altitude
    3: "down",  # atmosphere_hybrid_sigma_pressure_coordinate
    4: "down",  # depth
    5: None,  # model_level_number
    6: "up",  # air_potential_temperature
    7: "down",  # atmosphere_sigma_coordinate
    10: None,  # latitude
    11: None,  # longitude
    13: None,  # region
    14: "up",  # atmosphere_hybrid_height_coordinate
    15: "up",  # height
    20: None,  # time (gregorian)
    23: None,  # time (360_day)
    40: None,  # pseudolevel
    -10: None,  # rotated latitude  (not an official axis code)
    -11: None,  # rotated longitude (not an official axis code)
}

# --------------------------------------------------------------------
# Map LBVC codes to PP axis codes. The full list of field code keys
# may be found at http://cms.ncas.ac.uk/html_umdocs/wave/@fcodes
# --------------------------------------------------------------------
_lbvc_to_axiscode = {
    1: 2,  # altitude (Height)
    2: 4,  # depth (Depth)
    3: None,  # (Geopotential (= g*height))
    4: None,  # (ICAO height)
    6: 4,  # model_level_number  # Changed from 5 !!!
    7: None,  # (Exner pressure)
    8: 1,  # air_pressure  (Pressure)
    9: 3,  # atmosphere_hybrid_sigma_pressure_coordinate (Hybrid pressure)
    # dch check:
    10: 7,  # atmosphere_sigma_coordinate (Sigma (= p/surface p))
    16: None,  # (Temperature T)
    19: 6,  # air_potential_temperature (Potential temperature)
    27: None,  # (Atmospheric) density
    28: None,  # (d(p*)/dt .  p* = surface pressure)
    44: None,  # (Time in seconds)
    65: 14,  # atmosphere_hybrid_height_coordinate (Hybrid height)
    129: None,  # Surface
    176: 10,  # latitude    (Latitude)
    177: 11,  # longitude   (Longitude)
}

# --------------------------------------------------------------------
# Map model identifier codes to model names. The model identifier code
# is the last four digits of LBSRCE.
# --------------------------------------------------------------------
_lbsrce_model_codes = {1111: "UM"}

# --------------------------------------------------------------------
# Names of PP extra data codes
# --------------------------------------------------------------------
_extra_data_name = {
    1: "x",
    2: "y",
    3: "y_domain_lower_bound",
    4: "x_domain_lower_bound",
    5: "y_domain_upper_bound",
    6: "x_domain_upper_bound",
    7: "z_domain_lower_bound",
    8: "x_domain_upper_bound",
    9: "title",
    10: "domain_title",
    11: "x_lower_bound",
    12: "x_upper_bound",
    13: "y_lower_bound",
    14: "y_upper_bound",
}

# --------------------------------------------------------------------
# LBCODE values for unrotated latitude longitude grids
# --------------------------------------------------------------------
_true_latitude_longitude_lbcodes = set((1, 2))

# --------------------------------------------------------------------
# LBCODE values for rotated latitude longitude grids
# --------------------------------------------------------------------
_rotated_latitude_longitude_lbcodes = set((101, 102, 111))

# _axis = {'t'   : 'dim0',
#          'z'   : 'dim1',
#          'y'   : 'dim2',
#          'x'   : 'dim3',
#          'r'   : 'dim4',
#          'p'   : 'dim5',
#          'area': None,
#      }

_axis = {"area": "area"}

_autocyclic_false = {"no-op": True, "X": False, "cyclic": False}


class UMField:
    """Represents Fields derived from a UM fields file."""

    def __init__(
        self,
        var,
        fmt,
        byte_ordering,
        word_size,
        um_version,
        set_standard_name,
        height_at_top_of_model,
        verbose=None,
        implementation=None,
        select=None,
        info=False,
        **kwargs,
    ):
        """**Initialisation**

        :Parameters:

            var: `umfile.Var`

            byte_ordering: `str`
                ``'little_endian'` or ``'big_endian'``.

            word_size: `int`
                Word size in bytes (4 or 8).

            fmt: `str`
                ``'PP'` or ``'FF'``

            um_version: number

            set_standard_name: `bool`
                If True then set the standard_name CF property.

            height_at_top_of_model: `float`

            verbose: `int` or `str` or `None`, optional
                If an integer from ``-1`` to ``3``, or an equivalent string
                equal ignoring case to one of:

                * ``'DISABLE'`` (``0``)
                * ``'WARNING'`` (``1``)
                * ``'INFO'`` (``2``)
                * ``'DETAIL'`` (``3``)
                * ``'DEBUG'`` (``-1``)

                set for the duration of the method call only as the minimum
                cut-off for the verboseness level of displayed output (log)
                messages, regardless of the globally-configured `cf.log_level`.
                Note that increasing numerical value corresponds to increasing
                verbosity, with the exception of ``-1`` as a special case of
                maximal and extreme verbosity.

                Otherwise, if `None` (the default value), output messages will
                be shown according to the value of the `cf.log_level` setting.

                Overall, the higher a non-negative integer or equivalent string
                that is set (up to a maximum of ``3``/``'DETAIL'``) for
                increasing verbosity, the more description that is printed
                about the read process.

            kwargs: *optional*
                Keyword arguments providing extra CF properties for each
                return field construct.

        """
        self._bool = False

        self.info = info

        self.implementation = implementation

        self.verbose = verbose

        self.fmt = fmt
        self.height_at_top_of_model = height_at_top_of_model
        self.byte_ordering = byte_ordering
        self.word_size = word_size

        self.atol = cf_atol()

        self.field = self.implementation.initialise_Field()

        cf_properties = {}
        attributes = {}

        self.fields = []

        filename = abspath(var.file.path)
        self.filename = filename

        groups = var.group_records_by_extra_data()

        n_groups = len(groups)

        if n_groups == 1:
            # There is one group of records
            groups_nz = [var.nz]
            groups_nt = [var.nt]
        elif n_groups > 1:
            # There are multiple groups of records, distinguished by
            # different extra data.
            groups_nz = []
            groups_nt = []
            groups2 = []
            for group in groups:
                group_size = len(group)
                if group_size == 1:
                    # There is only one record in this group
                    split_group = False
                    nz = 1
                elif group_size > 1:
                    # There are multiple records in this group
                    # Find the lengths of runs of identical times
                    times = [
                        (self.header_vtime(rec), self.header_dtime(rec))
                        for rec in group
                    ]
                    lengths = [
                        len(tuple(g)) for k, g in itertools.groupby(times)
                    ]
                    if len(set(lengths)) == 1:
                        # Each run of identical times has the same
                        # length, so it is possible that this group
                        # forms a variable of nz x nt records.
                        split_group = False
                        nz = lengths.pop()
                        z0 = [self.z for rec in group[:nz]]
                        for i in range(nz, group_size, nz):
                            z1 = [
                                self.header_z(rec) for rec in group[i : i + nz]
                            ]
                            if z1 != z0:
                                split_group = True
                                break
                    else:
                        # Different runs of identical times have
                        # different lengths, so it is not possible for
                        # this group to form a variable of nz x nt
                        # records.
                        split_group = True
                        nz = 1

                if split_group:
                    # This group doesn't form a complete nz x nt
                    # matrix, so split it up into 1 x 1 groups.
                    groups2.extend([[rec] for rec in group])
                    groups_nz.extend([1] * group_size)
                    groups_nt.extend([1] * group_size)
                else:
                    # This group forms a complete nz x nt matrix, so
                    # it may be considered as a variable in its own
                    # right and doesn't need to be split up.
                    groups2.append(group)
                    groups_nz.append(nz)
                    groups_nt.append(group_size / nz)

            groups = groups2

        rec0 = groups[0][0]

        int_hdr = rec0.int_hdr
        self.int_hdr_dtype = int_hdr.dtype
        self.real_hdr_dtype = rec0.real_hdr.dtype
        int_hdr = int_hdr.tolist()

        self.real_hdr_dtype = rec0.real_hdr.dtype
        real_hdr = rec0.real_hdr.tolist()
        self.int_hdr = int_hdr
        self.real_hdr = real_hdr

        # ------------------------------------------------------------
        # Set some metadata quantities which are guaranteed to be the
        # same for all records in a variable
        # ------------------------------------------------------------
        LBNPT = int_hdr[lbnpt]
        LBROW = int_hdr[lbrow]
        LBTIM = int_hdr[lbtim]
        LBCODE = int_hdr[lbcode]
        LBPROC = int_hdr[lbproc]
        LBVC = int_hdr[lbvc]
        stash = int_hdr[lbuser4]
        LBUSER5 = int_hdr[lbuser5]
        submodel = int_hdr[lbuser7]
        BPLAT = real_hdr[bplat]
        BPLON = real_hdr[bplon]
        BDX = real_hdr[bdx]
        BDY = real_hdr[bdy]

        if not LBROW or not LBNPT:
            logger.warn(
                f"WARNING: Skipping STASH code {stash} with LBROW={LBROW}, "
                f"LBNPT={LBNPT}, LBPACK={int_hdr[lbpack]} "
                "(possibly runlength encoded)"
            )  # pragma: no cover
            self.field = (None,)
            return

        if stash:
            section, item = divmod(stash, 1000)
            um_stash_source = "m%02ds%02di%03d" % (submodel, section, item)
        else:
            um_stash_source = None

        header_um_version, source = divmod(int_hdr[lbsrce], 10000)

        if header_um_version > 0 and int(um_version) == um_version:
            model_um_version = header_um_version
            self.um_version = header_um_version
        else:
            model_um_version = None
            self.um_version = um_version

        # Set source
        source = _lbsrce_model_codes.setdefault(source, None)
        if source is not None and model_um_version is not None:
            source += f" vn{model_um_version}"

        # Only process the requested fields
        ok = True
        if select:
            values1 = (
                f"stash_code={stash}",
                f"lbproc={LBPROC}",
                f"lbtim={LBTIM}",
                f"runid={self.decode_lbexp()}",
                f"submodel={submodel}",
            )
            if um_stash_source is not None:
                values1 += (f"um_stash_source={um_stash_source}",)
            if source:
                values1 += (f"source={source}",)

            ok = False
            for value0 in select:
                for value1 in values1:
                    ok = Constructs._matching_values(
                        value0, None, value1, basic=True
                    )
                    if ok:
                        break

                if ok:
                    break

        if not ok:
            # This PP/UM field does not match the requested selection
            self.field = (None,)
            return

        # Still here?
        self.lbnpt = LBNPT
        self.lbrow = LBROW
        self.lbtim = LBTIM
        self.lbproc = LBPROC
        self.lbvc = LBVC
        self.bplat = BPLAT
        self.bplon = BPLON
        self.bdx = BDX
        self.bdy = BDY

        # ------------------------------------------------------------
        # Set some derived metadata quantities which are (as good as)
        # guaranteed to be the same for all records in a variable
        # ------------------------------------------------------------
        self.lbtim_ia, ib = divmod(LBTIM, 100)
        self.lbtim_ib, ic = divmod(ib, 10)

        if ic == 1:
            calendar = "gregorian"
        elif ic == 4:
            calendar = "365_day"
        else:
            calendar = "360_day"

        self.calendar = calendar
        self.reference_time_Units()

        if source:
            cf_properties["source"] = source

        # ------------------------------------------------------------
        # Set the T, Z, Y and X axis codes. These are guaranteed to be
        # the same for all records in a variable.
        # ------------------------------------------------------------
        if LBCODE == 1 or LBCODE == 2:
            # 1 = Unrotated regular lat/long grid
            # 2 = Regular lat/lon grid boxes (grid points are box
            #     centres)
            ix = 11
            iy = 10
        elif LBCODE == 101 or LBCODE == 102:
            # 101 = Rotated regular lat/long grid
            # 102 = Rotated regular lat/lon grid boxes (grid points
            #       are box centres)
            ix = -11  # rotated longitude (not an official axis code)
            iy = -10  # rotated latitude  (not an official axis code)
        elif LBCODE >= 10000:
            # Cross section
            ix, iy = divmod(divmod(LBCODE, 10000)[1], 100)
        else:
            ix = None
            iy = None

        iz = _lbvc_to_axiscode.setdefault(LBVC, None)

        # Set it from the calendar type
        if iy in (20, 23) or ix in (20, 23):
            # Time is dealt with by x or y
            it = None
        elif calendar == "gregorian":
            it = 20
        else:
            it = 23

        self.ix = ix
        self.iy = iy
        self.iz = iz
        self.it = it

        self.cf_info = {}

        # Set a identifying name based on the submodel and STASHcode
        # (or field code).
        #        stash = int_hdr[lbuser4]#
        self.stash = stash

        # The STASH code has been set in the PP header, so try to find
        # its standard_name from the conversion table
        stash_records = _stash2standard_name.get((submodel, stash), None)

        um_Units = None
        um_condition = None

        long_name = None
        standard_name = None

        if stash_records:
            um_version = self.um_version
            for (
                long_name,
                units,
                valid_from,
                valid_to,
                standard_name,
                cf_info,
                um_condition,
            ) in stash_records:
                # Check that conditions are met
                if not self.test_um_version(valid_from, valid_to, um_version):
                    continue

                if um_condition:
                    if not self.test_um_condition(
                        um_condition, LBCODE, BPLAT, BPLON
                    ):
                        continue

                # Still here? Then we have our standard_name, etc.
                #                if standard_name:
                #                    if set_standard_name:
                #                        cf_properties['standard_name'] = standard_name
                #                    else:
                #                        attributes['_standard_name'] = standard_name
                if standard_name and set_standard_name:
                    cf_properties["standard_name"] = standard_name

                cf_properties["long_name"] = long_name.rstrip()

                um_Units = _Units.get(units, None)
                if um_Units is None:
                    um_Units = Units(units)
                    _Units[units] = um_Units

                self.um_Units = um_Units
                self.cf_info = cf_info

                break

        if um_stash_source is not None:
            cf_properties["um_stash_source"] = um_stash_source
            identity = f"UM_{um_stash_source}_vn{self.um_version}"
        else:
            identity = f"UM_{submodel}_fc{int_hdr[lbfc]}_vn{self.um_version}"

        if um_Units is None:
            self.um_Units = _Units[None]

        if um_condition:
            identity += f"_{um_condition}"

        if long_name is None:
            cf_properties["long_name"] = identity

        for recs, nz, nt in zip(groups, groups_nz, groups_nt):
            self.recs = recs
            self.nz = nz
            self.nt = nt
            self.z_recs = recs[:nz]
            self.t_recs = recs[::nz]

            LBUSER5 = recs[0].int_hdr.item(lbuser5)

            #            self.cell_method_axis_name = {'area': 'area'}

            self.down_axes = set()
            self.z_axis = "z"

            # --------------------------------------------------------
            # Get the extra data for this group
            # --------------------------------------------------------
            extra = recs[0].get_extra_data()
            self.extra = extra

            # --------------------------------------------------------
            # Create the 'T' dimension coordinate
            # --------------------------------------------------------
            axiscode = it
            if axiscode is not None:
                c = self.time_coordinate(axiscode)

            # --------------------------------------------------------
            # Create the 'Z' dimension coordinate
            # --------------------------------------------------------
            axiscode = iz
            if axiscode is not None:
                # Get 'Z' coordinate from LBVC
                if axiscode == 3:
                    c = self.atmosphere_hybrid_sigma_pressure_coordinate(
                        axiscode
                    )
                elif axiscode == 2 and "height" in self.cf_info:
                    # Create the height coordinate from the information
                    # given in the STASH to standard_name conversion table
                    height, units = self.cf_info["height"]
                    c = self.size_1_height_coordinate(axiscode, height, units)
                elif axiscode == 14:
                    c = self.atmosphere_hybrid_height_coordinate(axiscode)
                else:
                    c = self.z_coordinate(axiscode)

                # Create a model_level_number auxiliary coordinate
                LBLEV = int_hdr[lblev]
                if LBVC in (2, 9, 65) or LBLEV in (7777, 8888):  # CHECK!
                    self.LBLEV = LBLEV
                    c = self.model_level_number_coordinate(aux=bool(c))

            # --------------------------------------------------------
            # Create the 'Y' dimension coordinate
            # --------------------------------------------------------
            axiscode = iy
            yc = None
            if axiscode is not None:
                if axiscode in (20, 23):
                    # 'Y' axis is time-since-reference-date
                    if extra.get("y", None) is not None:
                        c = self.time_coordinate_from_extra_data(axiscode, "y")
                    else:
                        LBUSER3 = int_hdr[lbuser3]
                        if LBUSER3 == LBROW:
                            self.lbuser3 = LBUSER3
                            c = self.time_coordinate_from_um_timeseries(
                                axiscode, "y"
                            )
                else:
                    ykey, yc, yaxis = self.xy_coordinate(axiscode, "y")
                    if axiscode == 13:
                        _axis["site_axis"] = yaxis
                        self.site_coordinates_from_extra_data()

            # --------------------------------------------------------
            # Create the 'X' dimension coordinate
            # --------------------------------------------------------
            axiscode = ix
            xc = None
            xkey = None
            if axiscode is not None:
                if axiscode in (20, 23):
                    # X axis is time since reference date
                    if extra.get("x", None) is not None:
                        c = self.time_coordinate_from_extra_data(axiscode, "x")
                    else:
                        LBUSER3 = int_hdr[lbuser3]
                        if LBUSER3 == LBNPT:
                            self.lbuser3 = LBUSER3
                            c = self.time_coordinate_from_um_timeseries(
                                axiscode, "x"
                            )
                else:
                    xkey, xc, xaxis = self.xy_coordinate(axiscode, "x")
                    if axiscode == 13:
                        _axis["site_axis"] = xaxis
                        self.site_coordinates_from_extra_data()

            # -10: rotated latitude  (not an official axis code)
            # -11: rotated longitude (not an official axis code)

            if (iy, ix) == (-10, -11) or (iy, ix) == (-11, -10):
                # ----------------------------------------------------
                # Create a ROTATED_LATITUDE_LONGITUDE coordinate
                # reference
                # ----------------------------------------------------
                ref = self.implementation.initialise_CoordinateReference()

                cc = self.implementation.initialise_CoordinateConversion(
                    parameters={
                        "grid_mapping_name": "rotated_latitude_longitude",
                        "grid_north_pole_latitude": BPLAT,
                        "grid_north_pole_longitude": BPLON,
                    }
                )

                self.implementation.set_coordinate_conversion(ref, cc)

                self.implementation.set_coordinate_reference(
                    self.field, ref, copy=False
                )

                # ----------------------------------------------------
                # Create UNROTATED, 2-D LATITUDE and LONGITUDE
                # auxiliary coordinates
                # ----------------------------------------------------
                aux_keys = self.latitude_longitude_2d_aux_coordinates(yc, xc)

                self.implementation.set_coordinate_reference_coordinates(
                    ref, [ykey, xkey] + aux_keys
                )

            # --------------------------------------------------------
            # Create a RADIATION WAVELENGTH dimension coordinate
            # --------------------------------------------------------
            try:
                rwl, rwl_units = self.cf_info["below"]
            except (KeyError, TypeError):
                pass
            else:
                c = self.radiation_wavelength_coordinate(rwl, rwl_units)

                # Set LBUSER5 to zero so that it is not confused for a
                # pseudolevel
                LBUSER5 = 0

            # --------------------------------------------------------
            # Create a PSEUDOLEVEL dimension coordinate. This must be
            # done *after* the possible creation of a radiation
            # wavelength dimension coordinate.
            # --------------------------------------------------------
            if LBUSER5 != 0:
                self.pseudolevel_coordinate(LBUSER5)

            attributes["int_hdr"] = int_hdr[:]
            attributes["real_hdr"] = real_hdr[:]
            attributes["file"] = filename
            attributes["id"] = identity

            cf_properties["Conventions"] = __Conventions__
            cf_properties["runid"] = self.decode_lbexp()
            cf_properties["lbproc"] = str(LBPROC)
            cf_properties["lbtim"] = str(LBTIM)
            cf_properties["stash_code"] = str(stash)
            cf_properties["submodel"] = str(submodel)

            # --------------------------------------------------------
            # Set the data and extra data
            # --------------------------------------------------------
            data = self.create_data()

            # --------------------------------------------------------
            # Insert data into the field
            # --------------------------------------------------------
            field = self.field

            self.implementation.set_data(
                field, self.data, axes=self.data_axes, copy=False
            )

            # --------------------------------------------------------
            # Insert attributes and CF properties into the field
            # --------------------------------------------------------
            fill_value = data.fill_value
            if fill_value is not None:
                cf_properties["_FillValue"] = data.fill_value

            # Add kwargs to the CF properties
            cf_properties.update(kwargs)

            self.implementation.set_properties(
                field, cf_properties, copy=False
            )

            field.id = identity

            if standard_name and not set_standard_name:
                field._custom["standard_name"] = standard_name

            self.implementation.nc_set_variable(field, identity)

            # --------------------------------------------------------
            # Create and insert cell methods
            # --------------------------------------------------------
            cell_methods = self.create_cell_methods()
            for cm in cell_methods:
                self.implementation.set_cell_method(field, cm)

            logger.info(f"down_axes = {self.down_axes}")  # pragma: no cover

            # Force cyclic X axis for particular values of LBHEM
            if xkey is not None and int_hdr[lbhem] in (0, 1, 2, 4):
                field.cyclic(
                    xkey,
                    iscyclic=True,
                    config={
                        "axis": xaxis,
                        "coord": xc,
                        "period": self.get_data(np.array(360.0), xc.Units),
                    },
                )

            self.fields.append(field)

        self._bool = True

    def __bool__(self):
        """x.__bool__() <==> bool(x)"""
        return self._bool

    def __repr__(self):
        """x.__repr__() <==> repr(x)"""
        return self.fdr()

    def __str__(self):
        """x.__str__() <==> str(x)"""
        out = [self.fdr()]

        attrs = (
            "endian",
            "reftime",
            "vtime",
            "dtime",
            "um_version",
            "source",
            "it",
            "iz",
            "ix",
            "iy",
            "site_time_cross_section",
            "timeseries",
            "file",
        )

        for attr in attrs:
            out.append(f"{attr}={getattr(self, attr, None)}")

        out.append("")

        return "\n".join(out)

    def _reorder_z_axis(self, indices, z_axis, pmaxes):
        """Reorder the Z axis `Rec` instances.

        :Parameters:

            indices: `list`
                Aggregation axis indices. See `create_data` for
                details.

            z_axis: `int`
                The identifier of the Z axis.

            pmaxes: sequence of `int`
                The aggregation axes, which include the Z axis.

        :Returns:

            `list`

        **Examples**

        >>> _reorder_z_axis([(0, <Rec A>), (1, <Rec B>)], 0, [0])
        [(0, <Rec B>), (1, <Rec A>)]

        >>> _reorder_z_axis(
        ...     [(0, 0, <Rec A>),
        ...      (0, 1, <Rec B>),
        ...      (1, 0, <Rec C>),
        ...      (1, 1, <Rec D>)],
        ...     1, [0, 1]
        ... )
        [(0, 0, <Rec B>), (0, 1, <Rec A>), (1, 0, <Rec D>), (1, 1, <Rec C>)]

        """
        indices_new = []
        zpos = pmaxes.index(z_axis)
        aaa0 = indices[0]
        indices2 = [aaa0]
        for aaa in indices[1:]:
            if aaa[zpos] > aaa0[zpos]:
                indices2.append(aaa)
            else:
                indices_new.extend(indices2[::-1])
                aaa0 = aaa
                indices2 = [aaa0]

        indices_new.extend(indices2[::-1])

        indices = [a[:-1] + b[-1:] for a, b in zip(indices, indices_new)]
        return indices

    def atmosphere_hybrid_height_coordinate(self, axiscode):
        """`atmosphere_hybrid_height_coordinate` when not an array axis.

        **From appendix A of UMDP F3**

        From UM Version 5.2, the method of defining the model levels in PP
        headers was revised. At vn5.0 and 5.1, eta values were used in the
        PP headers to specify the levels of model data, which was of
        limited use when plotting data on model levels. From 5.2, the PP
        headers were redefined to give information on the height of the
        level. Given a 2D orography field, the height field for a given
        level can then be derived. The height coordinates for PP-output
        are defined as:

          Z(i,j,k)=Zsea(k)+C(k)*orography(i,j)

        where Zsea(k) and C(k) are height based hybrid coefficients.

          Zsea(k) = eta_value(k)*Height_at_top_of_model

          C(k)=[1-eta_value(k)/eta_value(first_constant_rho_level)]**2 for
               levels less than or equal to first_constant_rho_level
          C(k)=0.0 for levels greater than first_constant_rho_level

        where eta_value(k) is the eta_value for theta or rho level k. The
        eta_value is a terrain-following height coordinate; full details
        are given in UMDP15, Appendix B.

        The PP headers store Zsea and C as follows :-

          * 46 = bulev = brsvd1  = Zsea of upper layer boundary
          * 47 = bhulev = brsvd2 = C of upper layer boundary
          * 52 = blev            = Zsea of level
          * 53 = brlev           = Zsea of lower layer boundary
          * 54 = bhlev           = C of level
          * 55 = bhrlev          = C of lower layer boundary

        :Parameters:

            axiscode: `int`

        :Returns:

            `DimensionCoordinate` or `None`

        """
        field = self.field

        # "a" domain ancillary
        array = np.array(
            [rec.real_hdr[blev] for rec in self.z_recs],
            dtype=self.real_hdr_dtype,  # Zsea
        )
        bounds0 = np.array(
            [rec.real_hdr[brlev] for rec in self.z_recs],  # Zsea lower
            dtype=self.real_hdr_dtype,
        )
        bounds1 = np.array(
            [rec.real_hdr[brsvd1] for rec in self.z_recs],  # Zsea upper
            dtype=self.real_hdr_dtype,
        )
        bounds = self.create_bounds_array(bounds0, bounds1)

        # Insert new Z axis
        da = self.implementation.initialise_DomainAxis(size=array.size)
        axis_key = self.implementation.set_domain_axis(
            self.field, da, copy=False
        )
        _axis["z"] = axis_key

        ac = self.implementation.initialise_DomainAncillary()
        ac = self.coord_data(ac, array, bounds, units=_Units["m"])
        ac.id = "UM_atmosphere_hybrid_height_coordinate_a"
        self.implementation.set_properties(
            ac, {"long_name": "height based hybrid coeffient a"}, copy=False
        )
        key_a = self.implementation.set_domain_ancillary(
            field, ac, axes=[_axis["z"]], copy=False
        )

        # Height at top of atmosphere
        toa_height = self.height_at_top_of_model
        if toa_height is None:
            pseudolevels = any(
                [
                    rec.int_hdr.item(
                        lbuser5,
                    )
                    for rec in self.z_recs
                ]
            )
            if pseudolevels:
                # Pseudolevels and atmosphere hybrid height
                # coordinates are both present => can't reliably infer
                # height. This is due to a current limitation in the C
                # library that means it can ony create Z-T
                # aggregations, rather than the required Z-T-P
                # aggregations.
                toa_height = -1

        if toa_height is None:
            toa_height = bounds1.max()
            if toa_height <= 0:
                toa_height = None
        elif toa_height <= 0:
            toa_height = None
        else:
            toa_height = float(toa_height)

        # atmosphere_hybrid_height_coordinate dimension coordinate
        if toa_height is None:
            dc = None
        else:
            array = array / toa_height
            bounds = bounds / toa_height
            dc = self.implementation.initialise_DimensionCoordinate()
            dc = self.coord_data(dc, array, bounds, units=_Units["1"])
            self.implementation.set_properties(
                dc,
                {"standard_name": "atmosphere_hybrid_height_coordinate"},
                copy=False,
            )
            dc = self.coord_axis(dc, axiscode)
            dc = self.coord_positive(dc, axiscode, _axis["z"])
            key_dc = self.implementation.set_dimension_coordinate(
                field,
                dc,
                axes=[_axis["z"]],
                copy=False,
                autocyclic=_autocyclic_false,
            )

        # "b" domain ancillary
        array = np.array(
            [rec.real_hdr[bhlev] for rec in self.z_recs],
            dtype=self.real_hdr_dtype,
        )
        bounds0 = np.array(
            [rec.real_hdr[bhrlev] for rec in self.z_recs],
            dtype=self.real_hdr_dtype,
        )
        bounds1 = np.array(
            [rec.real_hdr[brsvd2] for rec in self.z_recs],
            dtype=self.real_hdr_dtype,
        )
        bounds = self.create_bounds_array(bounds0, bounds1)

        ac = self.implementation.initialise_DomainAncillary()
        ac = self.coord_data(ac, array, bounds, units=_Units["1"])
        ac.id = "UM_atmosphere_hybrid_height_coordinate_b"
        self.implementation.set_properties(
            ac, {"long_name": "height based hybrid coeffient b"}, copy=False
        )
        key_b = self.implementation.set_domain_ancillary(
            field, ac, axes=[_axis["z"]], copy=False
        )

        # atmosphere_hybrid_height_coordinate coordinate reference
        ref = self.implementation.initialise_CoordinateReference()
        cc = self.implementation.initialise_CoordinateConversion(
            parameters={
                "standard_name": "atmosphere_hybrid_height_coordinate"
            },
            domain_ancillaries={"a": key_a, "b": key_b, "orog": None},
        )
        self.implementation.set_coordinate_conversion(ref, cc)
        if dc is not None:
            self.implementation.set_coordinate_reference_coordinates(
                ref, (key_dc,)
            )

        self.implementation.set_coordinate_reference(field, ref, copy=False)

        return dc

    def depth_coordinate(self, axiscode):
        """`atmosphere_hybrid_height_coordinate_*k` depth coordinate.

        Only applicable when not an array axis.

        :Parameters:

            axiscode: `int`

        :Returns:

            `DimensionCoordinate` or `None`

        """
        dc = self.model_level_number_coordinate(aux=False)

        field = self.field

        array = np.array(
            [rec.real_hdr[blev] for rec in self.z_recs],
            dtype=self.real_hdr_dtype,
        )
        bounds0 = np.array(
            [rec.real_hdr[brlev] for rec in self.z_recs],
            dtype=self.real_hdr_dtype,
        )
        bounds1 = np.array(
            [rec.real_hdr[brsvd1] for rec in self.z_recs],
            dtype=self.real_hdr_dtype,
        )
        bounds = self.create_bounds_array(bounds0, bounds1)

        # Create Z domain axis construct
        da = self.implementation.initialise_DomainAxis(size=array.size)
        axisZ = self.implementation.set_domain_axis(field, da, copy=False)
        _axis["z"] = axisZ

        # ac = AuxiliaryCoordinate()
        ac = self.implementation.initialise_AuxiliaryCoordinate()
        ac = self.coord_data(ac, array, bounds, units=_Units["m"])
        ac.id = "UM_atmosphere_hybrid_height_coordinate_ak"
        ac.long_name = "atmosphere_hybrid_height_coordinate_ak"
        #        field.insert_aux(ac, axes=[zdim], copy=False)
        self.implementation.set_auxiliary_coordinate(
            field,
            ac,
            axes=[_axis["z"]],
            copy=False,
            autocyclic=_autocyclic_false,
        )

        array = np.array(
            [rec.real_hdr[bhlev] for rec in self.z_recs],
            dtype=self.real_hdr_dtype,
        )
        bounds0 = np.array(
            [rec.real_hdr[bhrlev] for rec in self.z_recs],
            dtype=self.real_hdr_dtype,
        )
        bounds1 = np.array(
            [rec.real_hdr[brsvd2] for rec in self.z_recs],
            dtype=self.real_hdr_dtype,
        )
        bounds = self.create_bounds_array(bounds0, bounds1)

        # ac = AuxiliaryCoordinate()
        ac = self.implementation.initialise_AuxiliaryCoordinate()
        ac = self.coord_data(ac, array, bounds, units=_Units["1"])
        ac.id = "UM_atmosphere_hybrid_height_coordinate_bk"
        ac.long_name = "atmosphere_hybrid_height_coordinate_bk"
        self.implementation.set_auxiliary_coordinate(
            field,
            ac,
            axes=[_axis["z"]],
            copy=False,
            autocyclic=_autocyclic_false,
        )

        return dc

    def atmosphere_hybrid_sigma_pressure_coordinate(self, axiscode):
        """`atmosphere_hybrid_sigma_pressure_coordinate`

        Only applicable when not an array axis.

        46 BULEV Upper layer boundary or BRSVD(1)

        47 BHULEV Upper layer boundary or BRSVD(2)

            For hybrid levels:
            - BULEV is B-value at half-level above.
            - BHULEV is A-value at half-level above.

            For hybrid height levels (vn5.2-, Smooth heights)
            - BULEV is Zsea of upper layer boundary
                * If rho level: Zsea for theta level above
            * If theta level: Zsea for rho level above
            - BHLEV is C of upper layer boundary
                * If rho level: C for theta level above
                * If theta level: C for rho level above

        :Parameters:

            axiscode: `int`

        :Returns:

            `DimensionCoordinate`

        """
        array = []
        bounds = []
        ak_array = []
        ak_bounds = []
        bk_array = []
        bk_bounds = []

        for rec in self.z_recs:
            BLEV, BRLEV, BHLEV, BHRLEV, BULEV, BHULEV = self.header_bz(rec)

            array.append(BLEV + BHLEV / _pstar)
            bounds.append([BRLEV + BHRLEV / _pstar, BULEV + BHULEV / _pstar])

            ak_array.append(BHLEV)
            ak_bounds.append((BHRLEV, BHULEV))

            bk_array.append(BLEV)
            bk_bounds.append((BRLEV, BULEV))

        array = np.array(array, dtype=float)
        bounds = np.array(bounds, dtype=float)
        ak_array = np.array(ak_array, dtype=float)
        ak_bounds = np.array(ak_bounds, dtype=float)
        bk_array = np.array(bk_array, dtype=float)
        bk_bounds = np.array(bk_bounds, dtype=float)

        field = self.field

        # Insert new Z axis
        da = self.implementation.initialise_DomainAxis(size=array.size)
        axis_key = self.implementation.set_domain_axis(field, da, copy=False)
        _axis["z"] = axis_key

        dc = self.implementation.initialise_DimensionCoordinate()
        dc = self.coord_data(
            dc,
            array,
            bounds,
            units=_axiscode_to_Units.setdefault(axiscode, None),
        )
        dc = self.coord_positive(dc, axiscode, _axis["z"])
        dc = self.coord_axis(dc, axiscode)
        dc = self.coord_names(dc, axiscode)

        self.implementation.set_dimension_coordinate(
            field,
            dc,
            axes=[_axis["z"]],
            copy=False,
            autocyclic=_autocyclic_false,
        )

        ac = self.implementation.initialise_AuxiliaryCoordinate()
        ac = self.coord_data(ac, ak_array, ak_bounds, units=_Units["Pa"])
        ac.id = "UM_atmosphere_hybrid_sigma_pressure_coordinate_ak"
        ac.long_name = "atmosphere_hybrid_sigma_pressure_coordinate_ak"

        self.implementation.set_auxiliary_coordinate(
            field,
            ac,
            axes=[_axis["z"]],
            copy=False,
            autocyclic=_autocyclic_false,
        )

        ac = self.implementation.initialise_AuxiliaryCoordinate()
        ac = self.coord_data(ac, bk_array, bk_bounds, units=_Units["1"])

        self.implementation.set_auxiliary_coordinate(
            field,
            ac,
            axes=[_axis["z"]],
            copy=False,
            autocyclic=_autocyclic_false,
        )

        ac.id = "UM_atmosphere_hybrid_sigma_pressure_coordinate_bk"
        ac.long_name = "atmosphere_hybrid_sigma_pressure_coordinate_bk"

        return dc

    def create_bounds_array(self, bounds0, bounds1):
        """Stack two 1-d arrays to create a bounds array.

        The returned array will have a trailing dimension of size 2.

        The leading dimension size and data type are taken from
        *bounds0*.

        :Parameters:

            bounds0: `numpy.ndarray`
                The bounds which are to occupy ``[:, 0]`` in the
                returned bounds array.

            bounds1: `numpy.ndarray`
                The bounds which are to occupy ``[:, 1]`` in the
                returned bounds array.

        :Returns:

            `numpy.ndarray`

        """
        bounds = np.empty((bounds0.size, 2), dtype=bounds0.dtype)
        bounds[:, 0] = bounds0
        bounds[:, 1] = bounds1
        return bounds

    def create_cell_methods(self):
        """Create the cell methods.

        :Returns:

            `list`

        """
        cell_methods = []

        LBPROC = self.lbproc
        LBTIM_IB = self.lbtim_ib
        tmean_proc = 0
        if LBTIM_IB in (2, 3) and LBPROC in (128, 192, 2176, 4224, 8320):
            tmean_proc = 128
            LBPROC -= 128

        # ------------------------------------------------------------
        # Area cell methods
        # ------------------------------------------------------------
        # -10: rotated latitude  (not an official axis code)
        # -11: rotated longitude (not an official axis code)
        if self.ix in (10, 11, 12, -10, -11) and self.iy in (
            10,
            11,
            12,
            -10,
            -11,
        ):
            cf_info = self.cf_info

            if "where" in cf_info:
                cell_methods.append("area: mean")

                cell_methods.append(cf_info["where"])
                if "over" in cf_info:
                    cell_methods.append(cf_info["over"])

            if LBPROC == 64:
                cell_methods.append("x: mean")

            # dch : do special zonal mean as as in pp_cfwrite

        # ------------------------------------------------------------
        # Vertical cell methods
        # ------------------------------------------------------------
        if LBPROC == 2048:
            cell_methods.append("z: mean")

        # ------------------------------------------------------------
        # Time cell methods
        # ------------------------------------------------------------
        if "t" in _axis:
            axis = "t"
        else:
            axis = "time"

        if LBTIM_IB == 0 or LBTIM_IB == 1:
            if axis == "t":
                cell_methods.append(axis + ": point")
        elif LBPROC == 4096:
            cell_methods.append(axis + ": minimum")
        elif LBPROC == 8192:
            cell_methods.append(axis + ": maximum")
        if tmean_proc == 128:
            if LBTIM_IB == 2:
                cell_methods.append(axis + ": mean")
            elif LBTIM_IB == 3:
                cell_methods.append(axis + ": mean within years")
                cell_methods.append(axis + ": mean over years")

        if not cell_methods:
            return []

        cell_methods = self.implementation.initialise_CellMethod().create(
            " ".join(cell_methods)
        )

        for cm in cell_methods:
            cm.change_axes(_axis, inplace=True)

        return cell_methods

    def coord_axis(self, c, axiscode):
        """Map axis codes to CF axis attributes for the coordinate."""
        axis = _coord_axis.setdefault(axiscode, None)
        if axis is not None:
            c.axis = axis

        return c

    def coord_data(
        self,
        c,
        array=None,
        bounds=None,
        units=None,
        fill_value=None,
        climatology=False,
    ):
        """Set the data array of a coordinate construct.

        :Parameters:

            c: Coordinate construct

            data: array-like, optional
                The data array.

            bounds: array-like, optional
                The Cell bounds for the data array.

            units: `Units`, optional
                The units of the data array.

            fill_value: optional

            climatology: `bool`, optional
                Whether or not the coordinate construct is a time
                climatology. By default it is not.

        :Returns:

            Coordinate construct

        """
        if array is not None:
            data = self.get_data(array, units, fill_value)
            self.implementation.set_data(c, data, copy=False)

        if bounds is not None:
            data = self.get_data(bounds, units, fill_value, bounds=True)
            bounds = self.implementation.initialise_Bounds()
            self.implementation.set_data(bounds, data, copy=False)
            self.implementation.set_bounds(c, bounds, copy=False)

        return c

    def coord_names(self, coord, axiscode):
        """Map axis codes to CF standard names for the coordinate.

        :Parameters:

            coord: Coordinate construct

            axiscode: `int`

        :Returns:

            Coordinate construct

        """
        standard_name = _coord_standard_name.setdefault(axiscode, None)

        if standard_name is not None:
            coord.set_property("standard_name", standard_name, copy=False)
            coord.ncvar = standard_name
        else:
            long_name = _coord_long_name.setdefault(axiscode, None)
            if long_name is not None:
                coord.set_property("long_name", long_name, copy=False)

        return coord

    def coord_positive(self, c, axiscode, domain_axis_key):
        """Map axis codes to CF positive attributes for the coordinate.

        :Parameters:

            c: `Coordinate`
               A 1-d coordinate construct

            axiscode: `int`

            domain_axis_key: `str`

        :Returns:

            Coordinate construct

        """
        positive = _coord_positive.setdefault(axiscode, None)
        if positive is not None:
            c.positive = positive
            if positive == "down" and axiscode != 4:
                self.down_axes.add(domain_axis_key)
                c.flip(inplace=True)

        return c

    def ctime(self, rec):
        """Return elapsed time since the clock time of the given
        record."""
        reftime = self.refUnits
        LBVTIME = tuple(self.header_vtime(rec))
        LBDTIME = tuple(self.header_dtime(rec))

        key = (LBVTIME, LBDTIME, self.refunits, self.calendar)
        ctime = _cached_ctime.get(key, None)
        if ctime is None:
            LBDTIME = list(LBDTIME)
            LBDTIME[0] = LBVTIME[0]

            ctime = cftime.datetime(*LBDTIME, calendar=self.calendar)

            if ctime < cftime.datetime(*LBVTIME, calendar=self.calendar):
                LBDTIME[0] += 1
                ctime = cftime.datetime(*LBDTIME, calendar=self.calendar)

            ctime = Data(ctime, reftime).array.item()
            _cached_ctime[key] = ctime

        return ctime

    def header_vtime(self, rec):
        """Return the list [LBYR, LBMON, LBDAT, LBHR, LBMIN] for the
        given record.

        :Parameters:

            rec:

        :Returns:

            `list`

        **Examples**

        >>> u.header_vtime(rec)
        [1991, 1, 1, 0, 0]

        """
        return rec.int_hdr[lbyr : lbmin + 1]

    def header_dtime(self, rec):
        """Return the list [LBYRD, LBMOND, LBDATD, LBHRD, LBMIND] for
        the given record.

        :Parameters:

            rec:

        :Returns:

            `list`

        **Examples**

        >>> u.header_dtime(rec)
        [1991, 2, 1, 0, 0]

        """
        return rec.int_hdr[lbyrd : lbmind + 1]

    def header_bz(self, rec):
        """Return the list [BLEV, BRLEV, BHLEV, BHRLEV, BULEV, BHULEV]
        for the given record.

        :Parameters:

            rec:

        :Returns:

            `list`

        **Examples**

        >>> u.header_bz(rec)

        """
        real_hdr = rec.real_hdr
        return (
            real_hdr[blev : bhrlev + 1].tolist()
            + real_hdr[  # BLEV, BRLEV, BHLEV, BHRLEV
                brsvd1 : brsvd2 + 1
            ].tolist()  # BULEV, BHULEV
        )

    def header_lz(self, rec):
        """Return the list [LBLEV, LBUSER5] for the given record.

        :Parameters:

            rec:

        :Returns:

            `list`

        **Examples**

        >>> u.header_lz(rec)

        """
        int_hdr = rec.int_hdr
        return [int_hdr.item(lblev), int_hdr.item(lbuser5)]

    def header_z(self, rec):
        """Return the list [LBLEV, LBUSER5, BLEV, BRLEV, BHLEV, BHRLEV,
        BULEV, BHULEV] for the given record.

        These header items are used by the compare_levels function in
        compare.c

        :Parameters:

            rec:

        :Returns:

            `list`

        **Examples**

        >>> u.header_z(rec)

        """
        return self.header_lz + self.header_bz

    @_manage_log_level_via_verbose_attr
    def create_data(self):
        """Sets the data and data axes.

        :Returns:

            `Data`

        """
        if self.info:
            logger.info("Creating data:")  # pragma: no cover

        LBROW = self.lbrow
        LBNPT = self.lbnpt

        yx_shape = (LBROW, LBNPT)

        nz = self.nz
        nt = self.nt
        recs = self.recs

        um_Units = self.um_Units
        units = getattr(um_Units, "units", None)
        calendar = getattr(um_Units, "calendar", None)

        data_type_in_file = self.data_type_in_file

        filename = self.filename

        data_axes = [_axis["y"], _axis["x"]]

        # Initialise a dask graph for the uncompressed array, and some
        # dask.array.core.getter arguments
        token = tokenize((nt, nz) + yx_shape, uuid4())
        name = (UMArray().__class__.__name__ + "-" + token,)
        dsk = {}
        full_slice = Ellipsis
        klass_name = UMArray().__class__.__name__

        fmt = self.fmt

        if len(recs) == 1:
            # --------------------------------------------------------
            # 0-d partition matrix
            # --------------------------------------------------------
            pmaxes = []
            file_data_types = set()

            rec = recs[0]

            fill_value = rec.real_hdr.item(bmdi)
            if fill_value == _BMDI_no_missing_data_value:
                fill_value = None

            data_shape = yx_shape

            subarray = UMArray(
                filename=filename,
                address=rec.hdr_offset,
                shape=yx_shape,
                dtype=data_type_in_file(rec),
                fmt=fmt,
                word_size=self.word_size,
                byte_ordering=self.byte_ordering,
                units=units,
                calendar=calendar,
            )

            key = f"{klass_name}-{tokenize(subarray)}"
            dsk[key] = subarray
            dsk[name + (0, 0)] = (getter, key, full_slice, False, False)

            dtype = data_type_in_file(rec)
            chunks = normalize_chunks((-1, -1), shape=data_shape, dtype=dtype)
        else:
            # --------------------------------------------------------
            # 1-d or 2-d partition matrix
            # --------------------------------------------------------
            file_data_types = set()

            # Find the partition matrix shape
            pmshape = [n for n in (nt, nz) if n > 1]

            if len(pmshape) == 1:
                # ----------------------------------------------------
                # 1-d partition matrix
                # ----------------------------------------------------
                z_axis = _axis.get(self.z_axis)
                if nz > 1:
                    pmaxes = [z_axis]
                    data_shape = (nz, LBROW, LBNPT)
                else:
                    pmaxes = [_axis["t"]]
                    data_shape = (nt, LBROW, LBNPT)

                word_size = self.word_size
                byte_ordering = self.byte_ordering

                indices = [(i, rec) for i, rec in enumerate(recs)]

                if z_axis in self.down_axes:
                    indices = self._reorder_z_axis(indices, z_axis, pmaxes)

                for i, rec in indices:
                    # Find the data type of the array in the file
                    file_data_type = data_type_in_file(rec)
                    file_data_types.add(file_data_type)

                    shape = (1,) + yx_shape

                    subarray = UMArray(
                        filename=filename,
                        address=rec.hdr_offset,
                        shape=shape,
                        dtype=file_data_type,
                        fmt=fmt,
                        word_size=word_size,
                        byte_ordering=byte_ordering,
                        units=units,
                        calendar=calendar,
                    )

                    key = f"{klass_name}-{tokenize(subarray)}"
                    dsk[key] = subarray
                    dsk[name + (i, 0, 0)] = (
                        getter,
                        key,
                        full_slice,
                        False,
                        False,
                    )

                dtype = np.result_type(*file_data_types)
                chunks = normalize_chunks(
                    (1, -1, -1), shape=data_shape, dtype=dtype
                )
            else:
                # ----------------------------------------------------
                # 2-d partition matrix
                # ----------------------------------------------------
                z_axis = _axis[self.z_axis]
                pmaxes = [_axis["t"], z_axis]

                data_shape = (nt, nz, LBROW, LBNPT)

                word_size = self.word_size
                byte_ordering = self.byte_ordering

                indices = [
                    divmod(i, nz) + (rec,) for i, rec in enumerate(recs)
                ]
                if z_axis in self.down_axes:
                    indices = self._reorder_z_axis(indices, z_axis, pmaxes)

                for t, z, rec in indices:
                    # Find the data type of the array in the file
                    file_data_type = data_type_in_file(rec)
                    file_data_types.add(file_data_type)

                    shape = (1, 1) + yx_shape

                    subarray = UMArray(
                        filename=filename,
                        address=rec.hdr_offset,
                        shape=shape,
                        dtype=file_data_type,
                        fmt=fmt,
                        word_size=word_size,
                        byte_ordering=byte_ordering,
                        units=units,
                        calendar=calendar,
                    )

                    key = f"{klass_name}-{tokenize(subarray)}"
                    dsk[key] = subarray
                    dsk[name + (t, z, 0, 0)] = (
                        getter,
                        key,
                        full_slice,
                        False,
                        False,
                    )

                dtype = np.result_type(*file_data_types)
                chunks = normalize_chunks(
                    (1, 1, -1, -1), shape=data_shape, dtype=dtype
                )

        data_axes = pmaxes + data_axes

        # Set the data array
        fill_value = recs[0].real_hdr.item(bmdi)
        if fill_value == _BMDI_no_missing_data_value:
            fill_value = None

        # Create the dask array
        dx = da.Array(dsk, name[0], chunks=chunks, dtype=dtype)

        # Create the Data object
        data = Data(dx, units=um_Units, fill_value=fill_value)
        data._cfa_set_write(True)

        self.data = data
        self.data_axes = data_axes

        return data

    def decode_lbexp(self):
        """Decode the integer value of LBEXP in the PP header into a
        runid.

        If this value has already been decoded, then it will be returned
        from the cache, otherwise the value will be decoded and then added
        to the cache.

        :Returns:

            `str`
               A string derived from LBEXP. If LBEXP is a negative integer
               then that number is returned as a string.

        **Examples**

        >>> self.decode_lbexp()
        'aaa5u'
        >>> self.decode_lbexp()
        '-34'

        """
        LBEXP = self.int_hdr[lbexp]

        runid = _cached_runid.get(LBEXP, None)
        if runid is not None:
            # Return a cached decoding of this LBEXP
            return runid

        if LBEXP < 0:
            runid = str(LBEXP)
        else:
            # Convert LBEXP to a binary string, filled out to 30 bits with
            # zeros
            bits = bin(LBEXP)
            bits = bits.lstrip("0b").zfill(30)

            # Step through 6 bits at a time, converting each 6 bit chunk into
            # a decimal integer, which is used as an index to the characters
            # lookup list.
            runid = []
            for i in range(0, 30, 6):
                index = int(bits[i : i + 6], 2)
                if index < _n_characters:
                    runid.append(_characters[index])

            runid = "".join(runid)

        # Enter this runid into the cache
        _cached_runid[LBEXP] = runid

        # Return the runid
        return runid

    def dtime(self, rec):
        """Return the elapsed time since the data time of the given
        record.

        :Parameters:

            rec:

        :Returns:

            `float`

        **Examples**

        >>> u.dtime(rec)
        31.5

        """
        units = self.refunits
        calendar = self.calendar

        LBDTIME = tuple(self.header_dtime(rec))

        key = (LBDTIME, units, calendar)
        time = _cached_date2num.get(key, None)
        if time is None:
            # It is important to use the same time_units as vtime
            try:
                if self.calendar == "gregorian":
                    time = netCDF4_date2num(
                        datetime(*LBDTIME), units, calendar
                    )
                else:
                    time = netCDF4_date2num(
                        cftime.datetime(*LBDTIME, calendar=self.calendar),
                        units,
                        calendar,
                    )

                _cached_date2num[key] = time
            except ValueError:
                time = np.nan  # ppp

        return time

    def fdr(self):
        """Return a the contents of PP field headers as strings.

        This is a bit like printfdr in the UKMO IDL PP library.

        :Returns:

            `list`

        """
        out2 = []
        for i, rec in enumerate(self.recs):
            out = [f"Field {i}:"]

            x = [
                f"{name}::{value}"
                for name, value in zip(
                    _header_names, self.int_hdr + self.real_hdr
                )
            ]

            x = textwrap.fill(" ".join(x), width=79)
            out.append(x.replace("::", ": "))

            if self.extra:
                out.append("EXTRA DATA:")
                for key in sorted(self.extra):
                    out.append(f"{key}: {str(self.extra[key])}")

            out.append("file: " + self.filename)
            out.append(
                f"fmt, byte order, word size: {self.fmt}, "
                f"{self.byte_ordering}, {self.word_size}"
            )

            out.append("")

            out2.append("\n".join(out))

        return out2

    def latitude_longitude_2d_aux_coordinates(self, yc, xc):
        """Set the latitude and longitude auxiliary coordinates.

        :Parameters:

            yc: `DimensionCoordinate`

            xc: `DimensionCoordinate`

        :Returns:

            `list`
                The keys of the auxiliary coordinates.

        """
        BDX = self.bdx
        BDY = self.bdy
        LBNPT = self.lbnpt
        LBROW = self.lbrow
        BPLAT = self.bplat
        BPLON = self.bplon

        # Create the unrotated latitude and longitude arrays if we
        # couldn't find them in the cache
        cache_key = (LBNPT, LBROW, BDX, BDY, BPLAT, BPLON)
        lat, lon = _cached_latlon.get(cache_key, (None, None))

        if lat is None:
            lat, lon = self.unrotated_latlon(yc.array, xc.array, BPLAT, BPLON)

            atol = self.atol
            if abs(BDX) >= atol and abs(BDY) >= atol:
                _cached_latlon[cache_key] = (lat, lon)

        if xc.has_bounds() and yc.has_bounds():  # TODO push to implementation
            cache_key = ("bounds",) + cache_key
            lat_bounds, lon_bounds = _cached_latlon.get(
                cache_key, (None, None)
            )
            if lat_bounds is None:
                xb = np.empty(xc.size + 1)
                xb[:-1] = xc.bounds.subspace[:, 0].squeeze(1).array
                xb[-1] = xc.bounds.datum(-1, 1)

                yb = np.empty(yc.size + 1)
                yb[:-1] = yc.bounds.subspace[:, 0].squeeze(1).array
                yb[-1] = yc.bounds.datum(-1, 1)

                temp_lat_bounds, temp_lon_bounds = self.unrotated_latlon(
                    yb, xb, BPLAT, BPLON
                )

                lat_bounds = np.empty(lat.shape + (4,))
                lon_bounds = np.empty(lon.shape + (4,))

                lat_bounds[..., 0] = temp_lat_bounds[0:-1, 0:-1]
                lon_bounds[..., 0] = temp_lon_bounds[0:-1, 0:-1]

                lat_bounds[..., 1] = temp_lat_bounds[1:, 0:-1]
                lon_bounds[..., 1] = temp_lon_bounds[1:, 0:-1]

                lat_bounds[..., 2] = temp_lat_bounds[1:, 1:]
                lon_bounds[..., 2] = temp_lon_bounds[1:, 1:]

                lat_bounds[..., 3] = temp_lat_bounds[0:-1, 1:]
                lon_bounds[..., 3] = temp_lon_bounds[0:-1, 1:]

                atol = self.atol
                if abs(BDX) >= atol and abs(BDY) >= atol:
                    _cached_latlon[cache_key] = (lat_bounds, lon_bounds)
        else:
            lat_bounds = None
            lon_bounds = None

        axes = [_axis["y"], _axis["x"]]

        keys = []
        for axiscode, array, bounds in zip(
            (10, 11), (lat, lon), (lat_bounds, lon_bounds)
        ):
            # ac = AuxiliaryCoordinate()
            ac = self.implementation.initialise_AuxiliaryCoordinate()
            ac = self.coord_data(
                ac,
                array,
                bounds=bounds,
                units=_axiscode_to_Units.setdefault(axiscode, None),
            )
            ac = self.coord_names(ac, axiscode)

            key = self.implementation.set_auxiliary_coordinate(
                self.field, ac, axes=axes, copy=False
            )
            keys.append(key)

        return keys

    def model_level_number_coordinate(self, aux=False):
        """model_level_number dimension or auxiliary coordinate.

        :Parameters:

            aux: `bool`

        :Returns:

            out : `AuxiliaryCoordinate` or `DimensionCoordinate` or `None`

        """
        array = tuple([rec.int_hdr.item(lblev) for rec in self.z_recs])

        key = array
        c = _cached_model_level_number_coordinate.get(key, None)

        if c is not None:
            if aux:
                self.field.insert_aux(c, axes=[_axis["z"]], copy=True)
                self.implementation.set_auxiliary_coordinate(
                    self.field,
                    c,
                    axes=[_axis["z"]],
                    copy=True,
                    autocyclic=_autocyclic_false,
                )
            else:
                self.implementation.set_dimension_coordinate(
                    self.field,
                    c,
                    axes=[_axis["z"]],
                    copy=True,
                    autocyclic=_autocyclic_false,
                )
        else:
            array = np.array(array, dtype=self.int_hdr_dtype)

            if array.min() < 0:
                return

            array = np.where(array == 9999, 0, array)

            axiscode = 5

            if aux:
                ac = self.implementation.initialise_AuxiliaryCoordinate()
                ac = self.coord_data(ac, array, units=Units("1"))
                ac = self.coord_names(ac, axiscode)
                self.implementation.set_auxiliary_coordinate(
                    self.field,
                    ac,
                    axes=[_axis["z"]],
                    copy=False,
                    autocyclic=_autocyclic_false,
                )

            else:
                dc = self.implementation.initialise_DimensionCoordinate()
                dc = self.coord_data(dc, array, units=Units("1"))
                dc = self.coord_names(dc, axiscode)
                dc = self.coord_axis(dc, axiscode)
                self.implementation.set_dimension_coordinate(
                    self.field,
                    dc,
                    axes=[_axis["z"]],
                    copy=False,
                    autocyclic=_autocyclic_false,
                )

            _cached_model_level_number_coordinate[key] = c

        return c

    def data_type_in_file(self, rec):
        """Return the data type of the data array.

        :Parameters:

            rec: `umfile.Rec`

        :Returns:

            `numpy.dtype`

        """
        # Find the data type
        if rec.int_hdr.item(lbuser2) == 3:
            # Boolean
            return np.dtype(bool)
        else:
            # Int or float
            return rec.get_type_and_num_words()[0]

    def printfdr(self, display=False):
        """Print out the contents of PP field headers.

        This is a bit like printfdr in the UKMO IDL PP library.

        **Examples**

        >>> u.printfdr()

        """
        if display:
            for header in self.fdr():
                print(header)
        else:
            for header in self.fdr():
                logger.info(header)

    def pseudolevel_coordinate(self, LBUSER5):
        """Create and return the pseudolevel coordinate."""
        if self.nz == 1:
            array = np.array((LBUSER5,), dtype=self.int_hdr_dtype)
        else:
            # 'Z' aggregation has been done along the pseudolevel axis
            array = np.array(
                [rec.int_hdr.item(lbuser5) for rec in self.z_recs],
                dtype=self.int_hdr_dtype,
            )
            self.z_axis = "p"

        axiscode = 40

        dc = self.implementation.initialise_DimensionCoordinate()
        dc = self.coord_data(
            dc, array, units=_axiscode_to_Units.setdefault(axiscode, None)
        )
        self.implementation.set_properties(
            dc, {"long_name": "pseudolevel"}, copy=False
        )
        dc.id = "UM_pseudolevel"

        da = self.implementation.initialise_DomainAxis(size=array.size)
        axisP = self.implementation.set_domain_axis(self.field, da, copy=False)
        _axis["p"] = axisP

        self.implementation.set_dimension_coordinate(
            self.field,
            dc,
            axes=[_axis["p"]],
            copy=False,
            autocyclic=_autocyclic_false,
        )

        return dc

    def radiation_wavelength_coordinate(self, rwl, rwl_units):
        """Creata and return the radiation wavelength coordinate."""
        array = np.array((rwl,), dtype=float)
        bounds = np.array(((0.0, rwl)), dtype=float)

        units = _Units.get(rwl_units, None)
        if units is None:
            units = Units(rwl_units)
            _Units[rwl_units] = units

        axiscode = -20
        dc = self.implementation.initialise_DimensionCoordinate()
        dc = self.coord_data(dc, array, bounds, units=units)
        dc = self.coords_names(dc, axiscode)

        da = self.implementation.initialise_DomainAxis(size=array.size)
        axisR = self.implementation.set_domain_axis(self.field, da)
        _axis["r"] = axisR

        self.implementation.set_dimension_coordinate(
            self.field,
            dc,
            axes=[_axis["r"]],
            copy=False,
            autocyclic=_autocyclic_false,
        )

        return dc

    def reference_time_Units(self):
        """Return the units of the `reference_time`."""
        LBYR = self.int_hdr[lbyr]
        time_units = f"days since {LBYR}-1-1"
        calendar = self.calendar

        key = time_units + " calendar=" + calendar
        units = _Units.get(key, None)
        if units is None:
            units = Units(time_units, calendar)
            _Units[key] = units

        self.refUnits = units
        self.refunits = time_units

        return units

    def size_1_height_coordinate(self, axiscode, height, units):
        """Create and return the size-one height coordinate."""
        # Create the height coordinate from the information given in the
        # STASH to standard_name conversion table

        key = (axiscode, height, units)
        dc = _cached_size_1_height_coordinate.get(key, None)

        da = self.implementation.initialise_DomainAxis(size=1)
        axisZ = self.implementation.set_domain_axis(self.field, da, copy=False)
        _axis["z"] = axisZ

        if dc is not None:
            copy = True
        else:
            height_units = _Units.get(units, None)
            if height_units is None:
                height_units = Units(units)
                _Units[units] = height_units

            array = np.array((height,), dtype=float)

            dc = self.implementation.initialise_DimensionCoordinate()
            dc = self.coord_data(dc, array, units=height_units)
            dc = self.coord_positive(dc, axiscode, _axis["z"])
            dc = self.coord_axis(dc, axiscode)
            dc = self.coord_names(dc, axiscode)

            _cached_size_1_height_coordinate[key] = dc
            copy = False

        self.implementation.set_dimension_coordinate(
            self.field,
            dc,
            axes=[_axis["z"]],
            copy=copy,
            autocyclic=_autocyclic_false,
        )
        return dc

    def test_um_condition(self, um_condition, LBCODE, BPLAT, BPLON):
        """Return `True` if a field satisfies the condition specified
        for a STASH code to standard name conversion.

        :Parameters:

            um_condition: `str`

            LBCODE: `int`

            BPLAT: `float`

            BPLON: `float`

        :Returns:

            `bool`
                `True` if a field satisfies the condition specified,
                `False` otherwise.

        **Examples**

        >>> ok = u.test_um_condition('true_latitude_longitude', ...)

        """
        if um_condition == "true_latitude_longitude":
            if LBCODE in _true_latitude_longitude_lbcodes:
                return True

            # Check pole location in case of incorrect LBCODE
            atol = self.atol
            if (
                abs(BPLAT - 90.0) <= atol + cf_rtol() * 90.0
                and abs(BPLON) <= atol
            ):
                return True

        elif um_condition == "rotated_latitude_longitude":
            if LBCODE in _rotated_latitude_longitude_lbcodes:
                return True

            # Check pole location in case of incorrect LBCODE
            atol = self.atol
            if not (
                abs(BPLAT - 90.0) <= atol + cf_rtol() * 90.0
                and abs(BPLON) <= atol
            ):
                return True

        else:
            raise ValueError(
                "Unknown UM condition in STASH code conversion table: "
                f"{um_condition!r}"
            )

        # Still here? Then the condition has not been satisfied.
        return

    def test_um_version(self, valid_from, valid_to, um_version):
        """Return `True` if the UM version applicable to this field is
        within the given range.

        If possible, the UM version is derived from the PP header and
        stored in the metadata object. Otherwise it is taken from the
        *um_version* parameter.

        :Parameters:

            valid_from: `int`, `float` or `None`

            valid_to: `int`, `float` or `None`

            um_version: `int` or `float`

        :Returns:

            `bool`
                `True` if the UM version applicable to this field
                construct is within the range, `False` otherwise.

        **Examples**

        >>> ok = u.test_um_version(401, 505, 1001)
        >>> ok = u.test_um_version(401, None, 606.3)
        >>> ok = u.test_um_version(None, 405, 401)

        """
        if valid_to is None:
            if valid_from is None:
                return True

            if valid_from <= um_version:
                return True
        elif valid_from is None:
            if um_version <= valid_to:
                return True
        elif valid_from <= um_version <= valid_to:
            return True

        return False

    def time_coordinate(self, axiscode):
        """Return the T dimension coordinate.

        :Parameters:

            axiscode: `int`

        :Returns:

            `DimensionCoordinate`

        """
        recs = self.t_recs

        vtimes = np.array([self.vtime(rec) for rec in recs], dtype=float)
        dtimes = np.array([self.dtime(rec) for rec in recs], dtype=float)

        if np.isnan(vtimes.sum()) or np.isnan(dtimes.sum()):
            return  # ppp

        IB = self.lbtim_ib

        if IB <= 1 or vtimes.item(0) >= dtimes.item(0):
            array = vtimes
            bounds = None
            climatology = False
        elif IB == 3:
            # The field is a time mean from T1 to T2 for each year
            # from LBYR to LBYRD
            ctimes = np.array([self.ctime(rec) for rec in recs])
            array = 0.5 * (vtimes + ctimes)
            bounds = self.create_bounds_array(vtimes, dtimes)

            climatology = True
        else:
            array = 0.5 * (vtimes + dtimes)
            bounds = self.create_bounds_array(vtimes, dtimes)

            climatology = False

        da = self.implementation.initialise_DomainAxis(size=array.size)
        axisT = self.implementation.set_domain_axis(self.field, da, copy=False)
        _axis["t"] = axisT

        dc = self.implementation.initialise_DimensionCoordinate()
        dc = self.coord_data(
            dc, array, bounds, units=self.refUnits, climatology=climatology
        )
        dc = self.coord_axis(dc, axiscode)
        dc = self.coord_names(dc, axiscode)

        self.implementation.set_dimension_coordinate(
            self.field,
            dc,
            axes=[_axis["t"]],
            copy=False,
            autocyclic=_autocyclic_false,
        )
        return dc

    def time_coordinate_from_extra_data(self, axiscode, axis):
        """Create the time coordinate from extra data and return it.

        :Returns:

            `DimensionCoordinate`

        """
        extra = self.extra

        array = extra[axis]
        bounds = extra.get(axis + "_bounds", None)

        calendar = self.calendar
        if calendar == "360_day":
            units = _Units["360_day 0-1-1"]
        elif calendar == "gregorian":
            units = _Units["gregorian 1752-09-13"]
        elif calendar == "365_day":
            units = _Units["365_day 1752-09-13"]
        else:
            units = None

        # Create time domain axis.
        #
        # Note that `axis` might not be "t". For instance, it could be
        # "y" if the time coordinates are coming from extra data.
        da = self.implementation.initialise_DomainAxis(size=array.size)
        axisT = self.implementation.set_domain_axis(self.field, da, copy=False)
        _axis[axis] = axisT

        dc = self.implementation.initialise_DimensionCoordinate()
        dc = self.coord_data(dc, array, bounds, units=units)
        dc = self.coord_axis(dc, axiscode)
        dc = self.coord_names(dc, axiscode)

        self.implementation.set_dimension_coordinate(
            self.field,
            dc,
            axes=(axisT,),
            copy=False,
            autocyclic=_autocyclic_false,
        )

        return dc

    def time_coordinate_from_um_timeseries(self, axiscode, axis):
        """Create the time coordinate from a timeseries field."""
        # This PP/FF field is a timeseries. The validity time is
        # taken to be the time for the first sample, the data time
        # for the last sample, with the others evenly between.
        rec = self.recs[0]
        vtime = self.vtime(rec)
        dtime = self.dtime(rec)

        size = self.lbuser3 - 1.0
        delta = (dtime - vtime) / size

        calendar = self.calendar
        if calendar == "360_day":
            units = _Units["360_day 0-1-1"]
        elif calendar == "gregorian":
            units = _Units["gregorian 1752-09-13"]
        elif calendar == "365_day":
            units = _Units["365_day 1752-09-13"]
        else:
            units = None

        array = np.arange(vtime, vtime + delta * size, size, dtype=float)

        dc = self.implementation.initialise_DimensionCoordinate()
        dc = self.coord_data(dc, array, units=units)
        dc = self.coord_axis(dc, axiscode)
        dc = self.coord_names(dc, axiscode)
        self.implementation.set_dimension_coordinate(
            self.field,
            dc,
            axes=[_axis[axis]],
            copy=False,
            autocyclic=_autocyclic_false,
        )
        return dc

    def vtime(self, rec):
        """Return the elapsed time since the validity time of the given
        record.

        :Parameters:

            rec:

        :Returns:

            `float`

        **Examples**

        >>> u.vtime(rec)
        31.5

        """
        units = self.refunits
        calendar = self.calendar

        LBVTIME = tuple(self.header_vtime(rec))

        key = (LBVTIME, units, calendar)

        time = _cached_date2num.get(key, None)
        if time is None:
            # It is important to use the same time_units as dtime
            try:
                time = cftime.date2num(
                    cftime.datetime(*LBVTIME, calendar=self.calendar),
                    units,
                    calendar,
                )

                _cached_date2num[key] = time
            except ValueError:
                time = np.nan  # ppp

        return time

    #    def dddd(self):
    #        """TODO."""
    #        for axis_code, extra_type in zip((11, 10), ("x", "y")):
    #            coord_type = extra_type + "_domain_bounds"
    #
    #            if coord_type in p.extra:
    #                p.extra[coord_type]
    #                # Create, from extra data, an auxiliary coordinate
    #                # with 1) data and bounds, if the upper and lower
    #                # bounds have no missing values; or 2) data but no
    #                # bounds, if the upper bound has missing values
    #                # but the lower bound does not.
    #
    #                # Should be the axis which has axis_code 13
    #                file_position = ppfile.tell()
    #                bounds = p.extra[coord_type][...]
    #
    #                # Reset the file pointer after reading the extra
    #                # data into a numpy array
    #                ppfile.seek(file_position, os.SEEK_SET)
    #                data = None
    #                # dch also test in bmdi?:
    #                if np.any(bounds[..., 1] == _pp_rmdi):
    #                    # dch also test in bmdi?:
    #                    if not np.any(bounds[..., 0] == _pp_rmdi):
    #                        data = bounds[..., 0]
    #                    bounds = None
    #                else:
    #                    data = np.mean(bounds, axis=1)
    #
    #                if (data, bounds) != (None, None):
    #                    aux = "aux%(auxN)d" % locals()
    #                    auxN += 1  # Increment auxiliary number
    #
    #                    coord = _create_Coordinate(
    #                        domain,
    #                        aux,
    #                        axis_code,
    #                        p=p,
    #                        array=data,
    #                        aux=True,
    #                        bounds_array=bounds,
    #                        pubattr={"axis": None},
    #                        # DCH xdim? should be the axis which has axis_code 13:
    #                        dimensions=[xdim],
    #                    )
    #            else:
    #                coord_type = "{0}_domain_lower_bound".format(extra_type)
    #                if coord_type in p.extra:
    #                    # Create, from extra data, an auxiliary
    #                    # coordinate with data but no bounds, if the
    #                    # data noes not contain any missing values
    #                    file_position = ppfile.tell()
    #                    data = p.extra[coord_type][...]
    #                    # Reset the file pointer after reading the
    #                    # extra data into a numpy array
    #                    ppfile.seek(file_position, os.SEEK_SET)
    #                    if not np.any(data == _pp_rmdi):  # dch + test in bmdi
    #                        aux = "aux%(auxN)d" % locals()
    #                        auxN += 1  # Increment auxiliary number
    #                        coord = _create_Coordinate(
    #                            domain,
    #                            aux,
    #                            axis_code,
    #                            p=p,
    #                            aux=True,
    #                            array=np.array(data),
    #                            pubattr={"axis": None},
    #                            dimensions=[xdim],
    #                        )  # DCH xdim?

    def unrotated_latlon(self, rotated_lat, rotated_lon, pole_lat, pole_lon):
        """Create 2-d arrays of unrotated latitudes and longitudes.

        :Parameters:

            rotated_lat: `numpy.ndarray`

            rotated_lon: `numpy.ndarray`

            pole_lat: `float`

            pole_lon: `float`

        :Returns:

            lat, lon: `numpy.ndarray`, `numpy.ndarray`

        """
        # Make sure rotated_lon and pole_lon is in [0, 360)
        pole_lon = pole_lon % 360.0

        # Convert everything to radians
        pole_lon *= _pi_over_180
        pole_lat *= _pi_over_180

        cos_pole_lat = np.cos(pole_lat)
        sin_pole_lat = np.sin(pole_lat)

        # Create appropriate copies of the input rotated arrays
        rot_lon = rotated_lon.copy()
        rot_lat = rotated_lat.view()

        # Make sure rotated longitudes are between -180 and 180
        rot_lon %= 360.0
        rot_lon = np.where(rot_lon < 180.0, rot_lon, rot_lon - 360)

        # Create 2-d arrays of rotated latitudes and longitudes in radians
        nlat = rot_lat.size
        nlon = rot_lon.size
        rot_lon = np.resize(np.deg2rad(rot_lon), (nlat, nlon))
        rot_lat = np.resize(np.deg2rad(rot_lat), (nlon, nlat))
        rot_lat = np.transpose(rot_lat, axes=(1, 0))

        # Find unrotated latitudes
        CPART = np.cos(rot_lon) * np.cos(rot_lat)
        sin_rot_lat = np.sin(rot_lat)
        x = cos_pole_lat * CPART + sin_pole_lat * sin_rot_lat
        x = np.clip(x, -1.0, 1.0)
        unrotated_lat = np.arcsin(x)

        # Find unrotated longitudes
        x = -cos_pole_lat * sin_rot_lat + sin_pole_lat * CPART
        x /= np.cos(unrotated_lat)
        # dch /0 or overflow here? surely lat could be ~+-pi/2? if so,
        # does x ~ cos(lat)?
        x = np.clip(x, -1.0, 1.0)
        unrotated_lon = -np.arccos(x)

        unrotated_lon = np.where(rot_lon > 0.0, -unrotated_lon, unrotated_lon)
        if pole_lon >= self.atol:
            SOCK = pole_lon - np.pi
        else:
            SOCK = 0
        unrotated_lon += SOCK

        # Convert unrotated latitudes and longitudes to degrees
        unrotated_lat = np.rad2deg(unrotated_lat)
        unrotated_lon = np.rad2deg(unrotated_lon)

        # Return unrotated latitudes and longitudes
        return (unrotated_lat, unrotated_lon)

    def xy_coordinate(self, axiscode, axis):
        """Create an X or Y dimension coordinate from header entries or
        extra data.

        :Parameters:

            axiscode: `int`

            axis: `str`
                Which type of coordinate to create: ``'x'`` or
                ``'y'``.

        :Returns:

            (`str`, `DimensionCoordinate`)

        """
        X = axiscode in (11, -11)

        if X:
            autocyclic = {"X": True}
        else:
            autocyclic = _autocyclic_false

        if axis == "x":
            delta = self.bdx
            origin = self.real_hdr[bzx]
            size = self.lbnpt

            da = self.implementation.initialise_DomainAxis(size=size)
            axis_key = self.implementation.set_domain_axis(
                self.field, da, copy=False
            )
            _axis["x"] = axis_key
        else:
            delta = self.bdy
            origin = self.real_hdr[bzy]
            size = self.lbrow

            da = self.implementation.initialise_DomainAxis(size=size)
            axis_key = self.implementation.set_domain_axis(
                self.field, da, copy=False
            )
            _axis["y"] = axis_key

            autocyclic = _autocyclic_false

        if abs(delta) > self.atol:
            # Create regular coordinates from header items
            if axiscode == 11 or axiscode == -11:
                origin -= divmod(origin + delta * size, 360.0)[0] * 360
                while origin + delta * size > 360.0:
                    origin -= 360.0
                while origin + delta * size < -360.0:
                    origin += 360.0

            array = _cached_regular_array.get((origin, delta, size))
            if array is None:
                array = np.arange(
                    origin + delta,
                    origin + delta * (size + 0.5),
                    delta,
                    dtype=float,
                )
                _cached_regular_array[(origin, delta, size)] = array

            # Create the coordinate bounds
            if axiscode in (13, 31, 40, 99):
                # The following axiscodes do not have bounds:
                # 13 = Site number (set of parallel rows or columns
                #      e.g.Time series)
                # 31 = Logarithm to base 10 of pressure in mb
                # 40 = Pseudolevel
                # 99 = Other
                bounds = None
            else:
                bounds = _cached_regular_bounds.get((origin, delta, size))
                if bounds is None:
                    delta_by_2 = 0.5 * delta
                    bounds = self.create_bounds_array(
                        array - delta_by_2, array + delta_by_2
                    )
                    _cached_regular_bounds[(origin, delta, size)] = bounds
        else:
            # Create coordinate from extra data
            array = self.extra.get(axis, None)
            lower_bounds = self.extra.get(axis + "_lower_bound", None)
            upper_bounds = self.extra.get(axis + "_upper_bound", None)
            if lower_bounds is not None and upper_bounds is not None:
                bounds = self.create_bounds_array(lower_bounds, upper_bounds)
            else:
                bounds = None

        units = _axiscode_to_Units.setdefault(axiscode, None)

        dc = self.implementation.initialise_DimensionCoordinate()
        dc = self.coord_data(dc, array, bounds, units=units)
        dc = self.coord_positive(dc, axiscode, axis_key)
        dc = self.coord_axis(dc, axiscode)
        dc = self.coord_names(dc, axiscode)

        if X and bounds is not None:
            autocyclic["cyclic"] = abs(bounds[0, 0] - bounds[-1, -1]) == 360.0
            autocyclic["period"] = self.get_data(np.array(360.0), units)
            autocyclic["axis"] = axis_key
            autocyclic["coord"] = dc

        key = self.implementation.set_dimension_coordinate(
            self.field, dc, axes=[axis_key], copy=False, autocyclic=autocyclic
        )

        return key, dc, axis_key

    def get_data(self, array, units, fill_value=None, bounds=False):
        """Create data, or get it from the cache.

        .. versionadded:: 3.15.0

        :Parameters:

            array: `np.ndarray`
                The data.

            units: `Units
                The units

            fill_value: scalar
                The fill value.

            bounds: `bool`
                Whether or not the data are bounds of 1-d coordinates.

        :Returns:

            `Data`
                An independent copy of the new data.

        """
        token = tokenize(array, units)
        data = _cached_data.get(token)
        if data is None:
            data = Data(array, units=units, fill_value=fill_value)
            if not bounds:
                if array.size == 1:
                    value = array.item(0)
                    data._set_cached_elements({0: value, -1: value})
                else:
                    data._set_cached_elements(
                        {
                            0: array.item(0),
                            1: array.item(1),
                            -1: array.item(-1),
                        }
                    )
            else:
                data._set_cached_elements(
                    {
                        0: array.item(0),
                        1: array.item(1),
                        -2: array.item(-2),
                        -1: array.item(-1),
                    }
                )

            _cached_data[token] = data

        return data.copy()

    def site_coordinates_from_extra_data(self):
        """Create site-related coordinates from extra data.

        :Returns:

            `None`

        """
        # Create coordinate from extra data
        for axis, standard_name, units in zip(
            ("x", "y"),
            ("longitude", "latitude"),
            (_Units["degrees_east"], _Units["degrees_north"]),
        ):
            lower_bounds = self.extra.get(axis + "_domain_lower_bound", None)
            upper_bounds = self.extra.get(axis + "_domain_upper_bound", None)
            if lower_bounds is None or upper_bounds is None:
                continue

            # Still here?
            bounds = self.create_bounds_array(lower_bounds, upper_bounds)
            array = np.average(bounds, axis=1)

            ac = self.implementation.initialise_AuxiliaryCoordinate()
            ac = self.coord_data(ac, array, bounds, units=units)

            ac.standard_name = standard_name
            ac.long_name = "region limit"
            self.implementation.set_auxiliary_coordinate(
                self.field,
                ac,
                axes=[_axis["site_axis"]],
                copy=False,
                autocyclic=_autocyclic_false,
            )

        array = self.extra.get("domain_title", None)
        if array is not None:
            ac = self.implementation.initialise_AuxiliaryCoordinate()
            ac = self.coord_data(ac, array, None, units=None)

            ac.standard_name = "region"
            self.implementation.set_auxiliary_coordinate(
                self.field,
                ac,
                axes=[_axis["site_axis"]],
                copy=False,
                autocyclic=_autocyclic_false,
            )

    @_manage_log_level_via_verbose_attr
    def z_coordinate(self, axiscode):
        """Create a Z dimension coordinate from BLEV.

        :Parameters:

            axiscode: `int`

        :Returns:

            `DimensionCoordinate`

        """
        if self.info:
            logger.info(
                "Creating Z coordinates and bounds from BLEV, BRLEV and "
                "BRSVD1:"
            )  # pragma: no cover

        z_recs = self.z_recs
        array = tuple([rec.real_hdr.item(blev) for rec in z_recs])
        bounds0 = tuple(
            [rec.real_hdr[brlev] for rec in z_recs]
        )  # lower level boundary
        bounds1 = tuple([rec.real_hdr[brsvd1] for rec in z_recs])  # bulev
        if _coord_positive.get(axiscode, None) == "down":
            bounds0, bounds1 = bounds1, bounds0

        array = np.array(array, dtype=self.real_hdr_dtype)
        bounds0 = np.array(bounds0, dtype=self.real_hdr_dtype)
        bounds1 = np.array(bounds1, dtype=self.real_hdr_dtype)
        bounds = self.create_bounds_array(bounds0, bounds1)

        if (bounds0 == bounds1).all() or np.allclose(bounds.min(), _pp_rmdi):
            bounds = None
        else:
            bounds = self.create_bounds_array(bounds0, bounds1)

        da = self.implementation.initialise_DomainAxis(size=array.size)
        axisZ = self.implementation.set_domain_axis(self.field, da, copy=False)
        _axis["z"] = axisZ

        dc = self.implementation.initialise_DimensionCoordinate()
        dc = self.coord_data(
            dc,
            array,
            bounds=bounds,
            units=_axiscode_to_Units.setdefault(axiscode, None),
        )
        dc = self.coord_positive(dc, axiscode, _axis["z"])
        dc = self.coord_axis(dc, axiscode)
        dc = self.coord_names(dc, axiscode)

        self.implementation.set_dimension_coordinate(
            self.field,
            dc,
            axes=[_axis["z"]],
            copy=False,
            autocyclic=_autocyclic_false,
        )

        return dc


<<<<<<< HEAD
#    @_manage_log_level_via_verbose_attr
#    def z_reference_coordinate(self, axiscode):
#        """Create and return the Z reference coordinates."""
#        logger.info(
#            "Creating Z reference coordinates from BRLEV"
#        )  # pragma: no cover
#
#        array = np.array(
#            [rec.real_hdr.item(brlev) for rec in self.z_recs], dtype=float
#        )
#
#        LBVC = self.lbvc
#        atol = self.atol
#
#        key = (axiscode, LBVC, array)
#        dc = _cached_z_reference_coordinate.get(key, None)
#
#        if dc is not None:
#            copy = True
#        else:
#            if not 128 <= LBVC <= 139:
#                bounds = []
#                for rec in self.z_recs:
#                    BRLEV = rec.real_hdr.item(brlev)
#                    BRSVD1 = rec.real_hdr.item(brsvd1)
#
#                    if abs(BRSVD1 - BRLEV) >= atol:
#                        bounds = None
#                        break
#
#                    bounds.append((BRLEV, BRSVD1))
#            else:
#                bounds = None
#
#            if bounds:
#                bounds = np.array((bounds,), dtype=float)
#
#            dc = self.implementation.initialise_DimensionCoordinate()
#            dc = self.coord_data(
#                dc,
#                array,
#                bounds,
#                units=_axiscode_to_Units.setdefault(axiscode, None),
#            )
#            dc = self.coord_axis(dc, axiscode)
#            dc = self.coord_names(dc, axiscode)
#
#            if not dc.get("positive", True):  # ppp
#                dc.flip(i=True)
#
#            _cached_z_reference_coordinate[key] = dc
#            copy = False
#
#        self.implementation.set_dimension_coordinate(
#            self.field,
#            dc,
#            axes=[_axis["z"]],
#            copy=copy,
#            autocyclic=_autocyclic_false,
#        )
#
#        return dc
#
#
# _stash2standard_name = {}
#
# def load_stash2standard_name(table=None, delimiter='!', merge=True):
#     '''Load a STASH to standard name conversion table.
#
# :Parameters:
#
#     table: `str`, optional
#         Use the conversion table at this file location. By default the
#         table will be looked for at
#         ``os.path.join(os.path.dirname(cf.__file__),'etc/STASH_to_CF.txt')``
#
#     delimiter: `str`, optional
#         The delimiter of the table columns. By default, ``!`` is taken
#         as the delimiter.
#
#     merge: `bool`, optional
#         If *table* is None then *merge* is taken as False, regardless
#         of its given value.
#
# :Returns:
#
#     `None`
#
# *Examples*
#
# >>> load_stash2standard_name()
# >>> load_stash2standard_name('my_table.txt')
# >>> load_stash2standard_name('my_table2.txt', ',')
# >>> load_stash2standard_name('my_table3.txt', merge=True)
# >>> load_stash2standard_name('my_table4.txt', merge=False)
#
#     '''
#     # 0  Model
#     # 1  STASH code
#     # 2  STASH name
#     # 3  units
#     # 4  valid from UM vn
#     # 5  valid to   UM vn
#     # 6  standard_name
#     # 7  CF extra info
#     # 8  PP extra info
#
#     if table is None:
#         # Use default conversion table
#         merge = False
#         package_path = os.path.dirname(__file__)
#         table = os.path.join(package_path, 'etc/STASH_to_CF.txt')
#
#     lines = csv.reader(open(table, 'r'),
#                        delimiter=delimiter, skipinitialspace=True)
#
#     raw_list = []
#     [raw_list.append(line) for line in lines]
#
#     # Get rid of comments
#     for line in raw_list[:]:
#         if line[0].startswith('#'):
#             raw_list.pop(0)
#             continue
#         break
#
#     # Convert to a dictionary which is keyed by (submodel, STASHcode)
#     # tuples
#
#     (model, stash, name,
#      units,
#      valid_from, valid_to,
#      standard_name, cf, pp) = list(range(9))
#
#     stash2sn = {}
#     for x in raw_list:
#         key = (int(x[model]), int(x[stash]))
#
#         if not x[units]:
#             x[units] = None
#
#         try:
#             cf_info = {}
#             if x[cf]:
#                 for d in x[7].split():
#                     if d.startswith('height='):
#                         cf_info['height'] = re.split(_number_regex, d,
#                                                      re.IGNORECASE)[1:4:2]
#                         if cf_info['height'] == '':
#                             cf_info['height'][1] = '1'
#
#                     if d.startswith('below_'):
#                         cf_info['below'] = re.split(_number_regex, d,
#                                                      re.IGNORECASE)[1:4:2]
#                        if cf_info['below'] == '':
#                             cf_info['below'][1] = '1'
#
#                     if d.startswith('where_'):
#                         cf_info['where'] = d.replace('where_', 'where ', 1)
#                     if d.startswith('over_'):
#                         cf_info['over'] = d.replace('over_', 'over ', 1)
#
#             x[cf] = cf_info
#         except IndexError:
#             pass
#
#         try:
#             x[valid_from] = float(x[valid_from])
#         except ValueError:
#             x[valid_from] = None
#
#         try:
#             x[valid_to] = float(x[valid_to])
#         except ValueError:
#             x[valid_to] = None
#
#         x[pp] = x[pp].rstrip()
#
#         line = (x[name:],)
#
#         if key in stash2sn:
#             stash2sn[key] += line
#         else:
#             stash2sn[key] = line
#
#     if not merge:
#         _stash2standard_name.clear()
#
#     _stash2standard_name.update(stash2sn)


# ---------------------------------------------------------------------
# Create the STASH code to standard_name conversion dictionary
# ---------------------------------------------------------------------
load_stash2standard_name()
stash2standard_name = _stash2standard_name


=======
>>>>>>> eec6deca
class UMRead(cfdm.read_write.IORead):
    """A container for instantiating Fields from a UM fields file."""

    @_manage_log_level_via_verbosity
    def read(
        self,
        filename,
        um_version=405,
        aggregate=True,
        endian=None,
        word_size=None,
        set_standard_name=True,
        height_at_top_of_model=None,
        fmt=None,
        chunk=True,
        verbose=None,
        select=None,
    ):
        """Read fields from a PP file or UM fields file.

        The file may be big or little endian, 32 or 64 bit

        :Parameters:

            filename: `file` or `str`
                A string giving the file name, or an open file object,
                from which to read fields.

            um_version: number, optional
                The Unified Model (UM) version to be used when decoding
                the PP header. Valid versions are, for example, ``402``
                (v4.2), ``606.3`` (v6.6.3) and ``1001`` (v10.1). The
                default version is ``405`` (v4.5). The version is ignored
                if it can be inferred from the PP headers, which will
                generally be the case for files created at versions 5.3
                and later. Note that the PP header can not encode tertiary
                version elements (such as the ``3`` in ``606.3``), so it
                may be necessary to provide a UM version in such cases.

            verbose: `int` or `str` or `None`, optional
                If an integer from ``-1`` to ``3``, or an equivalent string
                equal ignoring case to one of:

                * ``'DISABLE'`` (``0``)
                * ``'WARNING'`` (``1``)
                * ``'INFO'`` (``2``)
                * ``'DETAIL'`` (``3``)
                * ``'DEBUG'`` (``-1``)

                set for the duration of the method call only as the minimum
                cut-off for the verboseness level of displayed output (log)
                messages, regardless of the globally-configured `cf.log_level`.
                Note that increasing numerical value corresponds to increasing
                verbosity, with the exception of ``-1`` as a special case of
                maximal and extreme verbosity.

                Otherwise, if `None` (the default value), output messages will
                be shown according to the value of the `cf.log_level` setting.

                Overall, the higher a non-negative integer or equivalent string
                that is set (up to a maximum of ``3``/``'DETAIL'``) for
                increasing verbosity, the more description that is printed
                about the read process.

            set_standard_name: `bool`, optional

        select: (sequence of) `str` or `Query` or `re.Pattern`, optional
            Only return field constructs whose identities match the
            given values(s), i.e. those fields ``f`` for which
            ``f.match_by_identity(*select)`` is `True`. See
            `cf.Field.match_by_identity` for details.

            This is equivalent to, but faster than, not using the
            *select* parameter but applying its value to the returned
            field list with its `cf.FieldList.select_by_identity`
            method. For example, ``fl = cf.read(file,
            select='stash_code=3236')`` is equivalent to ``fl =
            cf.read(file).select_by_identity('stash_code=3236')``.

        :Returns:

            `list`
                The fields in the file.

        **Examples**

        >>> f = read('file.pp')
        >>> f = read('*/file[0-9].pp', um_version=708)

        """
        if not _stash2standard_name:
            # --------------------------------------------------------
            # Create the STASH code to standard_name conversion
            # dictionary
            # --------------------------------------------------------
            load_stash2standard_name()

        if endian:
            byte_ordering = endian + "_endian"
        else:
            byte_ordering = None

        self.read_vars = {
            "filename": filename,
            "byte_ordering": byte_ordering,
            "word_size": word_size,
            "fmt": fmt,
        }

        history = f"Converted from UM/PP by cf-python v{__version__}"

        if endian:
            byte_ordering = endian + "_endian"
        else:
            byte_ordering = None

        f = self.file_open(filename)

<<<<<<< HEAD
        # Clear caches
        #        _cached_data.clear()

=======
>>>>>>> eec6deca
        info = is_log_level_info(logger)

        um = [
            UMField(
                var,
                f.fmt,
                f.byte_ordering,
                f.word_size,
                um_version,
                set_standard_name,
                history=history,
                height_at_top_of_model=height_at_top_of_model,
                verbose=verbose,
                implementation=self.implementation,
                select=select,
                info=info,
            )
            for var in f.vars
        ]

        # Clear caches
        #        _cached_data.clear()

        self.file_close()

        return [field for x in um for field in x.fields if field]

    def _open_um_file(
        self,
        filename,
        aggregate=True,
        fmt=None,
        word_size=None,
        byte_ordering=None,
    ):
        """Open a UM fields file or PP file.

        :Parameters:

            filename: `str`
                The file to be opened.

        :Returns:

            `umread.umfile.File`
                The opened file with an open file descriptor.

        """
        self.file_close()
        try:
            f = File(
                filename,
                byte_ordering=byte_ordering,
                word_size=word_size,
                fmt=fmt,
            )
        except Exception as error:
            try:
                f.close_fd()
            except Exception:
                pass

            raise Exception(error)

        self._um_file = f
        return f

    def is_um_file(self, filename):
        """Whether or not a file is a PP file or UM fields file.

        Note that the file type is determined by inspecting the file's
        content and any file suffix is not not considered.

        :Parameters:

            filename: `str`
                The file.

        :Returns:

            `bool`

        **Examples**

        >>> r.is_um_file('ppfile')
        True

        """
        try:
            self.file_open(filename)
        except Exception:
            self.file_close()
            return False
        else:
            self.file_close()
            return True

    def file_close(self):
        """Close the file that has been read.

        :Returns:

            `None`

        """
        f = getattr(self, "_um_file", None)
        if f is not None:
            f.close_fd()

        self._um_file = None

    def file_open(self, filename):
        """Open the file for reading.

        :Paramters:

            filename: `str`
                The file to be read.

        :Returns:

        """
        g = getattr(self, "read_vars", {})

        return self._open_um_file(
            filename,
            byte_ordering=g.get("byte_ordering"),
            word_size=g.get("word_size"),
            fmt=g.get("fmt"),
        )


"""
Problems:

Z and P coordinates
/home/david/data/pp/aaaao/aaaaoa.pmh8dec.03328.pp

/net/jasmin/chestnut/data-24/david/testpp/026000000000c.fc0607.000128.0000.00.04.0260.0020.1491.12.01.00.00.pp
skipping variable stash code=0, 0, 0 because: grid code not supported
umfile: error condition detected in routine list_copy_to_ptr_array
umfile: error condition detected in routine process_vars
umfile: error condition detected in routine file_parse
OK 2015-04-01

/net/jasmin/chestnut/data-24/david/testpp/026000000000c.fc0619.000128.0000.00.04.0260.0020.1491.12.01.00.00.pp
skipping variable stash code=0, 0, 0 because: grid code not supported
umfile: error condition detected in routine list_copy_to_ptr_array
umfile: error condition detected in routine process_vars
umfile: error condition detected in routine file_parse
OK 2015-04-01

/net/jasmin/chestnut/data-24/david/testpp/lbcode_10423.pp
skipping variable stash code=0, 0, 0 because: grid code not supported
umfile: error condition detected in routine list_copy_to_ptr_array
umfile: error condition detected in routine process_vars
umfile: error condition detected in routine file_parse
OK 2015-04-01

/net/jasmin/chestnut/data-24/david/testpp/lbcode_11323.pp
skipping variable stash code=0, 0, 0 because: grid code not supported
umfile: error condition detected in routine list_copy_to_ptr_array
umfile: error condition detected in routine process_vars
umfile: error condition detected in routine file_parse
OK 2015-04-01

EXTRA_DATA:
/net/jasmin/chestnut/data-24/david/testpp/ajnjgo.pmm1feb.pp

SLOW: (Not any more! 2015-04-01)
/net/jasmin/chestnut/data-24/david/testpp/xgdria.pdk949a.pp
/net/jasmin/chestnut/data-24/david/testpp/xhbmaa.pm27sep.pp

RUN LENGTH ENCODED dump (not fields file)
/home/david/data/um/xhlska.dak69h0
Field 115 (stash code 9)

dch@eslogin008:/nerc/n02/n02/dch> ff2pp xgvwko.piw96b0 xgvwko.piw96b0.pp

file xgvwko.piw96b0 is a byte swapped 64 bit ieee um file

"""<|MERGE_RESOLUTION|>--- conflicted
+++ resolved
@@ -3289,207 +3289,6 @@
         return dc
 
 
-<<<<<<< HEAD
-#    @_manage_log_level_via_verbose_attr
-#    def z_reference_coordinate(self, axiscode):
-#        """Create and return the Z reference coordinates."""
-#        logger.info(
-#            "Creating Z reference coordinates from BRLEV"
-#        )  # pragma: no cover
-#
-#        array = np.array(
-#            [rec.real_hdr.item(brlev) for rec in self.z_recs], dtype=float
-#        )
-#
-#        LBVC = self.lbvc
-#        atol = self.atol
-#
-#        key = (axiscode, LBVC, array)
-#        dc = _cached_z_reference_coordinate.get(key, None)
-#
-#        if dc is not None:
-#            copy = True
-#        else:
-#            if not 128 <= LBVC <= 139:
-#                bounds = []
-#                for rec in self.z_recs:
-#                    BRLEV = rec.real_hdr.item(brlev)
-#                    BRSVD1 = rec.real_hdr.item(brsvd1)
-#
-#                    if abs(BRSVD1 - BRLEV) >= atol:
-#                        bounds = None
-#                        break
-#
-#                    bounds.append((BRLEV, BRSVD1))
-#            else:
-#                bounds = None
-#
-#            if bounds:
-#                bounds = np.array((bounds,), dtype=float)
-#
-#            dc = self.implementation.initialise_DimensionCoordinate()
-#            dc = self.coord_data(
-#                dc,
-#                array,
-#                bounds,
-#                units=_axiscode_to_Units.setdefault(axiscode, None),
-#            )
-#            dc = self.coord_axis(dc, axiscode)
-#            dc = self.coord_names(dc, axiscode)
-#
-#            if not dc.get("positive", True):  # ppp
-#                dc.flip(i=True)
-#
-#            _cached_z_reference_coordinate[key] = dc
-#            copy = False
-#
-#        self.implementation.set_dimension_coordinate(
-#            self.field,
-#            dc,
-#            axes=[_axis["z"]],
-#            copy=copy,
-#            autocyclic=_autocyclic_false,
-#        )
-#
-#        return dc
-#
-#
-# _stash2standard_name = {}
-#
-# def load_stash2standard_name(table=None, delimiter='!', merge=True):
-#     '''Load a STASH to standard name conversion table.
-#
-# :Parameters:
-#
-#     table: `str`, optional
-#         Use the conversion table at this file location. By default the
-#         table will be looked for at
-#         ``os.path.join(os.path.dirname(cf.__file__),'etc/STASH_to_CF.txt')``
-#
-#     delimiter: `str`, optional
-#         The delimiter of the table columns. By default, ``!`` is taken
-#         as the delimiter.
-#
-#     merge: `bool`, optional
-#         If *table* is None then *merge* is taken as False, regardless
-#         of its given value.
-#
-# :Returns:
-#
-#     `None`
-#
-# *Examples*
-#
-# >>> load_stash2standard_name()
-# >>> load_stash2standard_name('my_table.txt')
-# >>> load_stash2standard_name('my_table2.txt', ',')
-# >>> load_stash2standard_name('my_table3.txt', merge=True)
-# >>> load_stash2standard_name('my_table4.txt', merge=False)
-#
-#     '''
-#     # 0  Model
-#     # 1  STASH code
-#     # 2  STASH name
-#     # 3  units
-#     # 4  valid from UM vn
-#     # 5  valid to   UM vn
-#     # 6  standard_name
-#     # 7  CF extra info
-#     # 8  PP extra info
-#
-#     if table is None:
-#         # Use default conversion table
-#         merge = False
-#         package_path = os.path.dirname(__file__)
-#         table = os.path.join(package_path, 'etc/STASH_to_CF.txt')
-#
-#     lines = csv.reader(open(table, 'r'),
-#                        delimiter=delimiter, skipinitialspace=True)
-#
-#     raw_list = []
-#     [raw_list.append(line) for line in lines]
-#
-#     # Get rid of comments
-#     for line in raw_list[:]:
-#         if line[0].startswith('#'):
-#             raw_list.pop(0)
-#             continue
-#         break
-#
-#     # Convert to a dictionary which is keyed by (submodel, STASHcode)
-#     # tuples
-#
-#     (model, stash, name,
-#      units,
-#      valid_from, valid_to,
-#      standard_name, cf, pp) = list(range(9))
-#
-#     stash2sn = {}
-#     for x in raw_list:
-#         key = (int(x[model]), int(x[stash]))
-#
-#         if not x[units]:
-#             x[units] = None
-#
-#         try:
-#             cf_info = {}
-#             if x[cf]:
-#                 for d in x[7].split():
-#                     if d.startswith('height='):
-#                         cf_info['height'] = re.split(_number_regex, d,
-#                                                      re.IGNORECASE)[1:4:2]
-#                         if cf_info['height'] == '':
-#                             cf_info['height'][1] = '1'
-#
-#                     if d.startswith('below_'):
-#                         cf_info['below'] = re.split(_number_regex, d,
-#                                                      re.IGNORECASE)[1:4:2]
-#                        if cf_info['below'] == '':
-#                             cf_info['below'][1] = '1'
-#
-#                     if d.startswith('where_'):
-#                         cf_info['where'] = d.replace('where_', 'where ', 1)
-#                     if d.startswith('over_'):
-#                         cf_info['over'] = d.replace('over_', 'over ', 1)
-#
-#             x[cf] = cf_info
-#         except IndexError:
-#             pass
-#
-#         try:
-#             x[valid_from] = float(x[valid_from])
-#         except ValueError:
-#             x[valid_from] = None
-#
-#         try:
-#             x[valid_to] = float(x[valid_to])
-#         except ValueError:
-#             x[valid_to] = None
-#
-#         x[pp] = x[pp].rstrip()
-#
-#         line = (x[name:],)
-#
-#         if key in stash2sn:
-#             stash2sn[key] += line
-#         else:
-#             stash2sn[key] = line
-#
-#     if not merge:
-#         _stash2standard_name.clear()
-#
-#     _stash2standard_name.update(stash2sn)
-
-
-# ---------------------------------------------------------------------
-# Create the STASH code to standard_name conversion dictionary
-# ---------------------------------------------------------------------
-load_stash2standard_name()
-stash2standard_name = _stash2standard_name
-
-
-=======
->>>>>>> eec6deca
 class UMRead(cfdm.read_write.IORead):
     """A container for instantiating Fields from a UM fields file."""
 
@@ -3608,12 +3407,6 @@
 
         f = self.file_open(filename)
 
-<<<<<<< HEAD
-        # Clear caches
-        #        _cached_data.clear()
-
-=======
->>>>>>> eec6deca
         info = is_log_level_info(logger)
 
         um = [
@@ -3634,9 +3427,6 @@
             for var in f.vars
         ]
 
-        # Clear caches
-        #        _cached_data.clear()
-
         self.file_close()
 
         return [field for x in um for field in x.fields if field]
