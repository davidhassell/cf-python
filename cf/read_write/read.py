--- conflicted
+++ resolved
@@ -4,14 +4,6 @@
 from glob import glob
 from os.path import isdir
 
-<<<<<<< HEAD
-=======
-from numpy.ma.core import MaskError
-
-from .netcdf import NetCDFRead
-from .um import UMRead
-
->>>>>>> 7001c6b6
 from ..cfimplementation import implementation
 from ..fieldlist import FieldList
 from ..aggregate import aggregate as cf_aggregate
