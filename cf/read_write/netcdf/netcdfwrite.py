from os import remove

import cfdm
import dask.array as da
import numpy as np

from ...data.dask_utils import cf_asanyarray
from .netcdfread import NetCDFRead


class NetCDFWrite(cfdm.read_write.netcdf.NetCDFWrite):
    """A container for writing Fields to a netCDF dataset."""

    def __new__(cls, *args, **kwargs):
        """Store the NetCDFRead class.

        .. note:: If a child class requires a different NetCDFRead class
        than the one defined here, then it must be redefined in the
        child class.

        """
        instance = super().__new__(cls)
        instance._NetCDFRead = NetCDFRead
        return instance

    def _unlimited(self, field, axis):
        """Whether an axis is unlimited.

        If a CFA-netCDF file is being written then no axis can be
        unlimited, i.e. `False` is always returned.

        .. versionadded:: 3.15.3

        :Parameters:

            field: `Field` or `Domain`

            axis: `str`
                Domain axis construct identifier,
                e.g. ``'domainaxis1'``.

        :Returns:

            `bool`

        """
        if self.write_vars["cfa"]:
            return False

        return super()._unlimited(field, axis)

    def _write_as_cfa(self, cfvar, construct_type, domain_axes):
        """Whether or not to write as a CFA variable.

        .. versionadded:: 3.0.0

        :Parameters:

            cfvar: cf instance that contains data

            construct_type: `str`
                The construct type of the *cfvar*, or its parent if
                *cfvar* is not a construct.

                .. versionadded:: 3.15.0

            domain_axes: `None`, or `tuple` of `str`
                The domain axis construct identifiers for *cfvar*.

                .. versionadded:: 3.15.0

        :Returns:

            `bool`
                True if the variable is to be written as a CFA
                variable.

        """
        if construct_type is None:
            # This prevents recursion whilst writing CFA-netCDF term
            # variables.
            return False

        g = self.write_vars
        if not g["cfa"]:
            return False

        data = self.implementation.get_data(cfvar, None)
        if data is None:
            return False

        cfa_options = g["cfa_options"]
        for ctype, ndim in cfa_options.get("constructs", {}).items():
            # Write as CFA if it has an appropriate construct type ...
            if ctype in ("all", construct_type):
                # ... and then only if it satisfies the
                # number-of-dimenions criterion and the data is
                # flagged as OK.
                if ndim is None or ndim == len(domain_axes):
                    cfa_get_write = data.cfa_get_write()
                    if not cfa_get_write and cfa_options["strict"]:
                        if g["mode"] == "w":
                            remove(g["filename"])

                        raise ValueError(
                            f"Can't write {cfvar!r} as a CFA-netCDF "
                            "aggregation variable. If the variable was read "
                            "from disk then setting chunks=None as an "
                            "argument to cf.read will likely solve the "
                            "problem. "
                            "Alternatively, you could consider setting "
                            "cfa={'strict': False} as an argument to "
                            "cf.write, but note the this will create a copy "
                            "of the data for this variable in the output "
                            "dataset."
                        )

                    return cfa_get_write

                break

        return False

    def _customise_createVariable(
        self, cfvar, construct_type, domain_axes, kwargs
    ):
        """Customise keyword arguments for
        `netCDF4.Dataset.createVariable`.

        .. versionadded:: 3.0.0

        :Parameters:

            cfvar: cf instance that contains data

            construct_type: `str`
                The construct type of the *cfvar*, or its parent if
                *cfvar* is not a construct.

                .. versionadded:: 3.15.0

            domain_axes: `None`, or `tuple` of `str`
                The domain axis construct identifiers for *cfvar*.

                .. versionadded:: 3.15.0

            kwargs: `dict`

        :Returns:

            `dict`
                Dictionary of keyword arguments to be passed to
                `netCDF4.Dataset.createVariable`.

        """
        kwargs = super()._customise_createVariable(
            cfvar, construct_type, domain_axes, kwargs
        )

        if self._write_as_cfa(cfvar, construct_type, domain_axes):
            kwargs["dimensions"] = ()
            kwargs["chunksizes"] = None

        return kwargs

    def _write_data(
        self,
        data,
        cfvar,
        ncvar,
        ncdimensions,
        domain_axes=None,
        unset_values=(),
        compressed=False,
        attributes={},
        construct_type=None,
    ):
        """Write a Data object.

        .. versionadded:: 3.0.0

        :Parameters:

            data: `Data`

            cfvar: cf instance

            ncvar: `str`

            ncdimensions: `tuple` of `str`

            domain_axes: `None`, or `tuple` of `str`
                The domain axis construct identifiers for *cfvar*.

                .. versionadded:: 3.15.0

            unset_values: sequence of numbers

            attributes: `dict`, optional
                The netCDF attributes for the constructs that have been
                written to the file.

            construct_type: `str`, optional
                The construct type of the *cfvar*, or its parent if
                *cfvar* is not a construct.

                .. versionadded:: 3.15.0

        :Returns:

            `None`

        """
        g = self.write_vars

        if self._write_as_cfa(cfvar, construct_type, domain_axes):
            # --------------------------------------------------------
            # Write the data as CFA aggregated data
            # --------------------------------------------------------
            self._create_cfa_data(
                ncvar,
                ncdimensions,
                data,
                cfvar,
            )
            return

        # ------------------------------------------------------------
        # Still here? The write a normal (non-CFA) variable
        # ------------------------------------------------------------
        if compressed:
            # Write data in its compressed form
            data = data.source().source()

        # Get the dask array
        dx = da.asanyarray(data)

        # Convert the data type
        new_dtype = g["datatype"].get(dx.dtype)
        if new_dtype is not None:
            dx = dx.astype(new_dtype)

        # VLEN variables can not be assigned to by masked arrays
        # (https://github.com/Unidata/netcdf4-python/pull/465), so
        # fill missing data in string (as opposed to char) data types.
        if g["fmt"] == "NETCDF4" and dx.dtype.kind in "SU":
            dx = dx.map_blocks(
                self._filled_string_array,
                fill_value="",
                meta=np.array((), dx.dtype),
            )

        # Check for out-of-range values
        if g["warn_valid"]:
            if construct_type:
                var = cfvar
            else:
                var = None

            dx = dx.map_blocks(
                self._check_valid,
                cfvar=var,
                attributes=attributes,
                meta=np.array((), dx.dtype),
            )

        da.store(dx, g["nc"][ncvar], compute=True, return_stored=False)

    def _write_dimension_coordinate(
        self, f, key, coord, ncdim=None, coordinates=None
    ):
        """Write a coordinate variable and its bound variable to the
        file.

        This also writes a new netCDF dimension to the file and, if
        required, a new netCDF dimension for the bounds.

        .. versionadded:: 3.0.0

        :Parameters:

            f: Field construct

            key: `str`

            coord: Dimension coordinate construct

            ncdim: `str` or `None`
                The name of the netCDF dimension for this dimension
                coordinate construct, including any groups
                structure. Note that the group structure may be
                different to the coordinate variable, and the
                basename.

                .. versionadded:: 3.6.0

            coordinates: `list`
               This list may get updated in-place.

                .. versionadded:: 3.7.0

        :Returns:

            `str`
                The netCDF name of the dimension coordinate.

        """
        coord = self._change_reference_datetime(coord)

        return super()._write_dimension_coordinate(
            f, key, coord, ncdim=ncdim, coordinates=coordinates
        )

    def _write_scalar_coordinate(
        self, f, key, coord_1d, axis, coordinates, extra=None
    ):
        """Write a scalar coordinate and its bounds to the netCDF file.

        It is assumed that the input coordinate has size 1, but this is
        not checked.

        If an equal scalar coordinate has already been written to the file
        then the input coordinate is not written.

        .. versionadded:: 3.0.0

        :Parameters:

            f: Field construct

            key: `str`
                The coordinate construct key

            coord_1d: Coordinate construct

            axis: `str`
                The field's axis identifier for the scalar coordinate.

            coordinates: `list`

        :Returns:

            coordinates: `list`
                The updated list of netCDF auxiliary coordinate names.

        """
        if extra is None:
            extra = {}

        coord_1d = self._change_reference_datetime(coord_1d)

        return super()._write_scalar_coordinate(
            f, key, coord_1d, axis, coordinates, extra=extra
        )

    def _write_auxiliary_coordinate(self, f, key, coord, coordinates):
        """Write auxiliary coordinates and bounds to the netCDF file.

        If an equal auxiliary coordinate has already been written to the
        file then the input coordinate is not written.

        .. versionadded:: 3.0.0

        :Parameters:

            f: Field construct

            key: `str`

            coord: Coordinate construct

            coordinates: `list`

        :Returns:

            coordinates: `list`
                The list of netCDF auxiliary coordinate names updated in
                place.

        **Examples:**

        >>> coordinates = _write_auxiliary_coordinate(f, 'aux2', coordinates)

        """
        coord = self._change_reference_datetime(coord)

        return super()._write_auxiliary_coordinate(f, key, coord, coordinates)

    def _change_reference_datetime(self, coord):
        """Change the units of a reference date-time value.

        .. versionadded:: 3.0.0

        :Parameters:

            coord: Coordinate instance

        :Returns:

                The coordinate construct with changed units.

        """
        reference_datetime = self.write_vars.get("reference_datetime")
        if not reference_datetime or not coord.Units.isreftime:
            return coord

        coord2 = coord.copy()
        try:
            coord2.reference_datetime = reference_datetime
        except ValueError:
            raise ValueError(
                "Can't override coordinate reference date-time "
                f"{coord.reference_datetime!r} with {reference_datetime!r}"
            )
        else:
            return coord2

    def _create_cfa_data(self, ncvar, ncdimensions, data, cfvar):
        """Write a CFA variable to the netCDF file.

        Any CFA private variables required will be autmatically created
        and written to the file.

        .. versionadded:: 3.0.0

        :Parameters:

            ncvar: `str`
                The netCDF name for the variable.

            ncdimensions: sequence of `str`

            netcdf_attrs: `dict`

            data: `Data`

        :Returns:

            `None`

        """
        g = self.write_vars

        ndim = data.ndim

        cfa = self._cfa_aggregation_instructions(data, cfvar)

        # ------------------------------------------------------------
        # Get the location netCDF dimensions. These always start with
        # "f_{size}_loc".
        # ------------------------------------------------------------
        location_ncdimensions = []
        for size in cfa["location"].shape:
            l_ncdim = f"f_{size}_loc"
            if l_ncdim not in g["dimensions"]:
                # Create a new location dimension
                self._write_dimension(l_ncdim, None, size=size)

            location_ncdimensions.append(l_ncdim)

        location_ncdimensions = tuple(location_ncdimensions)

        # ------------------------------------------------------------
        # Get the fragment netCDF dimensions. These always start with
        # "f_".
        # ------------------------------------------------------------
        aggregation_address = cfa["address"]
        fragment_ncdimensions = []
        for ncdim, size in zip(
            ncdimensions + ("extra",) * (aggregation_address.ndim - ndim),
            aggregation_address.shape,
        ):
            f_ncdim = f"f_{ncdim}"
            if f_ncdim not in g["dimensions"]:
                # Create a new fragment dimension
                self._write_dimension(f_ncdim, None, size=size)

            fragment_ncdimensions.append(f_ncdim)

        fragment_ncdimensions = tuple(fragment_ncdimensions)

        # ------------------------------------------------------------
        # Write the standardised aggregation instruction variables to
        # the CFA-netCDF file
        # ------------------------------------------------------------
        substitutions = data.cfa_file_substitutions()
        substitutions.update(g["cfa_options"].get("substitutions", {}))

        aggregated_data = data.cfa_get_aggregated_data()
        aggregated_data_attr = []

        # Location
        term = "location"
        data = cfa[term]
        self.implementation.nc_set_hdf5_chunksizes(data, data.shape)
        term_ncvar = self._cfa_write_term_variable(
            data,
            aggregated_data.get(term, f"cfa_{term}"),
            location_ncdimensions,
        )
        aggregated_data_attr.append(f"{term}: {term_ncvar}")

        # File
        term = "file"
        if substitutions:
            # Create the "substitutions" netCDF attribute
            subs = []
            for base, sub in substitutions.items():
                subs.append(f"{base}: {sub}")

            attributes = {"substitutions": " ".join(sorted(subs))}
        else:
            attributes = None

        data = cfa[term]
        self.implementation.nc_set_hdf5_chunksizes(data, data.shape)
        term_ncvar = self._cfa_write_term_variable(
            data,
            aggregated_data.get(term, f"cfa_{term}"),
            fragment_ncdimensions,
            attributes=attributes,
        )
        aggregated_data_attr.append(f"{term}: {term_ncvar}")

        # Address
        term = "address"

        # Attempt to reduce addresses to a common scalar value
        u = cfa[term].unique().compressed().persist()
        if u.size == 1:
            cfa[term] = u.squeeze()
            dimensions = ()
        else:
            dimensions = fragment_ncdimensions

        data = cfa[term]
        self.implementation.nc_set_hdf5_chunksizes(data, data.shape)
        term_ncvar = self._cfa_write_term_variable(
            data,
            aggregated_data.get(term, f"cfa_{term}"),
            dimensions,
        )
        aggregated_data_attr.append(f"{term}: {term_ncvar}")

        # Format
        term = "format"

        # Attempt to reduce addresses to a common scalar value
        u = cfa[term].unique().compressed().persist()
        if u.size == 1:
            cfa[term] = u.squeeze()
            dimensions = ()
        else:
            dimensions = fragment_ncdimensions

        data = cfa[term]
        self.implementation.nc_set_hdf5_chunksizes(data, data.shape)
        term_ncvar = self._cfa_write_term_variable(
            data,
            aggregated_data.get(term, f"cfa_{term}"),
            dimensions,
        )
        aggregated_data_attr.append(f"{term}: {term_ncvar}")

        # ------------------------------------------------------------
        # Look for non-standard CFA terms stored as field ancillaries
        # on a field and write them to the CFA-netCDF file
        # ------------------------------------------------------------
        if self.implementation.is_field(cfvar):
            non_standard_terms = self._cfa_write_non_standard_terms(
                cfvar, fragment_ncdimensions[:ndim], aggregated_data
            )
            aggregated_data_attr.extend(non_standard_terms)

        # ------------------------------------------------------------
        # Add the CFA aggregation variable attributes
        # ------------------------------------------------------------
        self._write_attributes(
            None,
            ncvar,
            extra={
                "aggregated_dimensions": " ".join(ncdimensions),
                "aggregated_data": " ".join(sorted(aggregated_data_attr)),
            },
        )

    def _check_valid(self, array, cfvar=None, attributes=None):
        """Checks for array values outside of the valid range.

        Specifically, checks array for out-of-range values, as
        defined by the valid_[min|max|range] attributes.

        .. versionadded:: 3.14.0

        :Parameters:

            array: `numpy.ndarray`
                The array to be checked.

            cfvar: construct
                The CF construct containing the array.

            attributes: `dict`
                The variable's CF properties.

        :Returns:

            `numpy.ndarray`
                The input array, unchanged.

        """
        super()._check_valid(cfvar, array, attributes)
        return array

    def _filled_string_array(self, array, fill_value=""):
        """Fill a string array.

        .. versionadded:: 3.14.0

        :Parameters:

            array: `numpy.ndarray`
                The `numpy` array with string (byte or unicode) data
                type.

        :Returns:

            `numpy.ndarray`
                The string array array with any missing data replaced
                by the fill value.

        """
        if np.ma.isMA(array):
            return array.filled(fill_value)

        return array

    def _write_field_ancillary(self, f, key, anc):
        """Write a field ancillary to the netCDF file.

        If an equal field ancillary has already been written to the file
        then it is not re-written.

        .. versionadded:: 3.15.0

        :Parameters:

            f: `Field`

            key: `str`

            anc: `FieldAncillary`

        :Returns:

            `str`
                The netCDF variable name of the field ancillary
                object. If no ancillary variable was written then an
                empty string is returned.

        """
        if anc.data.cfa_get_term():
            # This field ancillary construct is to be written as a
            # non-standard CFA term belonging to the parent field, or
            # else not at all.
            return ""

        return super()._write_field_ancillary(f, key, anc)

    def _cfa_write_term_variable(
        self, data, ncvar, ncdimensions, attributes=None
    ):
        """Write a CFA aggregation instruction term variable

        .. versionadded:: 3.15.0

        :Parameters:

            data `Data`
                The data to write.

            ncvar: `str`
                The netCDF variable name.

            ncdimensions: `tuple` of `str`
                The variable's netCDF dimensions.

            attributes: `dict`, optional
                Any attributes to attach to the variable.

        :Returns:

            `str`
                The netCDF variable name of the CFA term variable.

        """
        create = not self._already_in_file(data, ncdimensions)

        if create:
            # Create a new CFA term variable in the file
            ncvar = self._netcdf_name(ncvar)
            self._write_netcdf_variable(
                ncvar, ncdimensions, data, None, extra=attributes
            )
        else:
            # This CFA term variable has already been written to the
            # file
            ncvar = self.write_vars["seen"][id(data)]["ncvar"]

        return ncvar

    def _cfa_write_non_standard_terms(
        self, field, fragment_ncdimensions, aggregated_data
    ):
        """Write a non-standard CFA aggregation instruction term variable.

        Writes non-standard CFA terms stored as field ancillaries.

        .. versionadded:: 3.15.0

        :Parameters:

            field: `Field`

            fragment_ncdimensions: `list` of `str`

            aggregated_data: `dict`

        """
        aggregated_data_attr = []
        terms = ["location", "file", "address", "format"]
        for key, field_anc in self.implementation.get_field_ancillaries(
            field
        ).items():
            if not field_anc.data.cfa_get_term():
                continue

            data = self.implementation.get_data(field_anc, None)
            if data is None:
                continue

            # Check that the field ancillary has the same axes as its
            # parent field, and in the same order.
            if field.get_data_axes(key) != field.get_data_axes():
                continue

            # Still here? Then this field ancillary can be represented
            #             by a non-standard aggregation term.

            # Then transform the data so that it spans the fragment
            # dimensions, with one value per fragment. If a chunk has
            # more than one unique value then the fragment's value is
            # missing data.
            #
            # '_cfa_unique' has its own call to 'cf_asanyarray', so
            # we can set 'asanyarray=False'.
            dx = data.to_dask_array(asanyarray=False)
            dx_ind = tuple(range(dx.ndim))
            out_ind = dx_ind
            dx = da.blockwise(
                self._cfa_unique,
                out_ind,
                dx,
                dx_ind,
                adjust_chunks={i: 1 for i in out_ind},
                dtype=dx.dtype,
            )

            # Get the non-standard term name from the field
            # ancillary's 'id' attribute
            term = getattr(field_anc, "id", "term")
            term = term.replace(" ", "_")
            name = term
            n = 0
            while term in terms:
                n += 1
                term = f"{name}_{n}"

            terms.append(term)

            # Create the new CFA term variable
            data = type(data)(dx)
            self.implementation.nc_set_hdf5_chunksizes(data, data.shape)
            term_ncvar = self._cfa_write_term_variable(
                data=data,
                ncvar=aggregated_data.get(term, f"cfa_{term}"),
                ncdimensions=fragment_ncdimensions,
            )

            aggregated_data_attr.append(f"{term}: {term_ncvar}")

        return aggregated_data_attr

    @classmethod
    def _cfa_unique(cls, a):
        """Return the unique value of an array.

        If there are multiple unique vales then missing data is
        returned.

        .. versionadded:: 3.15.0

        :Parameters:

             a: `numpy.ndarray`
                The array.

        :Returns:

            `numpy.ndarray`
                A size 1 array containing the unique value, or missing
                data if there is not a unique value.

        """
        a = cf_asanyarray(a)

        out_shape = (1,) * a.ndim
        a = np.unique(a)
        if np.ma.isMA(a):
            # Remove a masked element
            a = a.compressed()

        if a.size == 1:
            return a.reshape(out_shape)

        return np.ma.masked_all(out_shape, dtype=a.dtype)

    def _cfa_aggregation_instructions(self, data, cfvar):
        """Convert data to standardised CFA aggregation instruction terms.

        .. versionadded:: 3.15.0

        :Parameters:

            data: `Data`
                The data to be converted to standardised CFA
                aggregation instruction terms.

            cfvar: construct
                The construct that contains the *data*.

        :Returns:

            `dict`
                A dictionary whose keys are the standardised CFA
                aggregation instruction terms, with values of `Data`
                instances containing the corresponding variables.

        **Examples**

        >>> n._cfa_aggregation_instructions(data, cfvar)
        {'location': <CF Data(2, 1): [[5, 8]]>,
         'file': <CF Data(1, 1): [[file:///home/file.nc]]>,
         'format': <CF Data(1, 1): [[nc]]>,
         'address': <CF Data(1, 1): [[q]]>}

        """
        from os.path import abspath, join, relpath
        from pathlib import PurePath
        from urllib.parse import urlparse

        g = self.write_vars

        # Define the CFA file susbstitutions, giving precedence over
        # those set on the Data object to those provided by the CFA
        # options.
        substitutions = data.cfa_file_substitutions()
        substitutions.update(g["cfa_options"].get("substitutions", {}))

        absolute_paths = g["cfa_options"].get("absolute_paths")
        cfa_dir = g["cfa_dir"]

        # Size of the trailing dimension
        n_trailing = 0

        aggregation_file = []
        aggregation_address = []
        aggregation_format = []
        for indices in data.chunk_indices():
            file_details = self._cfa_get_file_details(data[indices])

            if len(file_details) != 1:
                if file_details:
                    raise ValueError(
                        "Can't write CFA-netCDF aggregation variable from "
                        f"{cfvar!r}: Dask storage chunk defined by indices "
                        f"{indices} spans two or more fragment files"
                    )

                raise ValueError(
                    "Can't write CFA-netCDF aggregation variable from "
                    f"{cfvar!r}: Dask storage chunk defined by indices "
                    f"{indices} spans zero files"
                )

            filenames, addresses, formats = file_details.pop()

            if len(filenames) > n_trailing:
                n_trailing = len(filenames)

            filenames2 = []
            for filename in filenames:
                uri = urlparse(filename)
                uri_scheme = uri.scheme
                if not uri_scheme:
                    filename = abspath(join(cfa_dir, filename))
                    if absolute_paths:
                        filename = PurePath(filename).as_uri()
                    else:
                        filename = relpath(filename, start=cfa_dir)
                elif not absolute_paths and uri_scheme == "file":
                    filename = relpath(uri.path, start=cfa_dir)

                if substitutions:
                    # Apply the CFA file susbstitutions
                    for base, sub in substitutions.items():
                        filename = filename.replace(sub, base)

                filenames2.append(filename)

            aggregation_file.append(tuple(filenames2))
            aggregation_address.append(addresses)
            aggregation_format.append(formats)

        # Pad each value of the aggregation instruction arrays so that
        # it has 'n_trailing' elements
        a_shape = data.numblocks
        pad = None
        if n_trailing > 1:
            a_shape += (n_trailing,)

            # Pad the ...
            for i, (filenames, addresses, formats) in enumerate(
                zip(aggregation_file, aggregation_address, aggregation_format)
            ):
                n = n_trailing - len(filenames)
                if n:
                    # This chunk has fewer fragment files than some
                    # others, so some padding is required.
                    pad = ("",) * n
                    aggregation_file[i] = filenames + pad
                    aggregation_format[i] = formats + pad
                    if isinstance(addresses[0], int):
                        pad = (-1,) * n

                    aggregation_address[i] = addresses + pad

        # Reshape the 1-d aggregation instruction arrays to span the
        # data dimensions, plus the extra trailing dimension if there
        # is one.
        aggregation_file = np.array(aggregation_file).reshape(a_shape)
        aggregation_address = np.array(aggregation_address).reshape(a_shape)
        aggregation_format = np.array(aggregation_format).reshape(a_shape)

        # Mask any padded elements
        if pad:
            aggregation_file = np.ma.where(
                aggregation_file == "", np.ma.masked, aggregation_file
            )
            mask = aggregation_file.mask
            aggregation_address = np.ma.array(aggregation_address, mask=mask)
            aggregation_format = np.ma.array(aggregation_format, mask=mask)

        # ------------------------------------------------------------
        # Create the location array
        # ------------------------------------------------------------
        dtype = np.dtype(np.int32)
        if (
            max(data.to_dask_array(asanyarray=False).chunksize)
            > np.iinfo(dtype).max
        ):
            dtype = np.dtype(np.int64)

        ndim = data.ndim
        aggregation_location = np.ma.masked_all(
            (ndim, max(a_shape[:ndim])), dtype=dtype
        )

        for i, chunks in enumerate(data.chunks):
            aggregation_location[i, : len(chunks)] = chunks

        # ------------------------------------------------------------
        # Return Data objects
        # ------------------------------------------------------------
        data = type(data)
        return {
            "location": data(aggregation_location),
            "file": data(aggregation_file),
            "format": data(aggregation_format),
            "address": data(aggregation_address),
        }

    def _customise_write_vars(self):
        """Customise the write parameters.

        .. versionadded:: 3.15.0

        """
        g = self.write_vars

        if g.get("cfa"):
            from os.path import abspath
            from pathlib import PurePath

            # Find the absolute directory path of the output
            # CFA-netCDF file URI
            g["cfa_dir"] = PurePath(abspath(g["filename"])).parent

    def _cfa_get_file_details(self, data):
        """Get the details of all files referenced by the data.

        .. versionadded:: 3.15.0

        :Parameters:

             data: `Data`
                The data

        :Returns:

            `set` of 3-tuples
                A set containing 3-tuples giving the file names,
                the addresses in the files, and the file formats. If
                no files are required to compute the data then
                an empty `set` is returned.

        **Examples**

        >>> n._cfa_get_file_details(data):
        {(('/home/file.nc',), ('tas',), ('nc',))}

        >>> n._cfa_get_file_details(data):
        {(('/home/file.pp',), (34556,), ('um',))}

        """
<<<<<<< HEAD
        out = set()
        for a in data.todict(asanyarray=False).values():
=======
        out = []
        out_append = out.append
        for a in data.todict().values():
>>>>>>> 128e7efb
            try:
                out_append(
                    (a.get_filenames(), a.get_addresses(), a.get_formats())
                )
            except AttributeError:
                pass

        return set(out)<|MERGE_RESOLUTION|>--- conflicted
+++ resolved
@@ -1033,14 +1033,9 @@
         {(('/home/file.pp',), (34556,), ('um',))}
 
         """
-<<<<<<< HEAD
-        out = set()
-        for a in data.todict(asanyarray=False).values():
-=======
         out = []
         out_append = out.append
         for a in data.todict().values():
->>>>>>> 128e7efb
             try:
                 out_append(
                     (a.get_filenames(), a.get_addresses(), a.get_formats())
