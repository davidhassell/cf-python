import cfdm
import netCDF4
import numpy as np
from packaging.version import Version


class NetCDFRead(cfdm.read_write.netcdf.NetCDFRead):
    """A container for instantiating Fields from a netCDF dataset.

    .. versionadded:: 3.0.0

    """

    def _ncdimensions(self, ncvar, ncdimensions=None, parent_ncvar=None):
        """Return a list of the netCDF dimensions corresponding to a
        netCDF variable.

        If the variable has been compressed then the *implied
        uncompressed* dimensions are returned.

        For a CFA variable, the netCDF dimensions are taken from the
        'aggregated_dimensions' netCDF attribute.

        .. versionadded:: 3.0.0

        :Parameters:

            ncvar: `str`
                The netCDF variable name.

            ncdimensions: sequence of `str`, optional
                Use these netCDF dimensions, rather than retrieving them
                from the netCDF variable itself. This allows the
                dimensions of a domain variable to be parsed. Note that
                this only parameter only needs to be used once because the
                parsed domain dimensions are automatically stored in
                `self.read_var['domain_ncdimensions'][ncvar]`.

                .. versionadded:: 3.11.0

            parent_ncvar: `str`, optional
                TODO

                .. versionadded:: TODO

        :Returns:

            `list`
                The netCDF dimension names spanned by the netCDF variable.

        **Examples**

        >>> n._ncdimensions('humidity')
        ['time', 'lat', 'lon']

        For a variable compressed by gathering:

           dimensions:
             lat=73;
             lon=96;
             landpoint=2381;
             depth=4;
           variables:
             int landpoint(landpoint);
               landpoint:compress="lat lon";
             float landsoilt(depth,landpoint);
               landsoilt:long_name="soil temperature";
               landsoilt:units="K";

        we would have

        >>> n._ncdimensions('landsoilt')
        ['depth', 'lat', 'lon']

        """

        if not self._is_cfa_variable(ncvar):
            return super()._ncdimensions(
                ncvar, ncdimensions=ncdimensions, parent_ncvar=parent_ncvar
            )

        # Still here? Then we have a CFA variable.
        ncdimensions = self.read_vars["variable_attributes"][ncvar][
            "aggregated_dimensions"
        ].split()

        return list(map(str, ncdimensions))

    def _get_domain_axes(self, ncvar, allow_external=False, parent_ncvar=None):
        """Return the domain axis identifiers that correspond to a
        netCDF variable's netCDF dimensions.

        For a CFA variable, the netCDF dimensions are taken from the
        'aggregated_dimensions' netCDF attribute.

        :Parameter:

            ncvar: `str`
                The netCDF variable name.

            allow_external: `bool`
                If `True` and *ncvar* is an external variable then return an
                empty list.

            parent_ncvar: `str`, optional
                TODO

                .. versionadded:: TODO

        :Returns:

            `list`

        **Examples**

        >>> r._get_domain_axes('areacello')
        ['domainaxis0', 'domainaxis1']

        >>> r._get_domain_axes('areacello', allow_external=True)
        []

        """
        if not self._is_cfa_variable(ncvar):
            return super()._get_domain_axes(
                ncvar=ncvar,
                allow_external=allow_external,
                parent_ncvar=parent_ncvar,
            )

        # ------------------------------------------------------------
        # Still here? Then we have a CFA-netCDF variable.
        # ------------------------------------------------------------
        g = self.read_vars

        ncdimensions = g["variable_attributes"][ncvar][
            "aggregated_dimensions"
        ].split()

        ncdim_to_axis = g["ncdim_to_axis"]
        axes = [
            ncdim_to_axis[ncdim]
            for ncdim in ncdimensions
            if ncdim in ncdim_to_axis
        ]

        return axes

    def _create_data(
        self,
        ncvar,
        construct=None,
        unpacked_dtype=False,
        uncompress_override=None,
        parent_ncvar=None,
        coord_ncvar=None,
        cfa_term=None,
    ):
        """Create data for a netCDF or CFA-netCDF variable.

        .. versionadded:: 3.0.0

        :Parameters:

            ncvar: `str`
                The name of the netCDF variable that contains the
                data. See the *cfa_term* parameter.

            construct: optional

            unpacked_dtype: `False` or `numpy.dtype`, optional

            uncompress_override: `bool`, optional

            coord_ncvar: `str`, optional

            cfa_term: `dict`, optional
                The name of a non-standard aggregation instruction
                term from which to create the data. If set then
                *ncvar* must be the value of the term in the
                ``aggregation_data`` attribute.

                .. versionadded:: 3.15.0

        :Returns:

            `Data`

        """
        if not cfa_term and not self._is_cfa_variable(ncvar):
            # Create data for a normal netCDF variable
            data = super()._create_data(
                ncvar=ncvar,
                construct=construct,
                unpacked_dtype=unpacked_dtype,
                uncompress_override=uncompress_override,
                parent_ncvar=parent_ncvar,
                coord_ncvar=coord_ncvar,
            )

            # Set the CFA write status to True when there is exactly
            # one dask chunk
            if data.npartitions == 1:
                data._cfa_set_write(True)

            self._cache_data_elements(data, ncvar)

            return data

        # ------------------------------------------------------------
        # Still here? Create data for a CFA variable
        # ------------------------------------------------------------
        if construct is not None:
            # Remove the aggregation attributes from the construct
            self.implementation.del_property(
                construct, "aggregated_dimensions", None
            )
            aggregated_data = self.implementation.del_property(
                construct, "aggregated_data", None
            )
        else:
            aggregated_data = None

        if cfa_term:
            term, term_ncvar = tuple(cfa_term.items())[0]
            cfa_array, kwargs = self._create_cfanetcdfarray_term(
                ncvar, term, term_ncvar
            )
        else:
            cfa_array, kwargs = self._create_cfanetcdfarray(
                ncvar,
                unpacked_dtype=unpacked_dtype,
                coord_ncvar=coord_ncvar,
            )

        data = self._create_Data(
            cfa_array,
            ncvar,
            units=kwargs["units"],
            calendar=kwargs["calendar"],
        )

        # Note: We don't cache elements from CFA variables, because
        #       the data are in fragment files which have not been
        #       opened; and may not not even be openable, such as
        #       could be the case if a fragement was on tape storage.

        # Set the CFA write status to True iff each non-aggregated
        # axis has exactly one dask storage chunk
        if cfa_term:
            data._cfa_set_term(True)
        else:
            cfa_write = True
            for n, numblocks in zip(
                cfa_array.get_fragment_shape(), data.numblocks
            ):
                if n == 1 and numblocks > 1:
                    # Note: 'n == 1' is True for non-aggregated axes
                    cfa_write = False
                    break

            data._cfa_set_write(cfa_write)

            # Store the 'aggregated_data' attribute
            if aggregated_data:
                data.cfa_set_aggregated_data(aggregated_data)

            # Store the file substitutions
            data.cfa_update_file_substitutions(kwargs.get("substitutions"))

        return data

    def _is_cfa_variable(self, ncvar):
        """Return True if *ncvar* is a CFA aggregated variable.

        .. versionadded:: 3.14.0

        :Parameters:

            ncvar: `str`
                The name of the netCDF variable.

        :Returns:

            `bool`
                Whether or not *ncvar* is a CFA variable.

        """
        g = self.read_vars
        return (
            g["cfa"]
            and ncvar in g["cfa_aggregated_data"]
            and ncvar not in g["external_variables"]
        )

    def _create_Data(
        self,
        array,
        ncvar,
        units=None,
        calendar=None,
        ncdimensions=(),
        **kwargs,
    ):
        """Create a Data object from a netCDF variable.

        .. versionadded:: 3.0.0

        :Parameters:

            array: `Array`
                The file array.

            ncvar: `str`
                The netCDF variable containing the array.

            units: `str`, optional
                The units of *array*. By default, or if `None`, it is
                assumed that there are no units.

            calendar: `str`, optional
                The calendar of *array*. By default, or if `None`, it is
                assumed that there is no calendar.

            ncdimensions: sequence of `str`, optional
                The netCDF dimensions spanned by the array.

                .. versionadded:: 3.14.0

            kwargs: optional
                Extra parameters to pass to the initialisation of the
                returned `Data` object.

        :Returns:

            `Data`

        """
        if array.dtype is None:
            # The array is based on a netCDF VLEN variable, and
            # therefore has unknown data type. To find the correct
            # data type (e.g. "|S7"), we need to read the data into
            # memory.
            array = array[...]

        # Parse dask chunks
        chunks = self._parse_chunks(ncvar)

        data = super()._create_Data(
            array,
            ncvar,
            units=units,
            calendar=calendar,
            chunks=chunks,
            **kwargs,
        )

        return data

    def _customise_read_vars(self):
        """Customise the read parameters.

        Take the opportunity to apply CFA updates to
        `read_vars['variable_dimensions']` and
        `read_vars['do_not_create_field']`.

        .. versionadded:: 3.0.0

        """
        super()._customise_read_vars()
        g = self.read_vars

        if not g["cfa"]:
            return

        g["cfa_aggregated_data"] = {}
        g["cfa_aggregation_instructions"] = {}
        g["cfa_file_substitutions"] = {}

        # ------------------------------------------------------------
        # Still here? Then this is a CFA-netCDF file
        # ------------------------------------------------------------
        if g["CFA_version"] < Version("0.6.2"):
            raise ValueError(
                f"Can't read file {g['filename']} that uses obsolete "
                f"CFA conventions version CFA-{g['CFA_version']}. "
                "(Note that cf version 3.13.1 can be used to read and "
                "write CFA-0.4 files.)"
            )

        # Get the directory of the CFA-netCDF file being read
        from os.path import abspath
        from pathlib import PurePath

        g["cfa_dir"] = PurePath(abspath(g["filename"])).parent

        # Process the aggregation instruction variables, and the
        # aggregated dimensions.
        dimensions = g["variable_dimensions"]
        attributes = g["variable_attributes"]

        for ncvar, attributes in attributes.items():
            if "aggregated_dimensions" not in attributes:
                # This is not an aggregated variable
                continue

            # Set the aggregated variable's dimensions as its
            # aggregated dimensions
            ncdimensions = attributes["aggregated_dimensions"].split()
            dimensions[ncvar] = tuple(map(str, ncdimensions))

            # Do not create fields/domains from aggregation
            # instruction variables
            parsed_aggregated_data = self._cfa_parse_aggregated_data(
                ncvar, attributes.get("aggregated_data")
            )
            for term_ncvar in parsed_aggregated_data.values():
                g["do_not_create_field"].add(term_ncvar)

    def _cache_data_elements(self, data, ncvar):
        """Cache selected element values.

        Updates *data* in-place to store its first, second and last
        element values inside its ``custom`` dictionary.

<<<<<<< HEAD
        Doing this here is quite cheap because only the individual
        elements are read from the already-open file, as opposed to
        being retrieved from *data* (which would require a whole dask
        chunk to be read to get each single value).

        However, empirical evidence shows that using netCDF4 to access
        the first and last elements of a large array on disk
        (e.g. shape (1, 75, 1207, 1442)) is slow (e.g. ~2 seconds) and
        doesn't scale well with array size (i.e. it takes
        disproportionally longer for larger arrays). Such arrays are
        usually in field constructs, for which `cf.aggregate` does not
        need to know any array values, so this method should be used
        with caution, if at all, on field construct data.
=======
        Doing this here is cheap because only the individual elements
        are read from the already-open file, as opposed to being
        retrieved from *data* (which would require a whole dask chunk
        to be read to get each single value).
>>>>>>> 1e1ab1c8

        .. versionadded:: 3.14.0

        :Parameters:

            data: `Data`
                The data to be updated with its cached values.

            ncvar: `str`
                The name of the netCDF variable that contains the
                data.

        :Returns:

            `None`

        """
        g = self.read_vars

        # Get the netCDF4.Variable for the data
        if g["has_groups"]:
            group, name = self._netCDF4_group(
                g["variable_grouped_dataset"][ncvar], ncvar
            )
            variable = group.variables.get(name)
        else:
            variable = g["variables"].get(ncvar)

        # Get the required element values
        size = variable.size
        if size == 1:
            value = variable[(slice(0, 1, 1),) * variable.ndim]
            values = (value, None, value)
        elif size == 3:
            values = variable[...].flatten()
        else:
            ndim = variable.ndim
            values = (
                variable[(slice(0, 1, 1),) * ndim],
                None,
                variable[(slice(-1, None, 1),) * ndim],
            )

        # Create a dictionary of the element values
        elements = {}
        for element, value in zip((0, 1, -1), values):
            if value is None:
                continue

            if np.ma.is_masked(value):
                value = np.ma.masked
            else:
                try:
                    value = value.item()
                except (AttributeError, ValueError):
                    # AttributeError: A netCDF string type scalar
                    # variable comes out as Python str object, which
                    # has no 'item' method.
                    #
                    # ValueError: A size-0 array can't be converted to
                    # a Python scalar.
                    pass

            elements[element] = value

        # Store the elements in the data object
        data._set_cached_elements(elements)

    def _create_cfanetcdfarray(
        self,
        ncvar,
        unpacked_dtype=False,
        coord_ncvar=None,
        term=None,
    ):
        """Create a CFA-netCDF variable array.

        .. versionadded:: 3.14.0

        :Parameters:

            ncvar: `str`
                The name of the CFA-netCDF aggregated variable. See
                the *term* parameter.

            unpacked_dtype: `False` or `numpy.dtype`, optional

            coord_ncvar: `str`, optional

            term: `str`, optional
                The name of a non-standard aggregation instruction
                term from which to create the array. If set then
                *ncvar* must be the value of the non-standard term in
                the ``aggregation_data`` attribute.

                .. versionadded:: 3.15.0

        :Returns:

            (`CFANetCDFArray`, `dict`)
                The new `NetCDFArray` instance and dictionary of the
                kwargs used to create it.

        """
        g = self.read_vars

        # Get the kwargs needed to instantiate a general NetCDFArray
        # instance
        kwargs = self._create_netcdfarray(
            ncvar,
            unpacked_dtype=unpacked_dtype,
            coord_ncvar=coord_ncvar,
            return_kwargs_only=True,
        )

        # Get rid of the incorrect shape of (). This will end up
        # getting set correctly by the CFANetCDFArray instance.
        kwargs.pop("shape", None)

        aggregated_data = g["cfa_aggregated_data"][ncvar]

        standardised_terms = ("location", "file", "address", "format")

        instructions = []
        aggregation_instructions = {}
        for t, term_ncvar in aggregated_data.items():
            if t not in standardised_terms:
                continue

            aggregation_instructions[t] = g["cfa_aggregation_instructions"][
                term_ncvar
            ]
            instructions.append(f"{t}: {term_ncvar}")

            if t == "file":
                kwargs["substitutions"] = g["cfa_file_substitutions"].get(
                    term_ncvar
                )

        kwargs["x"] = aggregation_instructions
        kwargs["instructions"] = " ".join(sorted(instructions))

        # Use the kwargs to create a CFANetCDFArray instance
        array = self.implementation.initialise_CFANetCDFArray(**kwargs)

        return array, kwargs

    def _create_cfanetcdfarray_term(
        self,
        parent_ncvar,
        term,
        ncvar,
    ):
        """Create a CFA-netCDF variable array.

        .. versionadded:: 3.14.0

        :Parameters:

            parent_ncvar: `str`
                The name of the CFA-netCDF aggregated variable. See
                the *term* parameter.

            term: `str`, optional
                The name of a non-standard aggregation instruction
                term from which to create the array. If set then
                *ncvar* must be the value of the non-standard term in
                the ``aggregation_data`` attribute.

                .. versionadded:: 3.15.0

            ncvar: `str`
                The name of the CFA-netCDF aggregated variable. See
                the *term* parameter.

        :Returns:

            (`CFANetCDFArray`, `dict`)
                The new `NetCDFArray` instance and dictionary of the
                kwargs used to create it.

        """
        g = self.read_vars

        # Get the kwargs needed to instantiate a general NetCDFArray
        # instance
        kwargs = self._create_netcdfarray(
            ncvar,
            return_kwargs_only=True,
        )

        instructions = []
        aggregation_instructions = {}
        for t, term_ncvar in g["cfa_aggregated_data"][parent_ncvar].items():
            if t in ("location", term):
                aggregation_instructions[t] = g[
                    "cfa_aggregation_instructions"
                ][term_ncvar]
                instructions.append(f"{t}: {ncvar}")

        kwargs["term"] = term
        kwargs["dtype"] = aggregation_instructions[term].dtype
        kwargs["x"] = aggregation_instructions
        kwargs["instructions"] = " ".join(sorted(instructions))

        # Use the kwargs to create a CFANetCDFArray instance
        array = self.implementation.initialise_CFANetCDFArray(**kwargs)

        return array, kwargs

    def _parse_chunks(self, ncvar):
        """Parse the dask chunks.

        .. versionadded:: 3.14.0

        :Parameters:

            ncvar: `str`
                The name of the netCDF variable containing the array.

        :Returns:

            `str`, `int` or `dict`
                The parsed chunks that are suitable for passing to a
                `Data` object containing the variable's array.

        """
        g = self.read_vars

        default_chunks = "auto"
        chunks = g.get("chunks", default_chunks)

        if chunks is None:
            return -1

        if isinstance(chunks, dict):
            if not chunks:
                return default_chunks

            # For ncdimensions = ('time', 'lat'):
            #
            # chunks={} -> ["auto", "auto"]
            # chunks={'ncdim%time': 12} -> [12, "auto"]
            # chunks={'ncdim%time': 12, 'ncdim%lat': 10000} -> [12, 10000]
            # chunks={'ncdim%time': 12, 'ncdim%lat': "20MB"} -> [12, "20MB"]
            # chunks={'ncdim%time': 12, 'latitude': -1} -> [12, -1]
            # chunks={'ncdim%time': 12, 'Y': None} -> [12, None]
            # chunks={'ncdim%time': 12, 'ncdim%lat': (30, 90)} -> [12, (30, 90)]
            # chunks={'ncdim%time': 12, 'ncdim%lat': None, 'X': 5} -> [12, None]
            attributes = g["variable_attributes"]
            chunks2 = []
            for ncdim in g["variable_dimensions"][ncvar]:
                key = f"ncdim%{ncdim}"
                if key in chunks:
                    chunks2.append(chunks[key])
                    continue

                found_coord_attr = False
                dim_coord_attrs = attributes.get(ncdim)
                if dim_coord_attrs is not None:
                    for attr in ("standard_name", "axis"):
                        key = dim_coord_attrs.get(attr)
                        if key in chunks:
                            found_coord_attr = True
                            chunks2.append(chunks[key])
                            break

                if not found_coord_attr:
                    # Use default chunks for this dimension
                    chunks2.append(default_chunks)

            chunks = chunks2

        return chunks

    def _customise_field_ancillaries(self, parent_ncvar, f):
        """Create customised field ancillary constructs.

        This method currently creates:

        * Field ancillary constructs derived from non-standardised
          terms in CFA aggregation instructions. Each construct spans
          the same domain axes as the parent field construct.
          Constructs are never created for `Domain` instances.

        .. versionadded:: 3.15.0

        :Parameters:

            parent_ncvar: `str`
                The netCDF variable name of the parent variable.

            f: `Field`
                The parent field construct.

        :Returns:

            `dict`
                A mapping of netCDF variable names to newly-created
                construct identifiers.

        **Examples**

        >>> n._customise_field_ancillaries('tas', f)
        {}

        >>> n._customise_field_ancillaries('pr', f)
        {'tracking_id': 'fieldancillary1'}

        """
        if not self._is_cfa_variable(parent_ncvar):
            return {}

        # ------------------------------------------------------------
        # Still here? Then we have a CFA-netCDF variable: Loop round
        # the aggregation instruction terms and convert each
        # non-standard term into a field ancillary construct that
        # spans the same domain axes as the parent field.
        # ------------------------------------------------------------
        g = self.read_vars

        standardised_terms = ("location", "file", "address", "format")

        out = {}
        for term, term_ncvar in g["cfa_aggregated_data"][parent_ncvar].items():
            if term in standardised_terms:
                continue

            if g["variables"][term_ncvar].ndim != f.ndim:
                # Can only create field ancillaries with the same rank
                # as the field
                continue

            # Still here? Then we've got a non-standard aggregation
            #             term from which we can create a field
            #             ancillary construct.
            anc = self.implementation.initialise_FieldAncillary()

            self.implementation.set_properties(
                anc, g["variable_attributes"][term_ncvar]
            )
            anc.set_property("long_name", term)

            # Store the term name as the 'id' attribute. This will be
            # used as the term name if the field field ancillary is
            # written to disk as a non-standard CFA term.
            anc.id = term

            data = self._create_data(
                parent_ncvar, anc, cfa_term={term: term_ncvar}
            )

            self.implementation.set_data(anc, data, copy=False)
            self.implementation.nc_set_variable(anc, term_ncvar)

            key = self.implementation.set_field_ancillary(
                f,
                anc,
                axes=self.implementation.get_field_data_axes(f),
                copy=False,
            )
            out[term_ncvar] = key

        return out

    def _cfa_parse_aggregated_data(self, ncvar, aggregated_data):
        """Parse a CFA-netCDF ``aggregated_data`` attribute.

        .. versionadded:: 3.15.0

        :Parameters:

            ncvar: `str`
                The netCDF variable name.

            aggregated_data: `str` or `None`
                The CFA-netCDF ``aggregated_data`` attribute.

        :Returns:

            `dict`
                The parsed attribute.

        """
        if not aggregated_data:
            return {}

        g = self.read_vars
        aggregation_instructions = g["cfa_aggregation_instructions"]
        variable_attributes = g["variable_attributes"]

        out = {}
        for x in self._parse_x(
            ncvar,
            aggregated_data,
            keys_are_variables=True,
        ):
            term, term_ncvar = tuple(x.items())[0]
            term_ncvar = term_ncvar[0]
            out[term] = term_ncvar

            if term_ncvar in aggregation_instructions:
                # Already processed this term
                continue

            array = g["variables"][term_ncvar][...]
            aggregation_instructions[term_ncvar] = self._cfa_conform_array(
                array
            )

            if term == "file":
                # Find URI substitutions that may be stored in the
                # CFA file instruction variable's "substitutions"
                # attribute
                subs = variable_attributes[term_ncvar].get(
                    "substitutions",
                )
                if subs:
                    # Convert the string "${base}: value" to the
                    # dictionary {"${base}": "value"}
                    s = subs.split()
                    subs = {
                        base[:-1]: sub for base, sub in zip(s[::2], s[1::2])
                    }

                    # Apply user-defined substitutions, which take
                    # precedence over those defined in the file.
                    subs.update(g["cfa_options"].get("substitutions", {}))
                    g["cfa_file_substitutions"][term_ncvar] = subs

        g["cfa_aggregated_data"][ncvar] = out
        return out

    def _cfa_conform_array(self, array):
        """Conform an array so that it is suitable for CFA processing.

        .. versionadded: 3.15.0

        :Parameters:

            array: `np.ndarray`
                The array to conform.

        :Returns:

            array: `np.ndarray`
                The conformed array.

        """
        if isinstance(array, str):
            # string
            return np.array(array, dtype=f"S{len(array)}").astype("U")

        kind = array.dtype.kind
        if kind == "O":
            # string
            return array.astype("U")

        if kind in "SU":
            # char
            if kind == "U":
                array = array.astype("S")

            array = netCDF4.chartostring(array)
            shape = array.shape
            array = np.array([x.rstrip() for x in array.flat], dtype="S")
            array = np.reshape(array, shape)
            array = np.ma.masked_where(array == b"", array)
            return array.astype("U")

        # number
        return array<|MERGE_RESOLUTION|>--- conflicted
+++ resolved
@@ -422,7 +422,6 @@
         Updates *data* in-place to store its first, second and last
         element values inside its ``custom`` dictionary.
 
-<<<<<<< HEAD
         Doing this here is quite cheap because only the individual
         elements are read from the already-open file, as opposed to
         being retrieved from *data* (which would require a whole dask
@@ -436,12 +435,6 @@
         usually in field constructs, for which `cf.aggregate` does not
         need to know any array values, so this method should be used
         with caution, if at all, on field construct data.
-=======
-        Doing this here is cheap because only the individual elements
-        are read from the already-open file, as opposed to being
-        retrieved from *data* (which would require a whole dask chunk
-        to be read to get each single value).
->>>>>>> 1e1ab1c8
 
         .. versionadded:: 3.14.0
 
