--- conflicted
+++ resolved
@@ -81,11 +81,7 @@
 '''
 __Conventions__ = 'CF-1.8'
 __author__ = 'David Hassell'
-<<<<<<< HEAD
-__date__ = '2020-??-??'
-=======
-__date__ = '202?-??-??'
->>>>>>> 8a7bc3dc
+__date__ = '2020-12-??'
 __version__ = '3.8.0'
 
 _requires = (
