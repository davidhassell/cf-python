--- conflicted
+++ resolved
@@ -199,16 +199,10 @@
 except ImportError as error1:
     raise ImportError(_error0 + str(error1))
 else:
-    _minimum_vn = "2024.6.1"
-    _maximum_vn = "2024.7.1"
-    if (
-        not Version(_minimum_vn)
-        <= Version(dask.__version__)
-        <= Version(_maximum_vn)
-    ):
+    _minimum_vn = "2024.12.0"
+    if Version(dask.__version__) <  Version(_minimum_vn):
         raise ValueError(
-            "Bad dask version: cf requires "
-            f"{_minimum_vn}<=dask<={_maximum_vn}. "
+            f"Bad dask version: cf requires dask>={_minimum_vn}. "
             f"Got {dask.__version__} at {dask.__file__}"
         )
 
@@ -216,89 +210,6 @@
     import scipy
 except ImportError as error1:
     raise ImportError(_error0 + str(error1))
-<<<<<<< HEAD
-
-# Check the version of packaging
-_minimum_vn = "20.0"
-if Version(packaging.__version__) < Version(_minimum_vn):
-    raise RuntimeError(
-        f"Bad packaging version: cf requires packaging>={_minimum_vn}. "
-        f"Got {packaging.__version__} at {packaging.__file__}"
-    )
-
-# Check the version of psutil
-_minimum_vn = "0.6.0"
-if Version(psutil.__version__) < Version(_minimum_vn):
-    raise RuntimeError(
-        f"Bad psutil version: cf requires psutil>={_minimum_vn}. "
-        f"Got {psutil.__version__} at {psutil.__file__}"
-    )
-
-# Check the version of netCDF4
-_minimum_vn = "1.7.2"
-if Version(netCDF4.__version__) < Version(_minimum_vn):
-    raise RuntimeError(
-        f"Bad netCDF4 version: cf requires netCDF4>={_minimum_vn}. "
-        f"Got {netCDF4.__version__} at {netCDF4.__file__}"
-    )
-
-# Check the version of cftime
-_minimum_vn = "1.6.4"
-if Version(cftime.__version__) < Version(_minimum_vn):
-    raise RuntimeError(
-        f"Bad cftime version: cf requires cftime>={_minimum_vn}. "
-        f"Got {cftime.__version__} at {cftime.__file__}"
-    )
-
-# Check the version of numpy
-_minimum_vn = "2.0.0"
-if not Version(_minimum_vn) < Version(np.__version__):
-    raise ValueError(
-        "Bad numpy version: cfdm requires {_minimum_vn}<=numpy. "
-        f"Got {Version(np.__version__)} at {np.__file__}"
-    )
-
-# Check the version of cfunits
-_minimum_vn = "3.3.7"
-if Version(cfunits.__version__) < Version(_minimum_vn):
-    raise RuntimeError(
-        f"Bad cfunits version: cf requires cfunits>={_minimum_vn}. "
-        f"Got {cfunits.__version__} at {cfunits.__file__}"
-    )
-
-# Check the version of cfdm
-_minimum_vn = "1.12.0.0"
-_maximum_vn = "1.12.1.0"
-_cfdm_version = Version(cfdm.__version__)
-if not Version(_minimum_vn) <= _cfdm_version < Version(_maximum_vn):
-    raise RuntimeError(
-        f"Bad cfdm version: cf requires {_minimum_vn}<=cfdm<{_maximum_vn}. "
-        f"Got {cfdm.__version__} at {cfdm.__file__}"
-    )
-
-# Check the version of dask
-_minimum_vn = "2024.12.0"
-if Version(dask.__version__) < Version(_minimum_vn):
-    raise ValueError(
-        f"Bad dask version: cf requires dask>={_minimum_vn}. "
-        f"Got {dask.__version__} at {dask.__file__}"
-    )
-
-# Check the version of Python
-_minimum_vn = "3.8.0"
-if Version(platform.python_version()) < Version(_minimum_vn):
-    raise ValueError(
-        f"Bad python version: cf requires python version {_minimum_vn} "
-        f"or later. Got {platform.python_version()}"
-    )
-
-# Check the version of scipy
-_minimum_vn = "1.10.0"
-if Version(scipy.__version__) < Version(_minimum_vn):
-    raise RuntimeError(
-        f"Bad scipy version: cf requires scipy>={_minimum_vn}. "
-        f"Got {scipy.__version__} at {scipy.__file__}"
-=======
 else:
     _minimum_vn = "1.10.0"
     if Version(scipy.__version__) < Version(_minimum_vn):
@@ -312,7 +223,6 @@
     raise ValueError(
         f"Bad python version: cf requires python>={_minimum_vn}. "
         f"Got {python_version()}"
->>>>>>> 15c1b88d
     )
 
 del _minimum_vn, _maximum_vn
