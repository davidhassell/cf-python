"""The Python `cf` package is an Earth Science data analysis library
that is built on a complete implementation of the CF data model.

The `cf` package implements the CF data model for its internal data
structures and so is able to process any CF-compliant dataset. It is
not strict about CF-compliance, however, so that partially conformant
datasets may be ingested from existing datasets and written to new
datasets. This is so that datasets which are partially conformant may
nonetheless be modified in memory.

The `cf` package can:

* read field constructs and domain constructs from netCDF, CDL, PP and
  UM datasets,

* create new field and domain constructs in memory,

* inspect field and domain constructs,

* test whether two constructs are the same,

* modify field and domain construct metadata and data,

* create subspaces of field and domain constructs,

* write and append field constructs to netCDF datasets on disk,

* incorporate, and create, metadata stored in external files,

* read, write, and create data that have been compressed by convention
  (i.e. ragged or gathered arrays), whilst presenting a view of the
  data in its uncompressed form,

* read, write, and create coordinates defined by geometry cells,

* read netCDF and CDL datasets containing hierarchical groups,

* combine field constructs arithmetically,

* manipulate field construct data by arithmetical and trigonometrical
  operations,

* perform statistical collapses on field constructs,

* perform histogram, percentile and binning operations on field
  constructs,

* regrid field constructs with (multi-)linear, nearest neighbour,
  first- and second-order conservative and higher order patch recovery
  methods,

* apply convolution filters to field constructs,

* calculate derivatives of field constructs,

* create field constructs to create derived quantities (such as
  vorticity).

All of the above use LAMA functionality, which allows multiple fields
larger than the available memory to exist and be manipulated. (Note:
work is underway to replace this functionality with a dask
implementation.)


**Visualization**

Powerful, flexible, and very simple to produce visualizations of field
constructs uses the `cfplot` package
(http://ajheaps.github.io/cf-plot), that is automatically installed
along with with `cf`.

See the :ref:`cf-python home page <cf-python-home>` for documentation,
installation and source code.

"""
<<<<<<< HEAD

__Conventions__ = "CF-1.10"
__date__ = "2022-01-18"
__version__ = "3.14.0b0"

_requires = ("numpy", "netCDF4", "cftime", "cfunits", "cfdm", "psutil", "dask")
=======
__Conventions__ = "CF-1.9"
__date__ = "2022-10-17"
__version__ = "3.13.1"

_requires = (
    "numpy",
    "netCDF4",
    "cftime",
    "cfunits",
    "cfdm",
    "psutil",
    "packaging",
)
>>>>>>> a34a3cb7

x = ", ".join(_requires)
_error0 = f"cf v{ __version__} requires the modules {x}. "

try:
    import cfdm
except ImportError as error1:
    raise ImportError(_error0 + str(error1))

__cf_version__ = cfdm.core.__cf_version__

from packaging.version import Version
import importlib.util
import platform

_found_ESMF = bool(importlib.util.find_spec("ESMF"))

try:
    import netCDF4
except ImportError as error1:
    raise ImportError(_error0 + str(error1))

try:
    import numpy
except ImportError as error1:
    raise ImportError(_error0 + str(error1))

try:
    import cftime
except ImportError as error1:
    raise ImportError(_error0 + str(error1))

try:
    import cfunits
except ImportError as error1:
    raise ImportError(_error0 + str(error1))

try:
    import psutil
except ImportError as error1:
    raise ImportError(_error0 + str(error1))

try:
    import dask
except ImportError as error1:
    raise ImportError(_error0 + str(error1))

try:
    import packaging
except ImportError as error1:
    raise ImportError(_error0 + str(error1))

# Check the version of packaging
_minimum_vn = "20.0"
if Version(packaging.__version__) < Version(_minimum_vn):
    raise RuntimeError(
        f"Bad packaging version: cf requires packaging>={_minimum_vn}. "
        f"Got {packaging.__version__} at {packaging.__file__}"
    )

# Check the version of psutil
_minimum_vn = "0.6.0"
if Version(psutil.__version__) < Version(_minimum_vn):
    raise RuntimeError(
        f"Bad psutil version: cf requires psutil>={_minimum_vn}. "
        f"Got {psutil.__version__} at {psutil.__file__}"
    )

# Check the version of netCDF4
_minimum_vn = "1.5.4"
if Version(netCDF4.__version__) < Version(_minimum_vn):
    raise RuntimeError(
        f"Bad netCDF4 version: cf requires netCDF4>={_minimum_vn}. "
        f"Got {netCDF4.__version__} at {netCDF4.__file__}"
    )

# Check the version of cftime
_minimum_vn = "1.6.0"
if Version(cftime.__version__) < Version(_minimum_vn):
    raise RuntimeError(
        f"Bad cftime version: cf requires cftime>={_minimum_vn}. "
        f"Got {cftime.__version__} at {cftime.__file__}"
    )

# Check the version of numpy
_minimum_vn = "1.22"
if Version(numpy.__version__) < Version(_minimum_vn):
    raise RuntimeError(
        f"Bad numpy version: cf requires numpy>={_minimum_vn}. "
        f"Got {numpy.__version__} at {numpy.__file__}"
    )

# Check the version of cfunits
_minimum_vn = "3.3.4"
if Version(cfunits.__version__) < Version(_minimum_vn):
    raise RuntimeError(
        f"Bad cfunits version: cf requires cfunits>={_minimum_vn}. "
        f"Got {cfunits.__version__} at {cfunits.__file__}"
    )

# Check the version of cfdm
<<<<<<< HEAD
_minimum_vn = "1.10.0.0"
_maximum_vn = "1.10.1.0"
=======
_minimum_vn = "1.9.0.4"
_maximum_vn = "1.9.1.0"
>>>>>>> a34a3cb7
_cfdm_version = Version(cfdm.__version__)
if not Version(_minimum_vn) <= _cfdm_version < Version(_maximum_vn):
    raise RuntimeError(
        f"Bad cfdm version: cf requires {_minimum_vn}<=cfdm<{_maximum_vn}. "
        f"Got {_cfdm_version} at {cfdm.__file__}"
    )

# Check the version of dask
_minimum_vn = "2022.6.0"
if Version(dask.__version__) < Version(_minimum_vn):
    raise RuntimeError(
        f"Bad dask version: cf requires dask>={_minimum_vn}. "
        f"Got {dask.__version__} at {dask.__file__}"
    )

# Check the version of Python
_minimum_vn = "3.7.0"
if Version(platform.python_version()) < Version(_minimum_vn):
    raise ValueError(
        f"Bad python version: cf requires python version {_minimum_vn} "
        f"or later. Got {platform.python_version()}"
    )

from .constructs import Constructs

from .mixin import Coordinate

from .count import Count
from .index import Index
from .list import List
from .nodecountproperties import NodeCountProperties
from .partnodecountproperties import PartNodeCountProperties
from .interiorring import InteriorRing

from .bounds import Bounds
from .domain import Domain
from .datum import Datum
from .coordinateconversion import CoordinateConversion

from .cfdatetime import dt, dt_vector
from .flags import Flags
from .timeduration import TimeDuration, Y, M, D, h, m, s
from .units import Units

from .constructlist import ConstructList
from .fieldlist import FieldList
from .domainlist import DomainList

from .dimensioncoordinate import DimensionCoordinate
from .auxiliarycoordinate import AuxiliaryCoordinate
from .coordinatereference import CoordinateReference
from .cellmethod import CellMethod
from .cellmeasure import CellMeasure
from .domainancillary import DomainAncillary
from .domainaxis import DomainAxis
from .fieldancillary import FieldAncillary
from .field import Field
from .data import (
    Data,
    FilledArray,
    GatheredArray,
    NetCDFArray,
    RaggedContiguousArray,
    RaggedIndexedArray,
    RaggedIndexedContiguousArray,
    SubsampledArray,
)

from .aggregate import aggregate
from .query import (
    Query,
    lt,
    le,
    gt,
    ge,
    eq,
    ne,
    contain,
    contains,
    wi,
    wo,
    set,
    year,
    month,
    day,
    hour,
    minute,
    second,
    dtlt,
    dtle,
    dtgt,
    dtge,
    dteq,
    dtne,
    cellsize,
    cellge,
    cellgt,
    cellle,
    celllt,
    cellwi,
    cellwo,
    djf,
    mam,
    jja,
    son,
    seasons,
)

from .constants import *  # noqa: F403
from .functions import *  # noqa: F403
from .maths import curl_xy, div_xy, relative_vorticity, histogram
from .examplefield import example_field, example_fields, example_domain

from .cfimplementation import CFImplementation, implementation

from .read_write import read, write

from .regrid import RegridOperator


# Set up basic logging for the full project with a root logger
import logging
import sys

# Configure the root logger which all module loggers inherit from:
logging.basicConfig(
    stream=sys.stdout,
    style="{",  # default is old style ('%') string formatting
    format="{message}",  # no module names or datetimes etc. for basic case
    level=logging.WARNING,  # default but change level via log_level()
)

# And create custom level inbetween 'INFO' & 'DEBUG', to understand value see:
# https://docs.python.org/3.8/howto/logging.html#logging-levels
logging.DETAIL = 15  # set value as an attribute as done for built-in levels
logging.addLevelName(logging.DETAIL, "DETAIL")


def detail(self, message, *args, **kwargs):
    if self.isEnabledFor(logging.DETAIL):
        self._log(logging.DETAIL, message, args, **kwargs)


logging.Logger.detail = detail<|MERGE_RESOLUTION|>--- conflicted
+++ resolved
@@ -73,28 +73,12 @@
 installation and source code.
 
 """
-<<<<<<< HEAD
 
 __Conventions__ = "CF-1.10"
 __date__ = "2022-01-18"
 __version__ = "3.14.0b0"
 
-_requires = ("numpy", "netCDF4", "cftime", "cfunits", "cfdm", "psutil", "dask")
-=======
-__Conventions__ = "CF-1.9"
-__date__ = "2022-10-17"
-__version__ = "3.13.1"
-
-_requires = (
-    "numpy",
-    "netCDF4",
-    "cftime",
-    "cfunits",
-    "cfdm",
-    "psutil",
-    "packaging",
-)
->>>>>>> a34a3cb7
+_requires = ("numpy", "netCDF4", "cftime", "cfunits", "cfdm", "psutil", "dask", "packaging")
 
 x = ", ".join(_requires)
 _error0 = f"cf v{ __version__} requires the modules {x}. "
@@ -196,13 +180,8 @@
     )
 
 # Check the version of cfdm
-<<<<<<< HEAD
 _minimum_vn = "1.10.0.0"
 _maximum_vn = "1.10.1.0"
-=======
-_minimum_vn = "1.9.0.4"
-_maximum_vn = "1.9.1.0"
->>>>>>> a34a3cb7
 _cfdm_version = Version(cfdm.__version__)
 if not Version(_minimum_vn) <= _cfdm_version < Version(_maximum_vn):
     raise RuntimeError(
