--- conflicted
+++ resolved
@@ -206,20 +206,10 @@
     )
 
 # Check the version of cfdm
-<<<<<<< HEAD
 _minimum_vn = "1.12.0.0"
 _maximum_vn = "1.12.1.0"
 _cfdm_version = Version(cfdm.__version__)
 if not Version(_minimum_vn) <= _cfdm_version < Version(_maximum_vn):
-=======
-_minimum_vn = "1.11.2.0"
-_maximum_vn = "1.11.3.0"
-if (
-    not Version(_minimum_vn)
-    <= Version(cfdm.__version__)
-    < Version(_maximum_vn)
-):
->>>>>>> 3d3d8d02
     raise RuntimeError(
         f"Bad cfdm version: cf requires {_minimum_vn}<=cfdm<{_maximum_vn}. "
         f"Got {cfdm.__version__} at {cfdm.__file__}"
