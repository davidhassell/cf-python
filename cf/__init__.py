"""The Python `cf` package is an Earth Science data analysis library
that is built on a complete implementation of the CF data model.

The `cf` package implements the CF data model for its internal data
structures and so is able to process any CF-compliant dataset. It is
not strict about CF-compliance, however, so that partially conformant
datasets may be ingested from existing datasets and written to new
datasets. This is so that datasets which are partially conformant may
nonetheless be modified in memory.

The `cf` package uses `dask` for all of its array manipulation and
can:

* read field constructs from netCDF, CDL, PP and UM datasets,

* read field constructs and domain constructs from netCDF, CDL, PP and
  UM datasets with a choice of netCDF backends,

* read files from OPeNDAP servers and S3 object stores,

* create new field constructs in memory,

* write and append field constructs to netCDF datasets on disk,

* read, write, and manipulate UGRID mesh topologies,

* read, write, and create coordinates defined by geometry cells,

* read netCDF and CDL datasets containing hierarchical groups,

* inspect field constructs,

* test whether two field constructs are the same,

* modify field construct metadata and data,

* create subspaces of field constructs,

* write field constructs to netCDF datasets on disk,

* incorporate, and create, metadata stored in external files,

* read, write, and create data that have been compressed by convention
  (i.e. ragged or gathered arrays, or coordinate arrays compressed by
  subsampling), whilst presenting a view of the data in its
  uncompressed form,

* combine field constructs arithmetically,

* manipulate field construct data by arithmetical and trigonometrical
  operations,

* perform statistical collapses on field constructs,

* perform histogram, percentile and binning operations on field
  constructs,

* regrid field constructs with (multi-)linear, nearest neighbour,
  first- and second-order conservative and higher order patch recovery
  methods,

* apply convolution filters to field constructs,

* create running means from field constructs,

* apply differential operators to field constructs,

* create derived quantities (such as relative vorticity).


**Visualisation**

Powerful, flexible, and very simple to produce visualisations of field
constructs uses the `cfplot` package
(http://ajheaps.github.io/cf-plot), that is automatically installed
along with with `cf`.

See the :ref:`cf-python home page <cf-python-home>` for documentation,
installation and source code.

"""

__Conventions__ = "CF-1.11"
<<<<<<< HEAD
__date__ = "2024-??-??"
__version__ = "3.17.0"
=======
__date__ = "2023-03-01"
__version__ = "3.16.1"
>>>>>>> cafeee51

_requires = (
    "numpy",
    "netCDF4",
    "cftime",
    "cfunits",
    "cfdm",
    "psutil",
    "dask",
    "packaging",
    "scipy",
)

x = ", ".join(_requires)
_error0 = f"cf v{__version__} requires the modules {x}. "

try:
    import cfdm
except ImportError as error1:
    raise ImportError(_error0 + str(error1))

__cf_version__ = cfdm.core.__cf_version__
__cfa_version__ = "0.6.2"

from packaging.version import Version
import importlib.util
import platform

# ESMF renamed its Python module to `esmpy` at ESMF version 8.4.0. Allow
# either for now for backwards compatibility.
_found_esmpy = bool(
    importlib.util.find_spec("esmpy") or importlib.util.find_spec("ESMF")
)

try:
    import netCDF4
except ImportError as error1:
    raise ImportError(_error0 + str(error1))

try:
    import numpy
except ImportError as error1:
    raise ImportError(_error0 + str(error1))

try:
    import cftime
except ImportError as error1:
    raise ImportError(_error0 + str(error1))

try:
    import cfunits
except ImportError as error1:
    raise ImportError(_error0 + str(error1))

try:
    import psutil
except ImportError as error1:
    raise ImportError(_error0 + str(error1))

try:
    import dask
except ImportError as error1:
    raise ImportError(_error0 + str(error1))

try:
    import packaging
except ImportError as error1:
    raise ImportError(_error0 + str(error1))

try:
    import scipy
except ImportError as error1:
    raise ImportError(_error0 + str(error1))

# Check the version of packaging
_minimum_vn = "20.0"
if Version(packaging.__version__) < Version(_minimum_vn):
    raise RuntimeError(
        f"Bad packaging version: cf requires packaging>={_minimum_vn}. "
        f"Got {packaging.__version__} at {packaging.__file__}"
    )

# Check the version of psutil
_minimum_vn = "0.6.0"
if Version(psutil.__version__) < Version(_minimum_vn):
    raise RuntimeError(
        f"Bad psutil version: cf requires psutil>={_minimum_vn}. "
        f"Got {psutil.__version__} at {psutil.__file__}"
    )

# Check the version of netCDF4
_minimum_vn = "1.5.4"
if Version(netCDF4.__version__) < Version(_minimum_vn):
    raise RuntimeError(
        f"Bad netCDF4 version: cf requires netCDF4>={_minimum_vn}. "
        f"Got {netCDF4.__version__} at {netCDF4.__file__}"
    )

# Check the version of cftime
_minimum_vn = "1.6.2"
if Version(cftime.__version__) < Version(_minimum_vn):
    raise RuntimeError(
        f"Bad cftime version: cf requires cftime>={_minimum_vn}. "
        f"Got {cftime.__version__} at {cftime.__file__}"
    )

# Check the version of numpy
_minimum_vn = "1.22"
if Version(numpy.__version__) < Version(_minimum_vn):
    raise RuntimeError(
        f"Bad numpy version: cf requires numpy>={_minimum_vn}. "
        f"Got {numpy.__version__} at {numpy.__file__}"
    )

# Check the version of cfunits
_minimum_vn = "3.3.7"
if Version(cfunits.__version__) < Version(_minimum_vn):
    raise RuntimeError(
        f"Bad cfunits version: cf requires cfunits>={_minimum_vn}. "
        f"Got {cfunits.__version__} at {cfunits.__file__}"
    )

# Check the version of cfdm
<<<<<<< HEAD
_minimum_vn = "1.11.0.0"  # TODO
=======
_minimum_vn = "1.11.1.0"
>>>>>>> cafeee51
_maximum_vn = "1.11.2.0"
_cfdm_version = Version(cfdm.__version__)
if not Version(_minimum_vn) <= _cfdm_version < Version(_maximum_vn):
    raise RuntimeError(
        f"Bad cfdm version: cf requires {_minimum_vn}<=cfdm<{_maximum_vn}. "
        f"Got {_cfdm_version} at {cfdm.__file__}"
    )

# Check the version of dask
_minimum_vn = "2022.12.1"
if Version(dask.__version__) < Version(_minimum_vn):
    raise RuntimeError(
        f"Bad dask version: cf requires dask>={_minimum_vn}. "
        f"Got {dask.__version__} at {dask.__file__}"
    )

# Check the version of Python
_minimum_vn = "3.8.0"
if Version(platform.python_version()) < Version(_minimum_vn):
    raise ValueError(
        f"Bad python version: cf requires python version {_minimum_vn} "
        f"or later. Got {platform.python_version()}"
    )

# Check the version of scipy
_minimum_vn = "1.10.0"
if Version(scipy.__version__) < Version(_minimum_vn):
    raise RuntimeError(
        f"Bad scipy version: cf requires scipy>={_minimum_vn}. "
        f"Got {scipy.__version__} at {scipy.__file__}"
    )

from .constructs import Constructs

from .mixin import Coordinate

from .count import Count
from .index import Index
from .interpolationparameter import InterpolationParameter
from .list import List
from .nodecountproperties import NodeCountProperties
from .partnodecountproperties import PartNodeCountProperties
from .interiorring import InteriorRing
from .tiepointindex import TiePointIndex

from .bounds import Bounds
from .domain import Domain
from .datum import Datum
from .coordinateconversion import CoordinateConversion

from .cfdatetime import dt, dt_vector
from .flags import Flags
from .timeduration import TimeDuration, Y, M, D, h, m, s
from .units import Units

from .constructlist import ConstructList
from .fieldlist import FieldList
from .domainlist import DomainList

from .dimensioncoordinate import DimensionCoordinate
from .auxiliarycoordinate import AuxiliaryCoordinate
from .coordinatereference import CoordinateReference
from .cellconnectivity import CellConnectivity
from .cellmethod import CellMethod
from .cellmeasure import CellMeasure
from .domainancillary import DomainAncillary
from .domainaxis import DomainAxis
from .domaintopology import DomainTopology
from .fieldancillary import FieldAncillary
from .field import Field
from .data import Data
from .data.array import (
    BoundsFromNodesArray,
    CellConnectivityArray,
    CFAH5netcdfArray,
    CFANetCDF4Array,
    FullArray,
    GatheredArray,
    H5netcdfArray,
    NetCDFArray,
    NetCDF4Array,
    PointTopologyArray,
    RaggedContiguousArray,
    RaggedIndexedArray,
    RaggedIndexedContiguousArray,
    SubsampledArray,
    UMArray,
)

from .data.fragment import (
    FullFragmentArray,
    NetCDFFragmentArray,
    UMFragmentArray,
)

from .aggregate import aggregate, climatology_cells
from .query import (
    Query,
    lt,
    le,
    gt,
    ge,
    eq,
    ne,
    isclose,
    contain,
    contains,
    wi,
    wo,
    set,
    year,
    month,
    day,
    hour,
    minute,
    second,
    dtlt,
    dtle,
    dtgt,
    dtge,
    dteq,
    dtne,
    cellsize,
    cellge,
    cellgt,
    cellle,
    celllt,
    cellwi,
    cellwo,
    djf,
    mam,
    jja,
    son,
    seasons,
)

from .constants import *  # noqa: F403
from .functions import *  # noqa: F403
from .maths import curl_xy, div_xy, relative_vorticity, histogram
from .examplefield import example_field, example_fields, example_domain

from .cfimplementation import CFImplementation, implementation

from .read_write import read, write

from .regrid import RegridOperator


# Set up basic logging for the full project with a root logger
import logging
import sys

# Configure the root logger which all module loggers inherit from:
logging.basicConfig(
    stream=sys.stdout,
    style="{",  # default is old style ('%') string formatting
    format="{message}",  # no module names or datetimes etc. for basic case
    level=logging.WARNING,  # default but change level via log_level()
)

# And create custom level inbetween 'INFO' & 'DEBUG', to understand value see:
# https://docs.python.org/3.8/howto/logging.html#logging-levels
logging.DETAIL = 15  # set value as an attribute as done for built-in levels
logging.addLevelName(logging.DETAIL, "DETAIL")


def detail(self, message, *args, **kwargs):
    if self.isEnabledFor(logging.DETAIL):
        self._log(logging.DETAIL, message, args, **kwargs)


logging.Logger.detail = detail<|MERGE_RESOLUTION|>--- conflicted
+++ resolved
@@ -81,13 +81,8 @@
 """
 
 __Conventions__ = "CF-1.11"
-<<<<<<< HEAD
 __date__ = "2024-??-??"
 __version__ = "3.17.0"
-=======
-__date__ = "2023-03-01"
-__version__ = "3.16.1"
->>>>>>> cafeee51
 
 _requires = (
     "numpy",
@@ -211,11 +206,7 @@
     )
 
 # Check the version of cfdm
-<<<<<<< HEAD
-_minimum_vn = "1.11.0.0"  # TODO
-=======
 _minimum_vn = "1.11.1.0"
->>>>>>> cafeee51
 _maximum_vn = "1.11.2.0"
 _cfdm_version = Version(cfdm.__version__)
 if not Version(_minimum_vn) <= _cfdm_version < Version(_maximum_vn):
