--- conflicted
+++ resolved
@@ -74,13 +74,8 @@
 """
 
 __Conventions__ = "CF-1.10"
-<<<<<<< HEAD
-__date__ = "2023-??-??"
-__version__ = "3.15.1"
-=======
 __date__ = "2023-04-27"
 __version__ = "3.15.0"
->>>>>>> 504a7fd0
 
 _requires = (
     "numpy",
